--- conflicted
+++ resolved
@@ -1,39 +1,13 @@
 Tests skipped by each supported backend:
 
-<<<<<<< HEAD
-* 386 skipped = 3.9% (6/153)
-	* 1 broken
-	* 3 broken - cgo stacktraces
-	* 2 not implemented
-* arm64 skipped = 3.3% (5/153)
-=======
 * 386 skipped = 6
 	* 1 broken
 	* 3 broken - cgo stacktraces
 	* 2 not implemented
 * arm64 skipped = 4
->>>>>>> 9de00304
 	* 1 broken
 	* 1 broken - global variable symbolication
 	* 2 not implemented
-<<<<<<< HEAD
-* darwin skipped = 1.3% (2/153)
-	* 2 not implemented
-* darwin/arm64 skipped = 0.65% (1/153)
-	* 1 broken - cgo stacktraces
-* darwin/lldb skipped = 0.65% (1/153)
-	* 1 upstream issue
-* freebsd skipped = 9.2% (14/153)
-	* 11 broken
-	* 3 not implemented
-* linux/386/pie skipped = 0.65% (1/153)
-	* 1 broken
-* pie skipped = 0.65% (1/153)
-	* 1 upstream issue - https://github.com/golang/go/issues/29322
-* rr skipped = 1.3% (2/153)
-	* 2 not implemented
-* windows skipped = 2.6% (4/153)
-=======
 * darwin skipped = 2
 	* 2 not implemented
 * darwin/arm64 skipped = 1
@@ -52,7 +26,6 @@
 * rr skipped = 2
 	* 2 not implemented
 * windows skipped = 4
->>>>>>> 9de00304
 	* 1 broken
 	* 2 not implemented
 	* 1 upstream issue