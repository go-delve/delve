package cmds

import (
	"encoding/json"
	"errors"
	"fmt"
	"net"
	"os"
	"os/exec"
	"os/signal"
	"path/filepath"
	"reflect"
	"runtime"
	"strconv"
	"strings"
	"syscall"

	"github.com/go-delve/delve/pkg/config"
	"github.com/go-delve/delve/pkg/gobuild"
	"github.com/go-delve/delve/pkg/goversion"
	"github.com/go-delve/delve/pkg/logflags"
	"github.com/go-delve/delve/pkg/terminal"
	"github.com/go-delve/delve/pkg/version"
	"github.com/go-delve/delve/service"
	"github.com/go-delve/delve/service/api"
	"github.com/go-delve/delve/service/dap"
	"github.com/go-delve/delve/service/debugger"
	"github.com/go-delve/delve/service/rpc2"
	"github.com/go-delve/delve/service/rpccommon"
	"github.com/mattn/go-isatty"
	"github.com/spf13/cobra"
)

var (
	// log is whether to log debug statements.
	log bool
	// logOutput is a comma separated list of components that should produce debug output.
	logOutput string
	// logDest is the file path or file descriptor where logs should go.
	logDest string
	// headless is whether to run without terminal.
	headless bool
	// continueOnStart is whether to continue the process on startup
	continueOnStart bool
	// apiVersion is the requested API version while running headless
	apiVersion int
	// acceptMulti allows multiple clients to connect to the same server
	acceptMulti bool
	// addr is the debugging server listen address.
	addr string
	// initFile is the path to initialization file.
	initFile string
	// buildFlags is the flags passed during compiler invocation.
	buildFlags string
	// workingDir is the working directory for running the program.
	workingDir string
	// checkLocalConnUser is true if the debugger should check that local
	// connections come from the same user that started the headless server
	checkLocalConnUser bool
	// tty is used to provide an alternate TTY for the program you wish to debug.
	tty string
	// disableASLR is used to disable ASLR
	disableASLR bool

	// dapClientAddr is dap subcommand's flag that specifies the address of a DAP client.
	// If it is specified, the dap server starts a debug session by dialing to the client.
	// The dap server will serve only for the debug session.
	dapClientAddr string

	// backend selection
	backend string

	// checkGoVersion is true if the debugger should check the version of Go
	// used to compile the executable and refuse to work on incompatible
	// versions.
	checkGoVersion bool

	// rootCommand is the root of the command tree.
	rootCommand *cobra.Command

	traceAttachPid  int
	traceExecFile   string
	traceTestBinary bool
	traceStackDepth int
	traceUseEBPF    bool

	// redirect specifications for target process
	redirects []string

	allowNonTerminalInteractive bool

	conf *config.Config
)

const dlvCommandLongDesc = `Delve is a source level debugger for Go programs.

Delve enables you to interact with your program by controlling the execution of the process,
evaluating variables, and providing information of thread / goroutine state, CPU register state and more.

The goal of this tool is to provide a simple yet powerful interface for debugging Go programs.

Pass flags to the program you are debugging using ` + "`--`" + `, for example:

` + "`dlv exec ./hello -- server --config conf/config.toml`"

// New returns an initialized command tree.
func New(docCall bool) *cobra.Command {
	// Config setup and load.
	conf = config.LoadConfig()
	buildFlagsDefault := ""
	if runtime.GOOS == "windows" {
		ver, _ := goversion.Installed()
		if ver.Major > 0 && !ver.AfterOrEqual(goversion.GoVersion{Major: 1, Minor: 9, Rev: -1}) {
			// Work-around for https://github.com/golang/go/issues/13154
			buildFlagsDefault = "-ldflags='-linkmode internal'"
		}
	}

	// Main dlv root command.
	rootCommand = &cobra.Command{
		Use:   "dlv",
		Short: "Delve is a debugger for the Go programming language.",
		Long:  dlvCommandLongDesc,
	}

	rootCommand.PersistentFlags().StringVarP(&addr, "listen", "l", "127.0.0.1:0", "Debugging server listen address.")

	rootCommand.PersistentFlags().BoolVarP(&log, "log", "", false, "Enable debugging server logging.")
	rootCommand.PersistentFlags().StringVarP(&logOutput, "log-output", "", "", `Comma separated list of components that should produce debug output (see 'dlv help log')`)
	rootCommand.PersistentFlags().StringVarP(&logDest, "log-dest", "", "", "Writes logs to the specified file or file descriptor (see 'dlv help log').")

	rootCommand.PersistentFlags().BoolVarP(&headless, "headless", "", false, "Run debug server only, in headless mode.")
	rootCommand.PersistentFlags().BoolVarP(&acceptMulti, "accept-multiclient", "", false, "Allows a headless server to accept multiple client connections.")
	rootCommand.PersistentFlags().IntVar(&apiVersion, "api-version", 1, "Selects API version when headless. New clients should use v2. Can be reset via RPCServer.SetApiVersion. See Documentation/api/json-rpc/README.md.")
	rootCommand.PersistentFlags().StringVar(&initFile, "init", "", "Init file, executed by the terminal client.")
	rootCommand.PersistentFlags().StringVar(&buildFlags, "build-flags", buildFlagsDefault, "Build flags, to be passed to the compiler. For example: --build-flags=\"-tags=integration -mod=vendor -cover -v\"")
	rootCommand.PersistentFlags().StringVar(&workingDir, "wd", "", "Working directory for running the program.")
	rootCommand.PersistentFlags().BoolVarP(&checkGoVersion, "check-go-version", "", true, "Checks that the version of Go in use is compatible with Delve.")
	rootCommand.PersistentFlags().BoolVarP(&checkLocalConnUser, "only-same-user", "", true, "Only connections from the same user that started this instance of Delve are allowed to connect.")
	rootCommand.PersistentFlags().StringVar(&backend, "backend", "default", `Backend selection (see 'dlv help backend').`)
	rootCommand.PersistentFlags().StringArrayVarP(&redirects, "redirect", "r", []string{}, "Specifies redirect rules for target process (see 'dlv help redirect')")
	rootCommand.PersistentFlags().BoolVar(&allowNonTerminalInteractive, "allow-non-terminal-interactive", false, "Allows interactive sessions of Delve that don't have a terminal as stdin, stdout and stderr")
	rootCommand.PersistentFlags().BoolVar(&disableASLR, "disable-aslr", false, "Disables address space randomization")

	// 'attach' subcommand.
	attachCommand := &cobra.Command{
		Use:   "attach pid [executable]",
		Short: "Attach to running process and begin debugging.",
		Long: `Attach to an already running process and begin debugging it.

This command will cause Delve to take control of an already running process, and
begin a new debug session.  When exiting the debug session you will have the
option to let the process continue or kill it.
`,
		PersistentPreRunE: func(cmd *cobra.Command, args []string) error {
			if len(args) == 0 {
				return errors.New("you must provide a PID")
			}
			return nil
		},
		Run: attachCmd,
	}
	attachCommand.Flags().BoolVar(&continueOnStart, "continue", false, "Continue the debugged process on start.")
	rootCommand.AddCommand(attachCommand)

	// 'connect' subcommand.
	connectCommand := &cobra.Command{
		Use:   "connect addr",
		Short: "Connect to a headless debug server.",
		Long:  "Connect to a running headless debug server.",
		PersistentPreRunE: func(cmd *cobra.Command, args []string) error {
			if len(args) == 0 {
				return errors.New("you must provide an address as the first argument")
			}
			return nil
		},
		Run: connectCmd,
	}
	rootCommand.AddCommand(connectCommand)

	// 'dap' subcommand.
	dapCommand := &cobra.Command{
		Use:   "dap",
		Short: "[EXPERIMENTAL] Starts a headless TCP server communicating via Debug Adaptor Protocol (DAP).",
		Long: `[EXPERIMENTAL] Starts a headless TCP server communicating via Debug Adaptor Protocol (DAP).

The server is always headless and requires a DAP client like vscode to connect and request a binary
to be launched or process to be attached to. The following modes can be specified via client's launch config:
- launch + exec (executes precompiled binary, like 'dlv exec')
- launch + debug (builds and launches, like 'dlv debug')
- launch + test (builds and tests, like 'dlv test')
- launch + replay (replays an rr trace, like 'dlv replay')
- launch + core (replays a core dump file, like 'dlv core')
- attach + local (attaches to a running process, like 'dlv attach')
Program and output binary paths will be interpreted relative to dlv's working directory.

The server does not yet accept multiple client connections (--accept-multiclient).
While --continue is not supported, stopOnEntry launch/attach attribute can be used to control if
execution is resumed at the start of the debug session.

The --client-addr flag is a special flag that makes the server initiate a debug session
by dialing in to the host:port where a DAP client is waiting. This server process
will exit when the debug session ends.`,
		Run: dapCmd,
	}
<<<<<<< HEAD
	dapCommand.Flags().StringVar(&dapClientAddr, "client-addr", "", "host:port where the DAP client is waiting for the DAP server to dial in")

=======
	// TODO(polina): support --tty when dlv dap allows to launch a program from command-line
>>>>>>> c7e2a9b6
	rootCommand.AddCommand(dapCommand)

	// 'debug' subcommand.
	debugCommand := &cobra.Command{
		Use:   "debug [package]",
		Short: "Compile and begin debugging main package in current directory, or the package specified.",
		Long: `Compiles your program with optimizations disabled, starts and attaches to it.

By default, with no arguments, Delve will compile the 'main' package in the
current directory, and begin to debug it. Alternatively you can specify a
package name and Delve will compile that package instead, and begin a new debug
session.`,
		Run: debugCmd,
	}
	debugCommand.Flags().String("output", "./__debug_bin", "Output path for the binary.")
	debugCommand.Flags().BoolVar(&continueOnStart, "continue", false, "Continue the debugged process on start.")
	debugCommand.Flags().StringVar(&tty, "tty", "", "TTY to use for the target program")
	rootCommand.AddCommand(debugCommand)

	// 'exec' subcommand.
	execCommand := &cobra.Command{
		Use:   "exec <path/to/binary>",
		Short: "Execute a precompiled binary, and begin a debug session.",
		Long: `Execute a precompiled binary and begin a debug session.

This command will cause Delve to exec the binary and immediately attach to it to
begin a new debug session. Please note that if the binary was not compiled with
optimizations disabled, it may be difficult to properly debug it. Please
consider compiling debugging binaries with -gcflags="all=-N -l" on Go 1.10
or later, -gcflags="-N -l" on earlier versions of Go.`,
		PersistentPreRunE: func(cmd *cobra.Command, args []string) error {
			if len(args) == 0 {
				return errors.New("you must provide a path to a binary")
			}
			return nil
		},
		Run: func(cmd *cobra.Command, args []string) {
			os.Exit(execute(0, args, conf, "", debugger.ExecutingExistingFile, args, buildFlags))
		},
	}
	execCommand.Flags().StringVar(&tty, "tty", "", "TTY to use for the target program")
	execCommand.Flags().BoolVar(&continueOnStart, "continue", false, "Continue the debugged process on start.")
	rootCommand.AddCommand(execCommand)

	// Deprecated 'run' subcommand.
	runCommand := &cobra.Command{
		Use:   "run",
		Short: "Deprecated command. Use 'debug' instead.",
		Run: func(cmd *cobra.Command, args []string) {
			fmt.Println("This command is deprecated, please use 'debug' instead.")
			os.Exit(0)
		},
	}
	rootCommand.AddCommand(runCommand)

	// 'test' subcommand.
	testCommand := &cobra.Command{
		Use:   "test [package]",
		Short: "Compile test binary and begin debugging program.",
		Long: `Compiles a test binary with optimizations disabled and begins a new debug session.

The test command allows you to begin a new debug session in the context of your
unit tests. By default Delve will debug the tests in the current directory.
Alternatively you can specify a package name, and Delve will debug the tests in
that package instead. Double-dashes ` + "`--`" + ` can be used to pass arguments to the test program:

dlv test [package] -- -test.v -other-argument

See also: 'go help testflag'.`,
		Run: testCmd,
	}
	testCommand.Flags().String("output", "debug.test", "Output path for the binary.")
	rootCommand.AddCommand(testCommand)

	// 'trace' subcommand.
	traceCommand := &cobra.Command{
		Use:   "trace [package] regexp",
		Short: "Compile and begin tracing program.",
		Long: `Trace program execution.

The trace sub command will set a tracepoint on every function matching the
provided regular expression and output information when tracepoint is hit.  This
is useful if you do not want to begin an entire debug session, but merely want
to know what functions your process is executing.

The output of the trace sub command is printed to stderr, so if you would like to
only see the output of the trace operations you can redirect stdout.`,
		Run: traceCmd,
	}
	traceCommand.Flags().IntVarP(&traceAttachPid, "pid", "p", 0, "Pid to attach to.")
	traceCommand.Flags().StringVarP(&traceExecFile, "exec", "e", "", "Binary file to exec and trace.")
	traceCommand.Flags().BoolVarP(&traceTestBinary, "test", "t", false, "Trace a test binary.")
	traceCommand.Flags().BoolVarP(&traceUseEBPF, "ebpf", "", false, "Trace using eBPF (experimental).")
	traceCommand.Flags().IntVarP(&traceStackDepth, "stack", "s", 0, "Show stack trace with given depth. (Ignored with -ebpf)")
	traceCommand.Flags().String("output", "debug", "Output path for the binary.")
	rootCommand.AddCommand(traceCommand)

	coreCommand := &cobra.Command{
		Use:   "core <executable> <core>",
		Short: "Examine a core dump.",
		Long: `Examine a core dump (only supports linux and windows core dumps).

The core command will open the specified core file and the associated
executable and let you examine the state of the process when the
core dump was taken.

Currently supports linux/amd64 and linux/arm64 core files, windows/amd64 minidumps and core files generated by Delve's 'dump' command.`,
		PersistentPreRunE: func(cmd *cobra.Command, args []string) error {
			if len(args) != 2 {
				return errors.New("you must provide a core file and an executable")
			}
			return nil
		},
		Run: coreCmd,
	}
	rootCommand.AddCommand(coreCommand)

	// 'version' subcommand.
	var versionVerbose = false
	versionCommand := &cobra.Command{
		Use:   "version",
		Short: "Prints version.",
		Run: func(cmd *cobra.Command, args []string) {
			fmt.Printf("Delve Debugger\n%s\n", version.DelveVersion)
			if versionVerbose {
				fmt.Printf("Build Details: %s\n", version.BuildInfo())
			}
		},
	}
	versionCommand.Flags().BoolVarP(&versionVerbose, "verbose", "v", false, "print verbose version info")
	rootCommand.AddCommand(versionCommand)

	if path, _ := exec.LookPath("rr"); path != "" || docCall {
		replayCommand := &cobra.Command{
			Use:   "replay [trace directory]",
			Short: "Replays a rr trace.",
			Long: `Replays a rr trace.

The replay command will open a trace generated by mozilla rr. Mozilla rr must be installed:
https://github.com/mozilla/rr
			`,
			PersistentPreRunE: func(cmd *cobra.Command, args []string) error {
				if len(args) == 0 {
					return errors.New("you must provide a path to a binary")
				}
				return nil
			},
			Run: func(cmd *cobra.Command, args []string) {
				backend = "rr"
				os.Exit(execute(0, []string{}, conf, args[0], debugger.ExecutingOther, args, buildFlags))
			},
		}
		rootCommand.AddCommand(replayCommand)
	}

	rootCommand.AddCommand(&cobra.Command{
		Use:   "backend",
		Short: "Help about the --backend flag.",
		Long: `The --backend flag specifies which backend should be used, possible values
are:

	default		Uses lldb on macOS, native everywhere else.
	native		Native backend.
	lldb		Uses lldb-server or debugserver.
	rr		Uses mozilla rr (https://github.com/mozilla/rr).

`})

	rootCommand.AddCommand(&cobra.Command{
		Use:   "log",
		Short: "Help about logging flags.",
		Long: `Logging can be enabled by specifying the --log flag and using the
--log-output flag to select which components should produce logs.

The argument of --log-output must be a comma separated list of component
names selected from this list:


	debugger	Log debugger commands
	gdbwire		Log connection to gdbserial backend
	lldbout		Copy output from debugserver/lldb to standard output
	debuglineerr	Log recoverable errors reading .debug_line
	rpc		Log all RPC messages
	dap		Log all DAP messages
	fncall		Log function call protocol
	minidump	Log minidump loading

Additionally --log-dest can be used to specify where the logs should be
written. 
If the argument is a number it will be interpreted as a file descriptor,
otherwise as a file path.
This option will also redirect the "server listening at" message in headless
and dap modes.

`,
	})

	rootCommand.AddCommand(&cobra.Command{
		Use:   "redirect",
		Short: "Help about file redirection.",
		Long: `The standard file descriptors of the target process can be controlled using the '-r' and '--tty' arguments. 

The --tty argument allows redirecting all standard descriptors to a terminal, specified as an argument to --tty.

The syntax for '-r' argument is:

		-r [source:]destination

Where source is one of 'stdin', 'stdout' or 'stderr' and destination is the path to a file. If the source is omitted stdin is used implicitly.

File redirects can also be changed using the 'restart' command.
`,
	})

	rootCommand.DisableAutoGenTag = true

	return rootCommand
}

func dapCmd(cmd *cobra.Command, args []string) {
	status := func() int {
		if err := logflags.Setup(log, logOutput, logDest); err != nil {
			fmt.Fprintf(os.Stderr, "%v\n", err)
			return 1
		}
		defer logflags.Close()

		if cmd.Flag("headless").Changed {
			fmt.Fprintf(os.Stderr, "Warning: dap mode is always headless\n")
		}
		if acceptMulti {
			fmt.Fprintf(os.Stderr, "Warning: accept-multiclient mode not supported with dap\n")
		}
		if initFile != "" {
			fmt.Fprint(os.Stderr, "Warning: init file ignored with dap\n")
		}
		if continueOnStart {
			fmt.Fprintf(os.Stderr, "Warning: continue ignored with dap; specify via launch/attach request instead\n")
		}
		if backend != "default" {
			fmt.Fprintf(os.Stderr, "Warning: backend ignored with dap; specify via launch/attach request instead\n")
		}
		if buildFlags != "" {
			fmt.Fprintf(os.Stderr, "Warning: build flags ignored with dap; specify via launch/attach request instead\n")
		}
		if workingDir != "" {
			fmt.Fprintf(os.Stderr, "Warning: working directory ignored with dap: specify via launch request instead\n")
		}
		dlvArgs, targetArgs := splitArgs(cmd, args)
		if len(dlvArgs) > 0 {
			fmt.Fprintf(os.Stderr, "Warning: debug arguments ignored with dap; specify via launch/attach request instead\n")
		}
		if len(targetArgs) > 0 {
			fmt.Fprintf(os.Stderr, "Warning: program flags ignored with dap; specify via launch/attach request instead\n")
		}

		var server *dap.Server
		disconnectChan := make(chan struct{})
<<<<<<< HEAD
=======
		server := dap.NewServer(&service.Config{
			Listener:       listener,
			DisconnectChan: disconnectChan,
			Debugger: debugger.Config{
				Backend:              backend,
				Foreground:           true, // server always runs without terminal client
				DebugInfoDirectories: conf.DebugInfoDirectories,
				CheckGoVersion:       checkGoVersion,
			},
			CheckLocalConnUser: checkLocalConnUser,
		})
		defer server.Stop()
>>>>>>> c7e2a9b6

		if dapClientAddr == "" {
			listener, err := net.Listen("tcp", addr)
			if err != nil {
				fmt.Printf("couldn't start listener: %s\n", err)
				return 1
			}
			server = dap.NewServer(&service.Config{
				Listener:       listener,
				DisconnectChan: disconnectChan,
				Debugger: debugger.Config{
					Backend:              backend,
					Foreground:           headless && tty == "",
					DebugInfoDirectories: conf.DebugInfoDirectories,
					CheckGoVersion:       checkGoVersion,
					TTY:                  tty,
				},
				CheckLocalConnUser: checkLocalConnUser,
			})
		} else { // reverse mode
			headless = true // TODO(github.com/go-delve/delve/issues/2552): consider the same for the normal mode.

			conn, err := net.Dial("tcp", dapClientAddr)
			if err != nil {
				fmt.Fprintf(os.Stderr, "Failed to connect to the DAP client: %v\n", err)
				return 1
			}
			server = dap.NewReverseServer(&service.Config{
				DisconnectChan: disconnectChan,
				Debugger: debugger.Config{
					Backend:              backend,
					Foreground:           headless && tty == "",
					DebugInfoDirectories: conf.DebugInfoDirectories,
					CheckGoVersion:       checkGoVersion,
					TTY:                  tty,
				},
			}, conn)
		}
		defer server.Stop()
		server.Run()
		waitForDisconnectSignal(disconnectChan)
		return 0
	}()
	os.Exit(status)
}

func buildBinary(cmd *cobra.Command, args []string, isTest bool) (string, bool) {
	debugname, err := filepath.Abs(cmd.Flag("output").Value.String())
	if err != nil {
		fmt.Fprintf(os.Stderr, "%v\n", err)
		return "", false
	}

	if isTest {
		err = gobuild.GoTestBuild(debugname, args, buildFlags)
	} else {
		err = gobuild.GoBuild(debugname, args, buildFlags)
	}
	if err != nil {
		fmt.Fprintf(os.Stderr, "%v\n", err)
		return "", false
	}
	return debugname, true
}

func debugCmd(cmd *cobra.Command, args []string) {
	status := func() int {
		dlvArgs, targetArgs := splitArgs(cmd, args)
		debugname, ok := buildBinary(cmd, dlvArgs, false)
		if !ok {
			return 1
		}
		defer gobuild.Remove(debugname)
		processArgs := append([]string{debugname}, targetArgs...)
		return execute(0, processArgs, conf, "", debugger.ExecutingGeneratedFile, dlvArgs, buildFlags)
	}()
	os.Exit(status)
}

func traceCmd(cmd *cobra.Command, args []string) {
	status := func() int {
		err := logflags.Setup(log, logOutput, logDest)
		defer logflags.Close()
		if err != nil {
			fmt.Fprintf(os.Stderr, "%v\n", err)
			return 1
		}

		if headless {
			fmt.Fprintf(os.Stderr, "Warning: headless mode not supported with trace\n")
		}
		if acceptMulti {
			fmt.Fprintf(os.Stderr, "Warning: accept multiclient mode not supported with trace")
		}

		var regexp string
		var processArgs []string

		dlvArgs, targetArgs := splitArgs(cmd, args)
		var dlvArgsLen = len(dlvArgs)
		if dlvArgsLen == 1 {
			regexp = args[0]
			dlvArgs = dlvArgs[0:0]
		} else if dlvArgsLen >= 2 {
			regexp = dlvArgs[dlvArgsLen-1]
			dlvArgs = dlvArgs[:dlvArgsLen-1]
		}

		var debugname string
		if traceAttachPid == 0 {
			if dlvArgsLen >= 2 && traceExecFile != "" {
				fmt.Fprintln(os.Stderr, "Cannot specify package when using exec.")
				return 1
			}

			debugname = traceExecFile
			if traceExecFile == "" {
				debugexe, ok := buildBinary(cmd, dlvArgs, traceTestBinary)
				if !ok {
					return 1
				}
				debugname = debugexe
				defer gobuild.Remove(debugname)
			}

			processArgs = append([]string{debugname}, targetArgs...)
		}

		// Make a local in-memory connection that client and server use to communicate
		listener, clientConn := service.ListenerPipe()
		defer listener.Close()

		if workingDir == "" {
			workingDir = "."
		}

		// Create and start a debug server
		server := rpccommon.NewServer(&service.Config{
			Listener:    listener,
			ProcessArgs: processArgs,
			APIVersion:  2,
			Debugger: debugger.Config{
				AttachPid:      traceAttachPid,
				WorkingDir:     workingDir,
				Backend:        backend,
				CheckGoVersion: checkGoVersion,
			},
		})
		if err := server.Run(); err != nil {
			fmt.Fprintln(os.Stderr, err)
			return 1
		}
		client := rpc2.NewClientFromConn(clientConn)
		funcs, err := client.ListFunctions(regexp)
		if err != nil {
			fmt.Fprintln(os.Stderr, err)
			return 1
		}
		for i := range funcs {
			if traceUseEBPF {
				err := client.CreateEBPFTracepoint(funcs[i])
				if err != nil {
					fmt.Fprintln(os.Stderr, err)
					return 1
				}
			} else {
				// Fall back to breakpoint based tracing if we get an error.
				_, err = client.CreateBreakpoint(&api.Breakpoint{
					FunctionName: funcs[i],
					Tracepoint:   true,
					Line:         -1,
					Stacktrace:   traceStackDepth,
					LoadArgs:     &terminal.ShortLoadConfig,
				})
				if err != nil && !isBreakpointExistsErr(err) {
					fmt.Fprintln(os.Stderr, err)
					return 1
				}
				addrs, err := client.FunctionReturnLocations(funcs[i])
				if err != nil {
					fmt.Fprintln(os.Stderr, err)
					return 1
				}
				for i := range addrs {
					_, err = client.CreateBreakpoint(&api.Breakpoint{
						Addr:        addrs[i],
						TraceReturn: true,
						Stacktrace:  traceStackDepth,
						Line:        -1,
						LoadArgs:    &terminal.ShortLoadConfig,
					})
					if err != nil && !isBreakpointExistsErr(err) {
						fmt.Fprintln(os.Stderr, err)
						return 1
					}
				}
			}
		}
		cmds := terminal.DebugCommands(client)
		t := terminal.New(client, nil)
		defer t.Close()
		if traceUseEBPF {
			done := make(chan struct{})
			defer close(done)
			go func() {
				for {
					select {
					case <-done:
						return
					default:
						tracepoints, err := client.GetBufferedTracepoints()
						if err != nil {
							panic(err)
						}
						for _, t := range tracepoints {
							var params strings.Builder
							for _, p := range t.InputParams {
								if params.Len() > 0 {
									params.WriteString(", ")
								}
								if p.Kind == reflect.String {
									params.WriteString(fmt.Sprintf("%q", p.Value))
								} else {
									params.WriteString(p.Value)
								}
							}
							fmt.Fprintf(os.Stderr, "> (%d) %s(%s)\n", t.GoroutineID, t.FunctionName, params.String())
						}
					}
				}
			}()
		}
		cmds.Call("continue", t)
		return 0
	}()
	os.Exit(status)
}

func isBreakpointExistsErr(err error) bool {
	return strings.Contains(err.Error(), "Breakpoint exists")
}

func testCmd(cmd *cobra.Command, args []string) {
	status := func() int {
		dlvArgs, targetArgs := splitArgs(cmd, args)
		debugname, ok := buildBinary(cmd, dlvArgs, true)
		if !ok {
			return 1
		}
		defer gobuild.Remove(debugname)
		processArgs := append([]string{debugname}, targetArgs...)

		if workingDir == "" {
			if len(dlvArgs) == 1 {
				workingDir = getPackageDir(dlvArgs[0])
			} else {
				workingDir = "."
			}
		}

		return execute(0, processArgs, conf, "", debugger.ExecutingGeneratedTest, dlvArgs, buildFlags)
	}()
	os.Exit(status)
}

func getPackageDir(pkg string) string {
	out, err := exec.Command("go", "list", "--json", pkg).CombinedOutput()
	if err != nil {
		return "."
	}
	type listOut struct {
		Dir string `json:"Dir"`
	}
	var listout listOut
	err = json.Unmarshal(out, &listout)
	if err != nil {
		return "."
	}
	return listout.Dir
}

func attachCmd(cmd *cobra.Command, args []string) {
	pid, err := strconv.Atoi(args[0])
	if err != nil {
		fmt.Fprintf(os.Stderr, "Invalid pid: %s\n", args[0])
		os.Exit(1)
	}
	os.Exit(execute(pid, args[1:], conf, "", debugger.ExecutingOther, args, buildFlags))
}

func coreCmd(cmd *cobra.Command, args []string) {
	os.Exit(execute(0, []string{args[0]}, conf, args[1], debugger.ExecutingOther, args, buildFlags))
}

func connectCmd(cmd *cobra.Command, args []string) {
	addr := args[0]
	if addr == "" {
		fmt.Fprint(os.Stderr, "An empty address was provided. You must provide an address as the first argument.\n")
		os.Exit(1)
	}
	os.Exit(connect(addr, nil, conf, debugger.ExecutingOther))
}

// waitForDisconnectSignal is a blocking function that waits for either
// a SIGINT (Ctrl-C) or SIGTERM (kill -15) OS signal or for disconnectChan
// to be closed by the server when the client disconnects.
// Note that in headless mode, the debugged process is foregrounded
// (to have control of the tty for debugging interactive programs),
// so SIGINT gets sent to the debuggee and not to delve.
func waitForDisconnectSignal(disconnectChan chan struct{}) {
	ch := make(chan os.Signal, 1)
	signal.Notify(ch, syscall.SIGINT, syscall.SIGTERM)
	if runtime.GOOS == "windows" {
		// On windows Ctrl-C sent to inferior process is delivered
		// as SIGINT to delve. Ignore it instead of stopping the server
		// in order to be able to debug signal handlers.
		go func() {
			for range ch {
			}
		}()
		<-disconnectChan
	} else {
		select {
		case <-ch:
		case <-disconnectChan:
		}
	}
}

func splitArgs(cmd *cobra.Command, args []string) ([]string, []string) {
	if cmd.ArgsLenAtDash() >= 0 {
		return args[:cmd.ArgsLenAtDash()], args[cmd.ArgsLenAtDash():]
	}
	return args, []string{}
}

func connect(addr string, clientConn net.Conn, conf *config.Config, kind debugger.ExecuteKind) int {
	// Create and start a terminal - attach to running instance
	var client *rpc2.RPCClient
	if clientConn != nil {
		client = rpc2.NewClientFromConn(clientConn)
	} else {
		client = rpc2.NewClient(addr)
	}
	if client.IsMulticlient() {
		state, _ := client.GetStateNonBlocking()
		// The error return of GetState will usually be the ErrProcessExited,
		// which we don't care about. If there are other errors they will show up
		// later, here we are only concerned about stopping a running target so
		// that we can initialize our connection.
		if state != nil && state.Running {
			_, err := client.Halt()
			if err != nil {
				fmt.Fprintf(os.Stderr, "could not halt: %v", err)
				return 1
			}
		}
	}
	term := terminal.New(client, conf)
	term.InitFile = initFile
	status, err := term.Run()
	if err != nil {
		fmt.Println(err)
	}
	return status
}

func execute(attachPid int, processArgs []string, conf *config.Config, coreFile string, kind debugger.ExecuteKind, dlvArgs []string, buildFlags string) int {
	if err := logflags.Setup(log, logOutput, logDest); err != nil {
		fmt.Fprintf(os.Stderr, "%v\n", err)
		return 1
	}
	defer logflags.Close()

	if headless && (initFile != "") {
		fmt.Fprint(os.Stderr, "Warning: init file ignored with --headless\n")
	}
	if continueOnStart {
		if !headless {
			fmt.Fprint(os.Stderr, "Error: --continue only works with --headless; use an init file\n")
			return 1
		}
		if !acceptMulti {
			fmt.Fprint(os.Stderr, "Error: --continue requires --accept-multiclient\n")
			return 1
		}
	}

	if !headless && acceptMulti {
		fmt.Fprint(os.Stderr, "Warning accept-multi: ignored\n")
		// acceptMulti won't work in normal (non-headless) mode because we always
		// call server.Stop after the terminal client exits.
		acceptMulti = false
	}

	if !headless && !allowNonTerminalInteractive {
		for _, f := range []struct {
			name string
			file *os.File
		}{{"Stdin", os.Stdin}, {"Stdout", os.Stdout}, {"Stderr", os.Stderr}} {
			if f.file == nil {
				continue
			}
			if !isatty.IsTerminal(f.file.Fd()) {
				fmt.Fprintf(os.Stderr, "%s is not a terminal, use '-r' to specify redirects for the target process or --allow-non-terminal-interactive=true if you really want to specify a redirect for Delve\n", f.name)
				return 1
			}
		}
	}

	if len(redirects) > 0 && tty != "" {
		fmt.Fprintf(os.Stderr, "Can not use -r and --tty together\n")
		return 1
	}

	redirects, err := parseRedirects(redirects)
	if err != nil {
		fmt.Fprintf(os.Stderr, "%v\n", err)
		return 1
	}

	var listener net.Listener
	var clientConn net.Conn

	// Make a TCP listener
	if headless {
		listener, err = net.Listen("tcp", addr)
	} else {
		listener, clientConn = service.ListenerPipe()
	}
	if err != nil {
		fmt.Printf("couldn't start listener: %s\n", err)
		return 1
	}
	defer listener.Close()

	var server service.Server

	disconnectChan := make(chan struct{})

	if workingDir == "" {
		workingDir = "."
	}

	// Create and start a debugger server
	switch apiVersion {
	case 1, 2:
		server = rpccommon.NewServer(&service.Config{
			Listener:           listener,
			ProcessArgs:        processArgs,
			AcceptMulti:        acceptMulti,
			APIVersion:         apiVersion,
			CheckLocalConnUser: checkLocalConnUser,
			DisconnectChan:     disconnectChan,
			Debugger: debugger.Config{
				AttachPid:            attachPid,
				WorkingDir:           workingDir,
				Backend:              backend,
				CoreFile:             coreFile,
				Foreground:           headless && tty == "",
				Packages:             dlvArgs,
				BuildFlags:           buildFlags,
				ExecuteKind:          kind,
				DebugInfoDirectories: conf.DebugInfoDirectories,
				CheckGoVersion:       checkGoVersion,
				TTY:                  tty,
				Redirects:            redirects,
				DisableASLR:          disableASLR,
			},
		})
	default:
		fmt.Printf("Unknown API version: %d\n", apiVersion)
		return 1
	}

	if err := server.Run(); err != nil {
		if err == api.ErrNotExecutable {
			switch kind {
			case debugger.ExecutingGeneratedFile:
				fmt.Fprintln(os.Stderr, "Can not debug non-main package")
				return 1
			case debugger.ExecutingExistingFile:
				fmt.Fprintf(os.Stderr, "%s is not executable\n", processArgs[0])
				return 1
			default:
				// fallthrough
			}
		}
		fmt.Fprintln(os.Stderr, err)
		return 1
	}

	var status int
	if headless {
		if continueOnStart {
			client := rpc2.NewClient(listener.Addr().String())
			client.Disconnect(true) // true = continue after disconnect
		}
		waitForDisconnectSignal(disconnectChan)
		err = server.Stop()
		if err != nil {
			fmt.Println(err)
		}

		return status
	}

	return connect(listener.Addr().String(), clientConn, conf, kind)
}

func parseRedirects(redirects []string) ([3]string, error) {
	r := [3]string{}
	names := [3]string{"stdin", "stdout", "stderr"}
	for _, redirect := range redirects {
		idx := 0
		for i, name := range names {
			pfx := name + ":"
			if strings.HasPrefix(redirect, pfx) {
				idx = i
				redirect = redirect[len(pfx):]
				break
			}
		}
		if r[idx] != "" {
			return r, fmt.Errorf("redirect error: %s redirected twice", names[idx])
		}
		r[idx] = redirect
	}
	return r, nil
}<|MERGE_RESOLUTION|>--- conflicted
+++ resolved
@@ -203,12 +203,9 @@
 will exit when the debug session ends.`,
 		Run: dapCmd,
 	}
-<<<<<<< HEAD
 	dapCommand.Flags().StringVar(&dapClientAddr, "client-addr", "", "host:port where the DAP client is waiting for the DAP server to dial in")
 
-=======
 	// TODO(polina): support --tty when dlv dap allows to launch a program from command-line
->>>>>>> c7e2a9b6
 	rootCommand.AddCommand(dapCommand)
 
 	// 'debug' subcommand.
@@ -467,21 +464,6 @@
 
 		var server *dap.Server
 		disconnectChan := make(chan struct{})
-<<<<<<< HEAD
-=======
-		server := dap.NewServer(&service.Config{
-			Listener:       listener,
-			DisconnectChan: disconnectChan,
-			Debugger: debugger.Config{
-				Backend:              backend,
-				Foreground:           true, // server always runs without terminal client
-				DebugInfoDirectories: conf.DebugInfoDirectories,
-				CheckGoVersion:       checkGoVersion,
-			},
-			CheckLocalConnUser: checkLocalConnUser,
-		})
-		defer server.Stop()
->>>>>>> c7e2a9b6
 
 		if dapClientAddr == "" {
 			listener, err := net.Listen("tcp", addr)
@@ -497,10 +479,22 @@
 					Foreground:           headless && tty == "",
 					DebugInfoDirectories: conf.DebugInfoDirectories,
 					CheckGoVersion:       checkGoVersion,
-					TTY:                  tty,
 				},
 				CheckLocalConnUser: checkLocalConnUser,
 			})
+
+			server := dap.NewServer(&service.Config{
+				Listener:       listener,
+				DisconnectChan: disconnectChan,
+				Debugger: debugger.Config{
+					Backend:              backend,
+					Foreground:           true, // server always runs without terminal client
+					DebugInfoDirectories: conf.DebugInfoDirectories,
+					CheckGoVersion:       checkGoVersion,
+				},
+				CheckLocalConnUser: checkLocalConnUser,
+			})
+			defer server.Stop()
 		} else { // reverse mode
 			headless = true // TODO(github.com/go-delve/delve/issues/2552): consider the same for the normal mode.
 
@@ -513,10 +507,9 @@
 				DisconnectChan: disconnectChan,
 				Debugger: debugger.Config{
 					Backend:              backend,
-					Foreground:           headless && tty == "",
+					Foreground:           true, // server always runs without terminal client
 					DebugInfoDirectories: conf.DebugInfoDirectories,
 					CheckGoVersion:       checkGoVersion,
-					TTY:                  tty,
 				},
 			}, conn)
 		}
