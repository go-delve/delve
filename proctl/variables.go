--- conflicted
+++ resolved
@@ -676,7 +676,6 @@
 	return buf, nil
 }
 
-<<<<<<< HEAD
 // fetches all variables of a specific type in the current function scope
 func (thread *ThreadContext) variablesByTag(tag dwarf.Tag) ([]*Variable, error) {
 	data := thread.Process.Dwarf
@@ -732,10 +731,10 @@
 //FunctionArguments returns the name, value, and type of all current function arguments
 func (thread *ThreadContext) FunctionArguments() ([]*Variable, error) {
 	return thread.variablesByTag(dwarf.TagFormalParameter)
-=======
+}
+
 // Sets the length of a slice.
 func setSliceLength(ptr unsafe.Pointer, l int) {
 	lptr := (*int)(unsafe.Pointer(uintptr(ptr) + ptrsize))
 	*lptr = int(l)
->>>>>>> 849a201d
 }