--- conflicted
+++ resolved
@@ -986,17 +986,6 @@
 	return state.SelectedGoroutine.ID
 }
 
-<<<<<<< HEAD
-=======
-func split2PartsBySpace(s string) []string {
-	v := strings.SplitN(s, " ", 2)
-	for i := range v {
-		v[i] = strings.TrimSpace(v[i])
-	}
-	return v
-}
-
->>>>>>> d613f8ec
 func (c *Commands) goroutine(t *Term, ctx callContext, argstr string) error {
 	args := config.Split2PartsBySpace(argstr)
 
