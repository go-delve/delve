--- conflicted
+++ resolved
@@ -62,11 +62,7 @@
 // to be supplied to that process. `wd` is working directory of the program.
 // If the DWARF information cannot be found in the binary, Delve will look
 // for external debug files in the directories passed in.
-<<<<<<< HEAD
-func Launch(cmd []string, wd string, flags proc.LaunchFlags, debugInfoDirs []string, tty string, redirect proc.Redirect) (*proc.Target, error) {
-=======
-func Launch(cmd []string, wd string, flags proc.LaunchFlags, debugInfoDirs []string, tty string, redirects [3]string) (*proc.TargetGroup, error) {
->>>>>>> 0a7b051f
+func Launch(cmd []string, wd string, flags proc.LaunchFlags, debugInfoDirs []string, tty string, redirect proc.Redirect) (*proc.TargetGroup, error) {
 	var (
 		process *exec.Cmd
 		err     error
