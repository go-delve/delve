//go:build darwin && macnative
// +build darwin,macnative

package native

// #include "proc_darwin.h"
// #include "threads_darwin.h"
// #include "exec_darwin.h"
// #include <stdlib.h>
import "C"
import (
	"errors"
	"fmt"
	"os"
	"os/exec"
	"path/filepath"
	"unsafe"

	sys "golang.org/x/sys/unix"

	"github.com/go-delve/delve/pkg/proc"
	"github.com/go-delve/delve/pkg/proc/internal/ebpf"
	"github.com/go-delve/delve/pkg/proc/macutil"
)

// osProcessDetails holds Darwin specific information.
type osProcessDetails struct {
	task             C.task_t      // mach task for the debugged process.
	exceptionPort    C.mach_port_t // mach port for receiving mach exceptions.
	notificationPort C.mach_port_t // mach port for dead name notification (process exit).
	initialized      bool
	halt             bool

	// the main port we use, will return messages from both the
	// exception and notification ports.
	portSet C.mach_port_t
}

func (os *osProcessDetails) Close() {}

// Launch creates and begins debugging a new process. Uses a
// custom fork/exec process in order to take advantage of
// PT_SIGEXC on Darwin which will turn Unix signals into
// Mach exceptions.
<<<<<<< HEAD
func Launch(cmd []string, wd string, flags proc.LaunchFlags, _ []string, _ string, _ proc.Redirect) (*proc.Target, error) {
=======
func Launch(cmd []string, wd string, flags proc.LaunchFlags, _ []string, _ string, _ [3]string) (*proc.TargetGroup, error) {
>>>>>>> 0a7b051f
	argv0Go, err := filepath.Abs(cmd[0])
	if err != nil {
		return nil, err
	}
	// Make sure the binary exists.
	if filepath.Base(cmd[0]) == cmd[0] {
		if _, err := exec.LookPath(cmd[0]); err != nil {
			return nil, err
		}
	}
	if _, err := os.Stat(argv0Go); err != nil {
		return nil, err
	}
	if err := macutil.CheckRosetta(); err != nil {
		return nil, err
	}

	argv0 := C.CString(argv0Go)
	argvSlice := make([]*C.char, 0, len(cmd)+1)
	for _, arg := range cmd {
		argvSlice = append(argvSlice, C.CString(arg))
	}
	// argv array must be null terminated.
	argvSlice = append(argvSlice, nil)

	dbp := newProcess(0)
	defer func() {
		if err != nil && dbp.pid != 0 {
			_ = dbp.Detach(true)
		}
	}()
	var pid int
	dbp.execPtraceFunc(func() {
		ret := C.fork_exec(argv0, &argvSlice[0], C.int(len(argvSlice)),
			C.CString(wd),
			&dbp.os.task, &dbp.os.portSet, &dbp.os.exceptionPort,
			&dbp.os.notificationPort)
		pid = int(ret)
	})
	if pid <= 0 {
		return nil, fmt.Errorf("could not fork/exec")
	}
	dbp.pid = pid
	dbp.childProcess = true
	for i := range argvSlice {
		C.free(unsafe.Pointer(argvSlice[i]))
	}

	// Initialize enough of the Process state so that we can use resume and
	// trapWait to wait until the child process calls execve.

	for {
		task := C.get_task_for_pid(C.int(dbp.pid))
		// The task_for_pid call races with the fork call. This can
		// result in the parent task being returned instead of the child.
		if task != dbp.os.task {
			err = dbp.updateThreadListForTask(task)
			if err == nil {
				break
			}
			if err != couldNotGetThreadCount && err != couldNotGetThreadList {
				return nil, err
			}
		}
	}

	if err := dbp.resume(); err != nil {
		return nil, err
	}

	for _, th := range dbp.threads {
		th.CurrentBreakpoint.Clear()
	}

	trapthread, err := dbp.trapWait(-1)
	if err != nil {
		return nil, err
	}
	if _, err := dbp.stop(nil); err != nil {
		return nil, err
	}

	dbp.os.initialized = true
	dbp.memthread = trapthread

	tgt, err := dbp.initialize(argv0Go, []string{})
	if err != nil {
		return nil, err
	}

	return tgt, err
}

// Attach to an existing process with the given PID.
func Attach(pid int, _ []string) (*proc.TargetGroup, error) {
	if err := macutil.CheckRosetta(); err != nil {
		return nil, err
	}
	dbp := newProcess(pid)

	kret := C.acquire_mach_task(C.int(pid),
		&dbp.os.task, &dbp.os.portSet, &dbp.os.exceptionPort,
		&dbp.os.notificationPort)

	if kret != C.KERN_SUCCESS {
		return nil, fmt.Errorf("could not attach to %d", pid)
	}

	dbp.os.initialized = true

	var err error
	dbp.execPtraceFunc(func() { err = ptraceAttach(dbp.pid) })
	if err != nil {
		return nil, err
	}
	_, _, err = dbp.wait(dbp.pid, 0)
	if err != nil {
		return nil, err
	}

	tgt, err := dbp.initialize("", []string{})
	if err != nil {
		dbp.Detach(false)
		return nil, err
	}
	return tgt, nil
}

// Kill kills the process.
func (dbp *nativeProcess) kill() (err error) {
	if dbp.exited {
		return nil
	}
	err = sys.Kill(-dbp.pid, sys.SIGKILL)
	if err != nil {
		return errors.New("could not deliver signal: " + err.Error())
	}
	for port := range dbp.threads {
		if C.thread_resume(C.thread_act_t(port)) != C.KERN_SUCCESS {
			return errors.New("could not resume task")
		}
	}
	for {
		var task C.task_t
		port := C.mach_port_wait(dbp.os.portSet, &task, C.int(0))
		if port == dbp.os.notificationPort {
			break
		}
	}
	dbp.postExit()
	return
}

func (dbp *nativeProcess) requestManualStop() (err error) {
	var (
		task          = C.mach_port_t(dbp.os.task)
		thread        = C.mach_port_t(dbp.memthread.os.threadAct)
		exceptionPort = C.mach_port_t(dbp.os.exceptionPort)
	)
	dbp.os.halt = true
	kret := C.raise_exception(task, thread, exceptionPort, C.EXC_BREAKPOINT)
	if kret != C.KERN_SUCCESS {
		return fmt.Errorf("could not raise mach exception")
	}
	return nil
}

var couldNotGetThreadCount = errors.New("could not get thread count")
var couldNotGetThreadList = errors.New("could not get thread list")

func (dbp *nativeProcess) updateThreadList() error {
	return dbp.updateThreadListForTask(dbp.os.task)
}

func (dbp *nativeProcess) updateThreadListForTask(task C.task_t) error {
	var (
		err   error
		kret  C.kern_return_t
		count C.int
		list  []uint32
	)

	for {
		count = C.thread_count(task)
		if count == -1 {
			return couldNotGetThreadCount
		}
		list = make([]uint32, count)

		// TODO(dp) might be better to malloc mem in C and then free it here
		// instead of getting count above and passing in a slice
		kret = C.get_threads(task, unsafe.Pointer(&list[0]), count)
		if kret != -2 {
			break
		}
	}
	if kret != C.KERN_SUCCESS {
		return couldNotGetThreadList
	}

	for _, thread := range dbp.threads {
		thread.os.exists = false
	}

	for _, port := range list {
		thread, ok := dbp.threads[int(port)]
		if !ok {
			thread, err = dbp.addThread(int(port), false)
			if err != nil {
				return err
			}
		}
		thread.os.exists = true
	}

	for threadID, thread := range dbp.threads {
		if !thread.os.exists {
			delete(dbp.threads, threadID)
		}
	}

	return nil
}

func (dbp *nativeProcess) addThread(port int, attach bool) (*nativeThread, error) {
	if thread, ok := dbp.threads[port]; ok {
		return thread, nil
	}
	thread := &nativeThread{
		ID:  port,
		dbp: dbp,
		os:  new(osSpecificDetails),
	}
	dbp.threads[port] = thread
	thread.os.threadAct = C.thread_act_t(port)
	if dbp.memthread == nil {
		dbp.memthread = thread
	}
	return thread, nil
}

func findExecutable(path string, pid int) string {
	if path == "" {
		path = C.GoString(C.find_executable(C.int(pid)))
	}
	return path
}

func trapWait(procgrp *processGroup, pid int) (*nativeThread, error) {
	return procgrp.procs[0].trapWait(pid)
}

func (dbp *nativeProcess) trapWait(pid int) (*nativeThread, error) {
	for {
		task := dbp.os.task
		port := C.mach_port_wait(dbp.os.portSet, &task, C.int(0))

		switch port {
		case dbp.os.notificationPort:
			// on macOS >= 10.12.1 the task_t changes after an execve, we could
			// receive the notification for the death of the pre-execve task_t,
			// this could also happen *before* we are notified that our task_t has
			// changed.
			if dbp.os.task != task {
				continue
			}
			if !dbp.os.initialized {
				if pidtask := C.get_task_for_pid(C.int(dbp.pid)); pidtask != 0 && dbp.os.task != pidtask {
					continue
				}
			}
			_, status, err := dbp.wait(dbp.pid, 0)
			if err != nil {
				return nil, err
			}
			dbp.postExit()
			return nil, proc.ErrProcessExited{Pid: dbp.pid, Status: status.ExitStatus()}

		case C.MACH_RCV_INTERRUPTED:
			halt := dbp.os.halt
			if !halt {
				// Call trapWait again, it seems
				// MACH_RCV_INTERRUPTED is emitted before
				// process natural death _sometimes_.
				continue
			}
			return nil, nil

		case 0:
			return nil, fmt.Errorf("error while waiting for task")
		}

		// In macOS 10.12.1 if we received a notification for a task other than
		// the inferior's task and the inferior's task is no longer valid, this
		// means inferior called execve and its task_t changed.
		if dbp.os.task != task && C.task_is_valid(dbp.os.task) == 0 {
			dbp.os.task = task
			kret := C.reset_exception_ports(dbp.os.task, &dbp.os.exceptionPort, &dbp.os.notificationPort)
			if kret != C.KERN_SUCCESS {
				return nil, fmt.Errorf("could not follow task across exec: %d\n", kret)
			}
		}

		// Since we cannot be notified of new threads on OS X
		// this is as good a time as any to check for them.
		dbp.updateThreadList()
		th, ok := dbp.threads[int(port)]
		if !ok {
			halt := dbp.os.halt
			if halt {
				dbp.os.halt = false
				return th, nil
			}
			if dbp.firstStart || th.singleStepping {
				dbp.firstStart = false
				return th, nil
			}
			if err := th.Continue(); err != nil {
				return nil, err
			}
			continue
		}
		return th, nil
	}
}

func (dbp *nativeProcess) waitForStop() ([]int, error) {
	ports := make([]int, 0, len(dbp.threads))
	count := 0
	for {
		var task C.task_t
		port := C.mach_port_wait(dbp.os.portSet, &task, C.int(1))
		if port != 0 && port != dbp.os.notificationPort && port != C.MACH_RCV_INTERRUPTED {
			count = 0
			ports = append(ports, int(port))
		} else {
			n := C.num_running_threads(dbp.os.task)
			if n == 0 {
				return ports, nil
			} else if n < 0 {
				return nil, fmt.Errorf("error waiting for thread stop %d", n)
			} else if count > 16 {
				return nil, fmt.Errorf("could not stop process %d", n)
			}
		}
	}
}

func (dbp *nativeProcess) wait(pid, options int) (int, *sys.WaitStatus, error) {
	var status sys.WaitStatus
	wpid, err := sys.Wait4(pid, &status, options, nil)
	return wpid, &status, err
}

func killProcess(pid int) error {
	return sys.Kill(pid, sys.SIGINT)
}

func (dbp *nativeProcess) exitGuard(err error) error {
	if err != ErrContinueThread {
		return err
	}
	_, status, werr := dbp.wait(dbp.pid, sys.WNOHANG)
	if werr == nil && status.Exited() {
		dbp.postExit()
		return proc.ErrProcessExited{Pid: dbp.pid, Status: status.ExitStatus()}
	}
	return err
}

func (dbp *nativeProcess) resume() error {
	// all threads stopped over a breakpoint are made to step over it
	for _, thread := range dbp.threads {
		if thread.CurrentBreakpoint.Breakpoint != nil {
			if err := thread.StepInstruction(); err != nil {
				return err
			}
			thread.CurrentBreakpoint.Clear()
		}
	}
	// everything is resumed
	for _, thread := range dbp.threads {
		if err := thread.resume(); err != nil {
			return dbp.exitGuard(err)
		}
	}
	return nil
}

// stop stops all running threads and sets breakpoints
func (procgrp *processGroup) stop(cctx *proc.ContinueOnceContext, trapthread *nativeThread) (*nativeThread, error) {
	return procgrp.procs[0].stop(trapthread)
}

func (dbp *nativeProcess) stop(trapthread *nativeThread) (*nativeThread, error) {
	if dbp.exited {
		return nil, proc.ErrProcessExited{Pid: dbp.pid}
	}
	for _, th := range dbp.threads {
		if !th.Stopped() {
			if err := th.stop(); err != nil {
				return nil, dbp.exitGuard(err)
			}
		}
	}

	ports, err := dbp.waitForStop()
	if err != nil {
		return nil, err
	}
	if !dbp.os.initialized {
		return nil, nil
	}
	trapthread.SetCurrentBreakpoint(true)
	for _, port := range ports {
		if th, ok := dbp.threads[port]; ok {
			err := th.SetCurrentBreakpoint(true)
			if err != nil {
				return nil, err
			}
		}
	}
	return trapthread, nil
}

func (dbp *nativeProcess) detach(kill bool) error {
	return ptraceDetach(dbp.pid, 0)
}

func (dbp *nativeProcess) EntryPoint() (uint64, error) {
	//TODO(aarzilli): implement this
	return 0, nil
}

func (dbp *nativeProcess) SupportsBPF() bool {
	return false
}

func (dbp *nativeProcess) SetUProbe(fnName string, goidOffset int64, args []ebpf.UProbeArgMap) error {
	panic("not implemented")
}

func (dbp *nativeProcess) GetBufferedTracepoints() []ebpf.RawUProbeParams {
	panic("not implemented")
}

func initialize(dbp *nativeProcess) error { return nil }<|MERGE_RESOLUTION|>--- conflicted
+++ resolved
@@ -42,11 +42,7 @@
 // custom fork/exec process in order to take advantage of
 // PT_SIGEXC on Darwin which will turn Unix signals into
 // Mach exceptions.
-<<<<<<< HEAD
-func Launch(cmd []string, wd string, flags proc.LaunchFlags, _ []string, _ string, _ proc.Redirect) (*proc.Target, error) {
-=======
-func Launch(cmd []string, wd string, flags proc.LaunchFlags, _ []string, _ string, _ [3]string) (*proc.TargetGroup, error) {
->>>>>>> 0a7b051f
+func Launch(cmd []string, wd string, flags proc.LaunchFlags, _ []string, _ string, _ proc.Redirect) (*proc.TargetGroup, error) {
 	argv0Go, err := filepath.Abs(cmd[0])
 	if err != nil {
 		return nil, err
