--- conflicted
+++ resolved
@@ -68,12 +68,6 @@
 	if err != nil {
 		return nil, err
 	}
-<<<<<<< HEAD
-=======
-	if g == nil {
-		return ThreadScope(dbp, ct)
-	}
->>>>>>> 9dfd164c
 
 	var opts StacktraceOptions
 	if deferCall > 0 {
