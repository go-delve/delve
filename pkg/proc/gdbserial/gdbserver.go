--- conflicted
+++ resolved
@@ -450,11 +450,7 @@
 // LLDBLaunch starts an instance of lldb-server and connects to it, asking
 // it to launch the specified target program with the specified arguments
 // (cmd) on the specified directory wd.
-<<<<<<< HEAD
-func LLDBLaunch(cmd []string, wd string, flags proc.LaunchFlags, debugInfoDirs []string, tty string, redirects proc.Redirect) (*proc.Target, error) {
-=======
-func LLDBLaunch(cmd []string, wd string, flags proc.LaunchFlags, debugInfoDirs []string, tty string, redirects [3]string) (*proc.TargetGroup, error) {
->>>>>>> 0a7b051f
+func LLDBLaunch(cmd []string, wd string, flags proc.LaunchFlags, debugInfoDirs []string, tty string, redirects proc.Redirect) (*proc.TargetGroup, error) {
 	if runtime.GOOS == "windows" {
 		return nil, ErrUnsupportedOS
 	}
