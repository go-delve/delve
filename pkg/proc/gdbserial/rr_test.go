--- conflicted
+++ resolved
@@ -30,11 +30,7 @@
 		t.Skip("test skipped, rr not found")
 	}
 	t.Log("recording")
-<<<<<<< HEAD
-	p, tracedir, err := gdbserial.RecordAndReplay([]string{fixture.Path}, ".", true, []string{}, proc.NewEmptyRedirectByPath())
-=======
-	grp, tracedir, err := gdbserial.RecordAndReplay([]string{fixture.Path}, ".", true, []string{}, [3]string{})
->>>>>>> 0a7b051f
+	grp, tracedir, err := gdbserial.RecordAndReplay([]string{fixture.Path}, ".", true, []string{}, proc.NewEmptyRedirectByPath())
 	if err != nil {
 		t.Fatal("Launch():", err)
 	}
