--- conflicted
+++ resolved
@@ -21,13 +21,10 @@
 	UnableToListGlobals        = 2007
 	UnableToLookupVariable     = 2008
 	UnableToEvaluateExpression = 2009
-<<<<<<< HEAD
-	UnableToListRegisters      = 2010
-=======
 	UnableToHalt               = 2010
 	UnableToGetExceptionInfo   = 2011
 	UnableToSetVariable        = 2012
->>>>>>> d613f8ec
+	UnableToListRegisters      = 2013
 	// Add more codes as we support more requests
 	NoDebugIsRunning  = 3000
 	DebuggeeIsRunning = 4000
