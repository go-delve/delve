--- conflicted
+++ resolved
@@ -24,11 +24,8 @@
 	UnableToHalt               = 2010
 	UnableToGetExceptionInfo   = 2011
 	UnableToSetVariable        = 2012
-<<<<<<< HEAD
-	UnableToListRegisters      = 2013
-=======
 	UnableToDisassemble        = 2013
->>>>>>> 9a5d5bc9
+	UnableToListRegisters      = 2014
 	// Add more codes as we support more requests
 	NoDebugIsRunning  = 3000
 	DebuggeeIsRunning = 4000
