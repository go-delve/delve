--- conflicted
+++ resolved
@@ -522,13 +522,8 @@
 		case *dap.SetBreakpointsRequest:
 			s.changeStateMu.Lock()
 			defer s.changeStateMu.Unlock()
-<<<<<<< HEAD
-			s.log.Debug("halting execution to set breakpoints")
+			s.config.log.Debug("halting execution to set breakpoints")
 			_, err := s.halt(true)
-=======
-			s.config.log.Debug("halting execution to set breakpoints")
-			_, err := s.halt()
->>>>>>> dc2f615c
 			if err != nil {
 				s.sendErrorResponse(request.Request, UnableToSetBreakpoints, "Unable to set or clear breakpoints", err.Error())
 				return
@@ -537,13 +532,8 @@
 		case *dap.SetFunctionBreakpointsRequest:
 			s.changeStateMu.Lock()
 			defer s.changeStateMu.Unlock()
-<<<<<<< HEAD
-			s.log.Debug("halting execution to set breakpoints")
+			s.config.log.Debug("halting execution to set breakpoints")
 			_, err := s.halt(true)
-=======
-			s.config.log.Debug("halting execution to set breakpoints")
-			_, err := s.halt()
->>>>>>> dc2f615c
 			if err != nil {
 				s.sendErrorResponse(request.Request, UnableToSetBreakpoints, "Unable to set or clear breakpoints", err.Error())
 				return
@@ -1114,15 +1104,10 @@
 
 // halt sends a halt request if the debuggee is running.
 // changeStateMu should be held when calling (*Server).halt.
-<<<<<<< HEAD
-func (s *Server) halt(shouldResume bool) (*api.DebuggerState, error) {
+func (s *Session) halt(shouldResume bool) (*api.DebuggerState, error) {
 	if !shouldResume {
 		s.setHaltRequested(true)
 	}
-=======
-func (s *Session) halt() (*api.DebuggerState, error) {
-	s.setHaltRequested(true)
->>>>>>> dc2f615c
 	// Only send a halt request if the debuggee is running.
 	if s.debugger.IsRunning() {
 		return s.debugger.Command(&api.DebuggerCommand{Name: api.Halt}, nil)
