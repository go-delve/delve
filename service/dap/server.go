--- conflicted
+++ resolved
@@ -659,17 +659,12 @@
 		return
 	}
 
-<<<<<<< HEAD
-	var err error
 	func() {
 		s.mu.Lock()
 		defer s.mu.Unlock() // Make sure to unlock in case of panic that will become internal error
 		s.debugger, err = debugger.New(&s.config.Debugger, s.config.ProcessArgs)
 	}()
 	if err != nil {
-=======
-	if s.debugger, err = debugger.New(&s.config.Debugger, s.config.ProcessArgs); err != nil {
->>>>>>> 4eb54b01
 		s.sendErrorResponse(request.Request, FailedToLaunch, "Failed to launch", err.Error())
 		return
 	}
@@ -968,9 +963,11 @@
 			return
 		}
 		s.config.Debugger.AttachPid = int(pid)
-<<<<<<< HEAD
-		s.setLaunchAttachArgs(request)
-		var err error
+		err := s.setLaunchAttachArgs(request)
+		if err != nil {
+			s.sendErrorResponse(request.Request, FailedToAttach, "Failed to attach", err.Error())
+			return
+		}
 		func() {
 			s.mu.Lock()
 			defer s.mu.Unlock() // Make sure to unlock in case of panic that will become internal error
@@ -978,18 +975,6 @@
 		}()
 		if err != nil {
 			s.sendErrorResponse(request.Request, FailedToAttach, "Failed to attach", err.Error())
-=======
-		err := s.setLaunchAttachArgs(request)
-		if err != nil {
-			s.sendErrorResponse(request.Request,
-				FailedToAttach, "Failed to attach",
-				err.Error())
-			return
-		}
-		if s.debugger, err = debugger.New(&s.config.Debugger, nil); err != nil {
-			s.sendErrorResponse(request.Request,
-				FailedToAttach, "Failed to attach", err.Error())
->>>>>>> 4eb54b01
 			return
 		}
 	} else {
