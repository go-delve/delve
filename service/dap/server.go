// Package dap implements VSCode's Debug Adaptor Protocol (DAP).
// This allows delve to communicate with frontends using DAP
// without a separate adaptor. The frontend will run the debugger
// (which now doubles as an adaptor) in server mode listening on
// a port and communicating over TCP. This is work in progress,
// so for now Delve in dap mode only supports synchronous
// request-response communication, blocking while processing each request.
// For DAP details see https://microsoft.github.io/debug-adapter-protocol.
package dap

import (
	"bufio"
	"encoding/json"
	"fmt"
	"go/constant"
	"io"
	"net"
	"os"
	"os/exec"
	"path/filepath"
	"reflect"
	"regexp"
	"runtime"
	"runtime/debug"
	"strings"
	"sync"

	"github.com/go-delve/delve/pkg/gobuild"
	"github.com/go-delve/delve/pkg/locspec"
	"github.com/go-delve/delve/pkg/logflags"
	"github.com/go-delve/delve/pkg/proc"
	"github.com/go-delve/delve/service"
	"github.com/go-delve/delve/service/api"
	"github.com/go-delve/delve/service/debugger"
	"github.com/google/go-dap"
	"github.com/sirupsen/logrus"
)

// Server implements a DAP server that can accept a single client for
// a single debug session (for now). It does not yet support restarting.
// That means that in addition to explicit shutdown requests,
// program termination and failed or closed client connection
// would also result in stopping this single-use server.
//
// The DAP server operates via the following goroutines:
//
// (1) Main goroutine where the server is created via NewServer(),
// started via Run() and stopped via Stop(). Once the server is
// started, this goroutine blocks until it receives a stop-server
// signal that can come from an OS interrupt (such as Ctrl-C) or
// config.DisconnectChan (passed to NewServer()) as a result of
// client connection failure or closure or a DAP disconnect request.
//
// (2) Run goroutine started from Run() that serves as both
// a listener and a client goroutine. It accepts a client connection,
// reads, decodes and dispatches each request from the client.
// For synchronous requests, it issues commands to the
// underlying debugger and sends back events and responses.
// These requests block while the debuggee is running, so,
// where applicable, the handlers need to check if debugging
// state is running, so there is a need for a halt request or
// a dummy/error response to avoid blocking.
//
// This is the only goroutine that sends a stop-server signal
// via config.DisconnecChan when encountering a client connection
// error or responding to a (synchronous) DAP disconnect request.
// Once stop is triggered, the goroutine exits.
//
// TODO(polina): add another layer of per-client goroutines to support multiple clients
//
// (3) Per-request goroutine is started for each asynchronous request
// that resumes execution. We check if target is running already, so
// there should be no more than one pending asynchronous request at
// a time. This goroutine issues commands to the underlying debugger
// and sends back events and responses. It takes a setup-done channel
// as an argument and temporarily blocks the request loop until setup
// for asynchronous execution is complete and targe is running.
// Once done, it unblocks processing of parallel requests unblocks
// (e.g. disconnecting while the program is running).
//
// These per-request goroutines never send a stop-server signal.
// They block on running debugger commands that are interrupted
// when halt is issued while stopping. At that point these goroutines
// wrap-up and exit.
type Server struct {
	// config is all the information necessary to start the debugger and server.
	config *service.Config
	// listener is used to accept the client connection.
	listener net.Listener
	// stopTriggered is closed when the server is Stop()-ed.
	stopTriggered chan struct{}
	// reader is used to read requests from the connection.
	reader *bufio.Reader
	// log is used for structured logging.
	log *logrus.Entry
	// stackFrameHandles maps frames of each goroutine to unique ids across all goroutines.
	// Reset at every stop.
	stackFrameHandles *handlesMap
	// variableHandles maps compound variables to unique references within their stack frame.
	// Reset at every stop.
	// See also comment for convertVariable.
	variableHandles *variablesHandlesMap
	// args tracks special settings for handling debug session requests.
	args launchAttachArgs
	// clientCapabilities tracks special settings for handling debug session requests.
	clientCapabilities dapClientCapabilites

	// mu synchronizes access to objects set on start-up (from run goroutine)
	// and stopped on teardown (from main goroutine)
	mu sync.Mutex

	// conn is the accepted client connection.
	conn net.Conn
	// debugger is the underlying debugger service.
	debugger *debugger.Debugger
	// binaryToRemove is the temp compiled binary to be removed on disconnect (if any).
	binaryToRemove string
	// noDebugProcess is set for the noDebug launch process.
	noDebugProcess *exec.Cmd

	// sendingMu synchronizes writing to net.Conn
	// to ensure that messages do not get interleaved
	sendingMu sync.Mutex
}

// launchAttachArgs captures arguments from launch/attach request that
// impact handling of subsequent requests.
type launchAttachArgs struct {
	// stopOnEntry is set to automatically stop the debugee after start.
	stopOnEntry bool
	// stackTraceDepth is the maximum length of the returned list of stack frames.
	stackTraceDepth int
	// showGlobalVariables indicates if global package variables should be loaded.
	showGlobalVariables bool
	// substitutePathClientToServer indicates rules for converting file paths between client and debugger.
	// These must be directory paths.
	substitutePathClientToServer [][2]string
	// substitutePathServerToClient indicates rules for converting file paths between debugger and client.
	// These must be directory paths.
	substitutePathServerToClient [][2]string
}

// defaultArgs borrows the defaults for the arguments from the original vscode-go adapter.
var defaultArgs = launchAttachArgs{
	stopOnEntry:                  false,
	stackTraceDepth:              50,
	showGlobalVariables:          false,
	substitutePathClientToServer: [][2]string{},
	substitutePathServerToClient: [][2]string{},
}

// dapClientCapabilites captures arguments from intitialize request that
// impact handling of subsequent requests.
type dapClientCapabilites struct {
	supportsVariableType         bool
	supportsVariablePaging       bool
	supportsRunInTerminalRequest bool
	supportsMemoryReferences     bool
	supportsProgressReporting    bool
}

// DefaultLoadConfig controls how variables are loaded from the target's memory, borrowing the
// default value from the original vscode-go debug adapter and rpc server.
// With dlv-dap, users currently do not have a way to adjust these.
// TODO(polina): Support setting config via launch/attach args or only rely on on-demand loading?
var DefaultLoadConfig = proc.LoadConfig{
	FollowPointers:     true,
	MaxVariableRecurse: 1,
	MaxStringLen:       64,
	MaxArrayValues:     64,
	MaxStructFields:    -1,
}

// NewServer creates a new DAP Server. It takes an opened Listener
// via config and assumes its ownership. config.DisconnectChan has to be set;
// it will be closed by the server when the client fails to connect,
// disconnects or requests shutdown. Once config.DisconnectChan is closed,
// Server.Stop() must be called to shutdown this single-user server.
func NewServer(config *service.Config) *Server {
	logger := logflags.DAPLogger()
	logflags.WriteDAPListeningMessage(config.Listener.Addr().String())
	logger.Debug("DAP server pid = ", os.Getpid())
	return &Server{
		config:            config,
		listener:          config.Listener,
		stopTriggered:     make(chan struct{}),
		log:               logger,
		stackFrameHandles: newHandlesMap(),
		variableHandles:   newVariablesHandlesMap(),
		args:              defaultArgs,
	}
}

// If user-specified options are provided via Launch/AttachRequest,
// we override the defaults for optional args.
func (s *Server) setLaunchAttachArgs(request dap.LaunchAttachRequest) error {
	stop, ok := request.GetArguments()["stopOnEntry"].(bool)
	if ok {
		s.args.stopOnEntry = stop
	}
	depth, ok := request.GetArguments()["stackTraceDepth"].(float64)
	if ok && depth > 0 {
		s.args.stackTraceDepth = int(depth)
	}
	globals, ok := request.GetArguments()["showGlobalVariables"].(bool)
	if ok {
		s.args.showGlobalVariables = globals
	}
	paths, ok := request.GetArguments()["substitutePath"]
	if ok {
		typeMismatchError := fmt.Errorf("'substitutePath' attribute '%v' in debug configuration is not a []{'from': string, 'to': string}", paths)
		pathsParsed, ok := paths.([]interface{})
		if !ok {
			return typeMismatchError
		}
		clientToServer := make([][2]string, 0, len(pathsParsed))
		serverToClient := make([][2]string, 0, len(pathsParsed))
		for _, arg := range pathsParsed {
			pathMapping, ok := arg.(map[string]interface{})
			if !ok {
				return typeMismatchError
			}
			from, ok := pathMapping["from"].(string)
			if !ok {
				return typeMismatchError
			}
			to, ok := pathMapping["to"].(string)
			if !ok {
				return typeMismatchError
			}
			clientToServer = append(clientToServer, [2]string{from, to})
			serverToClient = append(serverToClient, [2]string{to, from})
		}
		s.args.substitutePathClientToServer = clientToServer
		s.args.substitutePathServerToClient = serverToClient
	}
	return nil
}

// Stop stops the DAP debugger service, closes the listener and the client
// connection. It shuts down the underlying debugger and kills the target
// process if it was launched by it or stops the noDebug process.
// This method mustn't be called more than once.
func (s *Server) Stop() {
	s.log.Debug("DAP server stopping...")
	close(s.stopTriggered)
	_ = s.listener.Close()

	s.mu.Lock()
	defer s.mu.Unlock()
	if s.conn != nil {
		// Unless Stop() was called after serveDAPCodec()
		// returned, this will result in closed connection error
		// on next read, breaking out of the read loop and
		// allowing the run goroutine to exit.
		_ = s.conn.Close()
	}

	if s.debugger != nil {
		killProcess := s.config.Debugger.AttachPid == 0
		s.stopDebugSession(killProcess)
	} else {
		s.stopNoDebugProcess()
	}
	// The binary is no longer in use by the debugger. It is safe to remove it.
	if s.binaryToRemove != "" {
		gobuild.Remove(s.binaryToRemove)
		s.binaryToRemove = ""
	}
	s.log.Debug("DAP server stopped")
}

// triggerServerStop closes config.DisconnectChan if not nil, which
// signals that client sent a disconnect request or there was connection
// failure or closure. Since the server currently services only one
// client, this is used as a signal to stop the entire server.
// The function safeguards agaist closing the channel more
// than once and can be called multiple times. It is not thread-safe
// and is currently only called from the run goroutine.
func (s *Server) triggerServerStop() {
	// Avoid accidentally closing the channel twice and causing a panic, when
	// this function is called more than once. For example, we could have the
	// following sequence of events:
	// -- run goroutine: calls onDisconnectRequest()
	// -- run goroutine: calls triggerServerStop()
	// -- main goroutine: calls Stop()
	// -- main goroutine: Stop() closes client connection (or client closed it)
	// -- run goroutine: serveDAPCodec() gets "closed network connection"
	// -- run goroutine: serveDAPCodec() returns and calls triggerServerStop()
	if s.config.DisconnectChan != nil {
		close(s.config.DisconnectChan)
		s.config.DisconnectChan = nil
	}
	// There should be no logic here after the stop-server
	// signal that might cause everything to shutdown before this
	// logic gets executed.
}

// Run launches a new goroutine where it accepts a client connection
// and starts processing requests from it. Use Stop() to close connection.
// The server does not support multiple clients, serially or in parallel.
// The server should be restarted for every new debug session.
// The debugger won't be started until launch/attach request is received.
// TODO(polina): allow new client connections for new debug sessions,
// so the editor needs to launch delve only once?
func (s *Server) Run() {
	go func() {
		conn, err := s.listener.Accept() // listener is closed in Stop()
		if err != nil {
			select {
			case <-s.stopTriggered:
			default:
				s.log.Errorf("Error accepting client connection: %s\n", err)
				s.triggerServerStop()
			}
			return
		}
		s.mu.Lock()
		s.conn = conn // closed in Stop()
		s.mu.Unlock()
		s.serveDAPCodec()
	}()
}

// serveDAPCodec reads and decodes requests from the client
// until it encounters an error or EOF, when it sends
// a disconnect signal and returns.
func (s *Server) serveDAPCodec() {
	s.reader = bufio.NewReader(s.conn)
	for {
		request, err := dap.ReadProtocolMessage(s.reader)
		// TODO(polina): Differentiate between errors and handle them
		// gracefully. For example,
		// -- "Request command 'foo' is not supported" means we
		// potentially got some new DAP request that we do not yet have
		// decoding support for, so we can respond with an ErrorResponse.
		// TODO(polina): to support this add Seq to
		// dap.DecodeProtocolMessageFieldError.
		if err != nil {
			select {
			case <-s.stopTriggered:
			default:
				if err != io.EOF {
					s.log.Error("DAP error: ", err)
				}
				s.triggerServerStop()
			}
			return
		}
		s.handleRequest(request)
	}
}

// In case a handler panics, we catch the panic to avoid crashing both
// the server and the target. We send an error response back, but
// in case its a dup and ignored by the client, we also log the error.
func (s *Server) recoverPanic(request dap.Message) {
	if ierr := recover(); ierr != nil {
		s.log.Errorf("recovered panic: %s\n%s\n", ierr, debug.Stack())
		s.sendInternalErrorResponse(request.GetSeq(), fmt.Sprintf("%v", ierr))
	}
}

func (s *Server) handleRequest(request dap.Message) {
	defer s.recoverPanic(request)

	jsonmsg, _ := json.Marshal(request)
	s.log.Debug("[<- from client]", string(jsonmsg))

	if _, ok := request.(dap.RequestMessage); !ok {
		s.sendInternalErrorResponse(request.GetSeq(), fmt.Sprintf("Unable to process non-request %#v\n", request))
		return
	}

	// These requests, can be handeled regardless of whether the targret is running
	switch request := request.(type) {
	case *dap.DisconnectRequest:
		// Required
		s.onDisconnectRequest(request)
		return
	case *dap.PauseRequest:
		// Required
		// TODO: implement this request in V0
		s.onPauseRequest(request)
		return
	case *dap.TerminateRequest:
		// Optional (capability ‘supportsTerminateRequest‘)
		// TODO: implement this request in V1
		s.onTerminateRequest(request)
		return
	case *dap.RestartRequest:
		// Optional (capability ‘supportsRestartRequest’)
		// TODO: implement this request in V1
		s.onRestartRequest(request)
		return
	}

	// Most requests cannot be processed while the debuggee is running.
	// We have a couple of options for handling these without blocking
	// the request loop indefinitely when we are in running state.
	// --1-- Return a dummy response or an error right away.
	// --2-- Halt execution, process the request, resume execution.
	// TODO(polina): do this for setting breakpoints
	// --3-- Handle such requests asynchronously and let them block until
	// the process stops or terminates (e.g. using a channel and a single
	// goroutine to preserve the order). This might not be appropriate
	// for requests such as continue or step because they would skip
	// the stop, resuming execution right away. Other requests
	// might not be relevant anymore when the stop is finally reached, and
	// state changed from the previous snapshot. The user might want to
	// resume execution before the backlog of buffered requests is cleared,
	// so we would have to either cancel them or delay processing until
	// the next stop. In addition, the editor itself might block waiting
	// for these requests to return. We are not aware of any requests
	// that would benefit from this approach at this time.
	if s.debugger != nil && s.debugger.IsRunning() {
		switch request := request.(type) {
		case *dap.ThreadsRequest:
			// On start-up, the client requests the baseline of currently existing threads
			// right away as there are a number of DAP requests that require a thread id
			// (pause, continue, stacktrace, etc). This can happen after the program
			// continues on entry, preventing the client from handling any pause requests
			// from the user. We remedy this by sending back a placeholder thread id
			// for the current goroutine.
			response := &dap.ThreadsResponse{
				Response: *newResponse(request.Request),
				Body:     dap.ThreadsResponseBody{Threads: []dap.Thread{{Id: -1, Name: "Current"}}},
			}
			s.send(response)
		default:
			r := request.(dap.RequestMessage).GetRequest()
			s.sendErrorResponse(*r, DebuggeeIsRunning, fmt.Sprintf("Unable to process `%s`", r.Command), "debuggee is running")
		}
		return
	}

	// Requests below can only be handled while target is stopped.
	// Some of them are blocking and will be handled synchronously
	// on this goroutine while non-blocking requests will be dispatched
	// to another goroutine. Please note that because of the running
	// check above, there should be no more than one pending asynchronous
	// request at a time.

	// Non-blocking request handlers will signal when they are ready
	// setting up for async execution, so more requests can be processed.
	resumeRequestLoop := make(chan struct{})

	switch request := request.(type) {
	//--- Asynchronous requests ---
	case *dap.ConfigurationDoneRequest:
		// Optional (capability ‘supportsConfigurationDoneRequest’)
		go func() {
			defer s.recoverPanic(request)
			s.onConfigurationDoneRequest(request, resumeRequestLoop)
		}()
		<-resumeRequestLoop
	case *dap.ContinueRequest:
		// Required
		go func() {
			defer s.recoverPanic(request)
			s.onContinueRequest(request, resumeRequestLoop)
		}()
		<-resumeRequestLoop
	case *dap.NextRequest:
		// Required
		go func() {
			defer s.recoverPanic(request)
			s.onNextRequest(request, resumeRequestLoop)
		}()
		<-resumeRequestLoop
	case *dap.StepInRequest:
		// Required
		go func() {
			defer s.recoverPanic(request)
			s.onStepInRequest(request, resumeRequestLoop)
		}()
		<-resumeRequestLoop
	case *dap.StepOutRequest:
		// Required
		go func() {
			defer s.recoverPanic(request)
			s.onStepOutRequest(request, resumeRequestLoop)
		}()
		<-resumeRequestLoop
	case *dap.StepBackRequest:
		// Optional (capability ‘supportsStepBack’)
		// TODO: implement this request in V1
		s.onStepBackRequest(request)
	case *dap.ReverseContinueRequest:
		// Optional (capability ‘supportsStepBack’)
		// TODO: implement this request in V1
		s.onReverseContinueRequest(request)
	//--- Synchronous requests ---
	case *dap.InitializeRequest:
		// Required
		s.onInitializeRequest(request)
	case *dap.LaunchRequest:
		// Required
		s.onLaunchRequest(request)
	case *dap.AttachRequest:
		// Required
		s.onAttachRequest(request)
	case *dap.SetBreakpointsRequest:
		// Required
		s.onSetBreakpointsRequest(request)
	case *dap.SetFunctionBreakpointsRequest:
		// Optional (capability ‘supportsFunctionBreakpoints’)
		// TODO: implement this request in V1
		s.onSetFunctionBreakpointsRequest(request)
	case *dap.SetExceptionBreakpointsRequest:
		// Optional (capability ‘exceptionBreakpointFilters’)
		s.onSetExceptionBreakpointsRequest(request)
	case *dap.ThreadsRequest:
		// Required
		s.onThreadsRequest(request)
	case *dap.StackTraceRequest:
		// Required
		s.onStackTraceRequest(request)
	case *dap.ScopesRequest:
		// Required
		s.onScopesRequest(request)
	case *dap.VariablesRequest:
		// Required
		s.onVariablesRequest(request)
	case *dap.EvaluateRequest:
		// Required
		s.onEvaluateRequest(request)
	case *dap.SetVariableRequest:
		// Optional (capability ‘supportsSetVariable’)
		// Supported by vscode-go
		// TODO: implement this request in V0
		s.onSetVariableRequest(request)
	case *dap.SetExpressionRequest:
		// Optional (capability ‘supportsSetExpression’)
		// TODO: implement this request in V1
		s.onSetExpressionRequest(request)
	case *dap.LoadedSourcesRequest:
		// Optional (capability ‘supportsLoadedSourcesRequest’)
		// TODO: implement this request in V1
		s.onLoadedSourcesRequest(request)
	case *dap.ReadMemoryRequest:
		// Optional (capability ‘supportsReadMemoryRequest‘)
		// TODO: implement this request in V1
		s.onReadMemoryRequest(request)
	case *dap.DisassembleRequest:
		// Optional (capability ‘supportsDisassembleRequest’)
		// TODO: implement this request in V1
		s.onDisassembleRequest(request)
	case *dap.CancelRequest:
		// Optional (capability ‘supportsCancelRequest’)
		// TODO: does this request make sense for delve?
		s.onCancelRequest(request)
	//--- Requests that we do not plan to support ---
	case *dap.RestartFrameRequest:
		// Optional (capability ’supportsRestartFrame’)
		s.sendUnsupportedErrorResponse(request.Request)
	case *dap.GotoRequest:
		// Optional (capability ‘supportsGotoTargetsRequest’)
		s.sendUnsupportedErrorResponse(request.Request)
	case *dap.SourceRequest:
		// Required
		// This does not make sense in the context of Go as
		// the source cannot be a string eval'ed at runtime.
		s.sendUnsupportedErrorResponse(request.Request)
	case *dap.TerminateThreadsRequest:
		// Optional (capability ‘supportsTerminateThreadsRequest’)
		s.sendUnsupportedErrorResponse(request.Request)
	case *dap.StepInTargetsRequest:
		// Optional (capability ‘supportsStepInTargetsRequest’)
		s.sendUnsupportedErrorResponse(request.Request)
	case *dap.GotoTargetsRequest:
		// Optional (capability ‘supportsGotoTargetsRequest’)
		s.sendUnsupportedErrorResponse(request.Request)
	case *dap.CompletionsRequest:
		// Optional (capability ‘supportsCompletionsRequest’)
		s.sendUnsupportedErrorResponse(request.Request)
	case *dap.ExceptionInfoRequest:
		// Optional (capability ‘supportsExceptionInfoRequest’)
		// TODO: does this request make sense for delve?
		s.sendUnsupportedErrorResponse(request.Request)
	case *dap.DataBreakpointInfoRequest:
		// Optional (capability ‘supportsDataBreakpoints’)
		s.sendUnsupportedErrorResponse(request.Request)
	case *dap.SetDataBreakpointsRequest:
		// Optional (capability ‘supportsDataBreakpoints’)
		s.sendUnsupportedErrorResponse(request.Request)
	case *dap.BreakpointLocationsRequest:
		// Optional (capability ‘supportsBreakpointLocationsRequest’)
		s.sendUnsupportedErrorResponse(request.Request)
	case *dap.ModulesRequest:
		// Optional (capability ‘supportsModulesRequest’)
		// TODO: does this request make sense for delve?
		s.sendUnsupportedErrorResponse(request.Request)
	default:
		// This is a DAP message that go-dap has a struct for, so
		// decoding succeeded, but this function does not know how
		// to handle.
		s.sendInternalErrorResponse(request.GetSeq(), fmt.Sprintf("Unable to process %#v\n", request))
	}
}

func (s *Server) send(message dap.Message) {
	jsonmsg, _ := json.Marshal(message)
	s.log.Debug("[-> to client]", string(jsonmsg))
	// TODO(polina): consider using a channel for all the sends and to have a dedicated
	// goroutine that reads from that channel and sends over the connection.
	// This will avoid blocking on slow network sends.
	s.sendingMu.Lock()
	defer s.sendingMu.Unlock()
	_ = dap.WriteProtocolMessage(s.conn, message)
}

func (s *Server) logToConsole(msg string) {
	s.send(&dap.OutputEvent{
		Event: *newEvent("output"),
		Body: dap.OutputEventBody{
			Output:   msg + "\n",
			Category: "console",
		}})
}

func (s *Server) onInitializeRequest(request *dap.InitializeRequest) {
<<<<<<< HEAD
	s.setClientCapabilities(request.Arguments)
=======
	if request.Arguments.PathFormat != "path" {
		s.sendErrorResponse(request.Request, FailedToInitialize, "Failed to initialize",
			fmt.Sprintf("Unsupported 'pathFormat' value '%s'.", request.Arguments.PathFormat))
		return
	}
	if !request.Arguments.LinesStartAt1 {
		s.sendErrorResponse(request.Request, FailedToInitialize, "Failed to initialize",
			"Only 1-based line numbers are supported.")
		return
	}
	if !request.Arguments.ColumnsStartAt1 {
		s.sendErrorResponse(request.Request, FailedToInitialize, "Failed to initialize",
			"Only 1-based column numbers are supported.")
		return
	}

>>>>>>> 4b4f7a58
	// TODO(polina): Respond with an error if debug session is in progress?
	response := &dap.InitializeResponse{Response: *newResponse(request.Request)}
	response.Body.SupportsConfigurationDoneRequest = true
	response.Body.SupportsConditionalBreakpoints = true
	response.Body.SupportsDelayedStackTraceLoading = true
	response.Body.SupportTerminateDebuggee = true
	// TODO(polina): support this to match vscode-go functionality
	response.Body.SupportsSetVariable = false
	// TODO(polina): support these requests in addition to vscode-go feature parity
	response.Body.SupportsTerminateRequest = false
	response.Body.SupportsRestartRequest = false
	response.Body.SupportsFunctionBreakpoints = false
	response.Body.SupportsStepBack = false
	response.Body.SupportsSetExpression = false
	response.Body.SupportsLoadedSourcesRequest = false
	response.Body.SupportsReadMemoryRequest = false
	response.Body.SupportsDisassembleRequest = false
	response.Body.SupportsCancelRequest = false
	s.send(response)
}

func (s *Server) setClientCapabilities(args dap.InitializeRequestArguments) {
	s.clientCapabilities.supportsMemoryReferences = args.SupportsMemoryReferences
	s.clientCapabilities.supportsProgressReporting = args.SupportsProgressReporting
	s.clientCapabilities.supportsRunInTerminalRequest = args.SupportsRunInTerminalRequest
	s.clientCapabilities.supportsVariablePaging = args.SupportsVariablePaging
	s.clientCapabilities.supportsVariableType = args.SupportsVariableType
}

// Default output file pathname for the compiled binary in debug or test modes,
// relative to the current working directory of the server.
const defaultDebugBinary string = "./__debug_bin"

func cleanExeName(name string) string {
	if runtime.GOOS == "windows" && filepath.Ext(name) != ".exe" {
		return name + ".exe"
	}
	return name
}

func (s *Server) onLaunchRequest(request *dap.LaunchRequest) {
	// Validate launch request mode
	mode, ok := request.Arguments["mode"]
	if !ok || mode == "" {
		mode = "debug"
	}
	if !isValidLaunchMode(mode) {
		s.sendErrorResponse(request.Request,
			FailedToLaunch, "Failed to launch",
			fmt.Sprintf("Unsupported 'mode' value %q in debug configuration.", mode))
		return
	}

	// TODO(polina): Respond with an error if debug session is in progress?
	program, ok := request.Arguments["program"].(string)
	if !ok || program == "" {
		s.sendErrorResponse(request.Request,
			FailedToLaunch, "Failed to launch",
			"The program attribute is missing in debug configuration.")
		return
	}

	if mode == "debug" || mode == "test" {
		output, ok := request.Arguments["output"].(string)
		if !ok || output == "" {
			output = cleanExeName(defaultDebugBinary)
		}
		debugbinary, err := filepath.Abs(output)
		if err != nil {
			s.sendInternalErrorResponse(request.Seq, err.Error())
			return
		}

		buildFlags := ""
		buildFlagsArg, ok := request.Arguments["buildFlags"]
		if ok {
			buildFlags, ok = buildFlagsArg.(string)
			if !ok {
				s.sendErrorResponse(request.Request,
					FailedToLaunch, "Failed to launch",
					fmt.Sprintf("'buildFlags' attribute '%v' in debug configuration is not a string.", buildFlagsArg))
				return
			}
		}

		s.log.Debugf("building binary at %s", debugbinary)
		var out []byte
		switch mode {
		case "debug":
			out, err = gobuild.GoBuildCombinedOutput(debugbinary, []string{program}, buildFlags)
		case "test":
			out, err = gobuild.GoTestBuildCombinedOutput(debugbinary, []string{program}, buildFlags)
		}
		if err != nil {
			s.sendErrorResponse(request.Request,
				FailedToLaunch, "Failed to launch",
				fmt.Sprintf("Build error: %s (%s)", strings.TrimSpace(string(out)), err.Error()))
			return
		}
		program = debugbinary
		s.mu.Lock()
		s.binaryToRemove = debugbinary
		s.mu.Unlock()
	}

	err := s.setLaunchAttachArgs(request)
	if err != nil {
		s.sendErrorResponse(request.Request,
			FailedToLaunch, "Failed to launch",
			err.Error())
		return
	}

	var targetArgs []string
	args, ok := request.Arguments["args"]
	if ok {
		argsParsed, ok := args.([]interface{})
		if !ok {
			s.sendErrorResponse(request.Request,
				FailedToLaunch, "Failed to launch",
				fmt.Sprintf("'args' attribute '%v' in debug configuration is not an array.", args))
			return
		}
		for _, arg := range argsParsed {
			argParsed, ok := arg.(string)
			if !ok {
				s.sendErrorResponse(request.Request,
					FailedToLaunch, "Failed to launch",
					fmt.Sprintf("value '%v' in 'args' attribute in debug configuration is not a string.", arg))
				return
			}
			targetArgs = append(targetArgs, argParsed)
		}
	}

	s.config.ProcessArgs = append([]string{program}, targetArgs...)
	s.config.Debugger.WorkingDir = filepath.Dir(program)

	// Set the WorkingDir for this program to the one specified in the request arguments.
	wd, ok := request.Arguments["cwd"]
	if ok {
		wdParsed, ok := wd.(string)
		if !ok {
			s.sendErrorResponse(request.Request,
				FailedToLaunch, "Failed to launch",
				fmt.Sprintf("'cwd' attribute '%v' in debug configuration is not a string.", wd))
			return
		}
		s.config.Debugger.WorkingDir = wdParsed
	}

	s.log.Debugf("running program in %s\n", s.config.Debugger.WorkingDir)
	if noDebug, ok := request.Arguments["noDebug"].(bool); ok && noDebug {
		s.mu.Lock()
		cmd, err := s.startNoDebugProcess(program, targetArgs, s.config.Debugger.WorkingDir)
		s.mu.Unlock()
		if err != nil {
			s.sendErrorResponse(request.Request, FailedToLaunch, "Failed to launch", err.Error())
			return
		}
		// Skip 'initialized' event, which will prevent the client from sending
		// debug-related requests.
		s.send(&dap.LaunchResponse{Response: *newResponse(request.Request)})

		// Then, block until the program terminates or is stopped.
		if err := cmd.Wait(); err != nil {
			s.log.Debugf("program exited with error: %v", err)
		}
		stopped := false
		s.mu.Lock()
		stopped = s.noDebugProcess == nil // if it was stopped, this should be nil.
		s.noDebugProcess = nil
		s.mu.Unlock()

		if !stopped {
			s.logToConsole(proc.ErrProcessExited{Pid: cmd.ProcessState.Pid(), Status: cmd.ProcessState.ExitCode()}.Error())
			s.send(&dap.TerminatedEvent{Event: *newEvent("terminated")})
		}
		return
	}

	func() {
		s.mu.Lock()
		defer s.mu.Unlock() // Make sure to unlock in case of panic that will become internal error
		s.debugger, err = debugger.New(&s.config.Debugger, s.config.ProcessArgs)
	}()
	if err != nil {
		s.sendErrorResponse(request.Request, FailedToLaunch, "Failed to launch", err.Error())
		return
	}

	// Notify the client that the debugger is ready to start accepting
	// configuration requests for setting breakpoints, etc. The client
	// will end the configuration sequence with 'configurationDone'.
	s.send(&dap.InitializedEvent{Event: *newEvent("initialized")})
	s.send(&dap.LaunchResponse{Response: *newResponse(request.Request)})
}

// startNoDebugProcess is called from onLaunchRequest (run goroutine) and
// requires holding mu lock.
func (s *Server) startNoDebugProcess(program string, targetArgs []string, wd string) (*exec.Cmd, error) {
	if s.noDebugProcess != nil {
		return nil, fmt.Errorf("another launch request is in progress")
	}
	cmd := exec.Command(program, targetArgs...)
	cmd.Stdout, cmd.Stderr, cmd.Stdin, cmd.Dir = os.Stdout, os.Stderr, os.Stdin, wd
	if err := cmd.Start(); err != nil {
		return nil, err
	}
	s.noDebugProcess = cmd
	return cmd, nil
}

// stopNoDebugProcess is called from Stop (main goroutine) and
// onDisconnectRequest (run goroutine) and requires holding mu lock.
func (s *Server) stopNoDebugProcess() {
	if s.noDebugProcess == nil {
		// We already handled termination or there was never a process
		return
	}
	if s.noDebugProcess.ProcessState.Exited() {
		s.logToConsole(proc.ErrProcessExited{Pid: s.noDebugProcess.ProcessState.Pid(), Status: s.noDebugProcess.ProcessState.ExitCode()}.Error())
	} else {
		// TODO(hyangah): gracefully terminate the process and its children processes.
		s.logToConsole(fmt.Sprintf("Terminating process %d", s.noDebugProcess.Process.Pid))
		s.noDebugProcess.Process.Kill() // Don't check error. Process killing and self-termination may race.
	}
	s.noDebugProcess = nil
}

// TODO(polina): support "remote" mode
func isValidLaunchMode(launchMode interface{}) bool {
	switch launchMode {
	case "exec", "debug", "test":
		return true
	}

	return false
}

// onDisconnectRequest handles the DisconnectRequest. Per the DAP spec,
// it disconnects the debuggee and signals that the debug adaptor
// (in our case this TCP server) can be terminated.
func (s *Server) onDisconnectRequest(request *dap.DisconnectRequest) {
	defer s.triggerServerStop()
	s.mu.Lock()
	defer s.mu.Unlock()

	var err error
	if s.debugger != nil {
		// We always kill launched programs.
		// In case of attach, we leave the program
		// running by default, which can be
		// overridden by an explicit request to terminate.
		killProcess := s.config.Debugger.AttachPid == 0 || request.Arguments.TerminateDebuggee
		err = s.stopDebugSession(killProcess)
	} else {
		s.stopNoDebugProcess()
	}
	if err != nil {
		s.sendErrorResponse(request.Request, DisconnectError, "Error while disconnecting", err.Error())
	} else {
		s.send(&dap.DisconnectResponse{Response: *newResponse(request.Request)})
	}
}

// stopDebugSession is called from Stop (main goroutine) and
// onDisconnectRequest (run goroutine) and requires holding mu lock.
// Returns any detach error other than proc.ErrProcessExited.
func (s *Server) stopDebugSession(killProcess bool) error {
	if s.debugger == nil {
		return nil
	}
	var err error
	var exited error
	// Halting will stop any debugger command that's pending on another
	// per-request goroutine, hence unblocking that goroutine to wrap-up and exit.
	// TODO(polina): Per-request goroutine could still not be done when this one is.
	// To avoid goroutine leaks, we can use a wait group or have the goroutine listen
	// for a stop signal on a dedicated quit channel at suitable points (use context?).
	// Additional clean-up might be especially critical when we support multiple clients.
	state, err := s.debugger.Command(&api.DebuggerCommand{Name: api.Halt}, nil)
	if err == proc.ErrProcessDetached {
		s.log.Debug("halt returned error:", err)
		return nil
	}
	if err != nil {
		switch err.(type) {
		case proc.ErrProcessExited:
			exited = err
		default:
			s.log.Error("halt returned error:", err)
		}
	} else if state.Exited {
		exited = proc.ErrProcessExited{Pid: s.debugger.ProcessPid(), Status: state.ExitStatus}
		s.log.Debug("halt returned state:", exited)
	}
	if exited != nil {
		s.logToConsole(exited.Error())
		s.logToConsole("Detaching")
	} else if killProcess {
		s.logToConsole("Detaching and terminating target process")
	} else {
		s.logToConsole("Detaching without terminating target processs")
	}
	err = s.debugger.Detach(killProcess)
	s.debugger = nil
	if err != nil {
		switch err.(type) {
		case proc.ErrProcessExited:
			s.log.Debug(err)
			s.logToConsole(exited.Error())
			err = nil
		default:
			s.log.Error(err)
		}
	}
	return err
}

func (s *Server) isNoDebug() bool {
	s.mu.Lock()
	defer s.mu.Unlock()
	return s.noDebugProcess != nil
}

func (s *Server) onSetBreakpointsRequest(request *dap.SetBreakpointsRequest) {
	if s.isNoDebug() {
		s.sendErrorResponse(request.Request, UnableToSetBreakpoints, "Unable to set or clear breakpoints", "running in noDebug mode")
		return
	}

	if request.Arguments.Source.Path == "" {
		s.sendErrorResponse(request.Request, UnableToSetBreakpoints, "Unable to set or clear breakpoints", "empty file path")
		return
	}

	clientPath := request.Arguments.Source.Path
	serverPath := s.toServerPath(clientPath)

	// According to the spec we should "set multiple breakpoints for a single source
	// and clear all previous breakpoints in that source." The simplest way is
	// to clear all and then set all.
	//
	// TODO(polina): should we optimize this as follows?
	// See https://github.com/golang/vscode-go/issues/163 for details.
	// If a breakpoint:
	// -- exists and not in request => ClearBreakpoint
	// -- exists and in request => AmendBreakpoint
	// -- doesn't exist and in request => SetBreakpoint

	// Clear all existing breakpoints in the file.
	existing := s.debugger.Breakpoints()
	for _, bp := range existing {
		// Skip special breakpoints such as for panic.
		if bp.ID < 0 {
			continue
		}
		// Skip other source files.
		// TODO(polina): should this be normalized because of different OSes?
		if bp.File != serverPath {
			continue
		}
		_, err := s.debugger.ClearBreakpoint(bp)
		if err != nil {
			s.sendErrorResponse(request.Request, UnableToSetBreakpoints, "Unable to set or clear breakpoints", err.Error())
			return
		}
	}

	// Set all requested breakpoints.
	response := &dap.SetBreakpointsResponse{Response: *newResponse(request.Request)}
	response.Body.Breakpoints = make([]dap.Breakpoint, len(request.Arguments.Breakpoints))
	for i, want := range request.Arguments.Breakpoints {
		got, err := s.debugger.CreateBreakpoint(
			&api.Breakpoint{File: serverPath, Line: want.Line, Cond: want.Condition})
		response.Body.Breakpoints[i].Verified = (err == nil)
		if err != nil {
			response.Body.Breakpoints[i].Line = want.Line
			response.Body.Breakpoints[i].Message = err.Error()
		} else {
			response.Body.Breakpoints[i].Id = got.ID
			response.Body.Breakpoints[i].Line = got.Line
			response.Body.Breakpoints[i].Source = dap.Source{Name: request.Arguments.Source.Name, Path: clientPath}
		}
	}
	s.send(response)
}

func (s *Server) onSetExceptionBreakpointsRequest(request *dap.SetExceptionBreakpointsRequest) {
	// Unlike what DAP documentation claims, this request is always sent
	// even though we specified no filters at initialization. Handle as no-op.
	s.send(&dap.SetExceptionBreakpointsResponse{Response: *newResponse(request.Request)})
}

func (s *Server) asyncCommandDone(asyncSetupDone chan struct{}) {
	if asyncSetupDone != nil {
		select {
		case <-asyncSetupDone:
			// already closed
		default:
			close(asyncSetupDone)
		}
	}
}

// onConfigurationDoneRequest handles 'configurationDone' request.
// This is an optional request enabled by capability ‘supportsConfigurationDoneRequest’.
// It gets triggered after all the debug requests that followinitalized event,
// so the s.debugger is guaranteed to be set.
func (s *Server) onConfigurationDoneRequest(request *dap.ConfigurationDoneRequest, asyncSetupDone chan struct{}) {
	defer s.asyncCommandDone(asyncSetupDone)
	if s.args.stopOnEntry {
		e := &dap.StoppedEvent{
			Event: *newEvent("stopped"),
			Body:  dap.StoppedEventBody{Reason: "entry", ThreadId: 1, AllThreadsStopped: true},
		}
		s.send(e)
	}
	s.send(&dap.ConfigurationDoneResponse{Response: *newResponse(request.Request)})
	if !s.args.stopOnEntry {
		s.doCommand(api.Continue, asyncSetupDone)
	}
}

// onContinueRequest handles 'continue' request.
// This is a mandatory request to support.
func (s *Server) onContinueRequest(request *dap.ContinueRequest, asyncSetupDone chan struct{}) {
	s.send(&dap.ContinueResponse{
		Response: *newResponse(request.Request),
		Body:     dap.ContinueResponseBody{AllThreadsContinued: true}})
	s.doCommand(api.Continue, asyncSetupDone)
}

func fnName(loc *proc.Location) string {
	if loc.Fn == nil {
		return "???"
	}
	return loc.Fn.Name
}

// onThreadsRequest handles 'threads' request.
// This is a mandatory request to support.
// It is sent in response to configurationDone response and stopped events.
func (s *Server) onThreadsRequest(request *dap.ThreadsRequest) {
	if s.debugger == nil {
		s.sendErrorResponse(request.Request, UnableToDisplayThreads, "Unable to display threads", "debugger is nil")
		return
	}

	gs, _, err := s.debugger.Goroutines(0, 0)
	if err != nil {
		switch err.(type) {
		case proc.ErrProcessExited:
			// If the program exits very quickly, the initial threads request will complete after it has exited.
			// A TerminatedEvent has already been sent. Ignore the err returned in this case.
			s.send(&dap.ThreadsResponse{Response: *newResponse(request.Request)})
		default:
			s.sendErrorResponse(request.Request, UnableToDisplayThreads, "Unable to display threads", err.Error())
		}
		return
	}

	threads := make([]dap.Thread, len(gs))
	if len(threads) == 0 {
		// Depending on the debug session stage, goroutines information
		// might not be available. However, the DAP spec states that
		// "even if a debug adapter does not support multiple threads,
		// it must implement the threads request and return a single
		// (dummy) thread".
		threads = []dap.Thread{{Id: 1, Name: "Dummy"}}
	} else {
		state, err := s.debugger.State( /*nowait*/ true)
		if err != nil {
			s.sendErrorResponse(request.Request, UnableToDisplayThreads, "Unable to display threads", err.Error())
			return
		}
		s.debugger.LockTarget()
		defer s.debugger.UnlockTarget()

		for i, g := range gs {
			selected := ""
			if state.SelectedGoroutine != nil && g.ID == state.SelectedGoroutine.ID {
				selected = "* "
			}
			thread := ""
			if g.Thread != nil && g.Thread.ThreadID() != 0 {
				thread = fmt.Sprintf(" (Thread %d)", g.Thread.ThreadID())
			}
			// File name and line number are communicated via `stackTrace`
			// so no need to include them here.
			loc := g.UserCurrent()
			threads[i].Name = fmt.Sprintf("%s[Go %d] %s%s", selected, g.ID, fnName(&loc), thread)
			threads[i].Id = g.ID
		}
	}
	response := &dap.ThreadsResponse{
		Response: *newResponse(request.Request),
		Body:     dap.ThreadsResponseBody{Threads: threads},
	}
	s.send(response)
}

// onAttachRequest handles 'attach' request.
// This is a mandatory request to support.
func (s *Server) onAttachRequest(request *dap.AttachRequest) {
	mode, ok := request.Arguments["mode"]
	if !ok || mode == "" {
		mode = "local"
	}
	if mode == "local" {
		pid, ok := request.Arguments["processId"].(float64)
		if !ok || pid == 0 {
			s.sendErrorResponse(request.Request,
				FailedToAttach, "Failed to attach",
				"The 'processId' attribute is missing in debug configuration")
			return
		}
		s.config.Debugger.AttachPid = int(pid)
		err := s.setLaunchAttachArgs(request)
		if err != nil {
			s.sendErrorResponse(request.Request, FailedToAttach, "Failed to attach", err.Error())
			return
		}
		func() {
			s.mu.Lock()
			defer s.mu.Unlock() // Make sure to unlock in case of panic that will become internal error
			s.debugger, err = debugger.New(&s.config.Debugger, nil)
		}()
		if err != nil {
			s.sendErrorResponse(request.Request, FailedToAttach, "Failed to attach", err.Error())
			return
		}
	} else {
		// TODO(polina): support 'remote' mode with 'host' and 'port'
		s.sendErrorResponse(request.Request,
			FailedToAttach, "Failed to attach",
			fmt.Sprintf("Unsupported 'mode' value %q in debug configuration", mode))
		return
	}
	// Notify the client that the debugger is ready to start accepting
	// configuration requests for setting breakpoints, etc. The client
	// will end the configuration sequence with 'configurationDone'.
	s.send(&dap.InitializedEvent{Event: *newEvent("initialized")})
	s.send(&dap.AttachResponse{Response: *newResponse(request.Request)})
}

// onNextRequest handles 'next' request.
// This is a mandatory request to support.
func (s *Server) onNextRequest(request *dap.NextRequest, asyncSetupDone chan struct{}) {
	s.send(&dap.NextResponse{Response: *newResponse(request.Request)})
	s.doStepCommand(api.Next, request.Arguments.ThreadId, asyncSetupDone)
}

// onStepInRequest handles 'stepIn' request
// This is a mandatory request to support.
func (s *Server) onStepInRequest(request *dap.StepInRequest, asyncSetupDone chan struct{}) {
	s.send(&dap.StepInResponse{Response: *newResponse(request.Request)})
	s.doStepCommand(api.Step, request.Arguments.ThreadId, asyncSetupDone)
}

// onStepOutRequest handles 'stepOut' request
// This is a mandatory request to support.
func (s *Server) onStepOutRequest(request *dap.StepOutRequest, asyncSetupDone chan struct{}) {
	s.send(&dap.StepOutResponse{Response: *newResponse(request.Request)})
	s.doStepCommand(api.StepOut, request.Arguments.ThreadId, asyncSetupDone)
}

func stoppedGoroutineID(state *api.DebuggerState) (id int) {
	if state.SelectedGoroutine != nil {
		id = state.SelectedGoroutine.ID
	} else if state.CurrentThread != nil {
		id = state.CurrentThread.GoroutineID
	}
	return id
}

// doStepCommand is a wrapper around doCommand that
// first switches selected goroutine. asyncSetupDone is
// a channel that will be closed to signal that an
// asynchornous command has completed setup or was interrupted
// due to an error, so the server is ready to receive new requests.
func (s *Server) doStepCommand(command string, threadId int, asyncSetupDone chan struct{}) {
	defer s.asyncCommandDone(asyncSetupDone)
	_, err := s.debugger.Command(&api.DebuggerCommand{Name: api.SwitchGoroutine, GoroutineID: threadId}, nil)
	if err != nil {
		s.log.Errorf("Error switching goroutines while stepping: %v", err)
		// If we encounter an error, we will have to send a stopped event
		// since we already sent the step response.
		stopped := &dap.StoppedEvent{Event: *newEvent("stopped")}
		stopped.Body.AllThreadsStopped = true
		if state, err := s.debugger.State(false); err != nil {
			s.log.Errorf("Error retrieving state: %e", err)
		} else {
			stopped.Body.ThreadId = stoppedGoroutineID(state)
		}
		stopped.Body.Reason = "error"
		stopped.Body.Text = err.Error()
		s.send(stopped)
		return
	}
	s.doCommand(command, asyncSetupDone)
}

// onPauseRequest sends a not-yet-implemented error response.
// This is a mandatory request to support.
func (s *Server) onPauseRequest(request *dap.PauseRequest) { // TODO V0
	s.sendNotYetImplementedErrorResponse(request.Request)
}

// stackFrame represents the index of a frame within
// the context of a stack of a specific goroutine.
type stackFrame struct {
	goroutineID int
	frameIndex  int
}

// onStackTraceRequest handles ‘stackTrace’ requests.
// This is a mandatory request to support.
// As per DAP spec, this request only gets triggered as a follow-up
// to a successful threads request as part of the "request waterfall".
func (s *Server) onStackTraceRequest(request *dap.StackTraceRequest) {
	goroutineID := request.Arguments.ThreadId
	frames, err := s.debugger.Stacktrace(goroutineID, s.args.stackTraceDepth, 0)
	if err != nil {
		s.sendErrorResponse(request.Request, UnableToProduceStackTrace, "Unable to produce stack trace", err.Error())
		return
	}

	stackFrames := make([]dap.StackFrame, len(frames))
	for i, frame := range frames {
		loc := &frame.Call
		uniqueStackFrameID := s.stackFrameHandles.create(stackFrame{goroutineID, i})
		stackFrames[i] = dap.StackFrame{Id: uniqueStackFrameID, Line: loc.Line, Name: fnName(loc)}
		if loc.File != "<autogenerated>" {
			clientPath := s.toClientPath(loc.File)
			stackFrames[i].Source = dap.Source{Name: filepath.Base(clientPath), Path: clientPath}
		}
		stackFrames[i].Column = 0
	}
	// Since the backend doesn't support paging, we load all frames up to
	// pre-configured depth every time and then slice them here per
	// `supportsDelayedStackTraceLoading` capability.
	// TODO(polina): consider optimizing this, so subsequent stack requests
	// slice already loaded frames and handles instead of reloading every time.
	if request.Arguments.StartFrame > 0 {
		stackFrames = stackFrames[min(request.Arguments.StartFrame, len(stackFrames)):]
	}
	if request.Arguments.Levels > 0 {
		stackFrames = stackFrames[:min(request.Arguments.Levels, len(stackFrames))]
	}
	response := &dap.StackTraceResponse{
		Response: *newResponse(request.Request),
		Body:     dap.StackTraceResponseBody{StackFrames: stackFrames, TotalFrames: len(frames)},
	}
	s.send(response)
}

// onScopesRequest handles 'scopes' requests.
// This is a mandatory request to support.
// It is automatically sent as part of the threads > stacktrace > scopes > variables
// "waterfall" to highlight the topmost frame at stops, after an evaluate request
// for the selected scope or when a user selects different scopes in the UI.
func (s *Server) onScopesRequest(request *dap.ScopesRequest) {
	sf, ok := s.stackFrameHandles.get(request.Arguments.FrameId)
	if !ok {
		s.sendErrorResponse(request.Request, UnableToListLocals, "Unable to list locals", fmt.Sprintf("unknown frame id %d", request.Arguments.FrameId))
		return
	}

	goid := sf.(stackFrame).goroutineID
	frame := sf.(stackFrame).frameIndex

	// Retrieve arguments
	args, err := s.debugger.FunctionArguments(goid, frame, 0, DefaultLoadConfig)
	if err != nil {
		s.sendErrorResponse(request.Request, UnableToListArgs, "Unable to list args", err.Error())
		return
	}
	argScope := &fullyQualifiedVariable{&proc.Variable{Name: "Arguments", Children: slicePtrVarToSliceVar(args)}, "", true}

	// Retrieve local variables
	locals, err := s.debugger.LocalVariables(goid, frame, 0, DefaultLoadConfig)
	if err != nil {
		s.sendErrorResponse(request.Request, UnableToListLocals, "Unable to list locals", err.Error())
		return
	}
	locScope := &fullyQualifiedVariable{&proc.Variable{Name: "Locals", Children: slicePtrVarToSliceVar(locals)}, "", true}

	scopeArgs := dap.Scope{Name: argScope.Name, VariablesReference: s.variableHandles.create(argScope)}
	scopeLocals := dap.Scope{Name: locScope.Name, VariablesReference: s.variableHandles.create(locScope)}
	scopes := []dap.Scope{scopeArgs, scopeLocals}

	if s.args.showGlobalVariables {
		// Limit what global variables we will return to the current package only.
		// TODO(polina): This is how vscode-go currently does it to make
		// the amount of the returned data manageable. In fact, this is
		// considered so expensive even with the package filter, that
		// the default for showGlobalVariables was recently flipped to
		// not showing. If we delay loading of the globals until the corresponding
		// scope is expanded, generating an explicit variable request,
		// should we consider making all globals accessible with a scope per package?
		// Or users can just rely on watch variables.
		currPkg, err := s.debugger.CurrentPackage()
		if err != nil {
			s.sendErrorResponse(request.Request, UnableToListGlobals, "Unable to list globals", err.Error())
			return
		}
		currPkgFilter := fmt.Sprintf("^%s\\.", currPkg)
		globals, err := s.debugger.PackageVariables(currPkgFilter, DefaultLoadConfig)
		if err != nil {
			s.sendErrorResponse(request.Request, UnableToListGlobals, "Unable to list globals", err.Error())
			return
		}
		// Remove package prefix from the fully-qualified variable names.
		// We will include the package info once in the name of the scope instead.
		for i, g := range globals {
			globals[i].Name = strings.TrimPrefix(g.Name, currPkg+".")
		}

		globScope := &fullyQualifiedVariable{&proc.Variable{
			Name:     fmt.Sprintf("Globals (package %s)", currPkg),
			Children: slicePtrVarToSliceVar(globals),
		}, currPkg, true}
		scopeGlobals := dap.Scope{Name: globScope.Name, VariablesReference: s.variableHandles.create(globScope)}
		scopes = append(scopes, scopeGlobals)
	}
	response := &dap.ScopesResponse{
		Response: *newResponse(request.Request),
		Body:     dap.ScopesResponseBody{Scopes: scopes},
	}
	s.send(response)
}

func slicePtrVarToSliceVar(vars []*proc.Variable) []proc.Variable {
	r := make([]proc.Variable, len(vars))
	for i := range vars {
		r[i] = *vars[i]
	}
	return r
}

// onVariablesRequest handles 'variables' requests.
// This is a mandatory request to support.
func (s *Server) onVariablesRequest(request *dap.VariablesRequest) {
	v, ok := s.variableHandles.get(request.Arguments.VariablesReference)
	if !ok {
		s.sendErrorResponse(request.Request, UnableToLookupVariable, "Unable to lookup variable", fmt.Sprintf("unknown reference %d", request.Arguments.VariablesReference))
		return
	}
	children := make([]dap.Variable, 0)

	switch v.Kind {
	case reflect.Map:
		for i := 0; i < len(v.Children); i += 2 {
			// A map will have twice as many children as there are key-value elements.
			kvIndex := i / 2
			// Process children in pairs: even indices are map keys, odd indices are values.
			keyv, valv := &v.Children[i], &v.Children[i+1]
			keyexpr := fmt.Sprintf("(*(*%q)(%#x))", keyv.TypeString(), keyv.Addr)
			valexpr := fmt.Sprintf("%s[%s]", v.fullyQualifiedNameOrExpr, keyexpr)
			switch keyv.Kind {
			// For value expression, use the key value, not the corresponding expression if the key is a scalar.
			case reflect.Bool, reflect.Float32, reflect.Float64, reflect.Complex64, reflect.Complex128,
				reflect.Int, reflect.Int8, reflect.Int16, reflect.Int32, reflect.Int64,
				reflect.Uint, reflect.Uint8, reflect.Uint16, reflect.Uint32, reflect.Uint64, reflect.Uintptr:
				valexpr = fmt.Sprintf("%s[%s]", v.fullyQualifiedNameOrExpr, api.VariableValueAsString(keyv))
			case reflect.String:
				if key := constant.StringVal(keyv.Value); keyv.Len == int64(len(key)) { // fully loaded
					valexpr = fmt.Sprintf("%s[%q]", v.fullyQualifiedNameOrExpr, key)
				}
			}
			key, keyref := s.convertVariable(keyv, keyexpr)
			val, valref := s.convertVariable(valv, valexpr)
			keyType := keyv.TypeString()
			valType := valv.TypeString()
			// If key or value or both are scalars, we can use
			// a single variable to represet key:value format.
			// Otherwise, we must return separate variables for both.
			if keyref > 0 && valref > 0 { // Both are not scalars
				keyvar := dap.Variable{
					Name:               fmt.Sprintf("[key %d]", kvIndex),
					EvaluateName:       keyexpr,
					Type:               keyType,
					Value:              key,
					VariablesReference: keyref,
				}
				valvar := dap.Variable{
					Name:               fmt.Sprintf("[val %d]", kvIndex),
					EvaluateName:       valexpr,
					Type:               valType,
					Value:              val,
					VariablesReference: valref,
				}
				children = append(children, keyvar, valvar)
			} else { // At least one is a scalar
				kvvar := dap.Variable{
					Name:         key,
					EvaluateName: valexpr,
					Type:         valType, // The type of a key/value pair is the value type.
					Value:        val,
				}
				if keyref != 0 { // key is a type to be expanded
					if len(key) > DefaultLoadConfig.MaxStringLen {
						// Truncate and make unique
						kvvar.Name = fmt.Sprintf("%s... @ %#x", key[0:DefaultLoadConfig.MaxStringLen], keyv.Addr)
					}
					kvvar.VariablesReference = keyref
				} else if valref != 0 { // val is a type to be expanded
					kvvar.VariablesReference = valref
				}
				children = append(children, kvvar)
			}
		}
	case reflect.Slice, reflect.Array:
		children = make([]dap.Variable, len(v.Children))
		for i := range v.Children {
			cfqname := fmt.Sprintf("%s[%d]", v.fullyQualifiedNameOrExpr, i)
			cvalue, cvarref := s.convertVariable(&v.Children[i], cfqname)
			ctype := v.Children[i].TypeString()
			children[i] = dap.Variable{
				Name:               fmt.Sprintf("[%d]", i),
				EvaluateName:       cfqname,
				Type:               ctype,
				Value:              cvalue,
				VariablesReference: cvarref,
			}
		}
	default:
		children = make([]dap.Variable, len(v.Children))
		for i := range v.Children {
			c := &v.Children[i]
			cfqname := fmt.Sprintf("%s.%s", v.fullyQualifiedNameOrExpr, c.Name)

			if strings.HasPrefix(c.Name, "~") || strings.HasPrefix(c.Name, ".") {
				cfqname = ""
			} else if v.isScope && v.fullyQualifiedNameOrExpr == "" {
				cfqname = c.Name
			} else if v.fullyQualifiedNameOrExpr == "" {
				cfqname = ""
			} else if v.Kind == reflect.Interface {
				cfqname = fmt.Sprintf("%s.(%s)", v.fullyQualifiedNameOrExpr, c.Name) // c is data
			} else if v.Kind == reflect.Ptr {
				cfqname = fmt.Sprintf("(*%v)", v.fullyQualifiedNameOrExpr) // c is the nameless pointer value
			} else if v.Kind == reflect.Complex64 || v.Kind == reflect.Complex128 {
				cfqname = "" // complex children are not struct fields and can't be accessed directly
			}
			cvalue, cvarref := s.convertVariable(c, cfqname)

			// Annotate any shadowed variables to "(name)" in order
			// to distinguish from non-shadowed variables.
			// TODO(suzmue): should we support a special evaluateName syntax that
			// can access shadowed variables?
			name := c.Name
			if c.Flags&proc.VariableShadowed == proc.VariableShadowed {
				name = fmt.Sprintf("(%s)", name)
			}

			ctype := c.TypeString()
			children[i] = dap.Variable{
				Name:               name,
				EvaluateName:       cfqname,
				Type:               ctype,
				Value:              cvalue,
				VariablesReference: cvarref,
			}
		}
	}
	if !s.clientCapabilities.supportsVariableType {
		// If the client does not support variable type
		// we cannot set the Type field in the response.
		for i := range children {
			children[i].Type = ""
		}
	}
	response := &dap.VariablesResponse{
		Response: *newResponse(request.Request),
		Body:     dap.VariablesResponseBody{Variables: children},
	}
	s.send(response)
}

// convertVariable converts proc.Variable to dap.Variable value and reference
// while keeping track of the full qualified name or load expression.
// Variable reference is used to keep track of the children associated with each
// variable. It is shared with the host via scopes or evaluate response and is an index
// into the s.variableHandles map, used to look up variables and their children on
// subsequent variables requests. A positive reference signals the host that another
// variables request can be issued to get the elements of the compound variable. As a
// custom, a zero reference, reminiscent of a zero pointer, is used to indicate that
// a scalar variable cannot be "dereferenced" to get its elements (as there are none).
func (s *Server) convertVariable(v *proc.Variable, qualifiedNameOrExpr string) (value string, variablesReference int) {
	return s.convertVariableWithOpts(v, qualifiedNameOrExpr, false)
}

func (s *Server) convertVariableToString(v *proc.Variable) string {
	val, _ := s.convertVariableWithOpts(v, "", true)
	return val
}

// convertVariableWithOpts allows to skip reference generation in case all we need is
// a string representation of the variable.
func (s *Server) convertVariableWithOpts(v *proc.Variable, qualifiedNameOrExpr string, skipRef bool) (value string, variablesReference int) {
	maybeCreateVariableHandle := func(v *proc.Variable) int {
		if skipRef {
			return 0
		}
		return s.variableHandles.create(&fullyQualifiedVariable{v, qualifiedNameOrExpr, false /*not a scope*/})
	}
	value = api.ConvertVar(v).SinglelineString()
	if v.Unreadable != nil {
		return
	}

	// Some of the types might be fully or partially not loaded based on LoadConfig.
	// Those that are fully missing (e.g. due to hitting MaxVariableRecurse), can be reloaded in place.
	// Those that are partially missing (e.g. MaxArrayValues from a large array), need a more creative solution
	// that is still to be determined. For now, clearly communicate when that happens with additional value labels.
	// TODO(polina): look into layered/paged loading for truncated strings, arrays, maps and structs.
	var reloadVariable = func(v *proc.Variable, qualifiedNameOrExpr string) (value string) {
		// We might be loading variables from the frame that's not topmost, so use
		// frame-independent address-based expression, not fully-qualified name as per
		// https://github.com/go-delve/delve/blob/master/Documentation/api/ClientHowto.md#looking-into-variables.
		// TODO(polina): Get *proc.Variable object from debugger instead. Export and set v.loaded to false
		// and call v.loadValue gain. It's more efficient, and it's guaranteed to keep working with generics.
		value = api.ConvertVar(v).SinglelineString()
		typeName := api.PrettyTypeName(v.DwarfType)
		loadExpr := fmt.Sprintf("*(*%q)(%#x)", typeName, v.Addr)
		s.log.Debugf("loading %s (type %s) with %s", qualifiedNameOrExpr, typeName, loadExpr)
		// Make sure we can load the pointers directly, not by updating just the child
		// This is not really necessary now because users have no way of setting FollowPointers to false.
		config := DefaultLoadConfig
		config.FollowPointers = true
		vLoaded, err := s.debugger.EvalVariableInScope(-1, 0, 0, loadExpr, config)
		if err != nil {
			value += fmt.Sprintf(" - FAILED TO LOAD: %s", err)
		} else {
			v.Children = vLoaded.Children
			value = api.ConvertVar(v).SinglelineString()
		}
		return value
	}

	switch v.Kind {
	case reflect.UnsafePointer:
		// Skip child reference
	case reflect.Ptr:
		if v.DwarfType != nil && len(v.Children) > 0 && v.Children[0].Addr != 0 && v.Children[0].Kind != reflect.Invalid {
			if v.Children[0].OnlyAddr { // Not loaded
				if v.Addr == 0 {
					// This is equvalent to the following with the cli:
					//    (dlv) p &a7
					//    (**main.FooBar)(0xc0000a3918)
					//
					// TODO(polina): what is more appropriate?
					// Option 1: leave it unloaded because it is a special case
					// Option 2: load it, but then we have to load the child, not the parent, unlike all others
					// TODO(polina): see if reloadVariable can be reused here
					cTypeName := api.PrettyTypeName(v.Children[0].DwarfType)
					cLoadExpr := fmt.Sprintf("*(*%q)(%#x)", cTypeName, v.Children[0].Addr)
					s.log.Debugf("loading *(%s) (type %s) with %s", qualifiedNameOrExpr, cTypeName, cLoadExpr)
					cLoaded, err := s.debugger.EvalVariableInScope(-1, 0, 0, cLoadExpr, DefaultLoadConfig)
					if err != nil {
						value += fmt.Sprintf(" - FAILED TO LOAD: %s", err)
					} else {
						cLoaded.Name = v.Children[0].Name // otherwise, this will be the pointer expression
						v.Children = []proc.Variable{*cLoaded}
						value = api.ConvertVar(v).SinglelineString()
					}
				} else {
					value = reloadVariable(v, qualifiedNameOrExpr)
				}
			}
			if !v.Children[0].OnlyAddr {
				variablesReference = maybeCreateVariableHandle(v)
			}
		}
	case reflect.Slice, reflect.Array:
		if v.Len > int64(len(v.Children)) { // Not fully loaded
			if v.Base != 0 && len(v.Children) == 0 { // Fully missing
				value = reloadVariable(v, qualifiedNameOrExpr)
			} else { // Partially missing (TODO)
				value = fmt.Sprintf("(loaded %d/%d) ", len(v.Children), v.Len) + value
			}
		}
		if v.Base != 0 && len(v.Children) > 0 {
			variablesReference = maybeCreateVariableHandle(v)
		}
	case reflect.Map:
		if v.Len > int64(len(v.Children)/2) { // Not fully loaded
			if len(v.Children) == 0 { // Fully missing
				value = reloadVariable(v, qualifiedNameOrExpr)
			} else { // Partially missing (TODO)
				value = fmt.Sprintf("(loaded %d/%d) ", len(v.Children)/2, v.Len) + value
			}
		}
		if v.Base != 0 && len(v.Children) > 0 {
			variablesReference = maybeCreateVariableHandle(v)
		}
	case reflect.String:
		// TODO(polina): implement auto-loading here
	case reflect.Interface:
		if v.Addr != 0 && len(v.Children) > 0 && v.Children[0].Kind != reflect.Invalid && v.Children[0].Addr != 0 {
			if v.Children[0].OnlyAddr { // Not loaded
				value = reloadVariable(v, qualifiedNameOrExpr)
			}
			if !v.Children[0].OnlyAddr {
				variablesReference = maybeCreateVariableHandle(v)
			}
		}
	case reflect.Struct:
		if v.Len > int64(len(v.Children)) { // Not fully loaded
			if len(v.Children) == 0 { // Fully missing
				value = reloadVariable(v, qualifiedNameOrExpr)
			} else { // Partially missing (TODO)
				value = fmt.Sprintf("(loaded %d/%d) ", len(v.Children), v.Len) + value
			}
		}
		if len(v.Children) > 0 {
			variablesReference = maybeCreateVariableHandle(v)
		}
	case reflect.Complex64, reflect.Complex128:
		v.Children = make([]proc.Variable, 2)
		v.Children[0].Name = "real"
		v.Children[0].Value = constant.Real(v.Value)
		v.Children[1].Name = "imaginary"
		v.Children[1].Value = constant.Imag(v.Value)
		if v.Kind == reflect.Complex64 {
			v.Children[0].Kind = reflect.Float32
			v.Children[1].Kind = reflect.Float32
		} else {
			v.Children[0].Kind = reflect.Float64
			v.Children[1].Kind = reflect.Float64
		}
		fallthrough
	default: // Complex, Scalar, Chan, Func
		if len(v.Children) > 0 {
			variablesReference = maybeCreateVariableHandle(v)
		}
	}
	return
}

// onEvaluateRequest handles 'evalute' requests.
// This is a mandatory request to support.
// Support the following expressions:
// -- {expression} - evaluates the expression and returns the result as a variable
// -- call {function} - injects a function call and returns the result as a variable
// TODO(polina): users have complained about having to click to expand multi-level
// variables, so consider also adding the following:
// -- print {expression} - return the result as a string like from dlv cli
func (s *Server) onEvaluateRequest(request *dap.EvaluateRequest) {
	showErrorToUser := request.Arguments.Context != "watch" && request.Arguments.Context != "repl"
	if s.debugger == nil {
		s.sendErrorResponseWithOpts(request.Request, UnableToEvaluateExpression, "Unable to evaluate expression", "debugger is nil", showErrorToUser)
		return
	}

	// Default to the topmost stack frame of the current goroutine in case
	// no frame is specified (e.g. when stopped on entry or no call stack frame is expanded)
	goid, frame := -1, 0
	if sf, ok := s.stackFrameHandles.get(request.Arguments.FrameId); ok {
		goid = sf.(stackFrame).goroutineID
		frame = sf.(stackFrame).frameIndex
	}

	response := &dap.EvaluateResponse{Response: *newResponse(request.Request)}
	isCall, err := regexp.MatchString(`^\s*call\s+\S+`, request.Arguments.Expression)
	if err == nil && isCall { // call {expression}
		// This call might be evaluated in the context of the frame that is not topmost
		// if the editor is set to view the variables for one of the parent frames.
		// If the call expression refers to any of these variables, unlike regular
		// expressions, it will evaluate them in the context of the topmost frame,
		// and the user will get an unexpected result or an unexpected symbol error.
		// We prevent this but disallowing any frames other than topmost.
		if frame > 0 {
			s.sendErrorResponseWithOpts(request.Request, UnableToEvaluateExpression, "Unable to evaluate expression", "call is only supported with topmost stack frame", showErrorToUser)
			return
		}
		stateBeforeCall, err := s.debugger.State( /*nowait*/ true)
		if err != nil {
			s.sendErrorResponseWithOpts(request.Request, UnableToEvaluateExpression, "Unable to evaluate expression", err.Error(), showErrorToUser)
			return
		}
		// TODO(polina): since call will resume execution of all goroutines,
		// we should do this asynchronously and send a continued event to the
		// editor, followed by a stop event when the call completes.
		state, err := s.debugger.Command(&api.DebuggerCommand{
			Name:                 api.Call,
			ReturnInfoLoadConfig: api.LoadConfigFromProc(&DefaultLoadConfig),
			Expr:                 strings.Replace(request.Arguments.Expression, "call ", "", 1),
			UnsafeCall:           false,
			GoroutineID:          goid,
		}, nil)
		if _, isexited := err.(proc.ErrProcessExited); isexited || err == nil && state.Exited {
			e := &dap.TerminatedEvent{Event: *newEvent("terminated")}
			s.send(e)
			return
		}
		if err != nil {
			s.sendErrorResponseWithOpts(request.Request, UnableToEvaluateExpression, "Unable to evaluate expression", err.Error(), showErrorToUser)
			return
		}
		// After the call is done, the goroutine where we injected the call should
		// return to the original stopped line with return values. However,
		// it is not guaranteed to be selected due to the possibility of the
		// of simultaenous breakpoints. Therefore, we check all threads.
		var retVars []*proc.Variable
		for _, t := range state.Threads {
			if t.GoroutineID == stateBeforeCall.SelectedGoroutine.ID &&
				t.Line == stateBeforeCall.SelectedGoroutine.CurrentLoc.Line && t.CallReturn {
				// The call completed. Get the return values.
				retVars, err = s.debugger.FindThreadReturnValues(t.ID, DefaultLoadConfig)
				if err != nil {
					s.sendErrorResponseWithOpts(request.Request, UnableToEvaluateExpression, "Unable to evaluate expression", err.Error(), showErrorToUser)
					return
				}
				break
			}
		}
		if retVars == nil {
			// The call got interrupted by a stop (e.g. breakpoint in injected
			// function call or in another goroutine)
			s.resetHandlesForStoppedEvent()
			stopped := &dap.StoppedEvent{Event: *newEvent("stopped")}
			stopped.Body.AllThreadsStopped = true
			stopped.Body.ThreadId = stoppedGoroutineID(state)
			stopped.Body.Reason = s.debugger.StopReason().String()
			s.send(stopped)
			// TODO(polina): once this is asynchronous, we could wait to reply until the user
			// continues, call ends, original stop point is hit and return values are available.
			s.sendErrorResponseWithOpts(request.Request, UnableToEvaluateExpression, "Unable to evaluate expression", "call stopped", showErrorToUser)
			return
		}
		// The call completed and we can reply with its return values (if any)
		if len(retVars) > 0 {
			// Package one or more return values in a single scope-like nameless variable
			// that preserves their names.
			retVarsAsVar := &proc.Variable{Children: slicePtrVarToSliceVar(retVars)}
			// As a shortcut also express the return values as a single string.
			retVarsAsStr := ""
			for _, v := range retVars {
				retVarsAsStr += s.convertVariableToString(v) + ", "
			}
			response.Body = dap.EvaluateResponseBody{
				Result:             strings.TrimRight(retVarsAsStr, ", "),
				VariablesReference: s.variableHandles.create(&fullyQualifiedVariable{retVarsAsVar, "", false /*not a scope*/}),
			}
		}
	} else { // {expression}
		exprVar, err := s.debugger.EvalVariableInScope(goid, frame, 0, request.Arguments.Expression, DefaultLoadConfig)
		if err != nil {
			s.sendErrorResponseWithOpts(request.Request, UnableToEvaluateExpression, "Unable to evaluate expression", err.Error(), showErrorToUser)
			return
		}
		// TODO(polina): as far as I can tell, evaluateName is ignored by vscode for expression variables.
		// Should it be skipped alltogether for all levels?
		exprVal, exprRef := s.convertVariable(exprVar, fmt.Sprintf("(%s)", request.Arguments.Expression))
		response.Body = dap.EvaluateResponseBody{Result: exprVal, VariablesReference: exprRef}
	}
	s.send(response)
}

// onTerminateRequest sends a not-yet-implemented error response.
// Capability 'supportsTerminateRequest' is not set in 'initialize' response.
func (s *Server) onTerminateRequest(request *dap.TerminateRequest) {
	s.sendNotYetImplementedErrorResponse(request.Request)
}

// onRestartRequest sends a not-yet-implemented error response
// Capability 'supportsRestartRequest' is not set in 'initialize' response.
func (s *Server) onRestartRequest(request *dap.RestartRequest) {
	s.sendNotYetImplementedErrorResponse(request.Request)
}

// onSetFunctionBreakpointsRequest sends a not-yet-implemented error response.
// Capability 'supportsFunctionBreakpoints' is not set 'initialize' response.
func (s *Server) onSetFunctionBreakpointsRequest(request *dap.SetFunctionBreakpointsRequest) {
	s.sendNotYetImplementedErrorResponse(request.Request)
}

// onStepBackRequest sends a not-yet-implemented error response.
// Capability 'supportsStepBack' is not set 'initialize' response.
func (s *Server) onStepBackRequest(request *dap.StepBackRequest) {
	s.sendNotYetImplementedErrorResponse(request.Request)
}

// onReverseContinueRequest sends a not-yet-implemented error response.
// Capability 'supportsStepBack' is not set 'initialize' response.
func (s *Server) onReverseContinueRequest(request *dap.ReverseContinueRequest) {
	s.sendNotYetImplementedErrorResponse(request.Request)
}

// onSetVariableRequest sends a not-yet-implemented error response.
// Capability 'supportsSetVariable' is not set 'initialize' response.
func (s *Server) onSetVariableRequest(request *dap.SetVariableRequest) { // TODO V0
	s.sendNotYetImplementedErrorResponse(request.Request)
}

// onSetExpression sends a not-yet-implemented error response.
// Capability 'supportsSetExpression' is not set 'initialize' response.
func (s *Server) onSetExpressionRequest(request *dap.SetExpressionRequest) {
	s.sendNotYetImplementedErrorResponse(request.Request)
}

// onLoadedSourcesRequest sends a not-yet-implemented error response.
// Capability 'supportsLoadedSourcesRequest' is not set 'initialize' response.
func (s *Server) onLoadedSourcesRequest(request *dap.LoadedSourcesRequest) {
	s.sendNotYetImplementedErrorResponse(request.Request)
}

// onReadMemoryRequest sends a not-yet-implemented error response.
// Capability 'supportsReadMemoryRequest' is not set 'initialize' response.
func (s *Server) onReadMemoryRequest(request *dap.ReadMemoryRequest) {
	s.sendNotYetImplementedErrorResponse(request.Request)
}

// onDisassembleRequest sends a not-yet-implemented error response.
// Capability 'supportsDisassembleRequest' is not set 'initialize' response.
func (s *Server) onDisassembleRequest(request *dap.DisassembleRequest) {
	s.sendNotYetImplementedErrorResponse(request.Request)
}

// onCancelRequest sends a not-yet-implemented error response.
// Capability 'supportsCancelRequest' is not set 'initialize' response.
func (s *Server) onCancelRequest(request *dap.CancelRequest) {
	s.sendNotYetImplementedErrorResponse(request.Request)
}

// sendErrorResponseWithOpts offers configuration options.
//   showUser - if true, the error will be shown to the user (e.g. via a visible pop-up)
func (s *Server) sendErrorResponseWithOpts(request dap.Request, id int, summary, details string, showUser bool) {
	er := &dap.ErrorResponse{}
	er.Type = "response"
	er.Command = request.Command
	er.RequestSeq = request.Seq
	er.Success = false
	er.Message = summary
	er.Body.Error.Id = id
	er.Body.Error.Format = fmt.Sprintf("%s: %s", summary, details)
	er.Body.Error.ShowUser = showUser
	s.log.Debug(er.Body.Error.Format)
	s.send(er)
}

// sendErrorResponse sends an error response with default visibility settings.
func (s *Server) sendErrorResponse(request dap.Request, id int, summary, details string) {
	s.sendErrorResponseWithOpts(request, id, summary, details, false /*showUser*/)
}

// sendInternalErrorResponse sends an "internal error" response back to the client.
// We only take a seq here because we don't want to make assumptions about the
// kind of message received by the server that this error is a reply to.
func (s *Server) sendInternalErrorResponse(seq int, details string) {
	er := &dap.ErrorResponse{}
	er.Type = "response"
	er.RequestSeq = seq
	er.Success = false
	er.Message = "Internal Error"
	er.Body.Error.Id = InternalError
	er.Body.Error.Format = fmt.Sprintf("%s: %s", er.Message, details)
	s.log.Debug(er.Body.Error.Format)
	s.send(er)
}

func (s *Server) sendUnsupportedErrorResponse(request dap.Request) {
	s.sendErrorResponse(request, UnsupportedCommand, "Unsupported command",
		fmt.Sprintf("cannot process %q request", request.Command))
}

func (s *Server) sendNotYetImplementedErrorResponse(request dap.Request) {
	s.sendErrorResponse(request, NotYetImplemented, "Not yet implemented",
		fmt.Sprintf("cannot process %q request", request.Command))
}

func newResponse(request dap.Request) *dap.Response {
	return &dap.Response{
		ProtocolMessage: dap.ProtocolMessage{
			Seq:  0,
			Type: "response",
		},
		Command:    request.Command,
		RequestSeq: request.Seq,
		Success:    true,
	}
}

func newEvent(event string) *dap.Event {
	return &dap.Event{
		ProtocolMessage: dap.ProtocolMessage{
			Seq:  0,
			Type: "event",
		},
		Event: event,
	}
}

const BetterBadAccessError = `invalid memory address or nil pointer dereference [signal SIGSEGV: segmentation violation]
Unable to propagate EXC_BAD_ACCESS signal to target process and panic (see https://github.com/go-delve/delve/issues/852)`

func (s *Server) resetHandlesForStoppedEvent() {
	s.stackFrameHandles.reset()
	s.variableHandles.reset()
}

// doCommand runs a debugger command until it stops on
// termination, error, breakpoint, etc, when an appropriate
// event needs to be sent to the client. asyncSetupDone is
// a channel that will be closed to signal that an
// asynchornous command has completed setup or was interrupted
// due to an error, so the server is ready to receive new requests.
func (s *Server) doCommand(command string, asyncSetupDone chan struct{}) {
	// TODO(polina): it appears that debugger.Command doesn't close
	// asyncSetupDone (e.g. when having an error next while nexting).
	// So we should always close it ourselves just in case.
	defer s.asyncCommandDone(asyncSetupDone)
	state, err := s.debugger.Command(&api.DebuggerCommand{Name: command}, asyncSetupDone)
	if _, isexited := err.(proc.ErrProcessExited); isexited || err == nil && state.Exited {
		s.send(&dap.TerminatedEvent{Event: *newEvent("terminated")})
		return
	}

	s.resetHandlesForStoppedEvent()
	stopped := &dap.StoppedEvent{Event: *newEvent("stopped")}
	stopped.Body.AllThreadsStopped = true

	if err == nil {
		stopped.Body.ThreadId = stoppedGoroutineID(state)

		sr := s.debugger.StopReason()
		s.log.Debugf("%q command stopped - reason %q", command, sr)
		switch sr {
		case proc.StopNextFinished:
			stopped.Body.Reason = "step"
		case proc.StopManual: // triggered by halt
			stopped.Body.Reason = "pause"
		case proc.StopUnknown: // can happen while stopping
			stopped.Body.Reason = "unknown"
		default:
			stopped.Body.Reason = "breakpoint"
		}
		if state.CurrentThread != nil && state.CurrentThread.Breakpoint != nil {
			switch state.CurrentThread.Breakpoint.Name {
			case proc.FatalThrow:
				stopped.Body.Reason = "fatal error"
			case proc.UnrecoveredPanic:
				stopped.Body.Reason = "panic"
			}
		}
	} else {
		s.log.Error("runtime error: ", err)
		stopped.Body.Reason = "runtime error"
		stopped.Body.Text = err.Error()
		// Special case in the spirit of https://github.com/microsoft/vscode-go/issues/1903
		if stopped.Body.Text == "bad access" {
			stopped.Body.Text = BetterBadAccessError
		}
		state, err := s.debugger.State( /*nowait*/ true)
		if err == nil {
			stopped.Body.ThreadId = stoppedGoroutineID(state)
		}

		// TODO(polina): according to the spec, the extra 'text' is supposed to show up in the UI (e.g. on hover),
		// but so far I am unable to get this to work in vscode - see https://github.com/microsoft/vscode/issues/104475.
		// Options to explore:
		//   - supporting ExceptionInfo request
		//   - virtual variable scope for Exception that shows the message (details here: https://github.com/microsoft/vscode/issues/3101)
		// In the meantime, provide the extra details by outputing an error message.
		s.send(&dap.OutputEvent{
			Event: *newEvent("output"),
			Body: dap.OutputEventBody{
				Output:   fmt.Sprintf("ERROR: %s\n", stopped.Body.Text),
				Category: "stderr",
			}})
	}

	// NOTE: If we happen to be responding to another request with an is-running
	// error while this one completes, it is possible that the error response
	// will arrive after this stopped event.
	s.send(stopped)
}

func (s *Server) toClientPath(path string) string {
	if len(s.args.substitutePathServerToClient) == 0 {
		return path
	}
	clientPath := locspec.SubstitutePath(path, s.args.substitutePathServerToClient)
	if clientPath != path {
		s.log.Debugf("server path=%s converted to client path=%s\n", path, clientPath)
	}
	return clientPath
}

func (s *Server) toServerPath(path string) string {
	if len(s.args.substitutePathClientToServer) == 0 {
		return path
	}
	serverPath := locspec.SubstitutePath(path, s.args.substitutePathClientToServer)
	if serverPath != path {
		s.log.Debugf("client path=%s converted to server path=%s\n", path, serverPath)
	}
	return serverPath
}<|MERGE_RESOLUTION|>--- conflicted
+++ resolved
@@ -620,9 +620,7 @@
 }
 
 func (s *Server) onInitializeRequest(request *dap.InitializeRequest) {
-<<<<<<< HEAD
 	s.setClientCapabilities(request.Arguments)
-=======
 	if request.Arguments.PathFormat != "path" {
 		s.sendErrorResponse(request.Request, FailedToInitialize, "Failed to initialize",
 			fmt.Sprintf("Unsupported 'pathFormat' value '%s'.", request.Arguments.PathFormat))
@@ -639,7 +637,6 @@
 		return
 	}
 
->>>>>>> 4b4f7a58
 	// TODO(polina): Respond with an error if debug session is in progress?
 	response := &dap.InitializeResponse{Response: *newResponse(request.Request)}
 	response.Body.SupportsConfigurationDoneRequest = true
