// Package dap implements VSCode's Debug Adaptor Protocol (DAP).
// This allows delve to communicate with frontends using DAP
// without a separate adaptor. The frontend will run the debugger
// (which now doubles as an adaptor) in server mode listening on
// a port and communicating over TCP. This is work in progress,
// so for now Delve in dap mode only supports synchronous
// request-response communication, blocking while processing each request.
// For DAP details see https://microsoft.github.io/debug-adapter-protocol.
package dap

import (
	"bufio"
	"bytes"
	"encoding/json"
	"errors"
	"fmt"
	"go/constant"
	"go/parser"
	"io"
	"net"
	"os"
	"os/exec"
	"path/filepath"
	"reflect"
	"regexp"
	"runtime"
	"runtime/debug"
	"strings"
	"sync"

	"github.com/go-delve/delve/pkg/gobuild"
	"github.com/go-delve/delve/pkg/locspec"
	"github.com/go-delve/delve/pkg/logflags"
	"github.com/go-delve/delve/pkg/proc"
	"github.com/go-delve/delve/pkg/terminal"
	"github.com/go-delve/delve/service"
	"github.com/go-delve/delve/service/api"
	"github.com/go-delve/delve/service/debugger"
	"github.com/go-delve/delve/service/internal/sameuser"
	"github.com/google/go-dap"
	"github.com/sirupsen/logrus"
)

// Server implements a DAP server that can accept a single client for
// a single debug session (for now). It does not yet support restarting.
// That means that in addition to explicit shutdown requests,
// program termination and failed or closed client connection
// would also result in stopping this single-use server.
//
// The DAP server operates via the following goroutines:
//
// (1) Main goroutine where the server is created via NewServer(),
// started via Run() and stopped via Stop(). Once the server is
// started, this goroutine blocks until it receives a stop-server
// signal that can come from an OS interrupt (such as Ctrl-C) or
// config.DisconnectChan (passed to NewServer()) as a result of
// client connection failure or closure or a DAP disconnect request.
//
// (2) Run goroutine started from Run() that serves as both
// a listener and a client goroutine. It accepts a client connection,
// reads, decodes and dispatches each request from the client.
// For synchronous requests, it issues commands to the
// underlying debugger and sends back events and responses.
// These requests block while the debuggee is running, so,
// where applicable, the handlers need to check if debugging
// state is running, so there is a need for a halt request or
// a dummy/error response to avoid blocking.
//
// This is the only goroutine that sends a stop-server signal
// via config.DisconnecChan when encountering a client connection
// error or responding to a (synchronous) DAP disconnect request.
// Once stop is triggered, the goroutine exits.
//
// TODO(polina): add another layer of per-client goroutines to support multiple clients
//
// (3) Per-request goroutine is started for each asynchronous request
// that resumes execution. We check if target is running already, so
// there should be no more than one pending asynchronous request at
// a time. This goroutine issues commands to the underlying debugger
// and sends back events and responses. It takes a setup-done channel
// as an argument and temporarily blocks the request loop until setup
// for asynchronous execution is complete and targe is running.
// Once done, it unblocks processing of parallel requests unblocks
// (e.g. disconnecting while the program is running).
//
// These per-request goroutines never send a stop-server signal.
// They block on running debugger commands that are interrupted
// when halt is issued while stopping. At that point these goroutines
// wrap-up and exit.
type Server struct {
	// config is all the information necessary to start the debugger and server.
	config *service.Config
	// listener is used to accept the client connection.
	listener net.Listener
	// stopTriggered is closed when the server is Stop()-ed.
	stopTriggered chan struct{}
	// reader is used to read requests from the connection.
	reader *bufio.Reader
	// log is used for structured logging.
	log *logrus.Entry
	// stackFrameHandles maps frames of each goroutine to unique ids across all goroutines.
	// Reset at every stop.
	stackFrameHandles *handlesMap
	// variableHandles maps compound variables to unique references within their stack frame.
	// Reset at every stop.
	// See also comment for convertVariable.
	variableHandles *variablesHandlesMap
	// args tracks special settings for handling debug session requests.
	args launchAttachArgs
	// exceptionErr tracks the runtime error that last occurred.
	exceptionErr error
	// clientCapabilities tracks special settings for handling debug session requests.
	clientCapabilities dapClientCapabilites

	// mu synchronizes access to objects set on start-up (from run goroutine)
	// and stopped on teardown (from main goroutine)
	mu sync.Mutex

	// conn is the accepted client connection.
	conn net.Conn
	// debugger is the underlying debugger service.
	debugger *debugger.Debugger
	// binaryToRemove is the temp compiled binary to be removed on disconnect (if any).
	binaryToRemove string
	// noDebugProcess is set for the noDebug launch process.
	noDebugProcess *exec.Cmd

	// sendingMu synchronizes writing to net.Conn
	// to ensure that messages do not get interleaved
	sendingMu sync.Mutex
}

// launchAttachArgs captures arguments from launch/attach request that
// impact handling of subsequent requests.
type launchAttachArgs struct {
	// stopOnEntry is set to automatically stop the debugee after start.
	stopOnEntry bool
	// stackTraceDepth is the maximum length of the returned list of stack frames.
	stackTraceDepth int
	// showGlobalVariables indicates if global package variables should be loaded.
	showGlobalVariables bool
	// substitutePathClientToServer indicates rules for converting file paths between client and debugger.
	// These must be directory paths.
	substitutePathClientToServer [][2]string
	// substitutePathServerToClient indicates rules for converting file paths between debugger and client.
	// These must be directory paths.
	substitutePathServerToClient [][2]string
}

// defaultArgs borrows the defaults for the arguments from the original vscode-go adapter.
var defaultArgs = launchAttachArgs{
	stopOnEntry:                  false,
	stackTraceDepth:              50,
	showGlobalVariables:          false,
	substitutePathClientToServer: [][2]string{},
	substitutePathServerToClient: [][2]string{},
}

// dapClientCapabilites captures arguments from intitialize request that
// impact handling of subsequent requests.
type dapClientCapabilites struct {
	supportsVariableType         bool
	supportsVariablePaging       bool
	supportsRunInTerminalRequest bool
	supportsMemoryReferences     bool
	supportsProgressReporting    bool
}

// DefaultLoadConfig controls how variables are loaded from the target's memory, borrowing the
// default value from the original vscode-go debug adapter and rpc server.
// With dlv-dap, users currently do not have a way to adjust these.
// TODO(polina): Support setting config via launch/attach args or only rely on on-demand loading?
var DefaultLoadConfig = proc.LoadConfig{
	FollowPointers:     true,
	MaxVariableRecurse: 1,
	MaxStringLen:       64,
	MaxArrayValues:     64,
	MaxStructFields:    -1,
}

// NewServer creates a new DAP Server. It takes an opened Listener
// via config and assumes its ownership. config.DisconnectChan has to be set;
// it will be closed by the server when the client fails to connect,
// disconnects or requests shutdown. Once config.DisconnectChan is closed,
// Server.Stop() must be called to shutdown this single-user server.
func NewServer(config *service.Config) *Server {
	logger := logflags.DAPLogger()
	logflags.WriteDAPListeningMessage(config.Listener.Addr().String())
	logger.Debug("DAP server pid = ", os.Getpid())
	return &Server{
		config:            config,
		listener:          config.Listener,
		stopTriggered:     make(chan struct{}),
		log:               logger,
		stackFrameHandles: newHandlesMap(),
		variableHandles:   newVariablesHandlesMap(),
		args:              defaultArgs,
		exceptionErr:      nil,
	}
}

// If user-specified options are provided via Launch/AttachRequest,
// we override the defaults for optional args.
func (s *Server) setLaunchAttachArgs(request dap.LaunchAttachRequest) error {
	stop, ok := request.GetArguments()["stopOnEntry"].(bool)
	if ok {
		s.args.stopOnEntry = stop
	}
	depth, ok := request.GetArguments()["stackTraceDepth"].(float64)
	if ok && depth > 0 {
		s.args.stackTraceDepth = int(depth)
	}
	globals, ok := request.GetArguments()["showGlobalVariables"].(bool)
	if ok {
		s.args.showGlobalVariables = globals
	}
	paths, ok := request.GetArguments()["substitutePath"]
	if ok {
		typeMismatchError := fmt.Errorf("'substitutePath' attribute '%v' in debug configuration is not a []{'from': string, 'to': string}", paths)
		pathsParsed, ok := paths.([]interface{})
		if !ok {
			return typeMismatchError
		}
		clientToServer := make([][2]string, 0, len(pathsParsed))
		serverToClient := make([][2]string, 0, len(pathsParsed))
		for _, arg := range pathsParsed {
			pathMapping, ok := arg.(map[string]interface{})
			if !ok {
				return typeMismatchError
			}
			from, ok := pathMapping["from"].(string)
			if !ok {
				return typeMismatchError
			}
			to, ok := pathMapping["to"].(string)
			if !ok {
				return typeMismatchError
			}
			clientToServer = append(clientToServer, [2]string{from, to})
			serverToClient = append(serverToClient, [2]string{to, from})
		}
		s.args.substitutePathClientToServer = clientToServer
		s.args.substitutePathServerToClient = serverToClient
	}
	return nil
}

// Stop stops the DAP debugger service, closes the listener and the client
// connection. It shuts down the underlying debugger and kills the target
// process if it was launched by it or stops the noDebug process.
// This method mustn't be called more than once.
func (s *Server) Stop() {
	s.log.Debug("DAP server stopping...")
	close(s.stopTriggered)
	_ = s.listener.Close()

	s.mu.Lock()
	defer s.mu.Unlock()
	if s.conn != nil {
		// Unless Stop() was called after serveDAPCodec()
		// returned, this will result in closed connection error
		// on next read, breaking out of the read loop and
		// allowing the run goroutine to exit.
		_ = s.conn.Close()
	}

	if s.debugger != nil {
		killProcess := s.config.Debugger.AttachPid == 0
		s.stopDebugSession(killProcess)
	} else {
		s.stopNoDebugProcess()
	}
	// The binary is no longer in use by the debugger. It is safe to remove it.
	if s.binaryToRemove != "" {
		gobuild.Remove(s.binaryToRemove)
		s.binaryToRemove = ""
	}
	s.log.Debug("DAP server stopped")
}

// triggerServerStop closes config.DisconnectChan if not nil, which
// signals that client sent a disconnect request or there was connection
// failure or closure. Since the server currently services only one
// client, this is used as a signal to stop the entire server.
// The function safeguards agaist closing the channel more
// than once and can be called multiple times. It is not thread-safe
// and is currently only called from the run goroutine.
func (s *Server) triggerServerStop() {
	// Avoid accidentally closing the channel twice and causing a panic, when
	// this function is called more than once. For example, we could have the
	// following sequence of events:
	// -- run goroutine: calls onDisconnectRequest()
	// -- run goroutine: calls triggerServerStop()
	// -- main goroutine: calls Stop()
	// -- main goroutine: Stop() closes client connection (or client closed it)
	// -- run goroutine: serveDAPCodec() gets "closed network connection"
	// -- run goroutine: serveDAPCodec() returns and calls triggerServerStop()
	if s.config.DisconnectChan != nil {
		close(s.config.DisconnectChan)
		s.config.DisconnectChan = nil
	}
	// There should be no logic here after the stop-server
	// signal that might cause everything to shutdown before this
	// logic gets executed.
}

// Run launches a new goroutine where it accepts a client connection
// and starts processing requests from it. Use Stop() to close connection.
// The server does not support multiple clients, serially or in parallel.
// The server should be restarted for every new debug session.
// The debugger won't be started until launch/attach request is received.
// TODO(polina): allow new client connections for new debug sessions,
// so the editor needs to launch delve only once?
func (s *Server) Run() {
	go func() {
		conn, err := s.listener.Accept() // listener is closed in Stop()
		if err != nil {
			select {
			case <-s.stopTriggered:
			default:
				s.log.Errorf("Error accepting client connection: %s\n", err)
				s.triggerServerStop()
			}
			return
		}
		if s.config.CheckLocalConnUser {
			if !sameuser.CanAccept(s.listener.Addr(), conn.RemoteAddr()) {
				s.log.Error("Error accepting client connection: Only connections from the same user that started this instance of Delve are allowed to connect. See --only-same-user.")
				s.triggerServerStop()
				return
			}
		}
		s.mu.Lock()
		s.conn = conn // closed in Stop()
		s.mu.Unlock()
		s.serveDAPCodec()
	}()
}

// serveDAPCodec reads and decodes requests from the client
// until it encounters an error or EOF, when it sends
// a disconnect signal and returns.
func (s *Server) serveDAPCodec() {
	s.reader = bufio.NewReader(s.conn)
	for {
		request, err := dap.ReadProtocolMessage(s.reader)
		// TODO(polina): Differentiate between errors and handle them
		// gracefully. For example,
		// -- "Request command 'foo' is not supported" means we
		// potentially got some new DAP request that we do not yet have
		// decoding support for, so we can respond with an ErrorResponse.
		// TODO(polina): to support this add Seq to
		// dap.DecodeProtocolMessageFieldError.
		if err != nil {
			select {
			case <-s.stopTriggered:
			default:
				if err != io.EOF {
					s.log.Error("DAP error: ", err)
				}
				s.triggerServerStop()
			}
			return
		}
		s.handleRequest(request)
	}
}

// In case a handler panics, we catch the panic to avoid crashing both
// the server and the target. We send an error response back, but
// in case its a dup and ignored by the client, we also log the error.
func (s *Server) recoverPanic(request dap.Message) {
	if ierr := recover(); ierr != nil {
		s.log.Errorf("recovered panic: %s\n%s\n", ierr, debug.Stack())
		s.sendInternalErrorResponse(request.GetSeq(), fmt.Sprintf("%v", ierr))
	}
}

func (s *Server) handleRequest(request dap.Message) {
	defer s.recoverPanic(request)

	jsonmsg, _ := json.Marshal(request)
	s.log.Debug("[<- from client]", string(jsonmsg))

	if _, ok := request.(dap.RequestMessage); !ok {
		s.sendInternalErrorResponse(request.GetSeq(), fmt.Sprintf("Unable to process non-request %#v\n", request))
		return
	}

	// These requests, can be handled regardless of whether the targret is running
	switch request := request.(type) {
	case *dap.DisconnectRequest:
		// Required
		s.onDisconnectRequest(request)
		return
	case *dap.PauseRequest:
		// Required
		s.onPauseRequest(request)
		return
	case *dap.TerminateRequest:
		// Optional (capability ‘supportsTerminateRequest‘)
		// TODO: implement this request in V1
		s.onTerminateRequest(request)
		return
	case *dap.RestartRequest:
		// Optional (capability ‘supportsRestartRequest’)
		// TODO: implement this request in V1
		s.onRestartRequest(request)
		return
	}

	// Most requests cannot be processed while the debuggee is running.
	// We have a couple of options for handling these without blocking
	// the request loop indefinitely when we are in running state.
	// --1-- Return a dummy response or an error right away.
	// --2-- Halt execution, process the request, maybe resume execution.
	// --3-- Handle such requests asynchronously and let them block until
	// the process stops or terminates (e.g. using a channel and a single
	// goroutine to preserve the order). This might not be appropriate
	// for requests such as continue or step because they would skip
	// the stop, resuming execution right away. Other requests
	// might not be relevant anymore when the stop is finally reached, and
	// state changed from the previous snapshot. The user might want to
	// resume execution before the backlog of buffered requests is cleared,
	// so we would have to either cancel them or delay processing until
	// the next stop. In addition, the editor itself might block waiting
	// for these requests to return. We are not aware of any requests
	// that would benefit from this approach at this time.
	if s.debugger != nil && s.debugger.IsRunning() {
		switch request := request.(type) {
		case *dap.ThreadsRequest:
			// On start-up, the client requests the baseline of currently existing threads
			// right away as there are a number of DAP requests that require a thread id
			// (pause, continue, stacktrace, etc). This can happen after the program
			// continues on entry, preventing the client from handling any pause requests
			// from the user. We remedy this by sending back a placeholder thread id
			// for the current goroutine.
			response := &dap.ThreadsResponse{
				Response: *newResponse(request.Request),
				Body:     dap.ThreadsResponseBody{Threads: []dap.Thread{{Id: -1, Name: "Current"}}},
			}
			s.send(response)
		case *dap.SetBreakpointsRequest:
			s.log.Debug("halting execution to set breakpoints")
			_, err := s.debugger.Command(&api.DebuggerCommand{Name: api.Halt}, nil)
			if err != nil {
				s.sendErrorResponse(request.Request, UnableToSetBreakpoints, "Unable to set or clear breakpoints", err.Error())
				return
			}
			s.onSetBreakpointsRequest(request)
			// TODO(polina): consider resuming execution here automatically after suppressing
			// a stop event when an operation in doRunCommand returns. In case that operation
			// was already stopping for a different reason, we would need to examine the state
			// that is returned to determine if this halt was the cause of the stop or not.
			// We should stop with an event and not resume if one of the following is true:
			// - StopReason is anything but manual
			// - Any thread has a breakpoint or CallReturn set
			// - NextInProgress is false and the last command sent by the user was: next,
			//   step, stepOut, reverseNext, reverseStep or reverseStepOut
			// Otherwise, we can skip the stop event and resume the temporarily
			// interrupted process execution with api.DirectionCongruentContinue.
			// For this to apply in cases other than api.Continue, we would also need to
			// introduce a new version of halt that skips ClearInternalBreakpoints
			// in proc.(*Target).Continue, leaving NextInProgress as true.
		case *dap.SetFunctionBreakpointsRequest:
			s.log.Debug("halting execution to set breakpoints")
			_, err := s.debugger.Command(&api.DebuggerCommand{Name: api.Halt}, nil)
			if err != nil {
				s.sendErrorResponse(request.Request, UnableToSetBreakpoints, "Unable to set or clear breakpoints", err.Error())
				return
			}
			s.onSetFunctionBreakpointsRequest(request)
		default:
			r := request.(dap.RequestMessage).GetRequest()
			s.sendErrorResponse(*r, DebuggeeIsRunning, fmt.Sprintf("Unable to process `%s`", r.Command), "debuggee is running")
		}
		return
	}

	// Requests below can only be handled while target is stopped.
	// Some of them are blocking and will be handled synchronously
	// on this goroutine while non-blocking requests will be dispatched
	// to another goroutine. Please note that because of the running
	// check above, there should be no more than one pending asynchronous
	// request at a time.

	// Non-blocking request handlers will signal when they are ready
	// setting up for async execution, so more requests can be processed.
	resumeRequestLoop := make(chan struct{})

	switch request := request.(type) {
	//--- Asynchronous requests ---
	case *dap.ConfigurationDoneRequest:
		// Optional (capability ‘supportsConfigurationDoneRequest’)
		go func() {
			defer s.recoverPanic(request)
			s.onConfigurationDoneRequest(request, resumeRequestLoop)
		}()
		<-resumeRequestLoop
	case *dap.ContinueRequest:
		// Required
		go func() {
			defer s.recoverPanic(request)
			s.onContinueRequest(request, resumeRequestLoop)
		}()
		<-resumeRequestLoop
	case *dap.NextRequest:
		// Required
		go func() {
			defer s.recoverPanic(request)
			s.onNextRequest(request, resumeRequestLoop)
		}()
		<-resumeRequestLoop
	case *dap.StepInRequest:
		// Required
		go func() {
			defer s.recoverPanic(request)
			s.onStepInRequest(request, resumeRequestLoop)
		}()
		<-resumeRequestLoop
	case *dap.StepOutRequest:
		// Required
		go func() {
			defer s.recoverPanic(request)
			s.onStepOutRequest(request, resumeRequestLoop)
		}()
		<-resumeRequestLoop
	case *dap.StepBackRequest:
		// Optional (capability ‘supportsStepBack’)
		// TODO: implement this request in V1
		s.onStepBackRequest(request)
	case *dap.ReverseContinueRequest:
		// Optional (capability ‘supportsStepBack’)
		// TODO: implement this request in V1
		s.onReverseContinueRequest(request)
	//--- Synchronous requests ---
	case *dap.InitializeRequest:
		// Required
		s.onInitializeRequest(request)
	case *dap.LaunchRequest:
		// Required
		s.onLaunchRequest(request)
	case *dap.AttachRequest:
		// Required
		s.onAttachRequest(request)
	case *dap.SetBreakpointsRequest:
		// Required
		s.onSetBreakpointsRequest(request)
	case *dap.SetFunctionBreakpointsRequest:
		// Optional (capability ‘supportsFunctionBreakpoints’)
		s.onSetFunctionBreakpointsRequest(request)
	case *dap.SetExceptionBreakpointsRequest:
		// Optional (capability ‘exceptionBreakpointFilters’)
		s.onSetExceptionBreakpointsRequest(request)
	case *dap.ThreadsRequest:
		// Required
		s.onThreadsRequest(request)
	case *dap.StackTraceRequest:
		// Required
		s.onStackTraceRequest(request)
	case *dap.ScopesRequest:
		// Required
		s.onScopesRequest(request)
	case *dap.VariablesRequest:
		// Required
		s.onVariablesRequest(request)
	case *dap.EvaluateRequest:
		// Required
		s.onEvaluateRequest(request)
	case *dap.SetVariableRequest:
		// Optional (capability ‘supportsSetVariable’)
		// Supported by vscode-go
		// TODO: implement this request in V0
		s.onSetVariableRequest(request)
	case *dap.SetExpressionRequest:
		// Optional (capability ‘supportsSetExpression’)
		// TODO: implement this request in V1
		s.onSetExpressionRequest(request)
	case *dap.LoadedSourcesRequest:
		// Optional (capability ‘supportsLoadedSourcesRequest’)
		// TODO: implement this request in V1
		s.onLoadedSourcesRequest(request)
	case *dap.ReadMemoryRequest:
		// Optional (capability ‘supportsReadMemoryRequest‘)
		// TODO: implement this request in V1
		s.onReadMemoryRequest(request)
	case *dap.DisassembleRequest:
		// Optional (capability ‘supportsDisassembleRequest’)
		// TODO: implement this request in V1
		s.onDisassembleRequest(request)
	case *dap.CancelRequest:
		// Optional (capability ‘supportsCancelRequest’)
		// TODO: does this request make sense for delve?
		s.onCancelRequest(request)
	case *dap.ExceptionInfoRequest:
		// Optional (capability ‘supportsExceptionInfoRequest’)
		s.onExceptionInfoRequest(request)
	//--- Requests that we do not plan to support ---
	case *dap.RestartFrameRequest:
		// Optional (capability ’supportsRestartFrame’)
		s.sendUnsupportedErrorResponse(request.Request)
	case *dap.GotoRequest:
		// Optional (capability ‘supportsGotoTargetsRequest’)
		s.sendUnsupportedErrorResponse(request.Request)
	case *dap.SourceRequest:
		// Required
		// This does not make sense in the context of Go as
		// the source cannot be a string eval'ed at runtime.
		s.sendUnsupportedErrorResponse(request.Request)
	case *dap.TerminateThreadsRequest:
		// Optional (capability ‘supportsTerminateThreadsRequest’)
		s.sendUnsupportedErrorResponse(request.Request)
	case *dap.StepInTargetsRequest:
		// Optional (capability ‘supportsStepInTargetsRequest’)
		s.sendUnsupportedErrorResponse(request.Request)
	case *dap.GotoTargetsRequest:
		// Optional (capability ‘supportsGotoTargetsRequest’)
		s.sendUnsupportedErrorResponse(request.Request)
	case *dap.CompletionsRequest:
		// Optional (capability ‘supportsCompletionsRequest’)
		s.sendUnsupportedErrorResponse(request.Request)
	case *dap.DataBreakpointInfoRequest:
		// Optional (capability ‘supportsDataBreakpoints’)
		s.sendUnsupportedErrorResponse(request.Request)
	case *dap.SetDataBreakpointsRequest:
		// Optional (capability ‘supportsDataBreakpoints’)
		s.sendUnsupportedErrorResponse(request.Request)
	case *dap.BreakpointLocationsRequest:
		// Optional (capability ‘supportsBreakpointLocationsRequest’)
		s.sendUnsupportedErrorResponse(request.Request)
	case *dap.ModulesRequest:
		// Optional (capability ‘supportsModulesRequest’)
		// TODO: does this request make sense for delve?
		s.sendUnsupportedErrorResponse(request.Request)
	default:
		// This is a DAP message that go-dap has a struct for, so
		// decoding succeeded, but this function does not know how
		// to handle.
		s.sendInternalErrorResponse(request.GetSeq(), fmt.Sprintf("Unable to process %#v\n", request))
	}
}

func (s *Server) send(message dap.Message) {
	jsonmsg, _ := json.Marshal(message)
	s.log.Debug("[-> to client]", string(jsonmsg))
	// TODO(polina): consider using a channel for all the sends and to have a dedicated
	// goroutine that reads from that channel and sends over the connection.
	// This will avoid blocking on slow network sends.
	s.sendingMu.Lock()
	defer s.sendingMu.Unlock()
	_ = dap.WriteProtocolMessage(s.conn, message)
}

func (s *Server) logToConsole(msg string) {
	s.send(&dap.OutputEvent{
		Event: *newEvent("output"),
		Body: dap.OutputEventBody{
			Output:   msg + "\n",
			Category: "console",
		}})
}

func (s *Server) onInitializeRequest(request *dap.InitializeRequest) {
	s.setClientCapabilities(request.Arguments)
	if request.Arguments.PathFormat != "path" {
		s.sendErrorResponse(request.Request, FailedToInitialize, "Failed to initialize",
			fmt.Sprintf("Unsupported 'pathFormat' value '%s'.", request.Arguments.PathFormat))
		return
	}
	if !request.Arguments.LinesStartAt1 {
		s.sendErrorResponse(request.Request, FailedToInitialize, "Failed to initialize",
			"Only 1-based line numbers are supported.")
		return
	}
	if !request.Arguments.ColumnsStartAt1 {
		s.sendErrorResponse(request.Request, FailedToInitialize, "Failed to initialize",
			"Only 1-based column numbers are supported.")
		return
	}

	// TODO(polina): Respond with an error if debug session is in progress?
	response := &dap.InitializeResponse{Response: *newResponse(request.Request)}
	response.Body.SupportsConfigurationDoneRequest = true
	response.Body.SupportsConditionalBreakpoints = true
	response.Body.SupportsDelayedStackTraceLoading = true
	response.Body.SupportTerminateDebuggee = true
	response.Body.SupportsFunctionBreakpoints = true
	response.Body.SupportsExceptionInfoRequest = true
	response.Body.SupportsSetVariable = true
	response.Body.SupportsEvaluateForHovers = true
	response.Body.SupportsClipboardContext = true
	// TODO(polina): support these requests in addition to vscode-go feature parity
	response.Body.SupportsTerminateRequest = false
	response.Body.SupportsRestartRequest = false
	response.Body.SupportsStepBack = false
	response.Body.SupportsSetExpression = false
	response.Body.SupportsLoadedSourcesRequest = false
	response.Body.SupportsReadMemoryRequest = false
	response.Body.SupportsDisassembleRequest = false
	response.Body.SupportsCancelRequest = false
	s.send(response)
}

func (s *Server) setClientCapabilities(args dap.InitializeRequestArguments) {
	s.clientCapabilities.supportsMemoryReferences = args.SupportsMemoryReferences
	s.clientCapabilities.supportsProgressReporting = args.SupportsProgressReporting
	s.clientCapabilities.supportsRunInTerminalRequest = args.SupportsRunInTerminalRequest
	s.clientCapabilities.supportsVariablePaging = args.SupportsVariablePaging
	s.clientCapabilities.supportsVariableType = args.SupportsVariableType
}

// Default output file pathname for the compiled binary in debug or test modes,
// relative to the current working directory of the server.
const defaultDebugBinary string = "./__debug_bin"

func cleanExeName(name string) string {
	if runtime.GOOS == "windows" && filepath.Ext(name) != ".exe" {
		return name + ".exe"
	}
	return name
}

func (s *Server) onLaunchRequest(request *dap.LaunchRequest) {
	// Validate launch request mode
	mode, ok := request.Arguments["mode"]
	if !ok || mode == "" {
		mode = "debug"
	}
	if !isValidLaunchMode(mode) {
		s.sendErrorResponse(request.Request,
			FailedToLaunch, "Failed to launch",
			fmt.Sprintf("Unsupported 'mode' value %q in debug configuration.", mode))
		return
	}

	// TODO(polina): Respond with an error if debug session is in progress?
	program, ok := request.Arguments["program"].(string)
	if !ok || program == "" {
		s.sendErrorResponse(request.Request,
			FailedToLaunch, "Failed to launch",
			"The program attribute is missing in debug configuration.")
		return
	}

	if mode == "debug" || mode == "test" {
		output, ok := request.Arguments["output"].(string)
		if !ok || output == "" {
			output = defaultDebugBinary
		}
		output = cleanExeName(output)
		debugbinary, err := filepath.Abs(output)
		if err != nil {
			s.sendInternalErrorResponse(request.Seq, err.Error())
			return
		}

		buildFlags := ""
		buildFlagsArg, ok := request.Arguments["buildFlags"]
		if ok {
			buildFlags, ok = buildFlagsArg.(string)
			if !ok {
				s.sendErrorResponse(request.Request,
					FailedToLaunch, "Failed to launch",
					fmt.Sprintf("'buildFlags' attribute '%v' in debug configuration is not a string.", buildFlagsArg))
				return
			}
		}

		s.log.Debugf("building binary at %s", debugbinary)
		var cmd string
		var out []byte
		switch mode {
		case "debug":
			cmd, out, err = gobuild.GoBuildCombinedOutput(debugbinary, []string{program}, buildFlags)
		case "test":
			cmd, out, err = gobuild.GoTestBuildCombinedOutput(debugbinary, []string{program}, buildFlags)
		}
		if err != nil {
			s.send(&dap.OutputEvent{
				Event: *newEvent("output"),
				Body: dap.OutputEventBody{
					Output:   fmt.Sprintf("Build Error: %s\n%s (%s)\n", cmd, strings.TrimSpace(string(out)), err.Error()),
					Category: "stderr",
				}})
			s.sendErrorResponse(request.Request,
				FailedToLaunch, "Failed to launch",
				"Build error: Check the debug console for details.")
			return
		}
		program = debugbinary
		s.mu.Lock()
		s.binaryToRemove = debugbinary
		s.mu.Unlock()
	}

	err := s.setLaunchAttachArgs(request)
	if err != nil {
		s.sendErrorResponse(request.Request,
			FailedToLaunch, "Failed to launch",
			err.Error())
		return
	}

	var targetArgs []string
	args, ok := request.Arguments["args"]
	if ok {
		argsParsed, ok := args.([]interface{})
		if !ok {
			s.sendErrorResponse(request.Request,
				FailedToLaunch, "Failed to launch",
				fmt.Sprintf("'args' attribute '%v' in debug configuration is not an array.", args))
			return
		}
		for _, arg := range argsParsed {
			argParsed, ok := arg.(string)
			if !ok {
				s.sendErrorResponse(request.Request,
					FailedToLaunch, "Failed to launch",
					fmt.Sprintf("value '%v' in 'args' attribute in debug configuration is not a string.", arg))
				return
			}
			targetArgs = append(targetArgs, argParsed)
		}
	}

	s.config.ProcessArgs = append([]string{program}, targetArgs...)
	s.config.Debugger.WorkingDir = filepath.Dir(program)

	// Set the WorkingDir for this program to the one specified in the request arguments.
	wd, ok := request.Arguments["cwd"]
	if ok {
		wdParsed, ok := wd.(string)
		if !ok {
			s.sendErrorResponse(request.Request,
				FailedToLaunch, "Failed to launch",
				fmt.Sprintf("'cwd' attribute '%v' in debug configuration is not a string.", wd))
			return
		}
		s.config.Debugger.WorkingDir = wdParsed
	}

	s.log.Debugf("running program in %s\n", s.config.Debugger.WorkingDir)
	if noDebug, ok := request.Arguments["noDebug"].(bool); ok && noDebug {
		s.mu.Lock()
		cmd, err := s.startNoDebugProcess(program, targetArgs, s.config.Debugger.WorkingDir)
		s.mu.Unlock()
		if err != nil {
			s.sendErrorResponse(request.Request, FailedToLaunch, "Failed to launch", err.Error())
			return
		}
		// Skip 'initialized' event, which will prevent the client from sending
		// debug-related requests.
		s.send(&dap.LaunchResponse{Response: *newResponse(request.Request)})

		// Then, block until the program terminates or is stopped.
		if err := cmd.Wait(); err != nil {
			s.log.Debugf("program exited with error: %v", err)
		}
		stopped := false
		s.mu.Lock()
		stopped = s.noDebugProcess == nil // if it was stopped, this should be nil.
		s.noDebugProcess = nil
		s.mu.Unlock()

		if !stopped {
			s.logToConsole(proc.ErrProcessExited{Pid: cmd.ProcessState.Pid(), Status: cmd.ProcessState.ExitCode()}.Error())
			s.send(&dap.TerminatedEvent{Event: *newEvent("terminated")})
		}
		return
	}

	func() {
		s.mu.Lock()
		defer s.mu.Unlock() // Make sure to unlock in case of panic that will become internal error
		s.debugger, err = debugger.New(&s.config.Debugger, s.config.ProcessArgs)
	}()
	if err != nil {
		s.sendErrorResponse(request.Request, FailedToLaunch, "Failed to launch", err.Error())
		return
	}

	// Notify the client that the debugger is ready to start accepting
	// configuration requests for setting breakpoints, etc. The client
	// will end the configuration sequence with 'configurationDone'.
	s.send(&dap.InitializedEvent{Event: *newEvent("initialized")})
	s.send(&dap.LaunchResponse{Response: *newResponse(request.Request)})
}

// startNoDebugProcess is called from onLaunchRequest (run goroutine) and
// requires holding mu lock.
func (s *Server) startNoDebugProcess(program string, targetArgs []string, wd string) (*exec.Cmd, error) {
	if s.noDebugProcess != nil {
		return nil, fmt.Errorf("another launch request is in progress")
	}
	cmd := exec.Command(program, targetArgs...)
	cmd.Stdout, cmd.Stderr, cmd.Stdin, cmd.Dir = os.Stdout, os.Stderr, os.Stdin, wd
	if err := cmd.Start(); err != nil {
		return nil, err
	}
	s.noDebugProcess = cmd
	return cmd, nil
}

// stopNoDebugProcess is called from Stop (main goroutine) and
// onDisconnectRequest (run goroutine) and requires holding mu lock.
func (s *Server) stopNoDebugProcess() {
	if s.noDebugProcess == nil {
		// We already handled termination or there was never a process
		return
	}
	if s.noDebugProcess.ProcessState.Exited() {
		s.logToConsole(proc.ErrProcessExited{Pid: s.noDebugProcess.ProcessState.Pid(), Status: s.noDebugProcess.ProcessState.ExitCode()}.Error())
	} else {
		// TODO(hyangah): gracefully terminate the process and its children processes.
		s.logToConsole(fmt.Sprintf("Terminating process %d", s.noDebugProcess.Process.Pid))
		s.noDebugProcess.Process.Kill() // Don't check error. Process killing and self-termination may race.
	}
	s.noDebugProcess = nil
}

// TODO(polina): support "remote" mode
func isValidLaunchMode(launchMode interface{}) bool {
	switch launchMode {
	case "exec", "debug", "test":
		return true
	}

	return false
}

// onDisconnectRequest handles the DisconnectRequest. Per the DAP spec,
// it disconnects the debuggee and signals that the debug adaptor
// (in our case this TCP server) can be terminated.
func (s *Server) onDisconnectRequest(request *dap.DisconnectRequest) {
	defer s.triggerServerStop()
	s.mu.Lock()
	defer s.mu.Unlock()

	var err error
	if s.debugger != nil {
		// We always kill launched programs.
		// In case of attach, we leave the program
		// running by default, which can be
		// overridden by an explicit request to terminate.
		killProcess := s.config.Debugger.AttachPid == 0 || request.Arguments.TerminateDebuggee
		err = s.stopDebugSession(killProcess)
	} else {
		s.stopNoDebugProcess()
	}
	if err != nil {
		s.sendErrorResponse(request.Request, DisconnectError, "Error while disconnecting", err.Error())
	} else {
		s.send(&dap.DisconnectResponse{Response: *newResponse(request.Request)})
	}
}

// stopDebugSession is called from Stop (main goroutine) and
// onDisconnectRequest (run goroutine) and requires holding mu lock.
// Returns any detach error other than proc.ErrProcessExited.
func (s *Server) stopDebugSession(killProcess bool) error {
	if s.debugger == nil {
		return nil
	}
	var err error
	var exited error
	// Halting will stop any debugger command that's pending on another
	// per-request goroutine, hence unblocking that goroutine to wrap-up and exit.
	// TODO(polina): Per-request goroutine could still not be done when this one is.
	// To avoid goroutine leaks, we can use a wait group or have the goroutine listen
	// for a stop signal on a dedicated quit channel at suitable points (use context?).
	// Additional clean-up might be especially critical when we support multiple clients.
	state, err := s.debugger.Command(&api.DebuggerCommand{Name: api.Halt}, nil)
	if err == proc.ErrProcessDetached {
		s.log.Debug("halt returned error:", err)
		return nil
	}
	if err != nil {
		switch err.(type) {
		case proc.ErrProcessExited:
			exited = err
		default:
			s.log.Error("halt returned error:", err)
		}
	} else if state.Exited {
		exited = proc.ErrProcessExited{Pid: s.debugger.ProcessPid(), Status: state.ExitStatus}
		s.log.Debug("halt returned state:", exited)
	}
	if exited != nil {
		s.logToConsole(exited.Error())
		s.logToConsole("Detaching")
	} else if killProcess {
		s.logToConsole("Detaching and terminating target process")
	} else {
		s.logToConsole("Detaching without terminating target processs")
	}
	err = s.debugger.Detach(killProcess)
	s.debugger = nil
	if err != nil {
		switch err.(type) {
		case proc.ErrProcessExited:
			s.log.Debug(err)
			s.logToConsole(exited.Error())
			err = nil
		default:
			s.log.Error(err)
		}
	}
	return err
}

func (s *Server) isNoDebug() bool {
	s.mu.Lock()
	defer s.mu.Unlock()
	return s.noDebugProcess != nil
}

func (s *Server) onSetBreakpointsRequest(request *dap.SetBreakpointsRequest) {
	if s.isNoDebug() {
		s.sendErrorResponse(request.Request, UnableToSetBreakpoints, "Unable to set or clear breakpoints", "running in noDebug mode")
		return
	}

	if request.Arguments.Source.Path == "" {
		s.sendErrorResponse(request.Request, UnableToSetBreakpoints, "Unable to set or clear breakpoints", "empty file path")
		return
	}

	clientPath := request.Arguments.Source.Path
	serverPath := s.toServerPath(clientPath)

	// According to the spec we should "set multiple breakpoints for a single source
	// and clear all previous breakpoints in that source." The simplest way is
	// to clear all and then set all. To maintain state (for hit count conditions)
	// we want to amend existing breakpoints.
	//
	// See https://github.com/golang/vscode-go/issues/163 for details.
	// If a breakpoint:
	// -- exists and not in request => ClearBreakpoint
	// -- exists and in request => AmendBreakpoint
	// -- doesn't exist and in request => SetBreakpoint

	// Get all existing breakpoints that match for this source.
	sourceRequestPrefix := fmt.Sprintf("sourceBp Path=%q ", request.Arguments.Source.Path)
	existingBps := s.getMatchingBreakpoints(sourceRequestPrefix)
	bpAdded := make(map[string]struct{}, len(existingBps))

	// Amend existing breakpoints.
	breakpoints := make([]dap.Breakpoint, len(request.Arguments.Breakpoints))
	for i, want := range request.Arguments.Breakpoints {
		reqString := fmt.Sprintf("%s Line=%d Column=%d", sourceRequestPrefix, want.Line, want.Column)
		var err error
		got, ok := existingBps[reqString]
		if !ok {
			// Skip if the breakpoint does not already exist.
			// These will be created after deleting existing
			// breakpoints to avoid conflicts.
			continue
		}
		if _, ok := bpAdded[reqString]; ok {
			err = fmt.Errorf("Breakpoint exists at %q, line: %d, column: %d", request.Arguments.Source.Path, want.Line, want.Column)
		} else {
			got.Cond = want.Condition
			got.HitCond = want.HitCondition
			err = s.debugger.AmendBreakpoint(got)
			bpAdded[reqString] = struct{}{}
		}

		updateBreakpointsResponse(breakpoints, i, err, got, clientPath)
	}

	// Clear existing breakpoints that were not added.
	err := s.clearBreakpoints(existingBps, bpAdded)
	if err != nil {
		s.sendErrorResponse(request.Request, UnableToSetBreakpoints, "Unable to set or clear breakpoints", err.Error())
		return
	}

	for i, want := range request.Arguments.Breakpoints {
		reqString := fmt.Sprintf("%s Line=%d Column=%d", sourceRequestPrefix, want.Line, want.Column)
		if _, ok := existingBps[reqString]; ok {
			continue
		}

		var got *api.Breakpoint
		var err error
		if _, ok := bpAdded[reqString]; ok {
			err = fmt.Errorf("Breakpoint exists at %q, line: %d, column: %d", request.Arguments.Source.Path, want.Line, want.Column)
		} else {
			// Create new breakpoints.
			got, err = s.debugger.CreateBreakpoint(
				&api.Breakpoint{File: serverPath, Line: want.Line, Cond: want.Condition, HitCond: want.HitCondition, Name: reqString})
			bpAdded[reqString] = struct{}{}
		}

		updateBreakpointsResponse(breakpoints, i, err, got, clientPath)
	}
	response := &dap.SetBreakpointsResponse{Response: *newResponse(request.Request)}
	response.Body.Breakpoints = breakpoints

	s.send(response)
}

func updateBreakpointsResponse(breakpoints []dap.Breakpoint, i int, err error, got *api.Breakpoint, path string) {
	breakpoints[i].Verified = (err == nil)
	if err != nil {
		breakpoints[i].Message = err.Error()
	} else {
		breakpoints[i].Id = got.ID
		breakpoints[i].Line = got.Line
		breakpoints[i].Source = dap.Source{Name: filepath.Base(path), Path: path}
	}
}

// functionBpPrefix is the prefix of bp.Name for every breakpoint bp set
// in this request.
const functionBpPrefix = "functionBreakpoint"

func (s *Server) onSetFunctionBreakpointsRequest(request *dap.SetFunctionBreakpointsRequest) {
	if s.noDebugProcess != nil {
		s.sendErrorResponse(request.Request, UnableToSetBreakpoints, "Unable to set or clear breakpoints", "running in noDebug mode")
		return
	}

	// According to the spec, setFunctionBreakpoints "replaces all existing function
	// breakpoints with new function breakpoints." The simplest way is
	// to clear all and then set all. To maintain state (for hit count conditions)
	// we want to amend existing breakpoints.
	//
	// See https://github.com/golang/vscode-go/issues/163 for details.
	// If a breakpoint:
	// -- exists and not in request => ClearBreakpoint
	// -- exists and in request => AmendBreakpoint
	// -- doesn't exist and in request => SetBreakpoint

	// Get all existing function breakpoints.
	existingBps := s.getMatchingBreakpoints(functionBpPrefix)
	bpAdded := make(map[string]struct{}, len(existingBps))
	for _, bp := range existingBps {
		existingBps[bp.Name] = bp
	}

	// Amend any existing breakpoints.
	breakpoints := make([]dap.Breakpoint, len(request.Arguments.Breakpoints))
	for i, want := range request.Arguments.Breakpoints {
		reqString := fmt.Sprintf("%s Name=%s", functionBpPrefix, want.Name)
		var err error
		got, ok := existingBps[reqString]
		if !ok {
			// Skip if the breakpoint does not already exist.
			// These will be created after deleting existing
			// breakpoints to avoid conflicts.
			continue
		}
		if _, ok := bpAdded[reqString]; ok {
			err = fmt.Errorf("Breakpoint exists at function %q", want.Name)
		} else {
			got.Cond = want.Condition
			got.HitCond = want.HitCondition
			err = s.debugger.AmendBreakpoint(got)
			bpAdded[reqString] = struct{}{}
		}

		var clientPath string
		if got != nil {
			clientPath = s.toClientPath(got.File)
		}
		updateBreakpointsResponse(breakpoints, i, err, got, clientPath)
	}

	// Clear existing breakpoints that were not added.
	err := s.clearBreakpoints(existingBps, bpAdded)
	if err != nil {
		s.sendErrorResponse(request.Request, UnableToSetBreakpoints, "Unable to set or clear breakpoints", err.Error())
		return
	}

	// Create new breakpoints.
	for i, want := range request.Arguments.Breakpoints {
		reqString := fmt.Sprintf("%s Name=%s", functionBpPrefix, want.Name)
		if _, ok := existingBps[reqString]; ok {
			// Amend existing breakpoints.
			continue
		}

		// Set the function breakpoint breakpoint
		spec, err := locspec.Parse(want.Name)
		if err != nil {
			breakpoints[i].Message = err.Error()
			continue
		}
		if loc, ok := spec.(*locspec.NormalLocationSpec); !ok || loc.FuncBase == nil {
			// Other locations do not make sense in the context of function breakpoints.
			// Regex locations are likely to resolve to multiple places and offset locations
			// are only meaningful at the time the breakpoint was created.
			breakpoints[i].Message = fmt.Sprintf("breakpoint name %q could not be parsed as a function. name must be in the format 'funcName', 'funcName:line' or 'fileName:line'.", want.Name)
			continue
		}

		if want.Name[0] == '.' {
			breakpoints[i].Message = "breakpoint names that are relative paths are not supported."
			continue
		}
		// Find the location of the function name. CreateBreakpoint requires the name to include the base
		// (e.g. main.functionName is supported but not functionName).
		// We first find the location of the function, and then set breakpoints for that location.
		var locs []api.Location
		locs, err = s.debugger.FindLocationSpec(-1, 0, 0, want.Name, spec, true, s.args.substitutePathClientToServer)
		if err != nil {
			breakpoints[i].Message = err.Error()
			continue
		}
		if len(locs) == 0 {
			breakpoints[i].Message = fmt.Sprintf("no location found for %q", want.Name)
			continue
		}
		if len(locs) > 0 {
			s.log.Debugf("multiple locations found for %s", want.Name)
			breakpoints[i].Message = fmt.Sprintf("multiple locations found for %s, function breakpoint is only set for the first location", want.Name)
		}

		// Set breakpoint using the PCs that were found.
		loc := locs[0]
		got, err := s.debugger.CreateBreakpoint(&api.Breakpoint{Addr: loc.PC, Addrs: loc.PCs, Cond: want.Condition, Name: reqString})

		var clientPath string
		if got != nil {
			clientPath = s.toClientPath(got.File)
		}
		updateBreakpointsResponse(breakpoints, i, err, got, clientPath)
	}

	response := &dap.SetFunctionBreakpointsResponse{Response: *newResponse(request.Request)}
	response.Body.Breakpoints = breakpoints

	s.send(response)
}

func (s *Server) clearBreakpoints(existingBps map[string]*api.Breakpoint, bpAdded map[string]struct{}) error {
	for req, bp := range existingBps {
		if _, ok := bpAdded[req]; ok {
			continue
		}
		_, err := s.debugger.ClearBreakpoint(bp)
		if err != nil {
			return err
		}
	}
	return nil
}

func (s *Server) getMatchingBreakpoints(prefix string) map[string]*api.Breakpoint {
	existing := s.debugger.Breakpoints()
	matchingBps := make(map[string]*api.Breakpoint, len(existing))
	for _, bp := range existing {
		// Skip special breakpoints such as for panic.
		if bp.ID < 0 {
			continue
		}
		// Skip breakpoints that do not meet the condition.
		if !strings.HasPrefix(bp.Name, prefix) {
			continue
		}
		matchingBps[bp.Name] = bp
	}
	return matchingBps
}

func (s *Server) onSetExceptionBreakpointsRequest(request *dap.SetExceptionBreakpointsRequest) {
	// Unlike what DAP documentation claims, this request is always sent
	// even though we specified no filters at initialization. Handle as no-op.
	s.send(&dap.SetExceptionBreakpointsResponse{Response: *newResponse(request.Request)})
}

func (s *Server) asyncCommandDone(asyncSetupDone chan struct{}) {
	if asyncSetupDone != nil {
		select {
		case <-asyncSetupDone:
			// already closed
		default:
			close(asyncSetupDone)
		}
	}
}

// onConfigurationDoneRequest handles 'configurationDone' request.
// This is an optional request enabled by capability ‘supportsConfigurationDoneRequest’.
// It gets triggered after all the debug requests that followinitalized event,
// so the s.debugger is guaranteed to be set.
func (s *Server) onConfigurationDoneRequest(request *dap.ConfigurationDoneRequest, asyncSetupDone chan struct{}) {
	defer s.asyncCommandDone(asyncSetupDone)
	if s.args.stopOnEntry {
		e := &dap.StoppedEvent{
			Event: *newEvent("stopped"),
			Body:  dap.StoppedEventBody{Reason: "entry", ThreadId: 1, AllThreadsStopped: true},
		}
		s.send(e)
	}
	s.send(&dap.ConfigurationDoneResponse{Response: *newResponse(request.Request)})
	if !s.args.stopOnEntry {
		s.doRunCommand(api.Continue, asyncSetupDone)
	}
}

// onContinueRequest handles 'continue' request.
// This is a mandatory request to support.
func (s *Server) onContinueRequest(request *dap.ContinueRequest, asyncSetupDone chan struct{}) {
	s.send(&dap.ContinueResponse{
		Response: *newResponse(request.Request),
		Body:     dap.ContinueResponseBody{AllThreadsContinued: true}})
	s.doRunCommand(api.Continue, asyncSetupDone)
}

func fnName(loc *proc.Location) string {
	if loc.Fn == nil {
		return "???"
	}
	return loc.Fn.Name
}

// onThreadsRequest handles 'threads' request.
// This is a mandatory request to support.
// It is sent in response to configurationDone response and stopped events.
func (s *Server) onThreadsRequest(request *dap.ThreadsRequest) {
	if s.debugger == nil {
		s.sendErrorResponse(request.Request, UnableToDisplayThreads, "Unable to display threads", "debugger is nil")
		return
	}

	gs, _, err := s.debugger.Goroutines(0, 0)
	if err != nil {
		switch err.(type) {
		case proc.ErrProcessExited:
			// If the program exits very quickly, the initial threads request will complete after it has exited.
			// A TerminatedEvent has already been sent. Ignore the err returned in this case.
			s.send(&dap.ThreadsResponse{Response: *newResponse(request.Request)})
		default:
			s.sendErrorResponse(request.Request, UnableToDisplayThreads, "Unable to display threads", err.Error())
		}
		return
	}

	threads := make([]dap.Thread, len(gs))
	if len(threads) == 0 {
		// Depending on the debug session stage, goroutines information
		// might not be available. However, the DAP spec states that
		// "even if a debug adapter does not support multiple threads,
		// it must implement the threads request and return a single
		// (dummy) thread".
		threads = []dap.Thread{{Id: 1, Name: "Dummy"}}
	} else {
		state, err := s.debugger.State( /*nowait*/ true)
		if err != nil {
			s.sendErrorResponse(request.Request, UnableToDisplayThreads, "Unable to display threads", err.Error())
			return
		}
		s.debugger.LockTarget()
		defer s.debugger.UnlockTarget()

		for i, g := range gs {
			selected := ""
			if state.SelectedGoroutine != nil && g.ID == state.SelectedGoroutine.ID {
				selected = "* "
			}
			thread := ""
			if g.Thread != nil && g.Thread.ThreadID() != 0 {
				thread = fmt.Sprintf(" (Thread %d)", g.Thread.ThreadID())
			}
			// File name and line number are communicated via `stackTrace`
			// so no need to include them here.
			loc := g.UserCurrent()
			threads[i].Name = fmt.Sprintf("%s[Go %d] %s%s", selected, g.ID, fnName(&loc), thread)
			threads[i].Id = g.ID
		}
	}

	response := &dap.ThreadsResponse{
		Response: *newResponse(request.Request),
		Body:     dap.ThreadsResponseBody{Threads: threads},
	}
	s.send(response)
}

// onAttachRequest handles 'attach' request.
// This is a mandatory request to support.
func (s *Server) onAttachRequest(request *dap.AttachRequest) {
	mode, ok := request.Arguments["mode"]
	if !ok || mode == "" {
		mode = "local"
	}
	if mode == "local" {
		pid, ok := request.Arguments["processId"].(float64)
		if !ok || pid == 0 {
			s.sendErrorResponse(request.Request,
				FailedToAttach, "Failed to attach",
				"The 'processId' attribute is missing in debug configuration")
			return
		}
		s.config.Debugger.AttachPid = int(pid)
		err := s.setLaunchAttachArgs(request)
		if err != nil {
			s.sendErrorResponse(request.Request, FailedToAttach, "Failed to attach", err.Error())
			return
		}
		func() {
			s.mu.Lock()
			defer s.mu.Unlock() // Make sure to unlock in case of panic that will become internal error
			s.debugger, err = debugger.New(&s.config.Debugger, nil)
		}()
		if err != nil {
			s.sendErrorResponse(request.Request, FailedToAttach, "Failed to attach", err.Error())
			return
		}
	} else {
		// TODO(polina): support 'remote' mode with 'host' and 'port'
		s.sendErrorResponse(request.Request,
			FailedToAttach, "Failed to attach",
			fmt.Sprintf("Unsupported 'mode' value %q in debug configuration", mode))
		return
	}
	// Notify the client that the debugger is ready to start accepting
	// configuration requests for setting breakpoints, etc. The client
	// will end the configuration sequence with 'configurationDone'.
	s.send(&dap.InitializedEvent{Event: *newEvent("initialized")})
	s.send(&dap.AttachResponse{Response: *newResponse(request.Request)})
}

// onNextRequest handles 'next' request.
// This is a mandatory request to support.
func (s *Server) onNextRequest(request *dap.NextRequest, asyncSetupDone chan struct{}) {
	s.send(&dap.NextResponse{Response: *newResponse(request.Request)})
	s.doStepCommand(api.Next, request.Arguments.ThreadId, asyncSetupDone)
}

// onStepInRequest handles 'stepIn' request
// This is a mandatory request to support.
func (s *Server) onStepInRequest(request *dap.StepInRequest, asyncSetupDone chan struct{}) {
	s.send(&dap.StepInResponse{Response: *newResponse(request.Request)})
	s.doStepCommand(api.Step, request.Arguments.ThreadId, asyncSetupDone)
}

// onStepOutRequest handles 'stepOut' request
// This is a mandatory request to support.
func (s *Server) onStepOutRequest(request *dap.StepOutRequest, asyncSetupDone chan struct{}) {
	s.send(&dap.StepOutResponse{Response: *newResponse(request.Request)})
	s.doStepCommand(api.StepOut, request.Arguments.ThreadId, asyncSetupDone)
}

func stoppedGoroutineID(state *api.DebuggerState) (id int) {
	if state.SelectedGoroutine != nil {
		id = state.SelectedGoroutine.ID
	} else if state.CurrentThread != nil {
		id = state.CurrentThread.GoroutineID
	}
	return id
}

// doStepCommand is a wrapper around doRunCommand that
// first switches selected goroutine. asyncSetupDone is
// a channel that will be closed to signal that an
// asynchornous command has completed setup or was interrupted
// due to an error, so the server is ready to receive new requests.
func (s *Server) doStepCommand(command string, threadId int, asyncSetupDone chan struct{}) {
	defer s.asyncCommandDone(asyncSetupDone)
	// All of the threads will be continued by this request, so we need to send
	// a continued event so the UI can properly reflect the current state.
	s.send(&dap.ContinuedEvent{
		Event: *newEvent("continued"),
		Body: dap.ContinuedEventBody{
			ThreadId:            threadId,
			AllThreadsContinued: true,
		},
	})
	_, err := s.debugger.Command(&api.DebuggerCommand{Name: api.SwitchGoroutine, GoroutineID: threadId}, nil)
	if err != nil {
		s.log.Errorf("Error switching goroutines while stepping: %v", err)
		// If we encounter an error, we will have to send a stopped event
		// since we already sent the step response.
		stopped := &dap.StoppedEvent{Event: *newEvent("stopped")}
		stopped.Body.AllThreadsStopped = true
		if state, err := s.debugger.State(false); err != nil {
			s.log.Errorf("Error retrieving state: %e", err)
		} else {
			stopped.Body.ThreadId = stoppedGoroutineID(state)
		}
		stopped.Body.Reason = "error"
		stopped.Body.Text = err.Error()
		s.send(stopped)
		return
	}
	s.doRunCommand(command, asyncSetupDone)
}

// onPauseRequest handles 'pause' request.
// This is a mandatory request to support.
func (s *Server) onPauseRequest(request *dap.PauseRequest) {
	_, err := s.debugger.Command(&api.DebuggerCommand{Name: api.Halt}, nil)
	if err != nil {
		s.sendErrorResponse(request.Request, UnableToHalt, "Unable to halt execution", err.Error())
		return
	}
	s.send(&dap.PauseResponse{Response: *newResponse(request.Request)})
	// No need to send any event here.
	// If we received this request while stopped, there already was an event for the stop.
	// If we received this while running, then doCommand will unblock and trigger the right
	// event, using debugger.StopReason because manual stop reason always wins even if we
	// simultaneously receive a manual stop request and hit a breakpoint.
}

// stackFrame represents the index of a frame within
// the context of a stack of a specific goroutine.
type stackFrame struct {
	goroutineID int
	frameIndex  int
}

// onStackTraceRequest handles ‘stackTrace’ requests.
// This is a mandatory request to support.
// As per DAP spec, this request only gets triggered as a follow-up
// to a successful threads request as part of the "request waterfall".
func (s *Server) onStackTraceRequest(request *dap.StackTraceRequest) {
	goroutineID := request.Arguments.ThreadId
	frames, err := s.debugger.Stacktrace(goroutineID, s.args.stackTraceDepth, 0)
	if err != nil {
		s.sendErrorResponse(request.Request, UnableToProduceStackTrace, "Unable to produce stack trace", err.Error())
		return
	}

	stackFrames := make([]dap.StackFrame, len(frames))
	for i, frame := range frames {
		loc := &frame.Call
		uniqueStackFrameID := s.stackFrameHandles.create(stackFrame{goroutineID, i})
		stackFrames[i] = dap.StackFrame{Id: uniqueStackFrameID, Line: loc.Line, Name: fnName(loc)}
		if loc.File != "<autogenerated>" {
			clientPath := s.toClientPath(loc.File)
			stackFrames[i].Source = dap.Source{Name: filepath.Base(clientPath), Path: clientPath}
		}
		stackFrames[i].Column = 0
	}
	// Since the backend doesn't support paging, we load all frames up to
	// pre-configured depth every time and then slice them here per
	// `supportsDelayedStackTraceLoading` capability.
	// TODO(polina): consider optimizing this, so subsequent stack requests
	// slice already loaded frames and handles instead of reloading every time.
	if request.Arguments.StartFrame > 0 {
		stackFrames = stackFrames[min(request.Arguments.StartFrame, len(stackFrames)):]
	}
	if request.Arguments.Levels > 0 {
		stackFrames = stackFrames[:min(request.Arguments.Levels, len(stackFrames))]
	}
	response := &dap.StackTraceResponse{
		Response: *newResponse(request.Request),
		Body:     dap.StackTraceResponseBody{StackFrames: stackFrames, TotalFrames: len(frames)},
	}
	s.send(response)
}

// onScopesRequest handles 'scopes' requests.
// This is a mandatory request to support.
// It is automatically sent as part of the threads > stacktrace > scopes > variables
// "waterfall" to highlight the topmost frame at stops, after an evaluate request
// for the selected scope or when a user selects different scopes in the UI.
func (s *Server) onScopesRequest(request *dap.ScopesRequest) {
	sf, ok := s.stackFrameHandles.get(request.Arguments.FrameId)
	if !ok {
		s.sendErrorResponse(request.Request, UnableToListLocals, "Unable to list locals", fmt.Sprintf("unknown frame id %d", request.Arguments.FrameId))
		return
	}

	goid := sf.(stackFrame).goroutineID
	frame := sf.(stackFrame).frameIndex

	// Check if the function is optimized.
	fn, err := s.debugger.Function(goid, frame, 0, DefaultLoadConfig)
	if fn == nil || err != nil {
		s.sendErrorResponse(request.Request, UnableToListArgs, "Unable to find enclosing function", err.Error())
		return
	}
	suffix := ""
	if fn.Optimized() {
		suffix = " (warning: optimized function)"
	}
	// Retrieve arguments
	args, err := s.debugger.FunctionArguments(goid, frame, 0, DefaultLoadConfig)
	if err != nil {
		s.sendErrorResponse(request.Request, UnableToListArgs, "Unable to list args", err.Error())
		return
	}
	argScope := &fullyQualifiedVariable{&proc.Variable{Name: fmt.Sprintf("Arguments%s", suffix), Children: slicePtrVarToSliceVar(args)}, "", true, 0}

	// Retrieve local variables
	locals, err := s.debugger.LocalVariables(goid, frame, 0, DefaultLoadConfig)
	if err != nil {
		s.sendErrorResponse(request.Request, UnableToListLocals, "Unable to list locals", err.Error())
		return
	}
	locScope := &fullyQualifiedVariable{&proc.Variable{Name: fmt.Sprintf("Locals%s", suffix), Children: slicePtrVarToSliceVar(locals)}, "", true, 0}

	scopeArgs := dap.Scope{Name: argScope.Name, VariablesReference: s.variableHandles.create(argScope)}
	scopeLocals := dap.Scope{Name: locScope.Name, VariablesReference: s.variableHandles.create(locScope)}
	scopes := []dap.Scope{scopeArgs, scopeLocals}

	if s.args.showGlobalVariables {
		// Limit what global variables we will return to the current package only.
		// TODO(polina): This is how vscode-go currently does it to make
		// the amount of the returned data manageable. In fact, this is
		// considered so expensive even with the package filter, that
		// the default for showGlobalVariables was recently flipped to
		// not showing. If we delay loading of the globals until the corresponding
		// scope is expanded, generating an explicit variable request,
		// should we consider making all globals accessible with a scope per package?
		// Or users can just rely on watch variables.
		currPkg, err := s.debugger.CurrentPackage()
		if err != nil {
			s.sendErrorResponse(request.Request, UnableToListGlobals, "Unable to list globals", err.Error())
			return
		}
		currPkgFilter := fmt.Sprintf("^%s\\.", currPkg)
		globals, err := s.debugger.PackageVariables(currPkgFilter, DefaultLoadConfig)
		if err != nil {
			s.sendErrorResponse(request.Request, UnableToListGlobals, "Unable to list globals", err.Error())
			return
		}
		// Remove package prefix from the fully-qualified variable names.
		// We will include the package info once in the name of the scope instead.
		for i, g := range globals {
			globals[i].Name = strings.TrimPrefix(g.Name, currPkg+".")
		}

		globScope := &fullyQualifiedVariable{&proc.Variable{
			Name:     fmt.Sprintf("Globals (package %s)", currPkg),
			Children: slicePtrVarToSliceVar(globals),
		}, currPkg, true, 0}
		scopeGlobals := dap.Scope{Name: globScope.Name, VariablesReference: s.variableHandles.create(globScope)}
		scopes = append(scopes, scopeGlobals)
	}
	response := &dap.ScopesResponse{
		Response: *newResponse(request.Request),
		Body:     dap.ScopesResponseBody{Scopes: scopes},
	}
	s.send(response)
}

func slicePtrVarToSliceVar(vars []*proc.Variable) []proc.Variable {
	r := make([]proc.Variable, len(vars))
	for i := range vars {
		r[i] = *vars[i]
	}
	return r
}

// onVariablesRequest handles 'variables' requests.
// This is a mandatory request to support.
func (s *Server) onVariablesRequest(request *dap.VariablesRequest) {
	ref := request.Arguments.VariablesReference
	v, ok := s.variableHandles.get(ref)
	if !ok {
		s.sendErrorResponse(request.Request, UnableToLookupVariable, "Unable to lookup variable", fmt.Sprintf("unknown reference %d", ref))
		return
	}

	// If there is a filter applied, we will need to create a new variable that includes
	// the values actually needed to load. This cannot be done when loading the parent
	// node, since it is unknown at that point which children will need to be loaded.
	if request.Arguments.Filter == "indexed" {
		var err error
		v, err = s.maybeLoadResliced(v, request.Arguments.Start, request.Arguments.Count)
		if err != nil {
			s.sendErrorResponse(request.Request, UnableToLookupVariable, "Unable to lookup variable", err.Error())
			return
		}
	}

	children, err := s.childrenToDAPVariables(v)
	if err != nil {
		s.sendErrorResponse(request.Request, UnableToLookupVariable, "Unable to lookup variable", err.Error())
		return
	}
	response := &dap.VariablesResponse{
		Response: *newResponse(request.Request),
		Body:     dap.VariablesResponseBody{Variables: children},
	}
	s.send(response)
}

func (s *Server) maybeLoadResliced(v *fullyQualifiedVariable, start, count int) (*fullyQualifiedVariable, error) {
	if start == 0 && count == len(v.Children) {
		// If we have already loaded the correct children,
		// just return the variable.
		return v, nil
	}
	indexedLoadConfig := DefaultLoadConfig
	indexedLoadConfig.MaxArrayValues = count
	newV, err := s.debugger.LoadResliced(v.Variable, start, indexedLoadConfig)
	if err != nil {
		return nil, err
	}
	return &fullyQualifiedVariable{newV, v.fullyQualifiedNameOrExpr, false, start}, nil
}

func getIndexedVariableCount(c *proc.Variable) int {
	indexedVars := 0
	switch c.Kind {
	case reflect.Array, reflect.Slice, reflect.Map:
		indexedVars = int(c.Len)
	}
	return indexedVars
}

// childrenToDAPVariables returns the DAP presentation of the referenced variable's children.
func (s *Server) childrenToDAPVariables(v *fullyQualifiedVariable) ([]dap.Variable, error) {
	// TODO(polina): consider convertVariableToString instead of convertVariable
	// and avoid unnecessary creation of variable handles when this is called to
	// compute evaluate names when this is called from onSetVariableRequest.
	var children []dap.Variable

	switch v.Kind {
	case reflect.Map:
		for i := 0; i < len(v.Children); i += 2 {
			// A map will have twice as many children as there are key-value elements.
			kvIndex := i / 2
			// Process children in pairs: even indices are map keys, odd indices are values.
			keyv, valv := &v.Children[i], &v.Children[i+1]
			keyexpr := fmt.Sprintf("(*(*%q)(%#x))", keyv.TypeString(), keyv.Addr)
			valexpr := fmt.Sprintf("%s[%s]", v.fullyQualifiedNameOrExpr, keyexpr)
			switch keyv.Kind {
			// For value expression, use the key value, not the corresponding expression if the key is a scalar.
			case reflect.Bool, reflect.Float32, reflect.Float64, reflect.Complex64, reflect.Complex128,
				reflect.Int, reflect.Int8, reflect.Int16, reflect.Int32, reflect.Int64,
				reflect.Uint, reflect.Uint8, reflect.Uint16, reflect.Uint32, reflect.Uint64, reflect.Uintptr:
				valexpr = fmt.Sprintf("%s[%s]", v.fullyQualifiedNameOrExpr, api.VariableValueAsString(keyv))
			case reflect.String:
				if key := constant.StringVal(keyv.Value); keyv.Len == int64(len(key)) { // fully loaded
					valexpr = fmt.Sprintf("%s[%q]", v.fullyQualifiedNameOrExpr, key)
				}
			}
			key, keyref := s.convertVariable(keyv, keyexpr)
			val, valref := s.convertVariable(valv, valexpr)
			keyType := s.getTypeIfSupported(keyv)
			valType := s.getTypeIfSupported(valv)
			// If key or value or both are scalars, we can use
			// a single variable to represet key:value format.
			// Otherwise, we must return separate variables for both.
			if keyref > 0 && valref > 0 { // Both are not scalars
				keyvar := dap.Variable{
					Name:               fmt.Sprintf("[key %d]", v.startIndex+kvIndex),
					EvaluateName:       keyexpr,
					Type:               keyType,
					Value:              key,
					VariablesReference: keyref,
					IndexedVariables:   getIndexedVariableCount(keyv),
				}
				valvar := dap.Variable{
					Name:               fmt.Sprintf("[val %d]", v.startIndex+kvIndex),
					EvaluateName:       valexpr,
					Type:               valType,
					Value:              val,
					VariablesReference: valref,
					IndexedVariables:   getIndexedVariableCount(valv),
				}
				children = append(children, keyvar, valvar)
			} else { // At least one is a scalar
				keyValType := valType
				if len(keyType) > 0 && len(valType) > 0 {
					keyValType = fmt.Sprintf("%s: %s", keyType, valType)
				}
				kvvar := dap.Variable{
					Name:         key,
					EvaluateName: valexpr,
					Type:         keyValType,
					Value:        val,
				}
				if keyref != 0 { // key is a type to be expanded
					if len(key) > DefaultLoadConfig.MaxStringLen {
						// Truncate and make unique
						kvvar.Name = fmt.Sprintf("%s... @ %#x", key[0:DefaultLoadConfig.MaxStringLen], keyv.Addr)
					}
					kvvar.VariablesReference = keyref
					kvvar.IndexedVariables = getIndexedVariableCount(keyv)
				} else if valref != 0 { // val is a type to be expanded
					kvvar.VariablesReference = valref
					kvvar.IndexedVariables = getIndexedVariableCount(valv)
				}
				children = append(children, kvvar)
			}
		}
	case reflect.Slice, reflect.Array:
		children = make([]dap.Variable, len(v.Children))
		for i := range v.Children {
			idx := v.startIndex + i
			cfqname := fmt.Sprintf("%s[%d]", v.fullyQualifiedNameOrExpr, idx)
			cvalue, cvarref := s.convertVariable(&v.Children[i], cfqname)
			children[i] = dap.Variable{
				Name:               fmt.Sprintf("[%d]", idx),
				EvaluateName:       cfqname,
				Type:               s.getTypeIfSupported(&v.Children[i]),
				Value:              cvalue,
				VariablesReference: cvarref,
				IndexedVariables:   getIndexedVariableCount(&v.Children[i]),
			}
		}
	default:
		children = make([]dap.Variable, len(v.Children))
		for i := range v.Children {
			c := &v.Children[i]
			cfqname := fmt.Sprintf("%s.%s", v.fullyQualifiedNameOrExpr, c.Name)

			if strings.HasPrefix(c.Name, "~") || strings.HasPrefix(c.Name, ".") {
				cfqname = ""
			} else if v.isScope && v.fullyQualifiedNameOrExpr == "" {
				cfqname = c.Name
			} else if v.fullyQualifiedNameOrExpr == "" {
				cfqname = ""
			} else if v.Kind == reflect.Interface {
				cfqname = fmt.Sprintf("%s.(%s)", v.fullyQualifiedNameOrExpr, c.Name) // c is data
			} else if v.Kind == reflect.Ptr {
				cfqname = fmt.Sprintf("(*%v)", v.fullyQualifiedNameOrExpr) // c is the nameless pointer value
			} else if v.Kind == reflect.Complex64 || v.Kind == reflect.Complex128 {
				cfqname = "" // complex children are not struct fields and can't be accessed directly
			}
			cvalue, cvarref := s.convertVariable(c, cfqname)

			// Annotate any shadowed variables to "(name)" in order
			// to distinguish from non-shadowed variables.
			// TODO(suzmue): should we support a special evaluateName syntax that
			// can access shadowed variables?
			name := c.Name
			if c.Flags&proc.VariableShadowed == proc.VariableShadowed {
				name = fmt.Sprintf("(%s)", name)
			}

			children[i] = dap.Variable{
				Name:               name,
				EvaluateName:       cfqname,
				Type:               s.getTypeIfSupported(c),
				Value:              cvalue,
				VariablesReference: cvarref,
				IndexedVariables:   getIndexedVariableCount(c),
			}
		}
	}
	return children, nil
}

func (s *Server) getTypeIfSupported(v *proc.Variable) string {
	if !s.clientCapabilities.supportsVariableType {
		return ""
	}
	return v.TypeString()
}

// convertVariable converts proc.Variable to dap.Variable value and reference
// while keeping track of the full qualified name or load expression.
// Variable reference is used to keep track of the children associated with each
// variable. It is shared with the host via scopes or evaluate response and is an index
// into the s.variableHandles map, used to look up variables and their children on
// subsequent variables requests. A positive reference signals the host that another
// variables request can be issued to get the elements of the compound variable. As a
// custom, a zero reference, reminiscent of a zero pointer, is used to indicate that
// a scalar variable cannot be "dereferenced" to get its elements (as there are none).
func (s *Server) convertVariable(v *proc.Variable, qualifiedNameOrExpr string) (value string, variablesReference int) {
<<<<<<< HEAD
	// If the client supports paging, we expect them to request the variables in reasonable chunks, so we do
	// not want to display the loaded information.
	return s.convertVariableWithOpts(v, qualifiedNameOrExpr, false)
=======
	return s.convertVariableWithOpts(v, qualifiedNameOrExpr, 0)
>>>>>>> 7a3faca7
}

func (s *Server) convertVariableToString(v *proc.Variable) string {
	val, _ := s.convertVariableWithOpts(v, "", skipRef)
	return val
}

// defaultMaxValueLen is the max length of a string representation of a compound or reference
// type variable.
const defaultMaxValueLen = 1 << 8 // 256

// Flags for convertVariableWithOpts option.
type convertVariableFlags uint8

const (
	skipRef convertVariableFlags = 1 << iota
	showFullValue
)

// convertVariableWithOpts allows to skip reference generation in case all we need is
// a string representation of the variable. When the variable is a compound or reference
// type variable and its full string representation can be larger than defaultMaxValueLen,
// this returns a truncated value unless showFull option flag is set.
func (s *Server) convertVariableWithOpts(v *proc.Variable, qualifiedNameOrExpr string, opts convertVariableFlags) (value string, variablesReference int) {
	canHaveRef := false
	maybeCreateVariableHandle := func(v *proc.Variable) int {
		canHaveRef = true
		if opts&skipRef != 0 {
			return 0
		}
		return s.variableHandles.create(&fullyQualifiedVariable{v, qualifiedNameOrExpr, false /*not a scope*/, 0})
	}
	value = api.ConvertVar(v).SinglelineString()
	if v.Unreadable != nil {
		return value, 0
	}

	// Some of the types might be fully or partially not loaded based on LoadConfig.
	// Those that are fully missing (e.g. due to hitting MaxVariableRecurse), can be reloaded in place.
	// Those that are partially missing (e.g. MaxArrayValues from a large array), need a more creative solution
	// that is still to be determined. For now, clearly communicate when that happens with additional value labels.
	// TODO(polina): look into layered/paged loading for truncated strings, arrays, maps and structs.
	var reloadVariable = func(v *proc.Variable, qualifiedNameOrExpr string) (value string) {
		// We might be loading variables from the frame that's not topmost, so use
		// frame-independent address-based expression, not fully-qualified name as per
		// https://github.com/go-delve/delve/blob/master/Documentation/api/ClientHowto.md#looking-into-variables.
		// TODO(polina): Get *proc.Variable object from debugger instead. Export and set v.loaded to false
		// and call v.loadValue gain. It's more efficient, and it's guaranteed to keep working with generics.
		value = api.ConvertVar(v).SinglelineString()
		typeName := api.PrettyTypeName(v.DwarfType)
		loadExpr := fmt.Sprintf("*(*%q)(%#x)", typeName, v.Addr)
		s.log.Debugf("loading %s (type %s) with %s", qualifiedNameOrExpr, typeName, loadExpr)
		// Make sure we can load the pointers directly, not by updating just the child
		// This is not really necessary now because users have no way of setting FollowPointers to false.
		config := DefaultLoadConfig
		config.FollowPointers = true
		vLoaded, err := s.debugger.EvalVariableInScope(-1, 0, 0, loadExpr, config)
		if err != nil {
			value += fmt.Sprintf(" - FAILED TO LOAD: %s", err)
		} else {
			v.Children = vLoaded.Children
			value = api.ConvertVar(v).SinglelineString()
		}
		return value
	}

	switch v.Kind {
	case reflect.UnsafePointer:
		// Skip child reference
	case reflect.Ptr:
		if v.DwarfType != nil && len(v.Children) > 0 && v.Children[0].Addr != 0 && v.Children[0].Kind != reflect.Invalid {
			if v.Children[0].OnlyAddr { // Not loaded
				if v.Addr == 0 {
					// This is equvalent to the following with the cli:
					//    (dlv) p &a7
					//    (**main.FooBar)(0xc0000a3918)
					//
					// TODO(polina): what is more appropriate?
					// Option 1: leave it unloaded because it is a special case
					// Option 2: load it, but then we have to load the child, not the parent, unlike all others
					// TODO(polina): see if reloadVariable can be reused here
					cTypeName := api.PrettyTypeName(v.Children[0].DwarfType)
					cLoadExpr := fmt.Sprintf("*(*%q)(%#x)", cTypeName, v.Children[0].Addr)
					s.log.Debugf("loading *(%s) (type %s) with %s", qualifiedNameOrExpr, cTypeName, cLoadExpr)
					cLoaded, err := s.debugger.EvalVariableInScope(-1, 0, 0, cLoadExpr, DefaultLoadConfig)
					if err != nil {
						value += fmt.Sprintf(" - FAILED TO LOAD: %s", err)
					} else {
						cLoaded.Name = v.Children[0].Name // otherwise, this will be the pointer expression
						v.Children = []proc.Variable{*cLoaded}
						value = api.ConvertVar(v).SinglelineString()
					}
				} else {
					value = reloadVariable(v, qualifiedNameOrExpr)
				}
			}
			if !v.Children[0].OnlyAddr {
				variablesReference = maybeCreateVariableHandle(v)
			}
		}
	case reflect.Slice, reflect.Array:
		if v.Len > int64(len(v.Children)) { // Not fully loaded
			if v.Base != 0 && len(v.Children) == 0 { // Fully missing
				value = reloadVariable(v, qualifiedNameOrExpr)
			} else if !s.clientCapabilities.supportsVariablePaging {
				value = fmt.Sprintf("(loaded %d/%d) ", len(v.Children), v.Len) + value
			}
		}
		if v.Base != 0 && len(v.Children) > 0 {
			variablesReference = maybeCreateVariableHandle(v)
		}
	case reflect.Map:
		if v.Len > int64(len(v.Children)/2) { // Not fully loaded
			if len(v.Children) == 0 { // Fully missing
				value = reloadVariable(v, qualifiedNameOrExpr)
			} else if !s.clientCapabilities.supportsVariablePaging {
				value = fmt.Sprintf("(loaded %d/%d) ", len(v.Children)/2, v.Len) + value
			}
		}
		if v.Base != 0 && len(v.Children) > 0 {
			variablesReference = maybeCreateVariableHandle(v)
		}
	case reflect.String:
		// TODO(polina): implement auto-loading here.
	case reflect.Interface:
		if v.Addr != 0 && len(v.Children) > 0 && v.Children[0].Kind != reflect.Invalid && v.Children[0].Addr != 0 {
			if v.Children[0].OnlyAddr { // Not loaded
				value = reloadVariable(v, qualifiedNameOrExpr)
			}
			if !v.Children[0].OnlyAddr {
				variablesReference = maybeCreateVariableHandle(v)
			}
		}
	case reflect.Struct:
		if v.Len > int64(len(v.Children)) { // Not fully loaded
			if len(v.Children) == 0 { // Fully missing
				value = reloadVariable(v, qualifiedNameOrExpr)
			} else { // Partially missing (TODO)
				value = fmt.Sprintf("(loaded %d/%d) ", len(v.Children), v.Len) + value
			}
		}
		if len(v.Children) > 0 {
			variablesReference = maybeCreateVariableHandle(v)
		}
	case reflect.Complex64, reflect.Complex128:
		v.Children = make([]proc.Variable, 2)
		v.Children[0].Name = "real"
		v.Children[0].Value = constant.Real(v.Value)
		v.Children[1].Name = "imaginary"
		v.Children[1].Value = constant.Imag(v.Value)
		if v.Kind == reflect.Complex64 {
			v.Children[0].Kind = reflect.Float32
			v.Children[1].Kind = reflect.Float32
		} else {
			v.Children[0].Kind = reflect.Float64
			v.Children[1].Kind = reflect.Float64
		}
		fallthrough
	default: // Complex, Scalar, Chan, Func
		if len(v.Children) > 0 {
			variablesReference = maybeCreateVariableHandle(v)
		}
	}
	canTruncateValue := showFullValue&opts == 0
	if len(value) > defaultMaxValueLen && canTruncateValue && canHaveRef {
		value = value[:defaultMaxValueLen] + "..."
	}
	return value, variablesReference
}

// onEvaluateRequest handles 'evalute' requests.
// This is a mandatory request to support.
// Support the following expressions:
// -- {expression} - evaluates the expression and returns the result as a variable
// -- call {function} - injects a function call and returns the result as a variable
// TODO(polina): users have complained about having to click to expand multi-level
// variables, so consider also adding the following:
// -- print {expression} - return the result as a string like from dlv cli
func (s *Server) onEvaluateRequest(request *dap.EvaluateRequest) {
	showErrorToUser := request.Arguments.Context != "watch" && request.Arguments.Context != "repl" && request.Arguments.Context != "hover"
	if s.debugger == nil {
		s.sendErrorResponseWithOpts(request.Request, UnableToEvaluateExpression, "Unable to evaluate expression", "debugger is nil", showErrorToUser)
		return
	}

	// Default to the topmost stack frame of the current goroutine in case
	// no frame is specified (e.g. when stopped on entry or no call stack frame is expanded)
	goid, frame := -1, 0
	if sf, ok := s.stackFrameHandles.get(request.Arguments.FrameId); ok {
		goid = sf.(stackFrame).goroutineID
		frame = sf.(stackFrame).frameIndex
	}

	response := &dap.EvaluateResponse{Response: *newResponse(request.Request)}
	isCall, err := regexp.MatchString(`^\s*call\s+\S+`, request.Arguments.Expression)
	if err == nil && isCall { // call {expression}
		expr := strings.Replace(request.Arguments.Expression, "call ", "", 1)
		_, retVars, err := s.doCall(goid, frame, expr)
		if err != nil {
			s.sendErrorResponseWithOpts(request.Request, UnableToEvaluateExpression, "Unable to evaluate expression", err.Error(), showErrorToUser)
			return
		}
		// The call completed and we can reply with its return values (if any)
		if len(retVars) > 0 {
			// Package one or more return values in a single scope-like nameless variable
			// that preserves their names.
			retVarsAsVar := &proc.Variable{Children: slicePtrVarToSliceVar(retVars)}
			// As a shortcut also express the return values as a single string.
			retVarsAsStr := ""
			for _, v := range retVars {
				retVarsAsStr += s.convertVariableToString(v) + ", "
			}
			response.Body = dap.EvaluateResponseBody{
				Result:             strings.TrimRight(retVarsAsStr, ", "),
				VariablesReference: s.variableHandles.create(&fullyQualifiedVariable{retVarsAsVar, "", false /*not a scope*/, 0}),
			}
		}
	} else { // {expression}
		exprVar, err := s.debugger.EvalVariableInScope(goid, frame, 0, request.Arguments.Expression, DefaultLoadConfig)
		if err != nil {
			s.sendErrorResponseWithOpts(request.Request, UnableToEvaluateExpression, "Unable to evaluate expression", err.Error(), showErrorToUser)
			return
		}

		ctxt := request.Arguments.Context
		switch ctxt {
		case "repl", "variables", "hover", "clipboard":
			if exprVar.Kind == reflect.String {
				if strVal := constant.StringVal(exprVar.Value); exprVar.Len > int64(len(strVal)) {
					// reload string value with a bigger limit.
					loadCfg := DefaultLoadConfig
					loadCfg.MaxStringLen = 4 << 10
					if v, err := s.debugger.EvalVariableInScope(goid, frame, 0, request.Arguments.Expression, loadCfg); err != nil {
						s.log.Debugf("Failed to load more for %v: %v", request.Arguments.Expression, err)
					} else {
						exprVar = v
					}
				}
			}
		}
<<<<<<< HEAD
		// TODO(polina): as far as I can tell, evaluateName is ignored by vscode for expression variables.
		// Should it be skipped altogether for all levels?
		exprVal, exprRef := s.convertVariable(exprVar, fmt.Sprintf("(%s)", request.Arguments.Expression))
		response.Body = dap.EvaluateResponseBody{Result: exprVal, VariablesReference: exprRef, IndexedVariables: getIndexedVariableCount(exprVar)}
=======
		var opts convertVariableFlags
		if ctxt == "variables" || ctxt == "hover" || ctxt == "clipboard" {
			opts |= showFullValue
		}
		exprVal, exprRef := s.convertVariableWithOpts(exprVar, fmt.Sprintf("(%s)", request.Arguments.Expression), opts)
		response.Body = dap.EvaluateResponseBody{Result: exprVal, VariablesReference: exprRef}
>>>>>>> 7a3faca7
	}
	s.send(response)
}

func (s *Server) doCall(goid, frame int, expr string) (*api.DebuggerState, []*proc.Variable, error) {
	// This call might be evaluated in the context of the frame that is not topmost
	// if the editor is set to view the variables for one of the parent frames.
	// If the call expression refers to any of these variables, unlike regular
	// expressions, it will evaluate them in the context of the topmost frame,
	// and the user will get an unexpected result or an unexpected symbol error.
	// We prevent this but disallowing any frames other than topmost.
	if frame > 0 {
		return nil, nil, fmt.Errorf("call is only supported with topmost stack frame")
	}
	stateBeforeCall, err := s.debugger.State( /*nowait*/ true)
	if err != nil {
		return nil, nil, err
	}
	// The return values of injected function calls are volatile.
	// Load as much useful data as possible.
	// - String: a common use case of call injection is to stringify complex
	// data conveniently. That can easily exceed the default limit, 64.
	// TODO: investigate whether we need to increase other limits. For example,
	// the return value is a pointer to a temporary object, which can become
	// invalid by other injected function calls. Do we care about such use cases?
	loadCfg := DefaultLoadConfig
	loadCfg.MaxStringLen = 1 << 10

	// TODO(polina): since call will resume execution of all goroutines,
	// we should do this asynchronously and send a continued event to the
	// editor, followed by a stop event when the call completes.
	state, err := s.debugger.Command(&api.DebuggerCommand{
		Name:                 api.Call,
		ReturnInfoLoadConfig: api.LoadConfigFromProc(&loadCfg),
		Expr:                 expr,
		UnsafeCall:           false,
		GoroutineID:          goid,
	}, nil)
	if _, isexited := err.(proc.ErrProcessExited); isexited || err == nil && state.Exited {
		e := &dap.TerminatedEvent{Event: *newEvent("terminated")}
		s.send(e)
		return nil, nil, errors.New("terminated")
	}
	if err != nil {
		return nil, nil, err
	}

	// After the call is done, the goroutine where we injected the call should
	// return to the original stopped line with return values. However,
	// it is not guaranteed to be selected due to the possibility of the
	// of simultaenous breakpoints. Therefore, we check all threads.
	var retVars []*proc.Variable
	found := false
	for _, t := range state.Threads {
		if t.GoroutineID == stateBeforeCall.SelectedGoroutine.ID &&
			t.Line == stateBeforeCall.SelectedGoroutine.CurrentLoc.Line && t.CallReturn {
			found = true
			// The call completed. Get the return values.
			retVars, err = s.debugger.FindThreadReturnValues(t.ID, loadCfg)
			if err != nil {
				return nil, nil, err
			}
			break
		}
	}
	// Normal function calls expect return values, but call commands
	// used for variable assignments do not return a value when they succeed.
	// In go '=' is not an operator. Check if go/parser complains.
	// If the above Call command passed but the expression is not a valid
	// go expression, we just handled a variable assignment request.
	isAssignment := false
	if _, err := parser.ParseExpr(expr); err != nil {
		isAssignment = true
	}

	// note: as described in https://github.com/golang/go/issues/25578, function call injection
	// causes to resume the entire Go process. Due to this limitation, there is no guarantee
	// that the process is in the same state even after the injected call returns normally
	// without any surprises such as breakpoints or panic. To handle this correctly we need
	// to reset all the handles (both variables and stack frames).
	//
	// We considered sending a stopped event after each call unconditionally, but a stopped
	// event can be expensive and can interact badly with the client-side optimization
	// to refresh information. For example, VS Code reissues scopes/evaluate (for watch) after
	// completing a setVariable or evaluate request for repl context. Thus, for now, we
	// do not trigger a stopped event and hope editors to refetch the updated state as soon
	// as the user resumes debugging.

	if !found || !isAssignment && retVars == nil {
		// The call got interrupted by a stop (e.g. breakpoint in injected
		// function call or in another goroutine).
		s.resetHandlesForStoppedEvent()
		s.sendStoppedEvent(state)

		// TODO(polina): once this is asynchronous, we could wait to reply until the user
		// continues, call ends, original stop point is hit and return values are available
		// instead of returning an error 'call stopped' here.
		return nil, nil, errors.New("call stopped")
	}
	return state, retVars, nil
}

func (s *Server) sendStoppedEvent(state *api.DebuggerState) {
	stopped := &dap.StoppedEvent{Event: *newEvent("stopped")}
	stopped.Body.AllThreadsStopped = true
	stopped.Body.ThreadId = stoppedGoroutineID(state)
	stopped.Body.Reason = s.debugger.StopReason().String()
	s.send(stopped)
}

// onTerminateRequest sends a not-yet-implemented error response.
// Capability 'supportsTerminateRequest' is not set in 'initialize' response.
func (s *Server) onTerminateRequest(request *dap.TerminateRequest) {
	s.sendNotYetImplementedErrorResponse(request.Request)
}

// onRestartRequest sends a not-yet-implemented error response
// Capability 'supportsRestartRequest' is not set in 'initialize' response.
func (s *Server) onRestartRequest(request *dap.RestartRequest) {
	s.sendNotYetImplementedErrorResponse(request.Request)
}

// onStepBackRequest sends a not-yet-implemented error response.
// Capability 'supportsStepBack' is not set 'initialize' response.
func (s *Server) onStepBackRequest(request *dap.StepBackRequest) {
	s.sendNotYetImplementedErrorResponse(request.Request)
}

// onReverseContinueRequest sends a not-yet-implemented error response.
// Capability 'supportsStepBack' is not set 'initialize' response.
func (s *Server) onReverseContinueRequest(request *dap.ReverseContinueRequest) {
	s.sendNotYetImplementedErrorResponse(request.Request)
}

// computeEvaluateName finds the named child, and computes its evaluate name.
func (s *Server) computeEvaluateName(v *fullyQualifiedVariable, cname string) (string, error) {
	children, err := s.childrenToDAPVariables(v)
	if err != nil {
		return "", err
	}
	for _, c := range children {
		if c.Name == cname {
			if c.EvaluateName != "" {
				return c.EvaluateName, nil
			}
			return "", errors.New("cannot set the variable without evaluate name")
		}
	}
	return "", errors.New("failed to find the named variable")
}

// onSetVariableRequest handles 'setVariable' requests.
func (s *Server) onSetVariableRequest(request *dap.SetVariableRequest) {
	arg := request.Arguments

	v, ok := s.variableHandles.get(arg.VariablesReference)
	if !ok {
		s.sendErrorResponse(request.Request, UnableToSetVariable, "Unable to lookup variable", fmt.Sprintf("unknown reference %d", arg.VariablesReference))
		return
	}
	// We need to translate the arg.Name to its evaluateName if the name
	// refers to a field or element of a variable.
	// https://github.com/microsoft/vscode/issues/120774
	evaluateName, err := s.computeEvaluateName(v, arg.Name)
	if err != nil {
		s.sendErrorResponse(request.Request, UnableToSetVariable, "Unable to set variable", err.Error())
		return
	}

	// By running EvalVariableInScope, we get the type info of the variable
	// that can be accessed with the evaluateName, and ensure the variable we are
	// trying to update is valid and accessible from the top most frame & the
	// current goroutine.
	goid, frame := -1, 0
	evaluated, err := s.debugger.EvalVariableInScope(goid, frame, 0, evaluateName, DefaultLoadConfig)
	if err != nil {
		s.sendErrorResponse(request.Request, UnableToSetVariable, "Unable to lookup variable", err.Error())
		return
	}

	useFnCall := false
	switch evaluated.Kind {
	case reflect.String:
		useFnCall = true
	default:
		// TODO(hyangah): it's possible to set a non-string variable using (`call i = fn()`)
		// and we don't support it through the Set Variable request yet.
		// If we want to support it for non-string types, we need to parse arg.Value.
	}

	if useFnCall {
		// TODO(hyangah): function call injection currentlly allows to assign return values of
		// a function call to variables. So, curious users would find set variable
		// on string would accept expression like `fn()`.
		if state, retVals, err := s.doCall(goid, frame, fmt.Sprintf("%v=%v", evaluateName, arg.Value)); err != nil {
			s.sendErrorResponse(request.Request, UnableToSetVariable, "Unable to set variable", err.Error())
			return
		} else if retVals != nil {
			// The assignment expression isn't supposed to return values, but we got them.
			// That indicates something went wrong (e.g. panic).
			// TODO: isn't it simpler to do this in s.doCall?
			s.resetHandlesForStoppedEvent()
			s.sendStoppedEvent(state)

			var r []string
			for _, v := range retVals {
				r = append(r, s.convertVariableToString(v))
			}
			msg := "interrupted"
			if len(r) > 0 {
				msg = "interrupted:" + strings.Join(r, ", ")
			}

			s.sendErrorResponse(request.Request, UnableToSetVariable, "Unable to set variable", msg)
			return
		}
	} else {
		if err := s.debugger.SetVariableInScope(goid, frame, 0, evaluateName, arg.Value); err != nil {
			s.sendErrorResponse(request.Request, UnableToSetVariable, "Unable to set variable", err.Error())
			return
		}
	}
	// * Note on inconsistent state after set variable:
	//
	// The variable handles may be in inconsistent state - for example,
	// let's assume there are two aliased variables pointing to the same
	// memory and both are already loaded and cached in the variable handle.
	// VSCode tries to locally update the UI when the set variable
	// request succeeds, and may issue additional scopes or evaluate requests
	// to update the variable/watch sections if necessary.
	//
	// More complicated situation is when the set variable involves call
	// injection - after the injected call is completed, the debugee can
	// be in a completely different state (see the note in doCall) due to
	// how the call injection is implemented. Ideally, we need to also refresh
	// the stack frames but that is complicated. For now we don't try to actively
	// invalidate this state hoping that the editors will refetch the state
	// as soon as the user resumes debugging.

	response := &dap.SetVariableResponse{Response: *newResponse(request.Request)}
	response.Body.Value = arg.Value
	// TODO(hyangah): instead of arg.Value, reload the variable and return
	// the presentation of the new value.
	s.send(response)
}

// onSetExpression sends a not-yet-implemented error response.
// Capability 'supportsSetExpression' is not set 'initialize' response.
func (s *Server) onSetExpressionRequest(request *dap.SetExpressionRequest) {
	s.sendNotYetImplementedErrorResponse(request.Request)
}

// onLoadedSourcesRequest sends a not-yet-implemented error response.
// Capability 'supportsLoadedSourcesRequest' is not set 'initialize' response.
func (s *Server) onLoadedSourcesRequest(request *dap.LoadedSourcesRequest) {
	s.sendNotYetImplementedErrorResponse(request.Request)
}

// onReadMemoryRequest sends a not-yet-implemented error response.
// Capability 'supportsReadMemoryRequest' is not set 'initialize' response.
func (s *Server) onReadMemoryRequest(request *dap.ReadMemoryRequest) {
	s.sendNotYetImplementedErrorResponse(request.Request)
}

// onDisassembleRequest sends a not-yet-implemented error response.
// Capability 'supportsDisassembleRequest' is not set 'initialize' response.
func (s *Server) onDisassembleRequest(request *dap.DisassembleRequest) {
	s.sendNotYetImplementedErrorResponse(request.Request)
}

// onCancelRequest sends a not-yet-implemented error response.
// Capability 'supportsCancelRequest' is not set 'initialize' response.
func (s *Server) onCancelRequest(request *dap.CancelRequest) {
	s.sendNotYetImplementedErrorResponse(request.Request)
}

// onExceptionInfoRequest handles 'exceptionInfo' requests.
// Capability 'supportsExceptionInfoRequest' is set in 'initialize' response.
func (s *Server) onExceptionInfoRequest(request *dap.ExceptionInfoRequest) {
	goroutineID := request.Arguments.ThreadId
	var body dap.ExceptionInfoResponseBody
	// Get the goroutine and the current state.
	g, err := s.debugger.FindGoroutine(goroutineID)
	if err != nil {
		s.sendErrorResponse(request.Request, UnableToGetExceptionInfo, "Unable to get exception info", err.Error())
		return
	}
	if g == nil {
		s.sendErrorResponse(request.Request, UnableToGetExceptionInfo, "Unable to get exception info", fmt.Sprintf("could not find goroutine %d", goroutineID))
		return
	}
	var bpState *proc.BreakpointState
	if g.Thread != nil {
		bpState = g.Thread.Breakpoint()
	}
	// Check if this goroutine ID is stopped at a breakpoint.
	if bpState != nil && bpState.Breakpoint != nil && (bpState.Breakpoint.Name == proc.FatalThrow || bpState.Breakpoint.Name == proc.UnrecoveredPanic) {
		switch bpState.Breakpoint.Name {
		case proc.FatalThrow:
			// TODO(suzmue): add the fatal throw reason to body.Description.
			body.ExceptionId = "fatal error"
		case proc.UnrecoveredPanic:
			body.ExceptionId = "panic"
			// Attempt to get the value of the panic message.
			exprVar, err := s.debugger.EvalVariableInScope(goroutineID, 0, 0, "(*msgs).arg.(data)", DefaultLoadConfig)
			if err == nil {
				body.Description = exprVar.Value.String()
			}
		}
	} else {
		// If this thread is not stopped on a breakpoint, then a runtime error must have occurred.
		// If we do not have any error saved, or if this thread is not current thread,
		// return an error.
		if s.exceptionErr == nil {
			s.sendErrorResponse(request.Request, UnableToGetExceptionInfo, "Unable to get exception info", "no runtime error found")
			return
		}

		state, err := s.debugger.State( /*nowait*/ true)
		if err != nil {
			s.sendErrorResponse(request.Request, UnableToGetExceptionInfo, "Unable to get exception info", err.Error())
			return
		}
		if state == nil || state.CurrentThread == nil || g.Thread == nil || state.CurrentThread.ID != g.Thread.ThreadID() {
			s.sendErrorResponse(request.Request, UnableToGetExceptionInfo, "Unable to get exception info", fmt.Sprintf("no exception found for goroutine %d", goroutineID))
			return
		}
		body.ExceptionId = "runtime error"
		body.Description = s.exceptionErr.Error()
		if body.Description == "bad access" {
			body.Description = BetterBadAccessError
		}
	}

	frames, err := s.debugger.Stacktrace(goroutineID, s.args.stackTraceDepth, 0)
	if err == nil && len(frames) > 0 {
		apiFrames, err := s.debugger.ConvertStacktrace(frames, nil)
		if err == nil {
			var buf bytes.Buffer
			fmt.Fprintln(&buf, "Stack:")
			terminal.PrintStack(s.toClientPath, &buf, apiFrames, "\t", false)
			body.Details.StackTrace = buf.String()
		}
	}
	response := &dap.ExceptionInfoResponse{
		Response: *newResponse(request.Request),
		Body:     body,
	}
	s.send(response)
}

// sendErrorResponseWithOpts offers configuration options.
//   showUser - if true, the error will be shown to the user (e.g. via a visible pop-up)
func (s *Server) sendErrorResponseWithOpts(request dap.Request, id int, summary, details string, showUser bool) {
	er := &dap.ErrorResponse{}
	er.Type = "response"
	er.Command = request.Command
	er.RequestSeq = request.Seq
	er.Success = false
	er.Message = summary
	er.Body.Error.Id = id
	er.Body.Error.Format = fmt.Sprintf("%s: %s", summary, details)
	er.Body.Error.ShowUser = showUser
	s.log.Debug(er.Body.Error.Format)
	s.send(er)
}

// sendErrorResponse sends an error response with default visibility settings.
func (s *Server) sendErrorResponse(request dap.Request, id int, summary, details string) {
	s.sendErrorResponseWithOpts(request, id, summary, details, false /*showUser*/)
}

// sendInternalErrorResponse sends an "internal error" response back to the client.
// We only take a seq here because we don't want to make assumptions about the
// kind of message received by the server that this error is a reply to.
func (s *Server) sendInternalErrorResponse(seq int, details string) {
	er := &dap.ErrorResponse{}
	er.Type = "response"
	er.RequestSeq = seq
	er.Success = false
	er.Message = "Internal Error"
	er.Body.Error.Id = InternalError
	er.Body.Error.Format = fmt.Sprintf("%s: %s", er.Message, details)
	s.log.Debug(er.Body.Error.Format)
	s.send(er)
}

func (s *Server) sendUnsupportedErrorResponse(request dap.Request) {
	s.sendErrorResponse(request, UnsupportedCommand, "Unsupported command",
		fmt.Sprintf("cannot process %q request", request.Command))
}

func (s *Server) sendNotYetImplementedErrorResponse(request dap.Request) {
	s.sendErrorResponse(request, NotYetImplemented, "Not yet implemented",
		fmt.Sprintf("cannot process %q request", request.Command))
}

func newResponse(request dap.Request) *dap.Response {
	return &dap.Response{
		ProtocolMessage: dap.ProtocolMessage{
			Seq:  0,
			Type: "response",
		},
		Command:    request.Command,
		RequestSeq: request.Seq,
		Success:    true,
	}
}

func newEvent(event string) *dap.Event {
	return &dap.Event{
		ProtocolMessage: dap.ProtocolMessage{
			Seq:  0,
			Type: "event",
		},
		Event: event,
	}
}

const BetterBadAccessError = `invalid memory address or nil pointer dereference [signal SIGSEGV: segmentation violation]
Unable to propagate EXC_BAD_ACCESS signal to target process and panic (see https://github.com/go-delve/delve/issues/852)`

func (s *Server) resetHandlesForStoppedEvent() {
	s.stackFrameHandles.reset()
	s.variableHandles.reset()
	s.exceptionErr = nil
}

// doRunCommand runs a debugger command until it stops on
// termination, error, breakpoint, etc, when an appropriate
// event needs to be sent to the client. asyncSetupDone is
// a channel that will be closed to signal that an
// asynchornous command has completed setup or was interrupted
// due to an error, so the server is ready to receive new requests.
func (s *Server) doRunCommand(command string, asyncSetupDone chan struct{}) {
	// TODO(polina): it appears that debugger.Command doesn't always close
	// asyncSetupDone (e.g. when having an error next while nexting).
	// So we should always close it ourselves just in case.
	defer s.asyncCommandDone(asyncSetupDone)
	state, err := s.debugger.Command(&api.DebuggerCommand{Name: command}, asyncSetupDone)
	if _, isexited := err.(proc.ErrProcessExited); isexited || err == nil && state.Exited {
		s.send(&dap.TerminatedEvent{Event: *newEvent("terminated")})
		return
	}

	stopReason := s.debugger.StopReason()
	file, line := "?", -1
	if state != nil && state.CurrentThread != nil {
		file, line = state.CurrentThread.File, state.CurrentThread.Line
	}
	s.log.Debugf("%q command stopped - reason %q, location %s:%d", command, stopReason, file, line)

	s.resetHandlesForStoppedEvent()
	stopped := &dap.StoppedEvent{Event: *newEvent("stopped")}
	stopped.Body.AllThreadsStopped = true

	if err == nil {
		// TODO(suzmue): If stopped.Body.ThreadId is not a valid goroutine
		// then the stopped reason does not show up anywhere in the
		// vscode ui.
		stopped.Body.ThreadId = stoppedGoroutineID(state)

		switch stopReason {
		case proc.StopNextFinished:
			stopped.Body.Reason = "step"
		case proc.StopManual: // triggered by halt
			stopped.Body.Reason = "pause"
		case proc.StopUnknown: // can happen while terminating
			stopped.Body.Reason = "unknown"
		case proc.StopWatchpoint:
			stopped.Body.Reason = "data breakpoint"
		default:
			stopped.Body.Reason = "breakpoint"
		}
		if state.CurrentThread != nil && state.CurrentThread.Breakpoint != nil {
			switch state.CurrentThread.Breakpoint.Name {
			case proc.FatalThrow:
				stopped.Body.Reason = "exception"
				stopped.Body.Description = "fatal error"
			case proc.UnrecoveredPanic:
				stopped.Body.Reason = "exception"
				stopped.Body.Description = "panic"
			}
			if strings.HasPrefix(state.CurrentThread.Breakpoint.Name, functionBpPrefix) {
				stopped.Body.Reason = "function breakpoint"
			}
		}
	} else {
		s.exceptionErr = err
		s.log.Error("runtime error: ", err)
		stopped.Body.Reason = "exception"
		stopped.Body.Description = "runtime error"
		stopped.Body.Text = err.Error()
		// Special case in the spirit of https://github.com/microsoft/vscode-go/issues/1903
		if stopped.Body.Text == "bad access" {
			stopped.Body.Text = BetterBadAccessError
		}
		state, err := s.debugger.State( /*nowait*/ true)
		if err == nil {
			stopped.Body.ThreadId = stoppedGoroutineID(state)
		}
	}

	// NOTE: If we happen to be responding to another request with an is-running
	// error while this one completes, it is possible that the error response
	// will arrive after this stopped event.
	s.send(stopped)
}

func (s *Server) toClientPath(path string) string {
	if len(s.args.substitutePathServerToClient) == 0 {
		return path
	}
	clientPath := locspec.SubstitutePath(path, s.args.substitutePathServerToClient)
	if clientPath != path {
		s.log.Debugf("server path=%s converted to client path=%s\n", path, clientPath)
	}
	return clientPath
}

func (s *Server) toServerPath(path string) string {
	if len(s.args.substitutePathClientToServer) == 0 {
		return path
	}
	serverPath := locspec.SubstitutePath(path, s.args.substitutePathClientToServer)
	if serverPath != path {
		s.log.Debugf("client path=%s converted to server path=%s\n", path, serverPath)
	}
	return serverPath
}<|MERGE_RESOLUTION|>--- conflicted
+++ resolved
@@ -1858,13 +1858,7 @@
 // custom, a zero reference, reminiscent of a zero pointer, is used to indicate that
 // a scalar variable cannot be "dereferenced" to get its elements (as there are none).
 func (s *Server) convertVariable(v *proc.Variable, qualifiedNameOrExpr string) (value string, variablesReference int) {
-<<<<<<< HEAD
-	// If the client supports paging, we expect them to request the variables in reasonable chunks, so we do
-	// not want to display the loaded information.
-	return s.convertVariableWithOpts(v, qualifiedNameOrExpr, false)
-=======
 	return s.convertVariableWithOpts(v, qualifiedNameOrExpr, 0)
->>>>>>> 7a3faca7
 }
 
 func (s *Server) convertVariableToString(v *proc.Variable) string {
@@ -2105,19 +2099,12 @@
 				}
 			}
 		}
-<<<<<<< HEAD
-		// TODO(polina): as far as I can tell, evaluateName is ignored by vscode for expression variables.
-		// Should it be skipped altogether for all levels?
-		exprVal, exprRef := s.convertVariable(exprVar, fmt.Sprintf("(%s)", request.Arguments.Expression))
-		response.Body = dap.EvaluateResponseBody{Result: exprVal, VariablesReference: exprRef, IndexedVariables: getIndexedVariableCount(exprVar)}
-=======
 		var opts convertVariableFlags
 		if ctxt == "variables" || ctxt == "hover" || ctxt == "clipboard" {
 			opts |= showFullValue
 		}
 		exprVal, exprRef := s.convertVariableWithOpts(exprVar, fmt.Sprintf("(%s)", request.Arguments.Expression), opts)
-		response.Body = dap.EvaluateResponseBody{Result: exprVal, VariablesReference: exprRef}
->>>>>>> 7a3faca7
+		response.Body = dap.EvaluateResponseBody{Result: exprVal, VariablesReference: exprRef, IndexedVariables: getIndexedVariableCount(exprVar)}
 	}
 	s.send(response)
 }
