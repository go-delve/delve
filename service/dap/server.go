// Package dap implements VSCode's Debug Adaptor Protocol (DAP).
// This allows delve to communicate with frontends using DAP
// without a separate adaptor. The frontend will run the debugger
// (which now doubles as an adaptor) in server mode listening on
// a port and communicating over TCP. This is work in progress,
// so for now Delve in dap mode only supports synchronous
// request-response communication, blocking while processing each request.
// For DAP details see https://microsoft.github.io/debug-adapter-protocol.
package dap

import (
	"bufio"
	"bytes"
	"encoding/json"
	"fmt"
	"go/constant"
	"io"
	"net"
	"os"
	"os/exec"
	"path/filepath"
	"reflect"
	"regexp"
	"runtime"
	"runtime/debug"
	"strings"
	"sync"

	"github.com/go-delve/delve/pkg/gobuild"
	"github.com/go-delve/delve/pkg/locspec"
	"github.com/go-delve/delve/pkg/logflags"
	"github.com/go-delve/delve/pkg/proc"
	"github.com/go-delve/delve/pkg/terminal"
	"github.com/go-delve/delve/service"
	"github.com/go-delve/delve/service/api"
	"github.com/go-delve/delve/service/debugger"
	"github.com/google/go-dap"
	"github.com/sirupsen/logrus"
)

// Server implements a DAP server that can accept a single client for
// a single debug session (for now). It does not yet support restarting.
// That means that in addition to explicit shutdown requests,
// program termination and failed or closed client connection
// would also result in stopping this single-use server.
//
// The DAP server operates via the following goroutines:
//
// (1) Main goroutine where the server is created via NewServer(),
// started via Run() and stopped via Stop(). Once the server is
// started, this goroutine blocks until it receives a stop-server
// signal that can come from an OS interrupt (such as Ctrl-C) or
// config.DisconnectChan (passed to NewServer()) as a result of
// client connection failure or closure or a DAP disconnect request.
//
// (2) Run goroutine started from Run() that serves as both
// a listener and a client goroutine. It accepts a client connection,
// reads, decodes and dispatches each request from the client.
// For synchronous requests, it issues commands to the
// underlying debugger and sends back events and responses.
// These requests block while the debuggee is running, so,
// where applicable, the handlers need to check if debugging
// state is running, so there is a need for a halt request or
// a dummy/error response to avoid blocking.
//
// This is the only goroutine that sends a stop-server signal
// via config.DisconnecChan when encountering a client connection
// error or responding to a (synchronous) DAP disconnect request.
// Once stop is triggered, the goroutine exits.
//
// TODO(polina): add another layer of per-client goroutines to support multiple clients
//
// (3) Per-request goroutine is started for each asynchronous request
// that resumes execution. We check if target is running already, so
// there should be no more than one pending asynchronous request at
// a time. This goroutine issues commands to the underlying debugger
// and sends back events and responses. It takes a setup-done channel
// as an argument and temporarily blocks the request loop until setup
// for asynchronous execution is complete and targe is running.
// Once done, it unblocks processing of parallel requests unblocks
// (e.g. disconnecting while the program is running).
//
// These per-request goroutines never send a stop-server signal.
// They block on running debugger commands that are interrupted
// when halt is issued while stopping. At that point these goroutines
// wrap-up and exit.
type Server struct {
	// config is all the information necessary to start the debugger and server.
	config *service.Config
	// listener is used to accept the client connection.
	listener net.Listener
	// stopTriggered is closed when the server is Stop()-ed.
	stopTriggered chan struct{}
	// reader is used to read requests from the connection.
	reader *bufio.Reader
	// log is used for structured logging.
	log *logrus.Entry
	// stackFrameHandles maps frames of each goroutine to unique ids across all goroutines.
	// Reset at every stop.
	stackFrameHandles *handlesMap
	// variableHandles maps compound variables to unique references within their stack frame.
	// Reset at every stop.
	// See also comment for convertVariable.
	variableHandles *variablesHandlesMap
	// args tracks special settings for handling debug session requests.
	args launchAttachArgs
<<<<<<< HEAD
	// exceptionErr tracks the runtime error that last occurred.
	exceptionErr error
=======
	// clientCapabilities tracks special settings for handling debug session requests.
	clientCapabilities dapClientCapabilites
>>>>>>> 1e9c5c3b07dc5f0f2b3b1fb17bde6444cbf7ca30

	// mu synchronizes access to objects set on start-up (from run goroutine)
	// and stopped on teardown (from main goroutine)
	mu sync.Mutex

	// conn is the accepted client connection.
	conn net.Conn
	// debugger is the underlying debugger service.
	debugger *debugger.Debugger
	// binaryToRemove is the temp compiled binary to be removed on disconnect (if any).
	binaryToRemove string
	// noDebugProcess is set for the noDebug launch process.
	noDebugProcess *exec.Cmd

	// sendingMu synchronizes writing to net.Conn
	// to ensure that messages do not get interleaved
	sendingMu sync.Mutex
}

// launchAttachArgs captures arguments from launch/attach request that
// impact handling of subsequent requests.
type launchAttachArgs struct {
	// stopOnEntry is set to automatically stop the debugee after start.
	stopOnEntry bool
	// stackTraceDepth is the maximum length of the returned list of stack frames.
	stackTraceDepth int
	// showGlobalVariables indicates if global package variables should be loaded.
	showGlobalVariables bool
	// substitutePathClientToServer indicates rules for converting file paths between client and debugger.
	// These must be directory paths.
	substitutePathClientToServer [][2]string
	// substitutePathServerToClient indicates rules for converting file paths between debugger and client.
	// These must be directory paths.
	substitutePathServerToClient [][2]string
}

// defaultArgs borrows the defaults for the arguments from the original vscode-go adapter.
var defaultArgs = launchAttachArgs{
	stopOnEntry:                  false,
	stackTraceDepth:              50,
	showGlobalVariables:          false,
	substitutePathClientToServer: [][2]string{},
	substitutePathServerToClient: [][2]string{},
}

// dapClientCapabilites captures arguments from intitialize request that
// impact handling of subsequent requests.
type dapClientCapabilites struct {
	supportsVariableType         bool
	supportsVariablePaging       bool
	supportsRunInTerminalRequest bool
	supportsMemoryReferences     bool
	supportsProgressReporting    bool
}

// DefaultLoadConfig controls how variables are loaded from the target's memory, borrowing the
// default value from the original vscode-go debug adapter and rpc server.
// With dlv-dap, users currently do not have a way to adjust these.
// TODO(polina): Support setting config via launch/attach args or only rely on on-demand loading?
var DefaultLoadConfig = proc.LoadConfig{
	FollowPointers:     true,
	MaxVariableRecurse: 1,
	MaxStringLen:       64,
	MaxArrayValues:     64,
	MaxStructFields:    -1,
}

// NewServer creates a new DAP Server. It takes an opened Listener
// via config and assumes its ownership. config.DisconnectChan has to be set;
// it will be closed by the server when the client fails to connect,
// disconnects or requests shutdown. Once config.DisconnectChan is closed,
// Server.Stop() must be called to shutdown this single-user server.
func NewServer(config *service.Config) *Server {
	logger := logflags.DAPLogger()
	logflags.WriteDAPListeningMessage(config.Listener.Addr().String())
	logger.Debug("DAP server pid = ", os.Getpid())
	return &Server{
		config:            config,
		listener:          config.Listener,
		stopTriggered:     make(chan struct{}),
		log:               logger,
		stackFrameHandles: newHandlesMap(),
		variableHandles:   newVariablesHandlesMap(),
		args:              defaultArgs,
		exceptionErr:      nil,
	}
}

// If user-specified options are provided via Launch/AttachRequest,
// we override the defaults for optional args.
func (s *Server) setLaunchAttachArgs(request dap.LaunchAttachRequest) error {
	stop, ok := request.GetArguments()["stopOnEntry"].(bool)
	if ok {
		s.args.stopOnEntry = stop
	}
	depth, ok := request.GetArguments()["stackTraceDepth"].(float64)
	if ok && depth > 0 {
		s.args.stackTraceDepth = int(depth)
	}
	globals, ok := request.GetArguments()["showGlobalVariables"].(bool)
	if ok {
		s.args.showGlobalVariables = globals
	}
	paths, ok := request.GetArguments()["substitutePath"]
	if ok {
		typeMismatchError := fmt.Errorf("'substitutePath' attribute '%v' in debug configuration is not a []{'from': string, 'to': string}", paths)
		pathsParsed, ok := paths.([]interface{})
		if !ok {
			return typeMismatchError
		}
		clientToServer := make([][2]string, 0, len(pathsParsed))
		serverToClient := make([][2]string, 0, len(pathsParsed))
		for _, arg := range pathsParsed {
			pathMapping, ok := arg.(map[string]interface{})
			if !ok {
				return typeMismatchError
			}
			from, ok := pathMapping["from"].(string)
			if !ok {
				return typeMismatchError
			}
			to, ok := pathMapping["to"].(string)
			if !ok {
				return typeMismatchError
			}
			clientToServer = append(clientToServer, [2]string{from, to})
			serverToClient = append(serverToClient, [2]string{to, from})
		}
		s.args.substitutePathClientToServer = clientToServer
		s.args.substitutePathServerToClient = serverToClient
	}
	return nil
}

// Stop stops the DAP debugger service, closes the listener and the client
// connection. It shuts down the underlying debugger and kills the target
// process if it was launched by it or stops the noDebug process.
// This method mustn't be called more than once.
func (s *Server) Stop() {
	s.log.Debug("DAP server stopping...")
	close(s.stopTriggered)
	_ = s.listener.Close()

	s.mu.Lock()
	defer s.mu.Unlock()
	if s.conn != nil {
		// Unless Stop() was called after serveDAPCodec()
		// returned, this will result in closed connection error
		// on next read, breaking out of the read loop and
		// allowing the run goroutine to exit.
		_ = s.conn.Close()
	}

	if s.debugger != nil {
		killProcess := s.config.Debugger.AttachPid == 0
		s.stopDebugSession(killProcess)
	} else {
		s.stopNoDebugProcess()
	}
	// The binary is no longer in use by the debugger. It is safe to remove it.
	if s.binaryToRemove != "" {
		gobuild.Remove(s.binaryToRemove)
		s.binaryToRemove = ""
	}
	s.log.Debug("DAP server stopped")
}

// triggerServerStop closes config.DisconnectChan if not nil, which
// signals that client sent a disconnect request or there was connection
// failure or closure. Since the server currently services only one
// client, this is used as a signal to stop the entire server.
// The function safeguards agaist closing the channel more
// than once and can be called multiple times. It is not thread-safe
// and is currently only called from the run goroutine.
func (s *Server) triggerServerStop() {
	// Avoid accidentally closing the channel twice and causing a panic, when
	// this function is called more than once. For example, we could have the
	// following sequence of events:
	// -- run goroutine: calls onDisconnectRequest()
	// -- run goroutine: calls triggerServerStop()
	// -- main goroutine: calls Stop()
	// -- main goroutine: Stop() closes client connection (or client closed it)
	// -- run goroutine: serveDAPCodec() gets "closed network connection"
	// -- run goroutine: serveDAPCodec() returns and calls triggerServerStop()
	if s.config.DisconnectChan != nil {
		close(s.config.DisconnectChan)
		s.config.DisconnectChan = nil
	}
	// There should be no logic here after the stop-server
	// signal that might cause everything to shutdown before this
	// logic gets executed.
}

// Run launches a new goroutine where it accepts a client connection
// and starts processing requests from it. Use Stop() to close connection.
// The server does not support multiple clients, serially or in parallel.
// The server should be restarted for every new debug session.
// The debugger won't be started until launch/attach request is received.
// TODO(polina): allow new client connections for new debug sessions,
// so the editor needs to launch delve only once?
func (s *Server) Run() {
	go func() {
		conn, err := s.listener.Accept() // listener is closed in Stop()
		if err != nil {
			select {
			case <-s.stopTriggered:
			default:
				s.log.Errorf("Error accepting client connection: %s\n", err)
				s.triggerServerStop()
			}
			return
		}
		s.mu.Lock()
		s.conn = conn // closed in Stop()
		s.mu.Unlock()
		s.serveDAPCodec()
	}()
}

// serveDAPCodec reads and decodes requests from the client
// until it encounters an error or EOF, when it sends
// a disconnect signal and returns.
func (s *Server) serveDAPCodec() {
	s.reader = bufio.NewReader(s.conn)
	for {
		request, err := dap.ReadProtocolMessage(s.reader)
		// TODO(polina): Differentiate between errors and handle them
		// gracefully. For example,
		// -- "Request command 'foo' is not supported" means we
		// potentially got some new DAP request that we do not yet have
		// decoding support for, so we can respond with an ErrorResponse.
		// TODO(polina): to support this add Seq to
		// dap.DecodeProtocolMessageFieldError.
		if err != nil {
			select {
			case <-s.stopTriggered:
			default:
				if err != io.EOF {
					s.log.Error("DAP error: ", err)
				}
				s.triggerServerStop()
			}
			return
		}
		s.handleRequest(request)
	}
}

// In case a handler panics, we catch the panic to avoid crashing both
// the server and the target. We send an error response back, but
// in case its a dup and ignored by the client, we also log the error.
func (s *Server) recoverPanic(request dap.Message) {
	if ierr := recover(); ierr != nil {
		s.log.Errorf("recovered panic: %s\n%s\n", ierr, debug.Stack())
		s.sendInternalErrorResponse(request.GetSeq(), fmt.Sprintf("%v", ierr))
	}
}

func (s *Server) handleRequest(request dap.Message) {
	defer s.recoverPanic(request)

	jsonmsg, _ := json.Marshal(request)
	s.log.Debug("[<- from client]", string(jsonmsg))

	if _, ok := request.(dap.RequestMessage); !ok {
		s.sendInternalErrorResponse(request.GetSeq(), fmt.Sprintf("Unable to process non-request %#v\n", request))
		return
	}

	// These requests, can be handeled regardless of whether the targret is running
	switch request := request.(type) {
	case *dap.DisconnectRequest:
		// Required
		s.onDisconnectRequest(request)
		return
	case *dap.PauseRequest:
		// Required
		// TODO: implement this request in V0
		s.onPauseRequest(request)
		return
	case *dap.TerminateRequest:
		// Optional (capability ‘supportsTerminateRequest‘)
		// TODO: implement this request in V1
		s.onTerminateRequest(request)
		return
	case *dap.RestartRequest:
		// Optional (capability ‘supportsRestartRequest’)
		// TODO: implement this request in V1
		s.onRestartRequest(request)
		return
	}

	// Most requests cannot be processed while the debuggee is running.
	// We have a couple of options for handling these without blocking
	// the request loop indefinitely when we are in running state.
	// --1-- Return a dummy response or an error right away.
	// --2-- Halt execution, process the request, maybe resume execution.
	// --3-- Handle such requests asynchronously and let them block until
	// the process stops or terminates (e.g. using a channel and a single
	// goroutine to preserve the order). This might not be appropriate
	// for requests such as continue or step because they would skip
	// the stop, resuming execution right away. Other requests
	// might not be relevant anymore when the stop is finally reached, and
	// state changed from the previous snapshot. The user might want to
	// resume execution before the backlog of buffered requests is cleared,
	// so we would have to either cancel them or delay processing until
	// the next stop. In addition, the editor itself might block waiting
	// for these requests to return. We are not aware of any requests
	// that would benefit from this approach at this time.
	if s.debugger != nil && s.debugger.IsRunning() {
		switch request := request.(type) {
		case *dap.ThreadsRequest:
			// On start-up, the client requests the baseline of currently existing threads
			// right away as there are a number of DAP requests that require a thread id
			// (pause, continue, stacktrace, etc). This can happen after the program
			// continues on entry, preventing the client from handling any pause requests
			// from the user. We remedy this by sending back a placeholder thread id
			// for the current goroutine.
			response := &dap.ThreadsResponse{
				Response: *newResponse(request.Request),
				Body:     dap.ThreadsResponseBody{Threads: []dap.Thread{{Id: -1, Name: "Current"}}},
			}
			s.send(response)
		case *dap.SetBreakpointsRequest:
			s.log.Debug("halting execution to set breakpoints")
			_, err := s.debugger.Command(&api.DebuggerCommand{Name: api.Halt}, nil)
			if err != nil {
				s.sendErrorResponse(request.Request, UnableToSetBreakpoints, "Unable to set or clear breakpoints", err.Error())
				return
			}
			s.onSetBreakpointsRequest(request)
			// TODO(polina): consider resuming execution here automatically after suppressing
			// a stop event when an operation in doRunCommand returns. In case that operation
			// was already stopping for a different reason, we would need to examine the state
			// that is returned to determine if this halt was the cause of the stop or not.
			// We should stop with an event and not resume if one of the following is true:
			// - StopReason is anything but manual
			// - Any thread has a breakpoint or CallReturn set
			// - NextInProgress is false and the last command sent by the user was: next,
			//   step, stepOut, reverseNext, reverseStep or reverseStepOut
			// Otherwise, we can skip the stop event and resume the temporarily
			// interrupted process execution with api.DirectionCongruentContinue.
			// For this to apply in cases other than api.Continue, we would also need to
			// introduce a new version of halt that skips ClearInternalBreakpoints
			// in proc.(*Target).Continue, leaving NextInProgress as true.
		default:
			r := request.(dap.RequestMessage).GetRequest()
			s.sendErrorResponse(*r, DebuggeeIsRunning, fmt.Sprintf("Unable to process `%s`", r.Command), "debuggee is running")
		}
		return
	}

	// Requests below can only be handled while target is stopped.
	// Some of them are blocking and will be handled synchronously
	// on this goroutine while non-blocking requests will be dispatched
	// to another goroutine. Please note that because of the running
	// check above, there should be no more than one pending asynchronous
	// request at a time.

	// Non-blocking request handlers will signal when they are ready
	// setting up for async execution, so more requests can be processed.
	resumeRequestLoop := make(chan struct{})

	switch request := request.(type) {
	//--- Asynchronous requests ---
	case *dap.ConfigurationDoneRequest:
		// Optional (capability ‘supportsConfigurationDoneRequest’)
		go func() {
			defer s.recoverPanic(request)
			s.onConfigurationDoneRequest(request, resumeRequestLoop)
		}()
		<-resumeRequestLoop
	case *dap.ContinueRequest:
		// Required
		go func() {
			defer s.recoverPanic(request)
			s.onContinueRequest(request, resumeRequestLoop)
		}()
		<-resumeRequestLoop
	case *dap.NextRequest:
		// Required
		go func() {
			defer s.recoverPanic(request)
			s.onNextRequest(request, resumeRequestLoop)
		}()
		<-resumeRequestLoop
	case *dap.StepInRequest:
		// Required
		go func() {
			defer s.recoverPanic(request)
			s.onStepInRequest(request, resumeRequestLoop)
		}()
		<-resumeRequestLoop
	case *dap.StepOutRequest:
		// Required
		go func() {
			defer s.recoverPanic(request)
			s.onStepOutRequest(request, resumeRequestLoop)
		}()
		<-resumeRequestLoop
	case *dap.StepBackRequest:
		// Optional (capability ‘supportsStepBack’)
		// TODO: implement this request in V1
		s.onStepBackRequest(request)
	case *dap.ReverseContinueRequest:
		// Optional (capability ‘supportsStepBack’)
		// TODO: implement this request in V1
		s.onReverseContinueRequest(request)
	//--- Synchronous requests ---
	case *dap.InitializeRequest:
		// Required
		s.onInitializeRequest(request)
	case *dap.LaunchRequest:
		// Required
		s.onLaunchRequest(request)
	case *dap.AttachRequest:
		// Required
		s.onAttachRequest(request)
	case *dap.SetBreakpointsRequest:
		// Required
		s.onSetBreakpointsRequest(request)
	case *dap.SetFunctionBreakpointsRequest:
		// Optional (capability ‘supportsFunctionBreakpoints’)
		// TODO: implement this request in V1
		s.onSetFunctionBreakpointsRequest(request)
	case *dap.SetExceptionBreakpointsRequest:
		// Optional (capability ‘exceptionBreakpointFilters’)
		s.onSetExceptionBreakpointsRequest(request)
	case *dap.ThreadsRequest:
		// Required
		s.onThreadsRequest(request)
	case *dap.StackTraceRequest:
		// Required
		s.onStackTraceRequest(request)
	case *dap.ScopesRequest:
		// Required
		s.onScopesRequest(request)
	case *dap.VariablesRequest:
		// Required
		s.onVariablesRequest(request)
	case *dap.EvaluateRequest:
		// Required
		s.onEvaluateRequest(request)
	case *dap.SetVariableRequest:
		// Optional (capability ‘supportsSetVariable’)
		// Supported by vscode-go
		// TODO: implement this request in V0
		s.onSetVariableRequest(request)
	case *dap.SetExpressionRequest:
		// Optional (capability ‘supportsSetExpression’)
		// TODO: implement this request in V1
		s.onSetExpressionRequest(request)
	case *dap.LoadedSourcesRequest:
		// Optional (capability ‘supportsLoadedSourcesRequest’)
		// TODO: implement this request in V1
		s.onLoadedSourcesRequest(request)
	case *dap.ReadMemoryRequest:
		// Optional (capability ‘supportsReadMemoryRequest‘)
		// TODO: implement this request in V1
		s.onReadMemoryRequest(request)
	case *dap.DisassembleRequest:
		// Optional (capability ‘supportsDisassembleRequest’)
		// TODO: implement this request in V1
		s.onDisassembleRequest(request)
	case *dap.CancelRequest:
		// Optional (capability ‘supportsCancelRequest’)
		// TODO: does this request make sense for delve?
		s.onCancelRequest(request)
	case *dap.ExceptionInfoRequest:
		// Optional (capability ‘supportsExceptionInfoRequest’)
		s.onExceptionInfoRequest(request)
	//--- Requests that we do not plan to support ---
	case *dap.RestartFrameRequest:
		// Optional (capability ’supportsRestartFrame’)
		s.sendUnsupportedErrorResponse(request.Request)
	case *dap.GotoRequest:
		// Optional (capability ‘supportsGotoTargetsRequest’)
		s.sendUnsupportedErrorResponse(request.Request)
	case *dap.SourceRequest:
		// Required
		// This does not make sense in the context of Go as
		// the source cannot be a string eval'ed at runtime.
		s.sendUnsupportedErrorResponse(request.Request)
	case *dap.TerminateThreadsRequest:
		// Optional (capability ‘supportsTerminateThreadsRequest’)
		s.sendUnsupportedErrorResponse(request.Request)
	case *dap.StepInTargetsRequest:
		// Optional (capability ‘supportsStepInTargetsRequest’)
		s.sendUnsupportedErrorResponse(request.Request)
	case *dap.GotoTargetsRequest:
		// Optional (capability ‘supportsGotoTargetsRequest’)
		s.sendUnsupportedErrorResponse(request.Request)
	case *dap.CompletionsRequest:
		// Optional (capability ‘supportsCompletionsRequest’)
		s.sendUnsupportedErrorResponse(request.Request)
	case *dap.DataBreakpointInfoRequest:
		// Optional (capability ‘supportsDataBreakpoints’)
		s.sendUnsupportedErrorResponse(request.Request)
	case *dap.SetDataBreakpointsRequest:
		// Optional (capability ‘supportsDataBreakpoints’)
		s.sendUnsupportedErrorResponse(request.Request)
	case *dap.BreakpointLocationsRequest:
		// Optional (capability ‘supportsBreakpointLocationsRequest’)
		s.sendUnsupportedErrorResponse(request.Request)
	case *dap.ModulesRequest:
		// Optional (capability ‘supportsModulesRequest’)
		// TODO: does this request make sense for delve?
		s.sendUnsupportedErrorResponse(request.Request)
	default:
		// This is a DAP message that go-dap has a struct for, so
		// decoding succeeded, but this function does not know how
		// to handle.
		s.sendInternalErrorResponse(request.GetSeq(), fmt.Sprintf("Unable to process %#v\n", request))
	}
}

func (s *Server) send(message dap.Message) {
	jsonmsg, _ := json.Marshal(message)
	s.log.Debug("[-> to client]", string(jsonmsg))
	// TODO(polina): consider using a channel for all the sends and to have a dedicated
	// goroutine that reads from that channel and sends over the connection.
	// This will avoid blocking on slow network sends.
	s.sendingMu.Lock()
	defer s.sendingMu.Unlock()
	_ = dap.WriteProtocolMessage(s.conn, message)
}

func (s *Server) logToConsole(msg string) {
	s.send(&dap.OutputEvent{
		Event: *newEvent("output"),
		Body: dap.OutputEventBody{
			Output:   msg + "\n",
			Category: "console",
		}})
}

func (s *Server) onInitializeRequest(request *dap.InitializeRequest) {
	s.setClientCapabilities(request.Arguments)
	if request.Arguments.PathFormat != "path" {
		s.sendErrorResponse(request.Request, FailedToInitialize, "Failed to initialize",
			fmt.Sprintf("Unsupported 'pathFormat' value '%s'.", request.Arguments.PathFormat))
		return
	}
	if !request.Arguments.LinesStartAt1 {
		s.sendErrorResponse(request.Request, FailedToInitialize, "Failed to initialize",
			"Only 1-based line numbers are supported.")
		return
	}
	if !request.Arguments.ColumnsStartAt1 {
		s.sendErrorResponse(request.Request, FailedToInitialize, "Failed to initialize",
			"Only 1-based column numbers are supported.")
		return
	}

	// TODO(polina): Respond with an error if debug session is in progress?
	response := &dap.InitializeResponse{Response: *newResponse(request.Request)}
	response.Body.SupportsConfigurationDoneRequest = true
	response.Body.SupportsConditionalBreakpoints = true
	response.Body.SupportsDelayedStackTraceLoading = true
	response.Body.SupportTerminateDebuggee = true
	response.Body.SupportsExceptionInfoRequest = true
	// TODO(polina): support this to match vscode-go functionality
	response.Body.SupportsSetVariable = false
	// TODO(polina): support these requests in addition to vscode-go feature parity
	response.Body.SupportsTerminateRequest = false
	response.Body.SupportsRestartRequest = false
	response.Body.SupportsFunctionBreakpoints = false
	response.Body.SupportsStepBack = false
	response.Body.SupportsSetExpression = false
	response.Body.SupportsLoadedSourcesRequest = false
	response.Body.SupportsReadMemoryRequest = false
	response.Body.SupportsDisassembleRequest = false
	response.Body.SupportsCancelRequest = false
	s.send(response)
}

func (s *Server) setClientCapabilities(args dap.InitializeRequestArguments) {
	s.clientCapabilities.supportsMemoryReferences = args.SupportsMemoryReferences
	s.clientCapabilities.supportsProgressReporting = args.SupportsProgressReporting
	s.clientCapabilities.supportsRunInTerminalRequest = args.SupportsRunInTerminalRequest
	s.clientCapabilities.supportsVariablePaging = args.SupportsVariablePaging
	s.clientCapabilities.supportsVariableType = args.SupportsVariableType
}

// Default output file pathname for the compiled binary in debug or test modes,
// relative to the current working directory of the server.
const defaultDebugBinary string = "./__debug_bin"

func cleanExeName(name string) string {
	if runtime.GOOS == "windows" && filepath.Ext(name) != ".exe" {
		return name + ".exe"
	}
	return name
}

func (s *Server) onLaunchRequest(request *dap.LaunchRequest) {
	// Validate launch request mode
	mode, ok := request.Arguments["mode"]
	if !ok || mode == "" {
		mode = "debug"
	}
	if !isValidLaunchMode(mode) {
		s.sendErrorResponse(request.Request,
			FailedToLaunch, "Failed to launch",
			fmt.Sprintf("Unsupported 'mode' value %q in debug configuration.", mode))
		return
	}

	// TODO(polina): Respond with an error if debug session is in progress?
	program, ok := request.Arguments["program"].(string)
	if !ok || program == "" {
		s.sendErrorResponse(request.Request,
			FailedToLaunch, "Failed to launch",
			"The program attribute is missing in debug configuration.")
		return
	}

	if mode == "debug" || mode == "test" {
		output, ok := request.Arguments["output"].(string)
		if !ok || output == "" {
			output = cleanExeName(defaultDebugBinary)
		}
		debugbinary, err := filepath.Abs(output)
		if err != nil {
			s.sendInternalErrorResponse(request.Seq, err.Error())
			return
		}

		buildFlags := ""
		buildFlagsArg, ok := request.Arguments["buildFlags"]
		if ok {
			buildFlags, ok = buildFlagsArg.(string)
			if !ok {
				s.sendErrorResponse(request.Request,
					FailedToLaunch, "Failed to launch",
					fmt.Sprintf("'buildFlags' attribute '%v' in debug configuration is not a string.", buildFlagsArg))
				return
			}
		}

		s.log.Debugf("building binary at %s", debugbinary)
		var cmd string
		var out []byte
		switch mode {
		case "debug":
			cmd, out, err = gobuild.GoBuildCombinedOutput(debugbinary, []string{program}, buildFlags)
		case "test":
			cmd, out, err = gobuild.GoTestBuildCombinedOutput(debugbinary, []string{program}, buildFlags)
		}
		if err != nil {
			s.send(&dap.OutputEvent{
				Event: *newEvent("output"),
				Body: dap.OutputEventBody{
					Output:   fmt.Sprintf("Build Error: %s\n%s (%s)\n", cmd, strings.TrimSpace(string(out)), err.Error()),
					Category: "stderr",
				}})
			s.sendErrorResponse(request.Request,
				FailedToLaunch, "Failed to launch",
				"Build error: Check the debug console for details.")
			return
		}
		program = debugbinary
		s.mu.Lock()
		s.binaryToRemove = debugbinary
		s.mu.Unlock()
	}

	err := s.setLaunchAttachArgs(request)
	if err != nil {
		s.sendErrorResponse(request.Request,
			FailedToLaunch, "Failed to launch",
			err.Error())
		return
	}

	var targetArgs []string
	args, ok := request.Arguments["args"]
	if ok {
		argsParsed, ok := args.([]interface{})
		if !ok {
			s.sendErrorResponse(request.Request,
				FailedToLaunch, "Failed to launch",
				fmt.Sprintf("'args' attribute '%v' in debug configuration is not an array.", args))
			return
		}
		for _, arg := range argsParsed {
			argParsed, ok := arg.(string)
			if !ok {
				s.sendErrorResponse(request.Request,
					FailedToLaunch, "Failed to launch",
					fmt.Sprintf("value '%v' in 'args' attribute in debug configuration is not a string.", arg))
				return
			}
			targetArgs = append(targetArgs, argParsed)
		}
	}

	s.config.ProcessArgs = append([]string{program}, targetArgs...)
	s.config.Debugger.WorkingDir = filepath.Dir(program)

	// Set the WorkingDir for this program to the one specified in the request arguments.
	wd, ok := request.Arguments["cwd"]
	if ok {
		wdParsed, ok := wd.(string)
		if !ok {
			s.sendErrorResponse(request.Request,
				FailedToLaunch, "Failed to launch",
				fmt.Sprintf("'cwd' attribute '%v' in debug configuration is not a string.", wd))
			return
		}
		s.config.Debugger.WorkingDir = wdParsed
	}

	s.log.Debugf("running program in %s\n", s.config.Debugger.WorkingDir)
	if noDebug, ok := request.Arguments["noDebug"].(bool); ok && noDebug {
		s.mu.Lock()
		cmd, err := s.startNoDebugProcess(program, targetArgs, s.config.Debugger.WorkingDir)
		s.mu.Unlock()
		if err != nil {
			s.sendErrorResponse(request.Request, FailedToLaunch, "Failed to launch", err.Error())
			return
		}
		// Skip 'initialized' event, which will prevent the client from sending
		// debug-related requests.
		s.send(&dap.LaunchResponse{Response: *newResponse(request.Request)})

		// Then, block until the program terminates or is stopped.
		if err := cmd.Wait(); err != nil {
			s.log.Debugf("program exited with error: %v", err)
		}
		stopped := false
		s.mu.Lock()
		stopped = s.noDebugProcess == nil // if it was stopped, this should be nil.
		s.noDebugProcess = nil
		s.mu.Unlock()

		if !stopped {
			s.logToConsole(proc.ErrProcessExited{Pid: cmd.ProcessState.Pid(), Status: cmd.ProcessState.ExitCode()}.Error())
			s.send(&dap.TerminatedEvent{Event: *newEvent("terminated")})
		}
		return
	}

	func() {
		s.mu.Lock()
		defer s.mu.Unlock() // Make sure to unlock in case of panic that will become internal error
		s.debugger, err = debugger.New(&s.config.Debugger, s.config.ProcessArgs)
	}()
	if err != nil {
		s.sendErrorResponse(request.Request, FailedToLaunch, "Failed to launch", err.Error())
		return
	}

	// Notify the client that the debugger is ready to start accepting
	// configuration requests for setting breakpoints, etc. The client
	// will end the configuration sequence with 'configurationDone'.
	s.send(&dap.InitializedEvent{Event: *newEvent("initialized")})
	s.send(&dap.LaunchResponse{Response: *newResponse(request.Request)})
}

// startNoDebugProcess is called from onLaunchRequest (run goroutine) and
// requires holding mu lock.
func (s *Server) startNoDebugProcess(program string, targetArgs []string, wd string) (*exec.Cmd, error) {
	if s.noDebugProcess != nil {
		return nil, fmt.Errorf("another launch request is in progress")
	}
	cmd := exec.Command(program, targetArgs...)
	cmd.Stdout, cmd.Stderr, cmd.Stdin, cmd.Dir = os.Stdout, os.Stderr, os.Stdin, wd
	if err := cmd.Start(); err != nil {
		return nil, err
	}
	s.noDebugProcess = cmd
	return cmd, nil
}

// stopNoDebugProcess is called from Stop (main goroutine) and
// onDisconnectRequest (run goroutine) and requires holding mu lock.
func (s *Server) stopNoDebugProcess() {
	if s.noDebugProcess == nil {
		// We already handled termination or there was never a process
		return
	}
	if s.noDebugProcess.ProcessState.Exited() {
		s.logToConsole(proc.ErrProcessExited{Pid: s.noDebugProcess.ProcessState.Pid(), Status: s.noDebugProcess.ProcessState.ExitCode()}.Error())
	} else {
		// TODO(hyangah): gracefully terminate the process and its children processes.
		s.logToConsole(fmt.Sprintf("Terminating process %d", s.noDebugProcess.Process.Pid))
		s.noDebugProcess.Process.Kill() // Don't check error. Process killing and self-termination may race.
	}
	s.noDebugProcess = nil
}

// TODO(polina): support "remote" mode
func isValidLaunchMode(launchMode interface{}) bool {
	switch launchMode {
	case "exec", "debug", "test":
		return true
	}

	return false
}

// onDisconnectRequest handles the DisconnectRequest. Per the DAP spec,
// it disconnects the debuggee and signals that the debug adaptor
// (in our case this TCP server) can be terminated.
func (s *Server) onDisconnectRequest(request *dap.DisconnectRequest) {
	defer s.triggerServerStop()
	s.mu.Lock()
	defer s.mu.Unlock()

	var err error
	if s.debugger != nil {
		// We always kill launched programs.
		// In case of attach, we leave the program
		// running by default, which can be
		// overridden by an explicit request to terminate.
		killProcess := s.config.Debugger.AttachPid == 0 || request.Arguments.TerminateDebuggee
		err = s.stopDebugSession(killProcess)
	} else {
		s.stopNoDebugProcess()
	}
	if err != nil {
		s.sendErrorResponse(request.Request, DisconnectError, "Error while disconnecting", err.Error())
	} else {
		s.send(&dap.DisconnectResponse{Response: *newResponse(request.Request)})
	}
}

// stopDebugSession is called from Stop (main goroutine) and
// onDisconnectRequest (run goroutine) and requires holding mu lock.
// Returns any detach error other than proc.ErrProcessExited.
func (s *Server) stopDebugSession(killProcess bool) error {
	if s.debugger == nil {
		return nil
	}
	var err error
	var exited error
	// Halting will stop any debugger command that's pending on another
	// per-request goroutine, hence unblocking that goroutine to wrap-up and exit.
	// TODO(polina): Per-request goroutine could still not be done when this one is.
	// To avoid goroutine leaks, we can use a wait group or have the goroutine listen
	// for a stop signal on a dedicated quit channel at suitable points (use context?).
	// Additional clean-up might be especially critical when we support multiple clients.
	state, err := s.debugger.Command(&api.DebuggerCommand{Name: api.Halt}, nil)
	if err == proc.ErrProcessDetached {
		s.log.Debug("halt returned error:", err)
		return nil
	}
	if err != nil {
		switch err.(type) {
		case proc.ErrProcessExited:
			exited = err
		default:
			s.log.Error("halt returned error:", err)
		}
	} else if state.Exited {
		exited = proc.ErrProcessExited{Pid: s.debugger.ProcessPid(), Status: state.ExitStatus}
		s.log.Debug("halt returned state:", exited)
	}
	if exited != nil {
		s.logToConsole(exited.Error())
		s.logToConsole("Detaching")
	} else if killProcess {
		s.logToConsole("Detaching and terminating target process")
	} else {
		s.logToConsole("Detaching without terminating target processs")
	}
	err = s.debugger.Detach(killProcess)
	s.debugger = nil
	if err != nil {
		switch err.(type) {
		case proc.ErrProcessExited:
			s.log.Debug(err)
			s.logToConsole(exited.Error())
			err = nil
		default:
			s.log.Error(err)
		}
	}
	return err
}

func (s *Server) isNoDebug() bool {
	s.mu.Lock()
	defer s.mu.Unlock()
	return s.noDebugProcess != nil
}

func (s *Server) onSetBreakpointsRequest(request *dap.SetBreakpointsRequest) {
	if s.isNoDebug() {
		s.sendErrorResponse(request.Request, UnableToSetBreakpoints, "Unable to set or clear breakpoints", "running in noDebug mode")
		return
	}

	if request.Arguments.Source.Path == "" {
		s.sendErrorResponse(request.Request, UnableToSetBreakpoints, "Unable to set or clear breakpoints", "empty file path")
		return
	}

	clientPath := request.Arguments.Source.Path
	serverPath := s.toServerPath(clientPath)

	// According to the spec we should "set multiple breakpoints for a single source
	// and clear all previous breakpoints in that source." The simplest way is
	// to clear all and then set all.
	//
	// TODO(polina): should we optimize this as follows?
	// See https://github.com/golang/vscode-go/issues/163 for details.
	// If a breakpoint:
	// -- exists and not in request => ClearBreakpoint
	// -- exists and in request => AmendBreakpoint
	// -- doesn't exist and in request => SetBreakpoint

	// Clear all existing breakpoints in the file.
	existing := s.debugger.Breakpoints()
	for _, bp := range existing {
		// Skip special breakpoints such as for panic.
		if bp.ID < 0 {
			continue
		}
		// Skip other source files.
		// TODO(polina): should this be normalized because of different OSes?
		if bp.File != serverPath {
			continue
		}
		_, err := s.debugger.ClearBreakpoint(bp)
		if err != nil {
			s.sendErrorResponse(request.Request, UnableToSetBreakpoints, "Unable to set or clear breakpoints", err.Error())
			return
		}
	}

	// Set all requested breakpoints.
	response := &dap.SetBreakpointsResponse{Response: *newResponse(request.Request)}
	response.Body.Breakpoints = make([]dap.Breakpoint, len(request.Arguments.Breakpoints))
	for i, want := range request.Arguments.Breakpoints {
		got, err := s.debugger.CreateBreakpoint(
			&api.Breakpoint{File: serverPath, Line: want.Line, Cond: want.Condition})
		response.Body.Breakpoints[i].Verified = (err == nil)
		if err != nil {
			response.Body.Breakpoints[i].Line = want.Line
			response.Body.Breakpoints[i].Message = err.Error()
		} else {
			response.Body.Breakpoints[i].Id = got.ID
			response.Body.Breakpoints[i].Line = got.Line
			response.Body.Breakpoints[i].Source = dap.Source{Name: request.Arguments.Source.Name, Path: clientPath}
		}
	}
	s.send(response)
}

func (s *Server) onSetExceptionBreakpointsRequest(request *dap.SetExceptionBreakpointsRequest) {
	// Unlike what DAP documentation claims, this request is always sent
	// even though we specified no filters at initialization. Handle as no-op.
	s.send(&dap.SetExceptionBreakpointsResponse{Response: *newResponse(request.Request)})
}

func (s *Server) asyncCommandDone(asyncSetupDone chan struct{}) {
	if asyncSetupDone != nil {
		select {
		case <-asyncSetupDone:
			// already closed
		default:
			close(asyncSetupDone)
		}
	}
}

// onConfigurationDoneRequest handles 'configurationDone' request.
// This is an optional request enabled by capability ‘supportsConfigurationDoneRequest’.
// It gets triggered after all the debug requests that followinitalized event,
// so the s.debugger is guaranteed to be set.
func (s *Server) onConfigurationDoneRequest(request *dap.ConfigurationDoneRequest, asyncSetupDone chan struct{}) {
	defer s.asyncCommandDone(asyncSetupDone)
	if s.args.stopOnEntry {
		e := &dap.StoppedEvent{
			Event: *newEvent("stopped"),
			Body:  dap.StoppedEventBody{Reason: "entry", ThreadId: 1, AllThreadsStopped: true},
		}
		s.send(e)
	}
	s.send(&dap.ConfigurationDoneResponse{Response: *newResponse(request.Request)})
	if !s.args.stopOnEntry {
		s.doRunCommand(api.Continue, asyncSetupDone)
	}
}

// onContinueRequest handles 'continue' request.
// This is a mandatory request to support.
func (s *Server) onContinueRequest(request *dap.ContinueRequest, asyncSetupDone chan struct{}) {
	s.send(&dap.ContinueResponse{
		Response: *newResponse(request.Request),
		Body:     dap.ContinueResponseBody{AllThreadsContinued: true}})
	s.doRunCommand(api.Continue, asyncSetupDone)
}

func fnName(loc *proc.Location) string {
	if loc.Fn == nil {
		return "???"
	}
	return loc.Fn.Name
}

// onThreadsRequest handles 'threads' request.
// This is a mandatory request to support.
// It is sent in response to configurationDone response and stopped events.
func (s *Server) onThreadsRequest(request *dap.ThreadsRequest) {
	if s.debugger == nil {
		s.sendErrorResponse(request.Request, UnableToDisplayThreads, "Unable to display threads", "debugger is nil")
		return
	}

	gs, _, err := s.debugger.Goroutines(0, 0)
	if err != nil {
		switch err.(type) {
		case proc.ErrProcessExited:
			// If the program exits very quickly, the initial threads request will complete after it has exited.
			// A TerminatedEvent has already been sent. Ignore the err returned in this case.
			s.send(&dap.ThreadsResponse{Response: *newResponse(request.Request)})
		default:
			s.sendErrorResponse(request.Request, UnableToDisplayThreads, "Unable to display threads", err.Error())
		}
		return
	}

	threads := make([]dap.Thread, len(gs))
	if len(threads) == 0 {
		// Depending on the debug session stage, goroutines information
		// might not be available. However, the DAP spec states that
		// "even if a debug adapter does not support multiple threads,
		// it must implement the threads request and return a single
		// (dummy) thread".
		threads = []dap.Thread{{Id: 1, Name: "Dummy"}}
	} else {
		state, err := s.debugger.State( /*nowait*/ true)
		if err != nil {
			s.sendErrorResponse(request.Request, UnableToDisplayThreads, "Unable to display threads", err.Error())
			return
		}
		s.debugger.LockTarget()
		defer s.debugger.UnlockTarget()

		for i, g := range gs {
			selected := ""
			if state.SelectedGoroutine != nil && g.ID == state.SelectedGoroutine.ID {
				selected = "* "
			}
			thread := ""
			if g.Thread != nil && g.Thread.ThreadID() != 0 {
				thread = fmt.Sprintf(" (Thread %d)", g.Thread.ThreadID())
			}
			// File name and line number are communicated via `stackTrace`
			// so no need to include them here.
			loc := g.UserCurrent()
			threads[i].Name = fmt.Sprintf("%s[Go %d] %s%s", selected, g.ID, fnName(&loc), thread)
			threads[i].Id = g.ID
		}
	}

	response := &dap.ThreadsResponse{
		Response: *newResponse(request.Request),
		Body:     dap.ThreadsResponseBody{Threads: threads},
	}
	s.send(response)
}

// onAttachRequest handles 'attach' request.
// This is a mandatory request to support.
func (s *Server) onAttachRequest(request *dap.AttachRequest) {
	mode, ok := request.Arguments["mode"]
	if !ok || mode == "" {
		mode = "local"
	}
	if mode == "local" {
		pid, ok := request.Arguments["processId"].(float64)
		if !ok || pid == 0 {
			s.sendErrorResponse(request.Request,
				FailedToAttach, "Failed to attach",
				"The 'processId' attribute is missing in debug configuration")
			return
		}
		s.config.Debugger.AttachPid = int(pid)
		err := s.setLaunchAttachArgs(request)
		if err != nil {
			s.sendErrorResponse(request.Request, FailedToAttach, "Failed to attach", err.Error())
			return
		}
		func() {
			s.mu.Lock()
			defer s.mu.Unlock() // Make sure to unlock in case of panic that will become internal error
			s.debugger, err = debugger.New(&s.config.Debugger, nil)
		}()
		if err != nil {
			s.sendErrorResponse(request.Request, FailedToAttach, "Failed to attach", err.Error())
			return
		}
	} else {
		// TODO(polina): support 'remote' mode with 'host' and 'port'
		s.sendErrorResponse(request.Request,
			FailedToAttach, "Failed to attach",
			fmt.Sprintf("Unsupported 'mode' value %q in debug configuration", mode))
		return
	}
	// Notify the client that the debugger is ready to start accepting
	// configuration requests for setting breakpoints, etc. The client
	// will end the configuration sequence with 'configurationDone'.
	s.send(&dap.InitializedEvent{Event: *newEvent("initialized")})
	s.send(&dap.AttachResponse{Response: *newResponse(request.Request)})
}

// onNextRequest handles 'next' request.
// This is a mandatory request to support.
func (s *Server) onNextRequest(request *dap.NextRequest, asyncSetupDone chan struct{}) {
	s.send(&dap.NextResponse{Response: *newResponse(request.Request)})
	s.doStepCommand(api.Next, request.Arguments.ThreadId, asyncSetupDone)
}

// onStepInRequest handles 'stepIn' request
// This is a mandatory request to support.
func (s *Server) onStepInRequest(request *dap.StepInRequest, asyncSetupDone chan struct{}) {
	s.send(&dap.StepInResponse{Response: *newResponse(request.Request)})
	s.doStepCommand(api.Step, request.Arguments.ThreadId, asyncSetupDone)
}

// onStepOutRequest handles 'stepOut' request
// This is a mandatory request to support.
func (s *Server) onStepOutRequest(request *dap.StepOutRequest, asyncSetupDone chan struct{}) {
	s.send(&dap.StepOutResponse{Response: *newResponse(request.Request)})
	s.doStepCommand(api.StepOut, request.Arguments.ThreadId, asyncSetupDone)
}

func stoppedGoroutineID(state *api.DebuggerState) (id int) {
	if state.SelectedGoroutine != nil {
		id = state.SelectedGoroutine.ID
	} else if state.CurrentThread != nil {
		id = state.CurrentThread.GoroutineID
	}
	return id
}

// doStepCommand is a wrapper around doRunCommand that
// first switches selected goroutine. asyncSetupDone is
// a channel that will be closed to signal that an
// asynchornous command has completed setup or was interrupted
// due to an error, so the server is ready to receive new requests.
func (s *Server) doStepCommand(command string, threadId int, asyncSetupDone chan struct{}) {
	defer s.asyncCommandDone(asyncSetupDone)
	_, err := s.debugger.Command(&api.DebuggerCommand{Name: api.SwitchGoroutine, GoroutineID: threadId}, nil)
	if err != nil {
		s.log.Errorf("Error switching goroutines while stepping: %v", err)
		// If we encounter an error, we will have to send a stopped event
		// since we already sent the step response.
		stopped := &dap.StoppedEvent{Event: *newEvent("stopped")}
		stopped.Body.AllThreadsStopped = true
		if state, err := s.debugger.State(false); err != nil {
			s.log.Errorf("Error retrieving state: %e", err)
		} else {
			stopped.Body.ThreadId = stoppedGoroutineID(state)
		}
		stopped.Body.Reason = "error"
		stopped.Body.Text = err.Error()
		s.send(stopped)
		return
	}
	s.doRunCommand(command, asyncSetupDone)
}

// onPauseRequest sends a not-yet-implemented error response.
// This is a mandatory request to support.
func (s *Server) onPauseRequest(request *dap.PauseRequest) { // TODO V0
	s.sendNotYetImplementedErrorResponse(request.Request)
}

// stackFrame represents the index of a frame within
// the context of a stack of a specific goroutine.
type stackFrame struct {
	goroutineID int
	frameIndex  int
}

// onStackTraceRequest handles ‘stackTrace’ requests.
// This is a mandatory request to support.
// As per DAP spec, this request only gets triggered as a follow-up
// to a successful threads request as part of the "request waterfall".
func (s *Server) onStackTraceRequest(request *dap.StackTraceRequest) {
	goroutineID := request.Arguments.ThreadId
	frames, err := s.debugger.Stacktrace(goroutineID, s.args.stackTraceDepth, 0)
	if err != nil {
		s.sendErrorResponse(request.Request, UnableToProduceStackTrace, "Unable to produce stack trace", err.Error())
		return
	}

	stackFrames := make([]dap.StackFrame, len(frames))
	for i, frame := range frames {
		loc := &frame.Call
		uniqueStackFrameID := s.stackFrameHandles.create(stackFrame{goroutineID, i})
		stackFrames[i] = dap.StackFrame{Id: uniqueStackFrameID, Line: loc.Line, Name: fnName(loc)}
		if loc.File != "<autogenerated>" {
			clientPath := s.toClientPath(loc.File)
			stackFrames[i].Source = dap.Source{Name: filepath.Base(clientPath), Path: clientPath}
		}
		stackFrames[i].Column = 0
	}
	// Since the backend doesn't support paging, we load all frames up to
	// pre-configured depth every time and then slice them here per
	// `supportsDelayedStackTraceLoading` capability.
	// TODO(polina): consider optimizing this, so subsequent stack requests
	// slice already loaded frames and handles instead of reloading every time.
	if request.Arguments.StartFrame > 0 {
		stackFrames = stackFrames[min(request.Arguments.StartFrame, len(stackFrames)):]
	}
	if request.Arguments.Levels > 0 {
		stackFrames = stackFrames[:min(request.Arguments.Levels, len(stackFrames))]
	}
	response := &dap.StackTraceResponse{
		Response: *newResponse(request.Request),
		Body:     dap.StackTraceResponseBody{StackFrames: stackFrames, TotalFrames: len(frames)},
	}
	s.send(response)
}

// onScopesRequest handles 'scopes' requests.
// This is a mandatory request to support.
// It is automatically sent as part of the threads > stacktrace > scopes > variables
// "waterfall" to highlight the topmost frame at stops, after an evaluate request
// for the selected scope or when a user selects different scopes in the UI.
func (s *Server) onScopesRequest(request *dap.ScopesRequest) {
	sf, ok := s.stackFrameHandles.get(request.Arguments.FrameId)
	if !ok {
		s.sendErrorResponse(request.Request, UnableToListLocals, "Unable to list locals", fmt.Sprintf("unknown frame id %d", request.Arguments.FrameId))
		return
	}

	goid := sf.(stackFrame).goroutineID
	frame := sf.(stackFrame).frameIndex

	// Check if the function is optimized.
	fn, err := s.debugger.Function(goid, frame, 0, DefaultLoadConfig)
	if fn == nil || err != nil {
		s.sendErrorResponse(request.Request, UnableToListArgs, "Unable to find enclosing function", err.Error())
		return
	}
	suffix := ""
	if fn.Optimized() {
		suffix = " (warning: optimized function)"
	}
	// Retrieve arguments
	args, err := s.debugger.FunctionArguments(goid, frame, 0, DefaultLoadConfig)
	if err != nil {
		s.sendErrorResponse(request.Request, UnableToListArgs, "Unable to list args", err.Error())
		return
	}
	argScope := &fullyQualifiedVariable{&proc.Variable{Name: fmt.Sprintf("Arguments%s", suffix), Children: slicePtrVarToSliceVar(args)}, "", true}

	// Retrieve local variables
	locals, err := s.debugger.LocalVariables(goid, frame, 0, DefaultLoadConfig)
	if err != nil {
		s.sendErrorResponse(request.Request, UnableToListLocals, "Unable to list locals", err.Error())
		return
	}
	locScope := &fullyQualifiedVariable{&proc.Variable{Name: fmt.Sprintf("Locals%s", suffix), Children: slicePtrVarToSliceVar(locals)}, "", true}

	scopeArgs := dap.Scope{Name: argScope.Name, VariablesReference: s.variableHandles.create(argScope)}
	scopeLocals := dap.Scope{Name: locScope.Name, VariablesReference: s.variableHandles.create(locScope)}
	scopes := []dap.Scope{scopeArgs, scopeLocals}

	if s.args.showGlobalVariables {
		// Limit what global variables we will return to the current package only.
		// TODO(polina): This is how vscode-go currently does it to make
		// the amount of the returned data manageable. In fact, this is
		// considered so expensive even with the package filter, that
		// the default for showGlobalVariables was recently flipped to
		// not showing. If we delay loading of the globals until the corresponding
		// scope is expanded, generating an explicit variable request,
		// should we consider making all globals accessible with a scope per package?
		// Or users can just rely on watch variables.
		currPkg, err := s.debugger.CurrentPackage()
		if err != nil {
			s.sendErrorResponse(request.Request, UnableToListGlobals, "Unable to list globals", err.Error())
			return
		}
		currPkgFilter := fmt.Sprintf("^%s\\.", currPkg)
		globals, err := s.debugger.PackageVariables(currPkgFilter, DefaultLoadConfig)
		if err != nil {
			s.sendErrorResponse(request.Request, UnableToListGlobals, "Unable to list globals", err.Error())
			return
		}
		// Remove package prefix from the fully-qualified variable names.
		// We will include the package info once in the name of the scope instead.
		for i, g := range globals {
			globals[i].Name = strings.TrimPrefix(g.Name, currPkg+".")
		}

		globScope := &fullyQualifiedVariable{&proc.Variable{
			Name:     fmt.Sprintf("Globals (package %s)", currPkg),
			Children: slicePtrVarToSliceVar(globals),
		}, currPkg, true}
		scopeGlobals := dap.Scope{Name: globScope.Name, VariablesReference: s.variableHandles.create(globScope)}
		scopes = append(scopes, scopeGlobals)
	}
	response := &dap.ScopesResponse{
		Response: *newResponse(request.Request),
		Body:     dap.ScopesResponseBody{Scopes: scopes},
	}
	s.send(response)
}

func slicePtrVarToSliceVar(vars []*proc.Variable) []proc.Variable {
	r := make([]proc.Variable, len(vars))
	for i := range vars {
		r[i] = *vars[i]
	}
	return r
}

// onVariablesRequest handles 'variables' requests.
// This is a mandatory request to support.
func (s *Server) onVariablesRequest(request *dap.VariablesRequest) {
	v, ok := s.variableHandles.get(request.Arguments.VariablesReference)
	if !ok {
		s.sendErrorResponse(request.Request, UnableToLookupVariable, "Unable to lookup variable", fmt.Sprintf("unknown reference %d", request.Arguments.VariablesReference))
		return
	}
	children := make([]dap.Variable, 0)

	switch v.Kind {
	case reflect.Map:
		for i := 0; i < len(v.Children); i += 2 {
			// A map will have twice as many children as there are key-value elements.
			kvIndex := i / 2
			// Process children in pairs: even indices are map keys, odd indices are values.
			keyv, valv := &v.Children[i], &v.Children[i+1]
			keyexpr := fmt.Sprintf("(*(*%q)(%#x))", keyv.TypeString(), keyv.Addr)
			valexpr := fmt.Sprintf("%s[%s]", v.fullyQualifiedNameOrExpr, keyexpr)
			switch keyv.Kind {
			// For value expression, use the key value, not the corresponding expression if the key is a scalar.
			case reflect.Bool, reflect.Float32, reflect.Float64, reflect.Complex64, reflect.Complex128,
				reflect.Int, reflect.Int8, reflect.Int16, reflect.Int32, reflect.Int64,
				reflect.Uint, reflect.Uint8, reflect.Uint16, reflect.Uint32, reflect.Uint64, reflect.Uintptr:
				valexpr = fmt.Sprintf("%s[%s]", v.fullyQualifiedNameOrExpr, api.VariableValueAsString(keyv))
			case reflect.String:
				if key := constant.StringVal(keyv.Value); keyv.Len == int64(len(key)) { // fully loaded
					valexpr = fmt.Sprintf("%s[%q]", v.fullyQualifiedNameOrExpr, key)
				}
			}
			key, keyref := s.convertVariable(keyv, keyexpr)
			val, valref := s.convertVariable(valv, valexpr)
			keyType := s.getTypeIfSupported(keyv)
			valType := s.getTypeIfSupported(valv)
			// If key or value or both are scalars, we can use
			// a single variable to represet key:value format.
			// Otherwise, we must return separate variables for both.
			if keyref > 0 && valref > 0 { // Both are not scalars
				keyvar := dap.Variable{
					Name:               fmt.Sprintf("[key %d]", kvIndex),
					EvaluateName:       keyexpr,
					Type:               keyType,
					Value:              key,
					VariablesReference: keyref,
				}
				valvar := dap.Variable{
					Name:               fmt.Sprintf("[val %d]", kvIndex),
					EvaluateName:       valexpr,
					Type:               valType,
					Value:              val,
					VariablesReference: valref,
				}
				children = append(children, keyvar, valvar)
			} else { // At least one is a scalar
				keyValType := valType
				if len(keyType) > 0 && len(valType) > 0 {
					keyValType = fmt.Sprintf("%s: %s", keyType, valType)
				}
				kvvar := dap.Variable{
					Name:         key,
					EvaluateName: valexpr,
					Type:         keyValType,
					Value:        val,
				}
				if keyref != 0 { // key is a type to be expanded
					if len(key) > DefaultLoadConfig.MaxStringLen {
						// Truncate and make unique
						kvvar.Name = fmt.Sprintf("%s... @ %#x", key[0:DefaultLoadConfig.MaxStringLen], keyv.Addr)
					}
					kvvar.VariablesReference = keyref
				} else if valref != 0 { // val is a type to be expanded
					kvvar.VariablesReference = valref
				}
				children = append(children, kvvar)
			}
		}
	case reflect.Slice, reflect.Array:
		children = make([]dap.Variable, len(v.Children))
		for i := range v.Children {
			cfqname := fmt.Sprintf("%s[%d]", v.fullyQualifiedNameOrExpr, i)
			cvalue, cvarref := s.convertVariable(&v.Children[i], cfqname)
			children[i] = dap.Variable{
				Name:               fmt.Sprintf("[%d]", i),
				EvaluateName:       cfqname,
				Type:               s.getTypeIfSupported(&v.Children[i]),
				Value:              cvalue,
				VariablesReference: cvarref,
			}
		}
	default:
		children = make([]dap.Variable, len(v.Children))
		for i := range v.Children {
			c := &v.Children[i]
			cfqname := fmt.Sprintf("%s.%s", v.fullyQualifiedNameOrExpr, c.Name)

			if strings.HasPrefix(c.Name, "~") || strings.HasPrefix(c.Name, ".") {
				cfqname = ""
			} else if v.isScope && v.fullyQualifiedNameOrExpr == "" {
				cfqname = c.Name
			} else if v.fullyQualifiedNameOrExpr == "" {
				cfqname = ""
			} else if v.Kind == reflect.Interface {
				cfqname = fmt.Sprintf("%s.(%s)", v.fullyQualifiedNameOrExpr, c.Name) // c is data
			} else if v.Kind == reflect.Ptr {
				cfqname = fmt.Sprintf("(*%v)", v.fullyQualifiedNameOrExpr) // c is the nameless pointer value
			} else if v.Kind == reflect.Complex64 || v.Kind == reflect.Complex128 {
				cfqname = "" // complex children are not struct fields and can't be accessed directly
			}
			cvalue, cvarref := s.convertVariable(c, cfqname)

			// Annotate any shadowed variables to "(name)" in order
			// to distinguish from non-shadowed variables.
			// TODO(suzmue): should we support a special evaluateName syntax that
			// can access shadowed variables?
			name := c.Name
			if c.Flags&proc.VariableShadowed == proc.VariableShadowed {
				name = fmt.Sprintf("(%s)", name)
			}

			children[i] = dap.Variable{
				Name:               name,
				EvaluateName:       cfqname,
				Type:               s.getTypeIfSupported(c),
				Value:              cvalue,
				VariablesReference: cvarref,
			}
		}
	}
	if !s.clientCapabilities.supportsVariableType {
		// If the client does not support variable type
		// we cannot set the Type field in the response.
		for i := range children {
			children[i].Type = ""
		}
	}
	response := &dap.VariablesResponse{
		Response: *newResponse(request.Request),
		Body:     dap.VariablesResponseBody{Variables: children},
	}
	s.send(response)
}

func (s *Server) getTypeIfSupported(v *proc.Variable) string {
	if !s.clientCapabilities.supportsVariableType {
		return ""
	}
	return v.TypeString()
}

// convertVariable converts proc.Variable to dap.Variable value and reference
// while keeping track of the full qualified name or load expression.
// Variable reference is used to keep track of the children associated with each
// variable. It is shared with the host via scopes or evaluate response and is an index
// into the s.variableHandles map, used to look up variables and their children on
// subsequent variables requests. A positive reference signals the host that another
// variables request can be issued to get the elements of the compound variable. As a
// custom, a zero reference, reminiscent of a zero pointer, is used to indicate that
// a scalar variable cannot be "dereferenced" to get its elements (as there are none).
func (s *Server) convertVariable(v *proc.Variable, qualifiedNameOrExpr string) (value string, variablesReference int) {
	return s.convertVariableWithOpts(v, qualifiedNameOrExpr, false)
}

func (s *Server) convertVariableToString(v *proc.Variable) string {
	val, _ := s.convertVariableWithOpts(v, "", true)
	return val
}

// convertVariableWithOpts allows to skip reference generation in case all we need is
// a string representation of the variable.
func (s *Server) convertVariableWithOpts(v *proc.Variable, qualifiedNameOrExpr string, skipRef bool) (value string, variablesReference int) {
	maybeCreateVariableHandle := func(v *proc.Variable) int {
		if skipRef {
			return 0
		}
		return s.variableHandles.create(&fullyQualifiedVariable{v, qualifiedNameOrExpr, false /*not a scope*/})
	}
	value = api.ConvertVar(v).SinglelineString()
	if v.Unreadable != nil {
		return
	}

	// Some of the types might be fully or partially not loaded based on LoadConfig.
	// Those that are fully missing (e.g. due to hitting MaxVariableRecurse), can be reloaded in place.
	// Those that are partially missing (e.g. MaxArrayValues from a large array), need a more creative solution
	// that is still to be determined. For now, clearly communicate when that happens with additional value labels.
	// TODO(polina): look into layered/paged loading for truncated strings, arrays, maps and structs.
	var reloadVariable = func(v *proc.Variable, qualifiedNameOrExpr string) (value string) {
		// We might be loading variables from the frame that's not topmost, so use
		// frame-independent address-based expression, not fully-qualified name as per
		// https://github.com/go-delve/delve/blob/master/Documentation/api/ClientHowto.md#looking-into-variables.
		// TODO(polina): Get *proc.Variable object from debugger instead. Export and set v.loaded to false
		// and call v.loadValue gain. It's more efficient, and it's guaranteed to keep working with generics.
		value = api.ConvertVar(v).SinglelineString()
		typeName := api.PrettyTypeName(v.DwarfType)
		loadExpr := fmt.Sprintf("*(*%q)(%#x)", typeName, v.Addr)
		s.log.Debugf("loading %s (type %s) with %s", qualifiedNameOrExpr, typeName, loadExpr)
		// Make sure we can load the pointers directly, not by updating just the child
		// This is not really necessary now because users have no way of setting FollowPointers to false.
		config := DefaultLoadConfig
		config.FollowPointers = true
		vLoaded, err := s.debugger.EvalVariableInScope(-1, 0, 0, loadExpr, config)
		if err != nil {
			value += fmt.Sprintf(" - FAILED TO LOAD: %s", err)
		} else {
			v.Children = vLoaded.Children
			value = api.ConvertVar(v).SinglelineString()
		}
		return value
	}

	switch v.Kind {
	case reflect.UnsafePointer:
		// Skip child reference
	case reflect.Ptr:
		if v.DwarfType != nil && len(v.Children) > 0 && v.Children[0].Addr != 0 && v.Children[0].Kind != reflect.Invalid {
			if v.Children[0].OnlyAddr { // Not loaded
				if v.Addr == 0 {
					// This is equvalent to the following with the cli:
					//    (dlv) p &a7
					//    (**main.FooBar)(0xc0000a3918)
					//
					// TODO(polina): what is more appropriate?
					// Option 1: leave it unloaded because it is a special case
					// Option 2: load it, but then we have to load the child, not the parent, unlike all others
					// TODO(polina): see if reloadVariable can be reused here
					cTypeName := api.PrettyTypeName(v.Children[0].DwarfType)
					cLoadExpr := fmt.Sprintf("*(*%q)(%#x)", cTypeName, v.Children[0].Addr)
					s.log.Debugf("loading *(%s) (type %s) with %s", qualifiedNameOrExpr, cTypeName, cLoadExpr)
					cLoaded, err := s.debugger.EvalVariableInScope(-1, 0, 0, cLoadExpr, DefaultLoadConfig)
					if err != nil {
						value += fmt.Sprintf(" - FAILED TO LOAD: %s", err)
					} else {
						cLoaded.Name = v.Children[0].Name // otherwise, this will be the pointer expression
						v.Children = []proc.Variable{*cLoaded}
						value = api.ConvertVar(v).SinglelineString()
					}
				} else {
					value = reloadVariable(v, qualifiedNameOrExpr)
				}
			}
			if !v.Children[0].OnlyAddr {
				variablesReference = maybeCreateVariableHandle(v)
			}
		}
	case reflect.Slice, reflect.Array:
		if v.Len > int64(len(v.Children)) { // Not fully loaded
			if v.Base != 0 && len(v.Children) == 0 { // Fully missing
				value = reloadVariable(v, qualifiedNameOrExpr)
			} else { // Partially missing (TODO)
				value = fmt.Sprintf("(loaded %d/%d) ", len(v.Children), v.Len) + value
			}
		}
		if v.Base != 0 && len(v.Children) > 0 {
			variablesReference = maybeCreateVariableHandle(v)
		}
	case reflect.Map:
		if v.Len > int64(len(v.Children)/2) { // Not fully loaded
			if len(v.Children) == 0 { // Fully missing
				value = reloadVariable(v, qualifiedNameOrExpr)
			} else { // Partially missing (TODO)
				value = fmt.Sprintf("(loaded %d/%d) ", len(v.Children)/2, v.Len) + value
			}
		}
		if v.Base != 0 && len(v.Children) > 0 {
			variablesReference = maybeCreateVariableHandle(v)
		}
	case reflect.String:
		// TODO(polina): implement auto-loading here
	case reflect.Interface:
		if v.Addr != 0 && len(v.Children) > 0 && v.Children[0].Kind != reflect.Invalid && v.Children[0].Addr != 0 {
			if v.Children[0].OnlyAddr { // Not loaded
				value = reloadVariable(v, qualifiedNameOrExpr)
			}
			if !v.Children[0].OnlyAddr {
				variablesReference = maybeCreateVariableHandle(v)
			}
		}
	case reflect.Struct:
		if v.Len > int64(len(v.Children)) { // Not fully loaded
			if len(v.Children) == 0 { // Fully missing
				value = reloadVariable(v, qualifiedNameOrExpr)
			} else { // Partially missing (TODO)
				value = fmt.Sprintf("(loaded %d/%d) ", len(v.Children), v.Len) + value
			}
		}
		if len(v.Children) > 0 {
			variablesReference = maybeCreateVariableHandle(v)
		}
	case reflect.Complex64, reflect.Complex128:
		v.Children = make([]proc.Variable, 2)
		v.Children[0].Name = "real"
		v.Children[0].Value = constant.Real(v.Value)
		v.Children[1].Name = "imaginary"
		v.Children[1].Value = constant.Imag(v.Value)
		if v.Kind == reflect.Complex64 {
			v.Children[0].Kind = reflect.Float32
			v.Children[1].Kind = reflect.Float32
		} else {
			v.Children[0].Kind = reflect.Float64
			v.Children[1].Kind = reflect.Float64
		}
		fallthrough
	default: // Complex, Scalar, Chan, Func
		if len(v.Children) > 0 {
			variablesReference = maybeCreateVariableHandle(v)
		}
	}
	return
}

// onEvaluateRequest handles 'evalute' requests.
// This is a mandatory request to support.
// Support the following expressions:
// -- {expression} - evaluates the expression and returns the result as a variable
// -- call {function} - injects a function call and returns the result as a variable
// TODO(polina): users have complained about having to click to expand multi-level
// variables, so consider also adding the following:
// -- print {expression} - return the result as a string like from dlv cli
func (s *Server) onEvaluateRequest(request *dap.EvaluateRequest) {
	showErrorToUser := request.Arguments.Context != "watch" && request.Arguments.Context != "repl"
	if s.debugger == nil {
		s.sendErrorResponseWithOpts(request.Request, UnableToEvaluateExpression, "Unable to evaluate expression", "debugger is nil", showErrorToUser)
		return
	}

	// Default to the topmost stack frame of the current goroutine in case
	// no frame is specified (e.g. when stopped on entry or no call stack frame is expanded)
	goid, frame := -1, 0
	if sf, ok := s.stackFrameHandles.get(request.Arguments.FrameId); ok {
		goid = sf.(stackFrame).goroutineID
		frame = sf.(stackFrame).frameIndex
	}

	response := &dap.EvaluateResponse{Response: *newResponse(request.Request)}
	isCall, err := regexp.MatchString(`^\s*call\s+\S+`, request.Arguments.Expression)
	if err == nil && isCall { // call {expression}
		// This call might be evaluated in the context of the frame that is not topmost
		// if the editor is set to view the variables for one of the parent frames.
		// If the call expression refers to any of these variables, unlike regular
		// expressions, it will evaluate them in the context of the topmost frame,
		// and the user will get an unexpected result or an unexpected symbol error.
		// We prevent this but disallowing any frames other than topmost.
		if frame > 0 {
			s.sendErrorResponseWithOpts(request.Request, UnableToEvaluateExpression, "Unable to evaluate expression", "call is only supported with topmost stack frame", showErrorToUser)
			return
		}
		stateBeforeCall, err := s.debugger.State( /*nowait*/ true)
		if err != nil {
			s.sendErrorResponseWithOpts(request.Request, UnableToEvaluateExpression, "Unable to evaluate expression", err.Error(), showErrorToUser)
			return
		}
		// TODO(polina): since call will resume execution of all goroutines,
		// we should do this asynchronously and send a continued event to the
		// editor, followed by a stop event when the call completes.
		state, err := s.debugger.Command(&api.DebuggerCommand{
			Name:                 api.Call,
			ReturnInfoLoadConfig: api.LoadConfigFromProc(&DefaultLoadConfig),
			Expr:                 strings.Replace(request.Arguments.Expression, "call ", "", 1),
			UnsafeCall:           false,
			GoroutineID:          goid,
		}, nil)
		if _, isexited := err.(proc.ErrProcessExited); isexited || err == nil && state.Exited {
			e := &dap.TerminatedEvent{Event: *newEvent("terminated")}
			s.send(e)
			return
		}
		if err != nil {
			s.sendErrorResponseWithOpts(request.Request, UnableToEvaluateExpression, "Unable to evaluate expression", err.Error(), showErrorToUser)
			return
		}
		// After the call is done, the goroutine where we injected the call should
		// return to the original stopped line with return values. However,
		// it is not guaranteed to be selected due to the possibility of the
		// of simultaenous breakpoints. Therefore, we check all threads.
		var retVars []*proc.Variable
		for _, t := range state.Threads {
			if t.GoroutineID == stateBeforeCall.SelectedGoroutine.ID &&
				t.Line == stateBeforeCall.SelectedGoroutine.CurrentLoc.Line && t.CallReturn {
				// The call completed. Get the return values.
				retVars, err = s.debugger.FindThreadReturnValues(t.ID, DefaultLoadConfig)
				if err != nil {
					s.sendErrorResponseWithOpts(request.Request, UnableToEvaluateExpression, "Unable to evaluate expression", err.Error(), showErrorToUser)
					return
				}
				break
			}
		}
		if retVars == nil {
			// The call got interrupted by a stop (e.g. breakpoint in injected
			// function call or in another goroutine)
			s.resetHandlesForStoppedEvent()
			stopped := &dap.StoppedEvent{Event: *newEvent("stopped")}
			stopped.Body.AllThreadsStopped = true
			stopped.Body.ThreadId = stoppedGoroutineID(state)
			stopped.Body.Reason = s.debugger.StopReason().String()
			s.send(stopped)
			// TODO(polina): once this is asynchronous, we could wait to reply until the user
			// continues, call ends, original stop point is hit and return values are available.
			s.sendErrorResponseWithOpts(request.Request, UnableToEvaluateExpression, "Unable to evaluate expression", "call stopped", showErrorToUser)
			return
		}
		// The call completed and we can reply with its return values (if any)
		if len(retVars) > 0 {
			// Package one or more return values in a single scope-like nameless variable
			// that preserves their names.
			retVarsAsVar := &proc.Variable{Children: slicePtrVarToSliceVar(retVars)}
			// As a shortcut also express the return values as a single string.
			retVarsAsStr := ""
			for _, v := range retVars {
				retVarsAsStr += s.convertVariableToString(v) + ", "
			}
			response.Body = dap.EvaluateResponseBody{
				Result:             strings.TrimRight(retVarsAsStr, ", "),
				VariablesReference: s.variableHandles.create(&fullyQualifiedVariable{retVarsAsVar, "", false /*not a scope*/}),
			}
		}
	} else { // {expression}
		exprVar, err := s.debugger.EvalVariableInScope(goid, frame, 0, request.Arguments.Expression, DefaultLoadConfig)
		if err != nil {
			s.sendErrorResponseWithOpts(request.Request, UnableToEvaluateExpression, "Unable to evaluate expression", err.Error(), showErrorToUser)
			return
		}
		// TODO(polina): as far as I can tell, evaluateName is ignored by vscode for expression variables.
		// Should it be skipped alltogether for all levels?
		exprVal, exprRef := s.convertVariable(exprVar, fmt.Sprintf("(%s)", request.Arguments.Expression))
		response.Body = dap.EvaluateResponseBody{Result: exprVal, VariablesReference: exprRef}
	}
	s.send(response)
}

// onTerminateRequest sends a not-yet-implemented error response.
// Capability 'supportsTerminateRequest' is not set in 'initialize' response.
func (s *Server) onTerminateRequest(request *dap.TerminateRequest) {
	s.sendNotYetImplementedErrorResponse(request.Request)
}

// onRestartRequest sends a not-yet-implemented error response
// Capability 'supportsRestartRequest' is not set in 'initialize' response.
func (s *Server) onRestartRequest(request *dap.RestartRequest) {
	s.sendNotYetImplementedErrorResponse(request.Request)
}

// onSetFunctionBreakpointsRequest sends a not-yet-implemented error response.
// Capability 'supportsFunctionBreakpoints' is not set 'initialize' response.
func (s *Server) onSetFunctionBreakpointsRequest(request *dap.SetFunctionBreakpointsRequest) {
	s.sendNotYetImplementedErrorResponse(request.Request)
}

// onStepBackRequest sends a not-yet-implemented error response.
// Capability 'supportsStepBack' is not set 'initialize' response.
func (s *Server) onStepBackRequest(request *dap.StepBackRequest) {
	s.sendNotYetImplementedErrorResponse(request.Request)
}

// onReverseContinueRequest sends a not-yet-implemented error response.
// Capability 'supportsStepBack' is not set 'initialize' response.
func (s *Server) onReverseContinueRequest(request *dap.ReverseContinueRequest) {
	s.sendNotYetImplementedErrorResponse(request.Request)
}

// onSetVariableRequest sends a not-yet-implemented error response.
// Capability 'supportsSetVariable' is not set 'initialize' response.
func (s *Server) onSetVariableRequest(request *dap.SetVariableRequest) { // TODO V0
	s.sendNotYetImplementedErrorResponse(request.Request)
}

// onSetExpression sends a not-yet-implemented error response.
// Capability 'supportsSetExpression' is not set 'initialize' response.
func (s *Server) onSetExpressionRequest(request *dap.SetExpressionRequest) {
	s.sendNotYetImplementedErrorResponse(request.Request)
}

// onLoadedSourcesRequest sends a not-yet-implemented error response.
// Capability 'supportsLoadedSourcesRequest' is not set 'initialize' response.
func (s *Server) onLoadedSourcesRequest(request *dap.LoadedSourcesRequest) {
	s.sendNotYetImplementedErrorResponse(request.Request)
}

// onReadMemoryRequest sends a not-yet-implemented error response.
// Capability 'supportsReadMemoryRequest' is not set 'initialize' response.
func (s *Server) onReadMemoryRequest(request *dap.ReadMemoryRequest) {
	s.sendNotYetImplementedErrorResponse(request.Request)
}

// onDisassembleRequest sends a not-yet-implemented error response.
// Capability 'supportsDisassembleRequest' is not set 'initialize' response.
func (s *Server) onDisassembleRequest(request *dap.DisassembleRequest) {
	s.sendNotYetImplementedErrorResponse(request.Request)
}

// onCancelRequest sends a not-yet-implemented error response.
// Capability 'supportsCancelRequest' is not set 'initialize' response.
func (s *Server) onCancelRequest(request *dap.CancelRequest) {
	s.sendNotYetImplementedErrorResponse(request.Request)
}

// onExceptionInfoRequest handles 'exceptionInfo' requests.
// Capability 'supportsExceptionInfoRequest' is set in 'initialize' response.
func (s *Server) onExceptionInfoRequest(request *dap.ExceptionInfoRequest) {
	goroutineID := request.Arguments.ThreadId
	var body dap.ExceptionInfoResponseBody
	// Get the goroutine and the current state.
	g, err := s.debugger.FindGoroutine(goroutineID)
	if err != nil {
		s.sendErrorResponse(request.Request, UnableToGetExceptionInfo, "Unable to get exception info", err.Error())
		return
	}
	if g == nil {
		s.sendErrorResponse(request.Request, UnableToGetExceptionInfo, "Unable to get exception info", fmt.Sprintf("could not find goroutine %d", goroutineID))
		return
	}
	var bpState *proc.BreakpointState
	if g.Thread != nil {
		bpState = g.Thread.Breakpoint()
	}
	// Check if this goroutine ID is stopped at a breakpoint.
	if bpState != nil && bpState.Breakpoint != nil && (bpState.Breakpoint.Name == proc.FatalThrow || bpState.Breakpoint.Name == proc.UnrecoveredPanic) {
		switch bpState.Breakpoint.Name {
		case proc.FatalThrow:
			// TODO(suzmue): add the fatal throw reason to body.Description.
			body.ExceptionId = "fatal error"
		case proc.UnrecoveredPanic:
			body.ExceptionId = "panic"
			// Attempt to get the value of the panic message.
			exprVar, err := s.debugger.EvalVariableInScope(goroutineID, 0, 0, "(*msgs).arg.(data)", DefaultLoadConfig)
			if err == nil {
				body.Description = exprVar.Value.String()
			}
		}
	} else {
		// If this thread is not stopped on a breakpoint, then a runtime error must have occurred.
		// If we do not have any error saved, or if this thread is not current thread,
		// return an error.
		if s.exceptionErr == nil {
			s.sendErrorResponse(request.Request, UnableToGetExceptionInfo, "Unable to get exception info", "no runtime error found")
			return
		}

		state, err := s.debugger.State( /*nowait*/ true)
		if err != nil {
			s.sendErrorResponse(request.Request, UnableToGetExceptionInfo, "Unable to get exception info", err.Error())
			return
		}
		if state == nil || state.CurrentThread == nil || g.Thread == nil || state.CurrentThread.ID != g.Thread.ThreadID() {
			s.sendErrorResponse(request.Request, UnableToGetExceptionInfo, "Unable to get exception info", fmt.Sprintf("no exception found for goroutine %d", goroutineID))
			return
		}
		body.ExceptionId = "runtime error"
		body.Description = s.exceptionErr.Error()
		if body.Description == "bad access" {
			body.Description = BetterBadAccessError
		}
	}

	frames, err := s.debugger.Stacktrace(goroutineID, s.args.stackTraceDepth, 0)
	if err == nil && len(frames) > 0 {
		apiFrames, err := s.debugger.ConvertStacktrace(frames, nil)
		if err == nil {
			var buf bytes.Buffer
			fmt.Fprintln(&buf, "Stack:")
			terminal.PrintStack(s.toClientPath, &buf, apiFrames, "\t", false)
			body.Details.StackTrace = buf.String()
		}
	}
	response := &dap.ExceptionInfoResponse{
		Response: *newResponse(request.Request),
		Body:     body,
	}
	s.send(response)
}

// sendErrorResponseWithOpts offers configuration options.
//   showUser - if true, the error will be shown to the user (e.g. via a visible pop-up)
func (s *Server) sendErrorResponseWithOpts(request dap.Request, id int, summary, details string, showUser bool) {
	er := &dap.ErrorResponse{}
	er.Type = "response"
	er.Command = request.Command
	er.RequestSeq = request.Seq
	er.Success = false
	er.Message = summary
	er.Body.Error.Id = id
	er.Body.Error.Format = fmt.Sprintf("%s: %s", summary, details)
	er.Body.Error.ShowUser = showUser
	s.log.Debug(er.Body.Error.Format)
	s.send(er)
}

// sendErrorResponse sends an error response with default visibility settings.
func (s *Server) sendErrorResponse(request dap.Request, id int, summary, details string) {
	s.sendErrorResponseWithOpts(request, id, summary, details, false /*showUser*/)
}

// sendInternalErrorResponse sends an "internal error" response back to the client.
// We only take a seq here because we don't want to make assumptions about the
// kind of message received by the server that this error is a reply to.
func (s *Server) sendInternalErrorResponse(seq int, details string) {
	er := &dap.ErrorResponse{}
	er.Type = "response"
	er.RequestSeq = seq
	er.Success = false
	er.Message = "Internal Error"
	er.Body.Error.Id = InternalError
	er.Body.Error.Format = fmt.Sprintf("%s: %s", er.Message, details)
	s.log.Debug(er.Body.Error.Format)
	s.send(er)
}

func (s *Server) sendUnsupportedErrorResponse(request dap.Request) {
	s.sendErrorResponse(request, UnsupportedCommand, "Unsupported command",
		fmt.Sprintf("cannot process %q request", request.Command))
}

func (s *Server) sendNotYetImplementedErrorResponse(request dap.Request) {
	s.sendErrorResponse(request, NotYetImplemented, "Not yet implemented",
		fmt.Sprintf("cannot process %q request", request.Command))
}

func newResponse(request dap.Request) *dap.Response {
	return &dap.Response{
		ProtocolMessage: dap.ProtocolMessage{
			Seq:  0,
			Type: "response",
		},
		Command:    request.Command,
		RequestSeq: request.Seq,
		Success:    true,
	}
}

func newEvent(event string) *dap.Event {
	return &dap.Event{
		ProtocolMessage: dap.ProtocolMessage{
			Seq:  0,
			Type: "event",
		},
		Event: event,
	}
}

const BetterBadAccessError = `invalid memory address or nil pointer dereference [signal SIGSEGV: segmentation violation]
Unable to propagate EXC_BAD_ACCESS signal to target process and panic (see https://github.com/go-delve/delve/issues/852)`

func (s *Server) resetHandlesForStoppedEvent() {
	s.stackFrameHandles.reset()
	s.variableHandles.reset()
	s.exceptionErr = nil
}

<<<<<<< HEAD
=======
// doRunCommand runs a debugger command until it stops on
// termination, error, breakpoint, etc, when an appropriate
>>>>>>> 30cdedae
// event needs to be sent to the client. asyncSetupDone is
// a channel that will be closed to signal that an
// asynchornous command has completed setup or was interrupted
// due to an error, so the server is ready to receive new requests.
func (s *Server) doRunCommand(command string, asyncSetupDone chan struct{}) {
	// TODO(polina): it appears that debugger.Command doesn't always close
	// asyncSetupDone (e.g. when having an error next while nexting).
	// So we should always close it ourselves just in case.
	defer s.asyncCommandDone(asyncSetupDone)
	state, err := s.debugger.Command(&api.DebuggerCommand{Name: command}, asyncSetupDone)
	for err == nil && !state.Exited && state.CurrentThread != nil && state.NextInProgress {
		// If there is a NextInProgress, we want to notify the user that a breakpoint
		// was hit and then continue.
		if bp := state.CurrentThread.Breakpoint; bp != nil {
			id := 0
			if state.SelectedGoroutine != nil {
				id = state.SelectedGoroutine.ID
			}
			s.log.Debugf("goroutine %d hit breakpoint (id: %d, loc: %s:%d) during %s, continuing...\n", id, bp.ID, bp.File, bp.Line, command)
			s.send(&dap.OutputEvent{
				Event: *newEvent("output"),
				Body: dap.OutputEventBody{
					Output:   fmt.Sprintf("goroutine %d hit breakpoint (id: %d, loc: %s:%d) during %s, continuing...\n", id, bp.ID, bp.File, bp.Line, command),
					Category: "console",
				}})
			// Issue a continue request to continue with the step command.
			state, err = s.debugger.Command(&api.DebuggerCommand{Name: api.Continue}, nil)
			continue
		}

		// There was no breakpoint to skip, we should cancel next and process this stop.
		if cancelNextErr := s.debugger.CancelNext(); cancelNextErr != nil {
			s.log.Error(cancelNextErr)
		} else {
			s.log.Debug("next cancelled\n")
			s.send(&dap.OutputEvent{
				Event: *newEvent("output"),
				Body: dap.OutputEventBody{
					Output:   "next cancelled",
					Category: "console",
				}})
		}
		break
	}

	if _, isexited := err.(proc.ErrProcessExited); isexited || err == nil && state.Exited {
		s.send(&dap.TerminatedEvent{Event: *newEvent("terminated")})
		return
	}

	stopReason := s.debugger.StopReason()
	s.log.Debugf("%q command stopped - reason %q", command, stopReason)

	s.resetHandlesForStoppedEvent()
	stopped := &dap.StoppedEvent{Event: *newEvent("stopped")}
	stopped.Body.AllThreadsStopped = true

	if err == nil {
		// TODO(suzmue): If stopped.Body.ThreadId is not a valid goroutine
		// then the stopped reason does not show up anywhere in the
		// vscode ui.
		stopped.Body.ThreadId = stoppedGoroutineID(state)

		switch stopReason {
		case proc.StopNextFinished:
			stopped.Body.Reason = "step"
		case proc.StopManual: // triggered by halt
			stopped.Body.Reason = "pause"
		case proc.StopUnknown: // can happen while stopping
			stopped.Body.Reason = "unknown"
		case proc.StopWatchpoint:
			stopped.Body.Reason = "data breakpoint"
		default:
			stopped.Body.Reason = "breakpoint"
		}
		if state.CurrentThread != nil && state.CurrentThread.Breakpoint != nil {
			switch state.CurrentThread.Breakpoint.Name {
			case proc.FatalThrow:
				stopped.Body.Reason = "exception"
				stopped.Body.Description = "Paused on fatal error"
			case proc.UnrecoveredPanic:
				stopped.Body.Reason = "exception"
				stopped.Body.Description = "Paused on panic"
			}
		}
	} else {
		s.exceptionErr = err
		s.log.Error("runtime error: ", err)
		stopped.Body.Reason = "exception"
		stopped.Body.Description = "Paused on runtime error"
		stopped.Body.Text = err.Error()
		// Special case in the spirit of https://github.com/microsoft/vscode-go/issues/1903
		if stopped.Body.Text == "bad access" {
			stopped.Body.Text = BetterBadAccessError
		}
		state, err := s.debugger.State( /*nowait*/ true)
		if err == nil {
			stopped.Body.ThreadId = stoppedGoroutineID(state)
		}
	}

	// NOTE: If we happen to be responding to another request with an is-running
	// error while this one completes, it is possible that the error response
	// will arrive after this stopped event.
	s.send(stopped)
}

func (s *Server) toClientPath(path string) string {
	if len(s.args.substitutePathServerToClient) == 0 {
		return path
	}
	clientPath := locspec.SubstitutePath(path, s.args.substitutePathServerToClient)
	if clientPath != path {
		s.log.Debugf("server path=%s converted to client path=%s\n", path, clientPath)
	}
	return clientPath
}

func (s *Server) toServerPath(path string) string {
	if len(s.args.substitutePathClientToServer) == 0 {
		return path
	}
	serverPath := locspec.SubstitutePath(path, s.args.substitutePathClientToServer)
	if serverPath != path {
		s.log.Debugf("client path=%s converted to server path=%s\n", path, serverPath)
	}
	return serverPath
}<|MERGE_RESOLUTION|>--- conflicted
+++ resolved
@@ -104,13 +104,10 @@
 	variableHandles *variablesHandlesMap
 	// args tracks special settings for handling debug session requests.
 	args launchAttachArgs
-<<<<<<< HEAD
 	// exceptionErr tracks the runtime error that last occurred.
 	exceptionErr error
-=======
 	// clientCapabilities tracks special settings for handling debug session requests.
 	clientCapabilities dapClientCapabilites
->>>>>>> 1e9c5c3b07dc5f0f2b3b1fb17bde6444cbf7ca30
 
 	// mu synchronizes access to objects set on start-up (from run goroutine)
 	// and stopped on teardown (from main goroutine)
@@ -2074,11 +2071,8 @@
 	s.exceptionErr = nil
 }
 
-<<<<<<< HEAD
-=======
 // doRunCommand runs a debugger command until it stops on
 // termination, error, breakpoint, etc, when an appropriate
->>>>>>> 30cdedae
 // event needs to be sent to the client. asyncSetupDone is
 // a channel that will be closed to signal that an
 // asynchornous command has completed setup or was interrupted
