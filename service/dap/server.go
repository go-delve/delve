--- conflicted
+++ resolved
@@ -291,8 +291,8 @@
 		config.log = logflags.DAPLogger()
 	}
 	config.log.Debug("DAP connection started")
-	if config.stopTriggered == nil {
-		config.log.Fatal("Session must be configured with stopTriggered")
+	if config.StopTriggered == nil {
+		config.log.Fatal("Session must be configured with StopTriggered")
 	}
 	return &Session{
 		config:            config,
@@ -392,19 +392,8 @@
 // and is currently only called from the run goroutine.
 func (c *Config) triggerServerStop() {
 	// Avoid accidentally closing the channel twice and causing a panic, when
-<<<<<<< HEAD
 	// this function is called more than once because stop was triggered
 	// by multiple conditions simultenously.
-=======
-	// this function is called more than once. For example, we could have the
-	// following sequence of events:
-	// -- run goroutine: calls onDisconnectRequest()
-	// -- run goroutine: calls triggerServerStop()
-	// -- main goroutine: calls Stop()
-	// -- main goroutine: Stop() closes client connection (or client closed it)
-	// -- run goroutine: ServeDAPCodec() gets "closed network connection"
-	// -- run goroutine: ServeDAPCodec() returns and calls triggerServerStop()
->>>>>>> b31565d8
 	if c.DisconnectChan != nil {
 		close(c.DisconnectChan)
 		c.DisconnectChan = nil
@@ -475,15 +464,10 @@
 // ServeDAPCodec reads and decodes requests from the client
 // until it encounters an error or EOF, when it sends
 // a disconnect signal and returns.
-<<<<<<< HEAD
-func (s *Session) serveDAPCodec() {
+func (s *Session) ServeDAPCodec() {
 	// Close conn, but not the debugger in case we are in AcceptMuli mode.
-	// If not, it will be shut down in Stop().
+	// If not, debugger will be shut down in Stop().
 	defer s.conn.Close()
-=======
-func (s *Session) ServeDAPCodec() {
-	// TODO(polina): defer-close conn/session like in serveJSONCodec
->>>>>>> b31565d8
 	reader := bufio.NewReader(s.conn)
 	for {
 		request, err := dap.ReadProtocolMessage(reader)
