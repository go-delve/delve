// Package dap implements VSCode's Debug Adaptor Protocol (DAP).
// This allows delve to communicate with frontends using DAP
// without a separate adaptor. The frontend will run the debugger
// (which now doubles as an adaptor) in server mode listening on
// a port and communicating over TCP. This is work in progress,
// so for now Delve in dap mode only supports synchronous
// request-response communication, blocking while processing each request.
// For DAP details see https://microsoft.github.io/debug-adapter-protocol.
package dap

import (
	"bufio"
	"bytes"
	"encoding/json"
	"errors"
	"fmt"
	"go/constant"
	"go/parser"
	"io"
	"net"
	"os"
	"os/exec"
	"path/filepath"
	"reflect"
	"regexp"
	"runtime"
	"runtime/debug"
	"strconv"
	"strings"
	"sync"

	"github.com/go-delve/delve/pkg/gobuild"
	"github.com/go-delve/delve/pkg/goversion"
	"github.com/go-delve/delve/pkg/locspec"
	"github.com/go-delve/delve/pkg/logflags"
	"github.com/go-delve/delve/pkg/proc"

	"github.com/go-delve/delve/service"
	"github.com/go-delve/delve/service/api"
	"github.com/go-delve/delve/service/debugger"
	"github.com/go-delve/delve/service/internal/sameuser"
	"github.com/google/go-dap"

	"github.com/sirupsen/logrus"
)

// Server implements a DAP server that can accept a single client for
// a single debug session (for now). It does not yet support restarting.
// That means that in addition to explicit shutdown requests,
// program termination and failed or closed client connection
// would also result in stopping this single-use server.
//
// The DAP server operates via the following goroutines:
//
// (1) Main goroutine where the server is created via NewServer(),
// started via Run() and stopped via Stop(). Once the server is
// started, this goroutine blocks until it receives a stop-server
// signal that can come from an OS interrupt (such as Ctrl-C) or
// config.DisconnectChan (passed to NewServer()) as a result of
// client connection failure or closure or a DAP disconnect request.
//
// (2) Run goroutine started from Run() that serves as both
// a listener and a client goroutine. It accepts a client connection,
// reads, decodes and dispatches each request from the client.
// For synchronous requests, it issues commands to the
// underlying debugger and sends back events and responses.
// These requests block while the debuggee is running, so,
// where applicable, the handlers need to check if debugging
// state is running, so there is a need for a halt request or
// a dummy/error response to avoid blocking.
//
// This is the only goroutine that sends a stop-server signal
// via config.DisconnecChan when encountering a client connection
// error or responding to a (synchronous) DAP disconnect request.
// Once stop is triggered, the goroutine exits.
//
// TODO(polina): add another layer of per-client goroutines to support multiple clients
//
// (3) Per-request goroutine is started for each asynchronous request
// that resumes execution. We check if target is running already, so
// there should be no more than one pending asynchronous request at
// a time. This goroutine issues commands to the underlying debugger
// and sends back events and responses. It takes a setup-done channel
// as an argument and temporarily blocks the request loop until setup
// for asynchronous execution is complete and targe is running.
// Once done, it unblocks processing of parallel requests unblocks
// (e.g. disconnecting while the program is running).
//
// These per-request goroutines never send a stop-server signal.
// They block on running debugger commands that are interrupted
// when halt is issued while stopping. At that point these goroutines
// wrap-up and exit.
type Server struct {
	// config is all the information necessary to start the debugger and server.
	config *service.Config
	// listener is used to accept the client connection.
	listener net.Listener
	// stopTriggered is closed when the server is Stop()-ed.
	stopTriggered chan struct{}
	// reader is used to read requests from the connection.
	reader *bufio.Reader
	// log is used for structured logging.
	log *logrus.Entry
	// stackFrameHandles maps frames of each goroutine to unique ids across all goroutines.
	// Reset at every stop.
	stackFrameHandles *handlesMap
	// variableHandles maps compound variables to unique references within their stack frame.
	// Reset at every stop.
	// See also comment for convertVariable.
	variableHandles *variablesHandlesMap
	// args tracks special settings for handling debug session requests.
	args launchAttachArgs
	// exceptionErr tracks the runtime error that last occurred.
	exceptionErr error
	// clientCapabilities tracks special settings for handling debug session requests.
	clientCapabilities dapClientCapabilites

	// mu synchronizes access to objects set on start-up (from run goroutine)
	// and stopped on teardown (from main goroutine)
	mu sync.Mutex

	// conn is the accepted client connection.
	conn net.Conn
	// debugger is the underlying debugger service.
	debugger *debugger.Debugger
	// binaryToRemove is the temp compiled binary to be removed on disconnect (if any).
	binaryToRemove string
	// noDebugProcess is set for the noDebug launch process.
	noDebugProcess *exec.Cmd

	// sendingMu synchronizes writing to net.Conn
	// to ensure that messages do not get interleaved
	sendingMu sync.Mutex
}

// launchAttachArgs captures arguments from launch/attach request that
// impact handling of subsequent requests.
type launchAttachArgs struct {
	// stopOnEntry is set to automatically stop the debugee after start.
	stopOnEntry bool
	// stackTraceDepth is the maximum length of the returned list of stack frames.
	stackTraceDepth int
	// showGlobalVariables indicates if global package variables should be loaded.
	showGlobalVariables bool
	// substitutePathClientToServer indicates rules for converting file paths between client and debugger.
	// These must be directory paths.
	substitutePathClientToServer [][2]string
	// substitutePathServerToClient indicates rules for converting file paths between debugger and client.
	// These must be directory paths.
	substitutePathServerToClient [][2]string
}

// defaultArgs borrows the defaults for the arguments from the original vscode-go adapter.
// TODO(polinasok): clean up this and its reference (Server.args)
// in favor of default*Config variables defined in types.go.
var defaultArgs = launchAttachArgs{
	stopOnEntry:                  false,
	stackTraceDepth:              50,
	showGlobalVariables:          false,
	substitutePathClientToServer: [][2]string{},
	substitutePathServerToClient: [][2]string{},
}

// dapClientCapabilites captures arguments from intitialize request that
// impact handling of subsequent requests.
type dapClientCapabilites struct {
	supportsVariableType         bool
	supportsVariablePaging       bool
	supportsRunInTerminalRequest bool
	supportsMemoryReferences     bool
	supportsProgressReporting    bool
}

// DefaultLoadConfig controls how variables are loaded from the target's memory.
// These limits are conservative to minimize performace overhead for bulk loading.
// With dlv-dap, users do not have a way to adjust these.
// Instead we are focusing in interacive loading with nested reloads, array/map
// paging and context-specific string limits.
var DefaultLoadConfig = proc.LoadConfig{
	FollowPointers:     true,
	MaxVariableRecurse: 1,
	// TODO(polina): consider 1024 limit instead:
	// - vscode+C appears to use 1024 as the load limit
	// - vscode viewlet hover truncates at 1023 characters
	MaxStringLen:    512,
	MaxArrayValues:  64,
	MaxStructFields: -1,
}

const (
	// When a user examines a single string, we can relax the loading limit.
	maxSingleStringLen = 4 << 10 // 4096
	// Results of a call are single-use and transient. We need to maximize
	// what is presented. A common use case of a call injection is to
	// stringify complex data conveniently.
	maxStringLenInCallRetVars = 1 << 10 // 1024
)

var (
	// Max number of goroutines that we will return.
	// This is a var for testing
	maxGoroutines = 1 << 10
)

// NewServer creates a new DAP Server. It takes an opened Listener
// via config and assumes its ownership. config.DisconnectChan has to be set;
// it will be closed by the server when the client fails to connect,
// disconnects or requests shutdown. Once config.DisconnectChan is closed,
// Server.Stop() must be called to shutdown this single-user server.
func NewServer(config *service.Config) *Server {
	logger := logflags.DAPLogger()
	logflags.WriteDAPListeningMessage(config.Listener.Addr().String())
	logger.Debug("DAP server pid = ", os.Getpid())
	return &Server{
		config:            config,
		listener:          config.Listener,
		stopTriggered:     make(chan struct{}),
		log:               logger,
		stackFrameHandles: newHandlesMap(),
		variableHandles:   newVariablesHandlesMap(),
		args:              defaultArgs,
		exceptionErr:      nil,
	}
}

// If user-specified options are provided via Launch/AttachRequest,
// we override the defaults for optional args.
func (s *Server) setLaunchAttachArgs(args LaunchAttachCommonConfig) error {
	s.args.stopOnEntry = args.StopOnEntry
	if depth := args.StackTraceDepth; depth > 0 {
		s.args.stackTraceDepth = depth
	}
	s.args.showGlobalVariables = args.ShowGlobalVariables
	if paths := args.SubstitutePath; len(paths) > 0 {
		clientToServer := make([][2]string, 0, len(paths))
		serverToClient := make([][2]string, 0, len(paths))
		for _, p := range paths {
			clientToServer = append(clientToServer, [2]string{p.From, p.To})
			serverToClient = append(serverToClient, [2]string{p.To, p.From})
		}
		s.args.substitutePathClientToServer = clientToServer
		s.args.substitutePathServerToClient = serverToClient
	}
	return nil
}

// Stop stops the DAP debugger service, closes the listener and the client
// connection. It shuts down the underlying debugger and kills the target
// process if it was launched by it or stops the noDebug process.
// This method mustn't be called more than once.
func (s *Server) Stop() {
	s.log.Debug("DAP server stopping...")
	close(s.stopTriggered)
	_ = s.listener.Close()

	s.mu.Lock()
	defer s.mu.Unlock()

	if s.debugger != nil {
		killProcess := s.config.Debugger.AttachPid == 0
		s.stopDebugSession(killProcess)
	} else {
		s.stopNoDebugProcess()
	}
	// The binary is no longer in use by the debugger. It is safe to remove it.
	if s.binaryToRemove != "" {
		gobuild.Remove(s.binaryToRemove)
	}
	// Close client connection last, so other shutdown stages
	// can send client notifications
	if s.conn != nil {
		// Unless Stop() was called after serveDAPCodec()
		// returned, this will result in closed connection error
		// on next read, breaking out of the read loop and
		// allowing the run goroutine to exit.
		_ = s.conn.Close()
	}
	s.log.Debug("DAP server stopped")
}

// triggerServerStop closes config.DisconnectChan if not nil, which
// signals that client sent a disconnect request or there was connection
// failure or closure. Since the server currently services only one
// client, this is used as a signal to stop the entire server.
// The function safeguards agaist closing the channel more
// than once and can be called multiple times. It is not thread-safe
// and is currently only called from the run goroutine.
func (s *Server) triggerServerStop() {
	// Avoid accidentally closing the channel twice and causing a panic, when
	// this function is called more than once. For example, we could have the
	// following sequence of events:
	// -- run goroutine: calls onDisconnectRequest()
	// -- run goroutine: calls triggerServerStop()
	// -- main goroutine: calls Stop()
	// -- main goroutine: Stop() closes client connection (or client closed it)
	// -- run goroutine: serveDAPCodec() gets "closed network connection"
	// -- run goroutine: serveDAPCodec() returns and calls triggerServerStop()
	if s.config.DisconnectChan != nil {
		close(s.config.DisconnectChan)
		s.config.DisconnectChan = nil
	}
	// There should be no logic here after the stop-server
	// signal that might cause everything to shutdown before this
	// logic gets executed.
}

// Run launches a new goroutine where it accepts a client connection
// and starts processing requests from it. Use Stop() to close connection.
// The server does not support multiple clients, serially or in parallel.
// The server should be restarted for every new debug session.
// The debugger won't be started until launch/attach request is received.
// TODO(polina): allow new client connections for new debug sessions,
// so the editor needs to launch delve only once?
func (s *Server) Run() {
	go func() {
		conn, err := s.listener.Accept() // listener is closed in Stop()
		if err != nil {
			select {
			case <-s.stopTriggered:
			default:
				s.log.Errorf("Error accepting client connection: %s\n", err)
				s.triggerServerStop()
			}
			return
		}
		if s.config.CheckLocalConnUser {
			if !sameuser.CanAccept(s.listener.Addr(), conn.LocalAddr(), conn.RemoteAddr()) {
				s.log.Error("Error accepting client connection: Only connections from the same user that started this instance of Delve are allowed to connect. See --only-same-user.")
				s.triggerServerStop()
				return
			}
		}
		s.mu.Lock()
		s.conn = conn // closed in Stop()
		s.mu.Unlock()
		s.serveDAPCodec()
	}()
}

// serveDAPCodec reads and decodes requests from the client
// until it encounters an error or EOF, when it sends
// a disconnect signal and returns.
func (s *Server) serveDAPCodec() {
	s.reader = bufio.NewReader(s.conn)
	for {
		request, err := dap.ReadProtocolMessage(s.reader)
		// Handle dap.DecodeProtocolMessageFieldError errors gracefully by responding with an ErrorResponse.
		// For example:
		// -- "Request command 'foo' is not supported" means we
		// potentially got some new DAP request that we do not yet have
		// decoding support for, so we can respond with an ErrorResponse.
		//
		// Other errors, such as unmarshalling errors, will log the error and cause the server to trigger
		// a stop.
		if err != nil {
			select {
			case <-s.stopTriggered:
			default:
				if err != io.EOF {
					if decodeErr, ok := err.(*dap.DecodeProtocolMessageFieldError); ok {
						// Send an error response to the users if we were unable to process the message.
						s.sendInternalErrorResponse(decodeErr.Seq, err.Error())
						continue
					}
					s.log.Error("DAP error: ", err)
				}
				s.triggerServerStop()
			}
			return
		}
		s.handleRequest(request)
	}
}

// In case a handler panics, we catch the panic to avoid crashing both
// the server and the target. We send an error response back, but
// in case its a dup and ignored by the client, we also log the error.
func (s *Server) recoverPanic(request dap.Message) {
	if ierr := recover(); ierr != nil {
		s.log.Errorf("recovered panic: %s\n%s\n", ierr, debug.Stack())
		s.sendInternalErrorResponse(request.GetSeq(), fmt.Sprintf("%v", ierr))
	}
}

func (s *Server) handleRequest(request dap.Message) {
	defer s.recoverPanic(request)

	jsonmsg, _ := json.Marshal(request)
	s.log.Debug("[<- from client]", string(jsonmsg))

	if _, ok := request.(dap.RequestMessage); !ok {
		s.sendInternalErrorResponse(request.GetSeq(), fmt.Sprintf("Unable to process non-request %#v\n", request))
		return
	}

	if s.isNoDebug() {
		switch request := request.(type) {
		case *dap.DisconnectRequest:
			s.onDisconnectRequest(request)
		case *dap.RestartRequest:
			s.sendUnsupportedErrorResponse(request.Request)
		default:
			r := request.(dap.RequestMessage).GetRequest()
			s.sendErrorResponse(*r, NoDebugIsRunning, "noDebug mode", fmt.Sprintf("unable to process '%s' request", r.Command))
		}
		return
	}

	// These requests, can be handled regardless of whether the targret is running
	switch request := request.(type) {
	case *dap.DisconnectRequest:
		// Required
		s.onDisconnectRequest(request)
		return
	case *dap.PauseRequest:
		// Required
		s.onPauseRequest(request)
		return
	case *dap.TerminateRequest:
		// Optional (capability ‘supportsTerminateRequest‘)
		// TODO: implement this request in V1
		s.onTerminateRequest(request)
		return
	case *dap.RestartRequest:
		// Optional (capability ‘supportsRestartRequest’)
		// TODO: implement this request in V1
		s.onRestartRequest(request)
		return
	}

	// Most requests cannot be processed while the debuggee is running.
	// We have a couple of options for handling these without blocking
	// the request loop indefinitely when we are in running state.
	// --1-- Return a dummy response or an error right away.
	// --2-- Halt execution, process the request, maybe resume execution.
	// --3-- Handle such requests asynchronously and let them block until
	// the process stops or terminates (e.g. using a channel and a single
	// goroutine to preserve the order). This might not be appropriate
	// for requests such as continue or step because they would skip
	// the stop, resuming execution right away. Other requests
	// might not be relevant anymore when the stop is finally reached, and
	// state changed from the previous snapshot. The user might want to
	// resume execution before the backlog of buffered requests is cleared,
	// so we would have to either cancel them or delay processing until
	// the next stop. In addition, the editor itself might block waiting
	// for these requests to return. We are not aware of any requests
	// that would benefit from this approach at this time.
	if s.debugger != nil && s.debugger.IsRunning() {
		switch request := request.(type) {
		case *dap.ThreadsRequest:
			// On start-up, the client requests the baseline of currently existing threads
			// right away as there are a number of DAP requests that require a thread id
			// (pause, continue, stacktrace, etc). This can happen after the program
			// continues on entry, preventing the client from handling any pause requests
			// from the user. We remedy this by sending back a placeholder thread id
			// for the current goroutine.
			response := &dap.ThreadsResponse{
				Response: *newResponse(request.Request),
				Body:     dap.ThreadsResponseBody{Threads: []dap.Thread{{Id: -1, Name: "Current"}}},
			}
			s.send(response)
		case *dap.SetBreakpointsRequest:
			s.log.Debug("halting execution to set breakpoints")
			_, err := s.debugger.Command(&api.DebuggerCommand{Name: api.Halt}, nil)
			if err != nil {
				s.sendErrorResponse(request.Request, UnableToSetBreakpoints, "Unable to set or clear breakpoints", err.Error())
				return
			}
			s.logToConsole("Execution halted to set breakpoints - please resume execution manually")
			s.onSetBreakpointsRequest(request)
			// TODO(polina): consider resuming execution here automatically after suppressing
			// a stop event when an operation in doRunCommand returns. In case that operation
			// was already stopping for a different reason, we would need to examine the state
			// that is returned to determine if this halt was the cause of the stop or not.
			// We should stop with an event and not resume if one of the following is true:
			// - StopReason is anything but manual
			// - Any thread has a breakpoint or CallReturn set
			// - NextInProgress is false and the last command sent by the user was: next,
			//   step, stepOut, reverseNext, reverseStep or reverseStepOut
			// Otherwise, we can skip the stop event and resume the temporarily
			// interrupted process execution with api.DirectionCongruentContinue.
			// For this to apply in cases other than api.Continue, we would also need to
			// introduce a new version of halt that skips ClearInternalBreakpoints
			// in proc.(*Target).Continue, leaving NextInProgress as true.
		case *dap.SetFunctionBreakpointsRequest:
			s.log.Debug("halting execution to set breakpoints")
			_, err := s.debugger.Command(&api.DebuggerCommand{Name: api.Halt}, nil)
			if err != nil {
				s.sendErrorResponse(request.Request, UnableToSetBreakpoints, "Unable to set or clear breakpoints", err.Error())
				return
			}
			s.logToConsole("Execution halted to set breakpoints - please resume execution manually")
			s.onSetFunctionBreakpointsRequest(request)
		default:
			r := request.(dap.RequestMessage).GetRequest()
			s.sendErrorResponse(*r, DebuggeeIsRunning, fmt.Sprintf("Unable to process `%s`", r.Command), "debuggee is running")
		}
		return
	}

	// Requests below can only be handled while target is stopped.
	// Some of them are blocking and will be handled synchronously
	// on this goroutine while non-blocking requests will be dispatched
	// to another goroutine. Please note that because of the running
	// check above, there should be no more than one pending asynchronous
	// request at a time.

	// Non-blocking request handlers will signal when they are ready
	// setting up for async execution, so more requests can be processed.
	resumeRequestLoop := make(chan struct{})

	switch request := request.(type) {
	//--- Asynchronous requests ---
	case *dap.ConfigurationDoneRequest:
		// Optional (capability ‘supportsConfigurationDoneRequest’)
		go func() {
			defer s.recoverPanic(request)
			s.onConfigurationDoneRequest(request, resumeRequestLoop)
		}()
		<-resumeRequestLoop
	case *dap.ContinueRequest:
		// Required
		go func() {
			defer s.recoverPanic(request)
			s.onContinueRequest(request, resumeRequestLoop)
		}()
		<-resumeRequestLoop
	case *dap.NextRequest:
		// Required
		go func() {
			defer s.recoverPanic(request)
			s.onNextRequest(request, resumeRequestLoop)
		}()
		<-resumeRequestLoop
	case *dap.StepInRequest:
		// Required
		go func() {
			defer s.recoverPanic(request)
			s.onStepInRequest(request, resumeRequestLoop)
		}()
		<-resumeRequestLoop
	case *dap.StepOutRequest:
		// Required
		go func() {
			defer s.recoverPanic(request)
			s.onStepOutRequest(request, resumeRequestLoop)
		}()
		<-resumeRequestLoop
	case *dap.StepBackRequest:
		// Optional (capability ‘supportsStepBack’)
		go func() {
			defer s.recoverPanic(request)
			s.onStepBackRequest(request, resumeRequestLoop)
		}()
		<-resumeRequestLoop
	case *dap.ReverseContinueRequest:
		// Optional (capability ‘supportsStepBack’)
		go func() {
			defer s.recoverPanic(request)
			s.onReverseContinueRequest(request, resumeRequestLoop)
		}()
		<-resumeRequestLoop
	//--- Synchronous requests ---
	// TODO(polina): target might be running when remote attach debug session
	// is started. Support handling initialize and attach requests while running.
	case *dap.InitializeRequest:
		// Required
		s.onInitializeRequest(request)
	case *dap.LaunchRequest:
		// Required
		s.onLaunchRequest(request)
	case *dap.AttachRequest:
		// Required
		s.onAttachRequest(request)
	case *dap.SetBreakpointsRequest:
		// Required
		s.onSetBreakpointsRequest(request)
	case *dap.SetFunctionBreakpointsRequest:
		// Optional (capability ‘supportsFunctionBreakpoints’)
		s.onSetFunctionBreakpointsRequest(request)
	case *dap.SetExceptionBreakpointsRequest:
		// Optional (capability ‘exceptionBreakpointFilters’)
		s.onSetExceptionBreakpointsRequest(request)
	case *dap.ThreadsRequest:
		// Required
		s.onThreadsRequest(request)
	case *dap.StackTraceRequest:
		// Required
		s.onStackTraceRequest(request)
	case *dap.ScopesRequest:
		// Required
		s.onScopesRequest(request)
	case *dap.VariablesRequest:
		// Required
		s.onVariablesRequest(request)
	case *dap.EvaluateRequest:
		// Required
		s.onEvaluateRequest(request)
	case *dap.SetVariableRequest:
		// Optional (capability ‘supportsSetVariable’)
		// Supported by vscode-go
		// TODO: implement this request in V0
		s.onSetVariableRequest(request)
	case *dap.SetExpressionRequest:
		// Optional (capability ‘supportsSetExpression’)
		// TODO: implement this request in V1
		s.onSetExpressionRequest(request)
	case *dap.LoadedSourcesRequest:
		// Optional (capability ‘supportsLoadedSourcesRequest’)
		// TODO: implement this request in V1
		s.onLoadedSourcesRequest(request)
	case *dap.ReadMemoryRequest:
		// Optional (capability ‘supportsReadMemoryRequest‘)
		// TODO: implement this request in V1
		s.onReadMemoryRequest(request)
	case *dap.DisassembleRequest:
		// Optional (capability ‘supportsDisassembleRequest’)
		// TODO: implement this request in V1
		s.onDisassembleRequest(request)
	case *dap.CancelRequest:
		// Optional (capability ‘supportsCancelRequest’)
		// TODO: does this request make sense for delve?
		s.onCancelRequest(request)
	case *dap.ExceptionInfoRequest:
		// Optional (capability ‘supportsExceptionInfoRequest’)
		s.onExceptionInfoRequest(request)
	//--- Requests that we do not plan to support ---
	case *dap.RestartFrameRequest:
		// Optional (capability ’supportsRestartFrame’)
		s.sendUnsupportedErrorResponse(request.Request)
	case *dap.GotoRequest:
		// Optional (capability ‘supportsGotoTargetsRequest’)
		s.sendUnsupportedErrorResponse(request.Request)
	case *dap.SourceRequest:
		// Required
		// This does not make sense in the context of Go as
		// the source cannot be a string eval'ed at runtime.
		s.sendUnsupportedErrorResponse(request.Request)
	case *dap.TerminateThreadsRequest:
		// Optional (capability ‘supportsTerminateThreadsRequest’)
		s.sendUnsupportedErrorResponse(request.Request)
	case *dap.StepInTargetsRequest:
		// Optional (capability ‘supportsStepInTargetsRequest’)
		s.sendUnsupportedErrorResponse(request.Request)
	case *dap.GotoTargetsRequest:
		// Optional (capability ‘supportsGotoTargetsRequest’)
		s.sendUnsupportedErrorResponse(request.Request)
	case *dap.CompletionsRequest:
		// Optional (capability ‘supportsCompletionsRequest’)
		s.sendUnsupportedErrorResponse(request.Request)
	case *dap.DataBreakpointInfoRequest:
		// Optional (capability ‘supportsDataBreakpoints’)
		s.sendUnsupportedErrorResponse(request.Request)
	case *dap.SetDataBreakpointsRequest:
		// Optional (capability ‘supportsDataBreakpoints’)
		s.sendUnsupportedErrorResponse(request.Request)
	case *dap.BreakpointLocationsRequest:
		// Optional (capability ‘supportsBreakpointLocationsRequest’)
		s.sendUnsupportedErrorResponse(request.Request)
	case *dap.ModulesRequest:
		// Optional (capability ‘supportsModulesRequest’)
		// TODO: does this request make sense for delve?
		s.sendUnsupportedErrorResponse(request.Request)
	default:
		// This is a DAP message that go-dap has a struct for, so
		// decoding succeeded, but this function does not know how
		// to handle.
		s.sendInternalErrorResponse(request.GetSeq(), fmt.Sprintf("Unable to process %#v\n", request))
	}
}

func (s *Server) send(message dap.Message) {
	jsonmsg, _ := json.Marshal(message)
	s.log.Debug("[-> to client]", string(jsonmsg))
	// TODO(polina): consider using a channel for all the sends and to have a dedicated
	// goroutine that reads from that channel and sends over the connection.
	// This will avoid blocking on slow network sends.
	s.sendingMu.Lock()
	defer s.sendingMu.Unlock()
	_ = dap.WriteProtocolMessage(s.conn, message)
}

func (s *Server) logToConsole(msg string) {
	s.send(&dap.OutputEvent{
		Event: *newEvent("output"),
		Body: dap.OutputEventBody{
			Output:   msg + "\n",
			Category: "console",
		}})
}

func (s *Server) onInitializeRequest(request *dap.InitializeRequest) {
	s.setClientCapabilities(request.Arguments)
	if request.Arguments.PathFormat != "path" {
		s.sendErrorResponse(request.Request, FailedToInitialize, "Failed to initialize",
			fmt.Sprintf("Unsupported 'pathFormat' value '%s'.", request.Arguments.PathFormat))
		return
	}
	if !request.Arguments.LinesStartAt1 {
		s.sendErrorResponse(request.Request, FailedToInitialize, "Failed to initialize",
			"Only 1-based line numbers are supported.")
		return
	}
	if !request.Arguments.ColumnsStartAt1 {
		s.sendErrorResponse(request.Request, FailedToInitialize, "Failed to initialize",
			"Only 1-based column numbers are supported.")
		return
	}

	// TODO(polina): Respond with an error if debug session started
	// with an initialize request is in progress?
	response := &dap.InitializeResponse{Response: *newResponse(request.Request)}
	response.Body.SupportsConfigurationDoneRequest = true
	response.Body.SupportsConditionalBreakpoints = true
	response.Body.SupportsDelayedStackTraceLoading = true
	response.Body.SupportTerminateDebuggee = true
	response.Body.SupportsFunctionBreakpoints = true
	response.Body.SupportsExceptionInfoRequest = true
	response.Body.SupportsSetVariable = true
	response.Body.SupportsEvaluateForHovers = true
	response.Body.SupportsClipboardContext = true
	// TODO(polina): support these requests in addition to vscode-go feature parity
	response.Body.SupportsTerminateRequest = false
	response.Body.SupportsRestartRequest = false
	response.Body.SupportsStepBack = false // To be enabled by CapabilitiesEvent based on configuration
	response.Body.SupportsSetExpression = false
	response.Body.SupportsLoadedSourcesRequest = false
	response.Body.SupportsReadMemoryRequest = false
	response.Body.SupportsDisassembleRequest = false
	response.Body.SupportsCancelRequest = false
	s.send(response)
}

func (s *Server) setClientCapabilities(args dap.InitializeRequestArguments) {
	s.clientCapabilities.supportsMemoryReferences = args.SupportsMemoryReferences
	s.clientCapabilities.supportsProgressReporting = args.SupportsProgressReporting
	s.clientCapabilities.supportsRunInTerminalRequest = args.SupportsRunInTerminalRequest
	s.clientCapabilities.supportsVariablePaging = args.SupportsVariablePaging
	s.clientCapabilities.supportsVariableType = args.SupportsVariableType
}

// Default output file pathname for the compiled binary in debug or test modes,
// relative to the current working directory of the server.
const defaultDebugBinary string = "./__debug_bin"

func cleanExeName(name string) string {
	if runtime.GOOS == "windows" && filepath.Ext(name) != ".exe" {
		return name + ".exe"
	}
	return name
}

func (s *Server) onLaunchRequest(request *dap.LaunchRequest) {
	if s.debugger != nil {
		s.sendErrorResponse(request.Request, FailedToLaunch,
			"Failed to launch", "debugger already started - use remote attach to connect to a server with an active debug session")
		return
	}

	var args = defaultLaunchConfig // narrow copy for initializing non-zero default values
	if err := unmarshalLaunchAttachArgs(request.Arguments, &args); err != nil {
		s.sendShowUserErrorResponse(request.Request,
			FailedToLaunch, "Failed to launch", fmt.Sprintf("invalid debug configuration - %v", err))
		return
	}

	mode := args.Mode
	if mode == "" {
		mode = "debug"
	}
	if !isValidLaunchMode(mode) {
		s.sendShowUserErrorResponse(request.Request, FailedToLaunch, "Failed to launch",
			fmt.Sprintf("invalid debug configuration - unsupported 'mode' attribute %q", mode))
		return
	}

	program := args.Program
	if program == "" && mode != "replay" { // Only fail on modes requiring a program
		s.sendShowUserErrorResponse(request.Request, FailedToLaunch, "Failed to launch",
			"The program attribute is missing in debug configuration.")
		return
	}

	if backend := args.Backend; backend != "" {
		s.config.Debugger.Backend = backend
	} else {
		s.config.Debugger.Backend = "default"
	}

	if mode == "replay" {
		traceDirPath := args.TraceDirPath
		// Validate trace directory
		if traceDirPath == "" {
			s.sendShowUserErrorResponse(request.Request, FailedToLaunch, "Failed to launch",
				"The 'traceDirPath' attribute is missing in debug configuration.")
			return
		}

		// Assign the rr trace directory path to debugger configuration
		s.config.Debugger.CoreFile = traceDirPath
		s.config.Debugger.Backend = "rr"
	}

	if mode == "core" {
		coreFilePath := args.CoreFilePath
		// Validate core dump path
		if coreFilePath == "" {
			s.sendShowUserErrorResponse(request.Request, FailedToLaunch, "Failed to launch",
				"The 'coreFilePath' attribute is missing in debug configuration.")
			return
		}
		// Assign the non-empty core file path to debugger configuration. This will
		// trigger a native core file replay instead of an rr trace replay
		s.config.Debugger.CoreFile = coreFilePath
		s.config.Debugger.Backend = "core"
	}

	s.log.Debugf("debug backend is '%s'", s.config.Debugger.Backend)

	// Prepare the debug executable filename, build flags and build it
	if mode == "debug" || mode == "test" {
		output := args.Output
		if output == "" {
			output = defaultDebugBinary
		}
		output = cleanExeName(output)
		debugbinary, err := filepath.Abs(output)
		if err != nil {
			s.sendShowUserErrorResponse(request.Request, FailedToLaunch, "Failed to launch", err.Error())
			return
		}
		buildFlags := args.BuildFlags

		var cmd string
		var out []byte
		wd, _ := os.Getwd()
		s.log.Debugf("building program '%s' in '%s' with flags '%v'", program, wd, buildFlags)
		switch mode {
		case "debug":
			cmd, out, err = gobuild.GoBuildCombinedOutput(debugbinary, []string{program}, buildFlags)
		case "test":
			cmd, out, err = gobuild.GoTestBuildCombinedOutput(debugbinary, []string{program}, buildFlags)
		}
		if err != nil {
			s.send(&dap.OutputEvent{
				Event: *newEvent("output"),
				Body: dap.OutputEventBody{
					Output:   fmt.Sprintf("Build Error: %s\n%s (%s)\n", cmd, strings.TrimSpace(string(out)), err.Error()),
					Category: "stderr",
				}})
			// Users are used to checking the Debug Console for build errors.
			// No need to bother them with a visible pop-up.
			s.sendErrorResponse(request.Request, FailedToLaunch, "Failed to launch",
				"Build error: Check the debug console for details.")
			return
		}
		program = debugbinary
		s.mu.Lock()
		s.binaryToRemove = debugbinary
		s.mu.Unlock()
	}

	if err := s.setLaunchAttachArgs(args.LaunchAttachCommonConfig); err != nil {
		s.sendShowUserErrorResponse(request.Request, FailedToLaunch, "Failed to launch", err.Error())
		return
	}

	s.config.ProcessArgs = append([]string{program}, args.Args...)
	s.config.Debugger.WorkingDir = filepath.Dir(program)
	if args.Cwd != "" {
		s.config.Debugger.WorkingDir = args.Cwd
	}

	s.log.Debugf("running binary '%s' in '%s'", program, s.config.Debugger.WorkingDir)
	if args.NoDebug {
		s.mu.Lock()
		cmd, err := s.newNoDebugProcess(program, args.Args, s.config.Debugger.WorkingDir)
		s.mu.Unlock()
		if err != nil {
			s.sendShowUserErrorResponse(request.Request, FailedToLaunch, "Failed to launch", err.Error())
			return
		}
		// Skip 'initialized' event, which will prevent the client from sending
		// debug-related requests.
		s.send(&dap.LaunchResponse{Response: *newResponse(request.Request)})

		// Start the program on a different goroutine, so we can listen for disconnect request.
		go func() {
			if err := cmd.Wait(); err != nil {
				s.log.Debugf("program exited with error: %v", err)
			}
			stopped := false
			s.mu.Lock()
			stopped = s.noDebugProcess == nil // if it was stopped, this should be nil
			s.noDebugProcess = nil
			s.mu.Unlock()

			if !stopped { // process terminated on its own
				s.logToConsole(proc.ErrProcessExited{Pid: cmd.ProcessState.Pid(), Status: cmd.ProcessState.ExitCode()}.Error())
				s.send(&dap.TerminatedEvent{Event: *newEvent("terminated")})
			}
		}()
		return
	}

	var err error
	func() {
		s.mu.Lock()
		defer s.mu.Unlock() // Make sure to unlock in case of panic that will become internal error
		s.debugger, err = debugger.New(&s.config.Debugger, s.config.ProcessArgs)
	}()
	if err != nil {
		s.sendShowUserErrorResponse(request.Request, FailedToLaunch, "Failed to launch", err.Error())
		return
	}
	// Enable StepBack controls on supported backends
	if s.config.Debugger.Backend == "rr" {
		s.send(&dap.CapabilitiesEvent{Event: *newEvent("capabilities"), Body: dap.CapabilitiesEventBody{Capabilities: dap.Capabilities{SupportsStepBack: true}}})
	}

	// Notify the client that the debugger is ready to start accepting
	// configuration requests for setting breakpoints, etc. The client
	// will end the configuration sequence with 'configurationDone'.
	s.send(&dap.InitializedEvent{Event: *newEvent("initialized")})
	s.send(&dap.LaunchResponse{Response: *newResponse(request.Request)})
}

// newNoDebugProcess is called from onLaunchRequest (run goroutine) and
// requires holding mu lock. It prepares process exec.Cmd to be started.
func (s *Server) newNoDebugProcess(program string, targetArgs []string, wd string) (*exec.Cmd, error) {
	if s.noDebugProcess != nil {
		return nil, fmt.Errorf("another launch request is in progress")
	}
	cmd := exec.Command(program, targetArgs...)
	cmd.Stdout, cmd.Stderr, cmd.Stdin, cmd.Dir = os.Stdout, os.Stderr, os.Stdin, wd
	if err := cmd.Start(); err != nil {
		return nil, err
	}
	s.noDebugProcess = cmd
	return cmd, nil
}

// stopNoDebugProcess is called from Stop (main goroutine) and
// onDisconnectRequest (run goroutine) and requires holding mu lock.
func (s *Server) stopNoDebugProcess() {
	if s.noDebugProcess == nil {
		// We already handled termination or there was never a process
		return
	}
	if s.noDebugProcess.ProcessState != nil && s.noDebugProcess.ProcessState.Exited() {
		s.logToConsole(proc.ErrProcessExited{Pid: s.noDebugProcess.ProcessState.Pid(), Status: s.noDebugProcess.ProcessState.ExitCode()}.Error())
	} else {
		// TODO(hyangah): gracefully terminate the process and its children processes.
		s.logToConsole(fmt.Sprintf("Terminating process %d", s.noDebugProcess.Process.Pid))
		s.noDebugProcess.Process.Kill() // Don't check error. Process killing and self-termination may race.
	}
	s.noDebugProcess = nil
}

// onDisconnectRequest handles the DisconnectRequest. Per the DAP spec,
// it disconnects the debuggee and signals that the debug adaptor
// (in our case this TCP server) can be terminated.
// TODO(polina): differentiate between single- and multi-client
// server mode when handling requests for debug session shutdown.
func (s *Server) onDisconnectRequest(request *dap.DisconnectRequest) {
	defer s.triggerServerStop()
	s.mu.Lock()
	defer s.mu.Unlock()

	var err error
	if s.debugger != nil {
		// We always kill launched programs.
		// In case of attach, we leave the program
		// running by default, which can be
		// overridden by an explicit request to terminate.
		killProcess := s.config.Debugger.AttachPid == 0 || request.Arguments.TerminateDebuggee
		err = s.stopDebugSession(killProcess)
	} else {
		s.stopNoDebugProcess()
	}
	if err != nil {
		s.sendErrorResponse(request.Request, DisconnectError, "Error while disconnecting", err.Error())
	} else {
		s.send(&dap.DisconnectResponse{Response: *newResponse(request.Request)})
	}
	// The debugging session has ended, so we send a terminated event.
	s.send(&dap.TerminatedEvent{
		Event: *newEvent("terminated"),
	})
}

// stopDebugSession is called from Stop (main goroutine) and
// onDisconnectRequest (run goroutine) and requires holding mu lock.
// Returns any detach error other than proc.ErrProcessExited.
func (s *Server) stopDebugSession(killProcess bool) error {
	if s.debugger == nil {
		return nil
	}
	var err error
	var exited error
	// Halting will stop any debugger command that's pending on another
	// per-request goroutine, hence unblocking that goroutine to wrap-up and exit.
	// TODO(polina): Per-request goroutine could still not be done when this one is.
	// To avoid goroutine leaks, we can use a wait group or have the goroutine listen
	// for a stop signal on a dedicated quit channel at suitable points (use context?).
	// Additional clean-up might be especially critical when we support multiple clients.
	state, err := s.debugger.Command(&api.DebuggerCommand{Name: api.Halt}, nil)
	if err == proc.ErrProcessDetached {
		s.log.Debug("halt returned error: ", err)
		return nil
	}
	if err != nil {
		switch err.(type) {
		case proc.ErrProcessExited:
			exited = err
		default:
			s.log.Error("halt returned error: ", err)
			if err.Error() == "no such process" {
				exited = err
			}
		}
	} else if state.Exited {
		exited = proc.ErrProcessExited{Pid: s.debugger.ProcessPid(), Status: state.ExitStatus}
		s.log.Debug("halt returned state: ", exited)
	}
	if exited != nil {
		s.logToConsole(exited.Error())
		s.logToConsole("Detaching")
	} else if killProcess {
		s.logToConsole("Detaching and terminating target process")
	} else {
		s.logToConsole("Detaching without terminating target processs")
	}
	err = s.debugger.Detach(killProcess)
	if err != nil {
		switch err.(type) {
		case proc.ErrProcessExited:
			s.log.Debug(err)
			s.logToConsole(exited.Error())
			err = nil
		default:
			s.log.Error("detach returned error: ", err)
		}
	}
	return err
}

func (s *Server) isNoDebug() bool {
	s.mu.Lock()
	defer s.mu.Unlock()
	return s.noDebugProcess != nil
}

func (s *Server) onSetBreakpointsRequest(request *dap.SetBreakpointsRequest) {
	if request.Arguments.Source.Path == "" {
		s.sendErrorResponse(request.Request, UnableToSetBreakpoints, "Unable to set or clear breakpoints", "empty file path")
		return
	}

	clientPath := request.Arguments.Source.Path
	serverPath := s.toServerPath(clientPath)

	// According to the spec we should "set multiple breakpoints for a single source
	// and clear all previous breakpoints in that source." The simplest way is
	// to clear all and then set all. To maintain state (for hit count conditions)
	// we want to amend existing breakpoints.
	//
	// See https://github.com/golang/vscode-go/issues/163 for details.
	// If a breakpoint:
	// -- exists and not in request => ClearBreakpoint
	// -- exists and in request => AmendBreakpoint
	// -- doesn't exist and in request => SetBreakpoint

	// Get all existing breakpoints that match for this source.
	sourceRequestPrefix := fmt.Sprintf("sourceBp Path=%q ", request.Arguments.Source.Path)
	existingBps := s.getMatchingBreakpoints(sourceRequestPrefix)
	bpAdded := make(map[string]struct{}, len(existingBps))

	// Amend existing breakpoints.
	breakpoints := make([]dap.Breakpoint, len(request.Arguments.Breakpoints))
	for i, want := range request.Arguments.Breakpoints {
		reqString := fmt.Sprintf("%s Line=%d Column=%d", sourceRequestPrefix, want.Line, want.Column)
		var err error
		got, ok := existingBps[reqString]
		if !ok {
			// Skip if the breakpoint does not already exist.
			// These will be created after deleting existing
			// breakpoints to avoid conflicts.
			continue
		}
		if _, ok := bpAdded[reqString]; ok {
			err = fmt.Errorf("breakpoint exists at %q, line: %d, column: %d", request.Arguments.Source.Path, want.Line, want.Column)
		} else {
			got.Cond = want.Condition
			got.HitCond = want.HitCondition
			err = s.debugger.AmendBreakpoint(got)
			bpAdded[reqString] = struct{}{}
		}

		updateBreakpointsResponse(breakpoints, i, err, got, clientPath)
	}

	// Clear existing breakpoints that were not added.
	err := s.clearBreakpoints(existingBps, bpAdded)
	if err != nil {
		s.sendErrorResponse(request.Request, UnableToSetBreakpoints, "Unable to set or clear breakpoints", err.Error())
		return
	}

	for i, want := range request.Arguments.Breakpoints {
		reqString := fmt.Sprintf("%s Line=%d Column=%d", sourceRequestPrefix, want.Line, want.Column)
		if _, ok := existingBps[reqString]; ok {
			continue
		}

		var got *api.Breakpoint
		var err error
		if _, ok := bpAdded[reqString]; ok {
			err = fmt.Errorf("breakpoint exists at %q, line: %d, column: %d", request.Arguments.Source.Path, want.Line, want.Column)
		} else {
			// Create new breakpoints.
			got, err = s.debugger.CreateBreakpoint(
				&api.Breakpoint{File: serverPath, Line: want.Line, Cond: want.Condition, HitCond: want.HitCondition, Name: reqString})
			bpAdded[reqString] = struct{}{}
		}

		updateBreakpointsResponse(breakpoints, i, err, got, clientPath)
	}
	response := &dap.SetBreakpointsResponse{Response: *newResponse(request.Request)}
	response.Body.Breakpoints = breakpoints

	s.send(response)
}

func updateBreakpointsResponse(breakpoints []dap.Breakpoint, i int, err error, got *api.Breakpoint, path string) {
	breakpoints[i].Verified = (err == nil)
	if err != nil {
		breakpoints[i].Message = err.Error()
	} else {
		breakpoints[i].Id = got.ID
		breakpoints[i].Line = got.Line
		breakpoints[i].Source = dap.Source{Name: filepath.Base(path), Path: path}
	}
}

// functionBpPrefix is the prefix of bp.Name for every breakpoint bp set
// in this request.
const functionBpPrefix = "functionBreakpoint"

func (s *Server) onSetFunctionBreakpointsRequest(request *dap.SetFunctionBreakpointsRequest) {
	// According to the spec, setFunctionBreakpoints "replaces all existing function
	// breakpoints with new function breakpoints." The simplest way is
	// to clear all and then set all. To maintain state (for hit count conditions)
	// we want to amend existing breakpoints.
	//
	// See https://github.com/golang/vscode-go/issues/163 for details.
	// If a breakpoint:
	// -- exists and not in request => ClearBreakpoint
	// -- exists and in request => AmendBreakpoint
	// -- doesn't exist and in request => SetBreakpoint

	// Get all existing function breakpoints.
	existingBps := s.getMatchingBreakpoints(functionBpPrefix)
	bpAdded := make(map[string]struct{}, len(existingBps))
	for _, bp := range existingBps {
		existingBps[bp.Name] = bp
	}

	// Amend any existing breakpoints.
	breakpoints := make([]dap.Breakpoint, len(request.Arguments.Breakpoints))
	for i, want := range request.Arguments.Breakpoints {
		reqString := fmt.Sprintf("%s Name=%s", functionBpPrefix, want.Name)
		var err error
		got, ok := existingBps[reqString]
		if !ok {
			// Skip if the breakpoint does not already exist.
			// These will be created after deleting existing
			// breakpoints to avoid conflicts.
			continue
		}
		if _, ok := bpAdded[reqString]; ok {
			err = fmt.Errorf("breakpoint exists at function %q", want.Name)
		} else {
			got.Cond = want.Condition
			got.HitCond = want.HitCondition
			err = s.debugger.AmendBreakpoint(got)
			bpAdded[reqString] = struct{}{}
		}

		var clientPath string
		if got != nil {
			clientPath = s.toClientPath(got.File)
		}
		updateBreakpointsResponse(breakpoints, i, err, got, clientPath)
	}

	// Clear existing breakpoints that were not added.
	err := s.clearBreakpoints(existingBps, bpAdded)
	if err != nil {
		s.sendErrorResponse(request.Request, UnableToSetBreakpoints, "Unable to set or clear breakpoints", err.Error())
		return
	}

	// Create new breakpoints.
	for i, want := range request.Arguments.Breakpoints {
		reqString := fmt.Sprintf("%s Name=%s", functionBpPrefix, want.Name)
		if _, ok := existingBps[reqString]; ok {
			// Amend existing breakpoints.
			continue
		}

		// Set the function breakpoint breakpoint
		spec, err := locspec.Parse(want.Name)
		if err != nil {
			breakpoints[i].Message = err.Error()
			continue
		}
		if loc, ok := spec.(*locspec.NormalLocationSpec); !ok || loc.FuncBase == nil {
			// Other locations do not make sense in the context of function breakpoints.
			// Regex locations are likely to resolve to multiple places and offset locations
			// are only meaningful at the time the breakpoint was created.
			breakpoints[i].Message = fmt.Sprintf("breakpoint name %q could not be parsed as a function. name must be in the format 'funcName', 'funcName:line' or 'fileName:line'.", want.Name)
			continue
		}

		if want.Name[0] == '.' {
			breakpoints[i].Message = "breakpoint names that are relative paths are not supported."
			continue
		}
		// Find the location of the function name. CreateBreakpoint requires the name to include the base
		// (e.g. main.functionName is supported but not functionName).
		// We first find the location of the function, and then set breakpoints for that location.
		var locs []api.Location
		locs, err = s.debugger.FindLocationSpec(-1, 0, 0, want.Name, spec, true, s.args.substitutePathClientToServer)
		if err != nil {
			breakpoints[i].Message = err.Error()
			continue
		}
		if len(locs) == 0 {
			breakpoints[i].Message = fmt.Sprintf("no location found for %q", want.Name)
			continue
		}
		if len(locs) > 0 {
			s.log.Debugf("multiple locations found for %s", want.Name)
			breakpoints[i].Message = fmt.Sprintf("multiple locations found for %s, function breakpoint is only set for the first location", want.Name)
		}

		// Set breakpoint using the PCs that were found.
		loc := locs[0]
		got, err := s.debugger.CreateBreakpoint(&api.Breakpoint{Addr: loc.PC, Addrs: loc.PCs, Cond: want.Condition, Name: reqString})

		var clientPath string
		if got != nil {
			clientPath = s.toClientPath(got.File)
		}
		updateBreakpointsResponse(breakpoints, i, err, got, clientPath)
	}

	response := &dap.SetFunctionBreakpointsResponse{Response: *newResponse(request.Request)}
	response.Body.Breakpoints = breakpoints

	s.send(response)
}

func (s *Server) clearBreakpoints(existingBps map[string]*api.Breakpoint, bpAdded map[string]struct{}) error {
	for req, bp := range existingBps {
		if _, ok := bpAdded[req]; ok {
			continue
		}
		_, err := s.debugger.ClearBreakpoint(bp)
		if err != nil {
			return err
		}
	}
	return nil
}

func (s *Server) getMatchingBreakpoints(prefix string) map[string]*api.Breakpoint {
	existing := s.debugger.Breakpoints(false)
	matchingBps := make(map[string]*api.Breakpoint, len(existing))
	for _, bp := range existing {
		// Skip special breakpoints such as for panic.
		if bp.ID < 0 {
			continue
		}
		// Skip breakpoints that do not meet the condition.
		if !strings.HasPrefix(bp.Name, prefix) {
			continue
		}
		matchingBps[bp.Name] = bp
	}
	return matchingBps
}

func (s *Server) onSetExceptionBreakpointsRequest(request *dap.SetExceptionBreakpointsRequest) {
	// Unlike what DAP documentation claims, this request is always sent
	// even though we specified no filters at initialization. Handle as no-op.
	s.send(&dap.SetExceptionBreakpointsResponse{Response: *newResponse(request.Request)})
}

func (s *Server) asyncCommandDone(asyncSetupDone chan struct{}) {
	if asyncSetupDone != nil {
		select {
		case <-asyncSetupDone:
			// already closed
		default:
			close(asyncSetupDone)
		}
	}
}

// onConfigurationDoneRequest handles 'configurationDone' request.
// This is an optional request enabled by capability ‘supportsConfigurationDoneRequest’.
// It gets triggered after all the debug requests that follow initalized event,
// so the s.debugger is guaranteed to be set.
func (s *Server) onConfigurationDoneRequest(request *dap.ConfigurationDoneRequest, asyncSetupDone chan struct{}) {
	defer s.asyncCommandDone(asyncSetupDone)
	if s.args.stopOnEntry {
		e := &dap.StoppedEvent{
			Event: *newEvent("stopped"),
			Body:  dap.StoppedEventBody{Reason: "entry", ThreadId: 1, AllThreadsStopped: true},
		}
		s.send(e)
	}
	s.debugger.Target().KeepSteppingBreakpoints = proc.HaltKeepsSteppingBreakpoints | proc.TracepointKeepsSteppingBreakpoints

	s.send(&dap.ConfigurationDoneResponse{Response: *newResponse(request.Request)})
	if !s.args.stopOnEntry {
		s.doRunCommand(api.Continue, asyncSetupDone)
	}
}

// onContinueRequest handles 'continue' request.
// This is a mandatory request to support.
func (s *Server) onContinueRequest(request *dap.ContinueRequest, asyncSetupDone chan struct{}) {
	s.send(&dap.ContinueResponse{
		Response: *newResponse(request.Request),
		Body:     dap.ContinueResponseBody{AllThreadsContinued: true}})
	s.doRunCommand(api.Continue, asyncSetupDone)
}

func fnName(loc *proc.Location) string {
	if loc.Fn == nil {
		return "???"
	}
	return loc.Fn.Name
}

func fnPackageName(loc *proc.Location) string {
	if loc.Fn == nil {
		// attribute unknown functions to the runtime
		return "runtime"
	}
	return loc.Fn.PackageName()
}

// onThreadsRequest handles 'threads' request.
// This is a mandatory request to support.
// It is sent in response to configurationDone response and stopped events.
// Depending on the debug session stage, goroutines information
// might not be available. However, the DAP spec states that
// "even if a debug adapter does not support multiple threads,
// it must implement the threads request and return a single
// (dummy) thread". Therefore, this handler never returns
// an error response. If the dummy thread is returned in its place,
// the next waterfall request for its stackTrace will return the error.
func (s *Server) onThreadsRequest(request *dap.ThreadsRequest) {
	var err error
	var gs []*proc.G
	var next int
	if s.debugger != nil {
		gs, next, err = s.debugger.Goroutines(0, maxGoroutines)
	}

	var threads []dap.Thread
	if err != nil {
		switch err.(type) {
		case proc.ErrProcessExited:
			// If the program exits very quickly, the initial threads request will complete after it has exited.
			// A TerminatedEvent has already been sent. Ignore the err returned in this case.
			s.log.Debug(err)
		default:
			s.send(&dap.OutputEvent{
				Event: *newEvent("output"),
				Body: dap.OutputEventBody{
					Output:   fmt.Sprintf("Unable to retrieve goroutines: %s\n", err.Error()),
					Category: "stderr",
				}})
		}
		threads = []dap.Thread{{Id: 1, Name: "Dummy"}}
	} else if len(gs) == 0 {
		threads = []dap.Thread{{Id: 1, Name: "Dummy"}}
	} else {
		state, err := s.debugger.State( /*nowait*/ true)
		if err != nil {
			s.log.Debug("Unable to get debugger state: ", err)
		}

		if next >= 0 {
			s.logToConsole(fmt.Sprintf("Too many goroutines, only loaded %d", len(gs)))

			// Make sure the selected goroutine is included in the list of threads
			// to return.
			if state != nil && state.SelectedGoroutine != nil {
				var selectedFound bool
				for _, g := range gs {
					if g.ID == state.SelectedGoroutine.ID {
						selectedFound = true
						break
					}
				}
				if !selectedFound {
					g, err := s.debugger.FindGoroutine(state.SelectedGoroutine.ID)
					if err != nil {
						s.log.Debug("Error getting selected goroutine: ", err)
					} else {
						// TODO(suzmue): Consider putting the selected goroutine at the top.
						// To be consistent we may want to do this for all threads requests.
						gs = append(gs, g)
					}
				}
			}
		}

		threads = make([]dap.Thread, len(gs))
		s.debugger.LockTarget()
		defer s.debugger.UnlockTarget()

		for i, g := range gs {
			selected := ""
			if state != nil && state.SelectedGoroutine != nil && g.ID == state.SelectedGoroutine.ID {
				selected = "* "
			}
			thread := ""
			if g.Thread != nil && g.Thread.ThreadID() != 0 {
				thread = fmt.Sprintf(" (Thread %d)", g.Thread.ThreadID())
			}
			// File name and line number are communicated via `stackTrace`
			// so no need to include them here.
			loc := g.UserCurrent()
			threads[i].Name = fmt.Sprintf("%s[Go %d] %s%s", selected, g.ID, fnName(&loc), thread)
			threads[i].Id = g.ID
		}
	}

	response := &dap.ThreadsResponse{
		Response: *newResponse(request.Request),
		Body:     dap.ThreadsResponseBody{Threads: threads},
	}
	s.send(response)
}

// onAttachRequest handles 'attach' request.
// This is a mandatory request to support.
// Attach debug sessions support the following modes:
// -- [DEFAULT] "local" -- attaches debugger to a local running process
//      Required args: processID
// -- "remote" - attaches client to a debugger already attached to a process
//      Required args: none (host/port are used externally to connect)
func (s *Server) onAttachRequest(request *dap.AttachRequest) {
	var args AttachConfig = defaultAttachConfig // narrow copy for initializing non-zero default values
	if err := unmarshalLaunchAttachArgs(request.Arguments, &args); err != nil {
		s.sendShowUserErrorResponse(request.Request, FailedToAttach, "Failed to attach", fmt.Sprintf("invalid debug configuration - %v", err))
		return
	}

	mode := args.Mode
	switch mode {
	case "":
		mode = "local"
<<<<<<< HEAD
		fallthrough
	case "local":
		if s.debugger != nil {
			s.sendErrorResponse(
				request.Request, FailedToAttach,
				"Failed to attach", "debugger already started - use remote mode to connect")
			return
		}
=======
	}

	if !isValidAttachMode(mode) {
		s.sendShowUserErrorResponse(request.Request, FailedToAttach, "Failed to attach",
			fmt.Sprintf("invalid debug configuration - unsupported 'mode' attribute %q", args.Mode))
		return
	}
	if mode == "local" {
>>>>>>> c7e2a9b6
		if args.ProcessID == 0 {
			s.sendShowUserErrorResponse(request.Request, FailedToAttach, "Failed to attach",
				"The 'processId' attribute is missing in debug configuration")
			return
		}
		s.config.Debugger.AttachPid = args.ProcessID
<<<<<<< HEAD
		s.log.Debugf("attaching to pid %d", args.ProcessID)
=======
		if err := s.setLaunchAttachArgs(args.LaunchAttachCommonConfig); err != nil {
			s.sendShowUserErrorResponse(request.Request, FailedToAttach, "Failed to attach", err.Error())
			return
		}
>>>>>>> c7e2a9b6
		if backend := args.Backend; backend != "" {
			s.config.Debugger.Backend = backend
		} else {
			s.config.Debugger.Backend = "default"
		}
		var err error
		func() {
			s.mu.Lock()
			defer s.mu.Unlock() // Make sure to unlock in case of panic that will become internal error
			s.debugger, err = debugger.New(&s.config.Debugger, nil)
		}()
		if err != nil {
			s.sendShowUserErrorResponse(request.Request, FailedToAttach, "Failed to attach", err.Error())
			return
		}
	case "remote":
		if s.debugger == nil {
			s.sendErrorResponse(request.Request, FailedToAttach, "Failed to attach", "no debugger found")
			return
		}
		s.log.Debug("debugger already started")
		// TODO(polina): once we allow initialize and attach request while running,
		// halt before sending initialized event. onConfigurationDone will restart
		// execution if user requested !stopOnEntry.
	default:
		s.sendErrorResponse(request.Request, FailedToAttach, "Failed to attach",
			fmt.Sprintf("invalid debug configuration - unsupported 'mode' attribute %q", args.Mode))
		return
	}

	if err := s.setLaunchAttachArgs(args.LaunchAttachCommonConfig); err != nil {
		s.sendErrorResponse(request.Request, FailedToAttach, "Failed to attach", err.Error())
		return
	}

	// Notify the client that the debugger is ready to start accepting
	// configuration requests for setting breakpoints, etc. The client
	// will end the configuration sequence with 'configurationDone'.
	s.send(&dap.InitializedEvent{Event: *newEvent("initialized")})
	s.send(&dap.AttachResponse{Response: *newResponse(request.Request)})
}

// onNextRequest handles 'next' request.
// This is a mandatory request to support.
func (s *Server) onNextRequest(request *dap.NextRequest, asyncSetupDone chan struct{}) {
	s.sendStepResponse(request.Arguments.ThreadId, &dap.NextResponse{Response: *newResponse(request.Request)})
	s.doStepCommand(api.Next, request.Arguments.ThreadId, asyncSetupDone)
}

// onStepInRequest handles 'stepIn' request
// This is a mandatory request to support.
func (s *Server) onStepInRequest(request *dap.StepInRequest, asyncSetupDone chan struct{}) {
	s.sendStepResponse(request.Arguments.ThreadId, &dap.StepInResponse{Response: *newResponse(request.Request)})
	s.doStepCommand(api.Step, request.Arguments.ThreadId, asyncSetupDone)
}

// onStepOutRequest handles 'stepOut' request
// This is a mandatory request to support.
func (s *Server) onStepOutRequest(request *dap.StepOutRequest, asyncSetupDone chan struct{}) {
	s.sendStepResponse(request.Arguments.ThreadId, &dap.StepOutResponse{Response: *newResponse(request.Request)})
	s.doStepCommand(api.StepOut, request.Arguments.ThreadId, asyncSetupDone)
}

func (s *Server) sendStepResponse(threadId int, message dap.Message) {
	// All of the threads will be continued by this request, so we need to send
	// a continued event so the UI can properly reflect the current state.
	s.send(&dap.ContinuedEvent{
		Event: *newEvent("continued"),
		Body: dap.ContinuedEventBody{
			ThreadId:            threadId,
			AllThreadsContinued: true,
		},
	})
	s.send(message)
}

func stoppedGoroutineID(state *api.DebuggerState) (id int) {
	if state.SelectedGoroutine != nil {
		id = state.SelectedGoroutine.ID
	} else if state.CurrentThread != nil {
		id = state.CurrentThread.GoroutineID
	}
	return id
}

// doStepCommand is a wrapper around doRunCommand that
// first switches selected goroutine. asyncSetupDone is
// a channel that will be closed to signal that an
// asynchornous command has completed setup or was interrupted
// due to an error, so the server is ready to receive new requests.
func (s *Server) doStepCommand(command string, threadId int, asyncSetupDone chan struct{}) {
	defer s.asyncCommandDone(asyncSetupDone)
	_, err := s.debugger.Command(&api.DebuggerCommand{Name: api.SwitchGoroutine, GoroutineID: threadId}, nil)
	if err != nil {
		s.log.Errorf("Error switching goroutines while stepping: %v", err)
		// If we encounter an error, we will have to send a stopped event
		// since we already sent the step response.
		stopped := &dap.StoppedEvent{Event: *newEvent("stopped")}
		stopped.Body.AllThreadsStopped = true
		if state, err := s.debugger.State(false); err != nil {
			s.log.Errorf("Error retrieving state: %e", err)
		} else {
			stopped.Body.ThreadId = stoppedGoroutineID(state)
		}
		stopped.Body.Reason = "error"
		stopped.Body.Text = err.Error()
		s.send(stopped)
		return
	}
	s.doRunCommand(command, asyncSetupDone)
}

// onPauseRequest handles 'pause' request.
// This is a mandatory request to support.
func (s *Server) onPauseRequest(request *dap.PauseRequest) {
	if s.debugger.IsRunning() {
		_, err := s.debugger.Command(&api.DebuggerCommand{Name: api.Halt}, nil)
		if err != nil {
			s.sendErrorResponse(request.Request, UnableToHalt, "Unable to halt execution", err.Error())
			return
		}
	}
	s.send(&dap.PauseResponse{Response: *newResponse(request.Request)})
	// No need to send any event here.
	// If we received this request while stopped, there already was an event for the stop.
	// If we received this while running, then doCommand will unblock and trigger the right
	// event, using debugger.StopReason because manual stop reason always wins even if we
	// simultaneously receive a manual stop request and hit a breakpoint.
}

// stackFrame represents the index of a frame within
// the context of a stack of a specific goroutine.
type stackFrame struct {
	goroutineID int
	frameIndex  int
}

// onStackTraceRequest handles ‘stackTrace’ requests.
// This is a mandatory request to support.
// As per DAP spec, this request only gets triggered as a follow-up
// to a successful threads request as part of the "request waterfall".
func (s *Server) onStackTraceRequest(request *dap.StackTraceRequest) {
	if s.debugger == nil {
		s.sendErrorResponse(request.Request, UnableToProduceStackTrace, "Unable to produce stack trace", "debugger is nil")
		return
	}

	goroutineID := request.Arguments.ThreadId
	start := request.Arguments.StartFrame
	if start < 0 {
		start = 0
	}
	levels := s.args.stackTraceDepth
	if request.Arguments.Levels > 0 {
		levels = request.Arguments.Levels
	}

	// Since the backend doesn't support paging, we load all frames up to
	// the requested depth and then slice them here per
	// `supportsDelayedStackTraceLoading` capability.
	frames, err := s.debugger.Stacktrace(goroutineID, start+levels-1, 0)
	if err != nil {
		s.sendErrorResponse(request.Request, UnableToProduceStackTrace, "Unable to produce stack trace", err.Error())
		return
	}

	// Determine if the goroutine is a system goroutine.
	isSystemGoroutine := true
	if g, _ := s.debugger.FindGoroutine(goroutineID); g != nil {
		isSystemGoroutine = g.System(s.debugger.Target())
	}

	stackFrames := []dap.StackFrame{} // initialize to empty, since nil is not an accepted response.
	for i := 0; i < levels && i+start < len(frames); i++ {
		frame := frames[start+i]
		loc := &frame.Call
		uniqueStackFrameID := s.stackFrameHandles.create(stackFrame{goroutineID, start + i})
		stackFrame := dap.StackFrame{Id: uniqueStackFrameID, Line: loc.Line, Name: fnName(loc)}
		if loc.File != "<autogenerated>" {
			clientPath := s.toClientPath(loc.File)
			stackFrame.Source = dap.Source{Name: filepath.Base(clientPath), Path: clientPath}
		}
		stackFrame.Column = 0

		packageName := fnPackageName(loc)
		if !isSystemGoroutine && packageName == "runtime" {
			stackFrame.Source.PresentationHint = "deemphasize"
		}
		stackFrames = append(stackFrames, stackFrame)
	}

	totalFrames := len(frames)
	if len(frames) >= start+levels && !frames[len(frames)-1].Bottom {
		// We don't know the exact number of available stack frames, so
		// add an arbitrary number so the client knows to request additional
		// frames.
		totalFrames += s.args.stackTraceDepth
	}
	response := &dap.StackTraceResponse{
		Response: *newResponse(request.Request),
		Body:     dap.StackTraceResponseBody{StackFrames: stackFrames, TotalFrames: totalFrames},
	}
	s.send(response)
}

// onScopesRequest handles 'scopes' requests.
// This is a mandatory request to support.
// It is automatically sent as part of the threads > stacktrace > scopes > variables
// "waterfall" to highlight the topmost frame at stops, after an evaluate request
// for the selected scope or when a user selects different scopes in the UI.
func (s *Server) onScopesRequest(request *dap.ScopesRequest) {
	sf, ok := s.stackFrameHandles.get(request.Arguments.FrameId)
	if !ok {
		s.sendErrorResponse(request.Request, UnableToListLocals, "Unable to list locals", fmt.Sprintf("unknown frame id %d", request.Arguments.FrameId))
		return
	}

	goid := sf.(stackFrame).goroutineID
	frame := sf.(stackFrame).frameIndex

	// Check if the function is optimized.
	fn, err := s.debugger.Function(goid, frame, 0, DefaultLoadConfig)
	if fn == nil || err != nil {
		s.sendErrorResponse(request.Request, UnableToListArgs, "Unable to find enclosing function", err.Error())
		return
	}
	suffix := ""
	if fn.Optimized() {
		suffix = " (warning: optimized function)"
	}
	// Retrieve arguments
	args, err := s.debugger.FunctionArguments(goid, frame, 0, DefaultLoadConfig)
	if err != nil {
		s.sendErrorResponse(request.Request, UnableToListArgs, "Unable to list args", err.Error())
		return
	}
	argScope := &fullyQualifiedVariable{&proc.Variable{Name: fmt.Sprintf("Arguments%s", suffix), Children: slicePtrVarToSliceVar(args)}, "", true, 0}

	// Retrieve local variables
	locals, err := s.debugger.LocalVariables(goid, frame, 0, DefaultLoadConfig)
	if err != nil {
		s.sendErrorResponse(request.Request, UnableToListLocals, "Unable to list locals", err.Error())
		return
	}
	locScope := &fullyQualifiedVariable{&proc.Variable{Name: fmt.Sprintf("Locals%s", suffix), Children: slicePtrVarToSliceVar(locals)}, "", true, 0}

	scopeArgs := dap.Scope{Name: argScope.Name, VariablesReference: s.variableHandles.create(argScope)}
	scopeLocals := dap.Scope{Name: locScope.Name, VariablesReference: s.variableHandles.create(locScope)}
	scopes := []dap.Scope{scopeArgs, scopeLocals}

	if s.args.showGlobalVariables {
		// Limit what global variables we will return to the current package only.
		// TODO(polina): This is how vscode-go currently does it to make
		// the amount of the returned data manageable. In fact, this is
		// considered so expensive even with the package filter, that
		// the default for showGlobalVariables was recently flipped to
		// not showing. If we delay loading of the globals until the corresponding
		// scope is expanded, generating an explicit variable request,
		// should we consider making all globals accessible with a scope per package?
		// Or users can just rely on watch variables.
		currPkg, err := s.debugger.CurrentPackage()
		if err != nil {
			s.sendErrorResponse(request.Request, UnableToListGlobals, "Unable to list globals", err.Error())
			return
		}
		currPkgFilter := fmt.Sprintf("^%s\\.", currPkg)
		globals, err := s.debugger.PackageVariables(currPkgFilter, DefaultLoadConfig)
		if err != nil {
			s.sendErrorResponse(request.Request, UnableToListGlobals, "Unable to list globals", err.Error())
			return
		}
		// Remove package prefix from the fully-qualified variable names.
		// We will include the package info once in the name of the scope instead.
		for i, g := range globals {
			globals[i].Name = strings.TrimPrefix(g.Name, currPkg+".")
		}

		globScope := &fullyQualifiedVariable{&proc.Variable{
			Name:     fmt.Sprintf("Globals (package %s)", currPkg),
			Children: slicePtrVarToSliceVar(globals),
		}, currPkg, true, 0}
		scopeGlobals := dap.Scope{Name: globScope.Name, VariablesReference: s.variableHandles.create(globScope)}
		scopes = append(scopes, scopeGlobals)
	}
	response := &dap.ScopesResponse{
		Response: *newResponse(request.Request),
		Body:     dap.ScopesResponseBody{Scopes: scopes},
	}
	s.send(response)
}

func slicePtrVarToSliceVar(vars []*proc.Variable) []proc.Variable {
	r := make([]proc.Variable, len(vars))
	for i := range vars {
		r[i] = *vars[i]
	}
	return r
}

// onVariablesRequest handles 'variables' requests.
// This is a mandatory request to support.
func (s *Server) onVariablesRequest(request *dap.VariablesRequest) {
	ref := request.Arguments.VariablesReference
	v, ok := s.variableHandles.get(ref)
	if !ok {
		s.sendErrorResponse(request.Request, UnableToLookupVariable, "Unable to lookup variable", fmt.Sprintf("unknown reference %d", ref))
		return
	}

	// If there is a filter applied, we will need to create a new variable that includes
	// the values actually needed to load. This cannot be done when loading the parent
	// node, since it is unknown at that point which children will need to be loaded.
	if request.Arguments.Filter == "indexed" {
		var err error
		v, err = s.maybeLoadResliced(v, request.Arguments.Start, request.Arguments.Count)
		if err != nil {
			s.sendErrorResponse(request.Request, UnableToLookupVariable, "Unable to lookup variable", err.Error())
			return
		}
	}

	children := []dap.Variable{} // must return empty array, not null, if no children
	if request.Arguments.Filter == "named" || request.Arguments.Filter == "" {
		named, err := s.metadataToDAPVariables(v)
		if err != nil {
			s.sendErrorResponse(request.Request, UnableToLookupVariable, "Unable to lookup variable", err.Error())
			return
		}
		children = append(children, named...)
	}
	if request.Arguments.Filter == "indexed" || request.Arguments.Filter == "" {
		indexed, err := s.childrenToDAPVariables(v)
		if err != nil {
			s.sendErrorResponse(request.Request, UnableToLookupVariable, "Unable to lookup variable", err.Error())
			return
		}
		children = append(children, indexed...)
	}
	response := &dap.VariablesResponse{
		Response: *newResponse(request.Request),
		Body:     dap.VariablesResponseBody{Variables: children},
	}
	s.send(response)
}

func (s *Server) maybeLoadResliced(v *fullyQualifiedVariable, start, count int) (*fullyQualifiedVariable, error) {
	if start == 0 && count == len(v.Children) {
		// If we have already loaded the correct children,
		// just return the variable.
		return v, nil
	}
	indexedLoadConfig := DefaultLoadConfig
	indexedLoadConfig.MaxArrayValues = count
	newV, err := s.debugger.LoadResliced(v.Variable, start, indexedLoadConfig)
	if err != nil {
		return nil, err
	}
	return &fullyQualifiedVariable{newV, v.fullyQualifiedNameOrExpr, false, start}, nil
}

func getIndexedVariableCount(c *proc.Variable) int {
	indexedVars := 0
	switch c.Kind {
	case reflect.Array, reflect.Slice, reflect.Map:
		indexedVars = int(c.Len)
	}
	return indexedVars
}

// childrenToDAPVariables returns the DAP presentation of the referenced variable's children.
func (s *Server) childrenToDAPVariables(v *fullyQualifiedVariable) ([]dap.Variable, error) {
	// TODO(polina): consider convertVariableToString instead of convertVariable
	// and avoid unnecessary creation of variable handles when this is called to
	// compute evaluate names when this is called from onSetVariableRequest.
	children := []dap.Variable{} // must return empty array, not null, if no children

	switch v.Kind {
	case reflect.Map:
		for i := 0; i < len(v.Children); i += 2 {
			// A map will have twice as many children as there are key-value elements.
			kvIndex := i / 2
			// Process children in pairs: even indices are map keys, odd indices are values.
			keyv, valv := &v.Children[i], &v.Children[i+1]
			keyexpr := fmt.Sprintf("(*(*%q)(%#x))", keyv.TypeString(), keyv.Addr)
			valexpr := fmt.Sprintf("%s[%s]", v.fullyQualifiedNameOrExpr, keyexpr)
			switch keyv.Kind {
			// For value expression, use the key value, not the corresponding expression if the key is a scalar.
			case reflect.Bool, reflect.Float32, reflect.Float64, reflect.Complex64, reflect.Complex128,
				reflect.Int, reflect.Int8, reflect.Int16, reflect.Int32, reflect.Int64,
				reflect.Uint, reflect.Uint8, reflect.Uint16, reflect.Uint32, reflect.Uint64, reflect.Uintptr:
				valexpr = fmt.Sprintf("%s[%s]", v.fullyQualifiedNameOrExpr, api.VariableValueAsString(keyv))
			case reflect.String:
				if key := constant.StringVal(keyv.Value); keyv.Len == int64(len(key)) { // fully loaded
					valexpr = fmt.Sprintf("%s[%q]", v.fullyQualifiedNameOrExpr, key)
				}
			}
			key, keyref := s.convertVariable(keyv, keyexpr)
			val, valref := s.convertVariable(valv, valexpr)
			keyType := s.getTypeIfSupported(keyv)
			valType := s.getTypeIfSupported(valv)
			// If key or value or both are scalars, we can use
			// a single variable to represet key:value format.
			// Otherwise, we must return separate variables for both.
			if keyref > 0 && valref > 0 { // Both are not scalars
				keyvar := dap.Variable{
					Name:               fmt.Sprintf("[key %d]", v.startIndex+kvIndex),
					EvaluateName:       keyexpr,
					Type:               keyType,
					Value:              key,
					VariablesReference: keyref,
					IndexedVariables:   getIndexedVariableCount(keyv),
					NamedVariables:     getNamedVariableCount(keyv),
				}
				valvar := dap.Variable{
					Name:               fmt.Sprintf("[val %d]", v.startIndex+kvIndex),
					EvaluateName:       valexpr,
					Type:               valType,
					Value:              val,
					VariablesReference: valref,
					IndexedVariables:   getIndexedVariableCount(valv),
					NamedVariables:     getNamedVariableCount(valv),
				}
				children = append(children, keyvar, valvar)
			} else { // At least one is a scalar
				keyValType := valType
				if len(keyType) > 0 && len(valType) > 0 {
					keyValType = fmt.Sprintf("%s: %s", keyType, valType)
				}
				kvvar := dap.Variable{
					Name:         key,
					EvaluateName: valexpr,
					Type:         keyValType,
					Value:        val,
				}
				if keyref != 0 { // key is a type to be expanded
					if len(key) > maxMapKeyValueLen {
						// Truncate and make unique
						kvvar.Name = fmt.Sprintf("%s... @ %#x", key[0:maxMapKeyValueLen], keyv.Addr)
					}
					kvvar.VariablesReference = keyref
					kvvar.IndexedVariables = getIndexedVariableCount(keyv)
					kvvar.NamedVariables = getNamedVariableCount(keyv)
				} else if valref != 0 { // val is a type to be expanded
					kvvar.VariablesReference = valref
					kvvar.IndexedVariables = getIndexedVariableCount(valv)
					kvvar.NamedVariables = getNamedVariableCount(valv)
				}
				children = append(children, kvvar)
			}
		}
	case reflect.Slice, reflect.Array:
		children = make([]dap.Variable, len(v.Children))
		for i := range v.Children {
			idx := v.startIndex + i
			cfqname := fmt.Sprintf("%s[%d]", v.fullyQualifiedNameOrExpr, idx)
			cvalue, cvarref := s.convertVariable(&v.Children[i], cfqname)
			children[i] = dap.Variable{
				Name:               fmt.Sprintf("[%d]", idx),
				EvaluateName:       cfqname,
				Type:               s.getTypeIfSupported(&v.Children[i]),
				Value:              cvalue,
				VariablesReference: cvarref,
				IndexedVariables:   getIndexedVariableCount(&v.Children[i]),
				NamedVariables:     getNamedVariableCount(&v.Children[i]),
			}
		}
	default:
		children = make([]dap.Variable, len(v.Children))
		for i := range v.Children {
			c := &v.Children[i]
			cfqname := fmt.Sprintf("%s.%s", v.fullyQualifiedNameOrExpr, c.Name)

			if strings.HasPrefix(c.Name, "~") || strings.HasPrefix(c.Name, ".") {
				cfqname = ""
			} else if v.isScope && v.fullyQualifiedNameOrExpr == "" {
				cfqname = c.Name
			} else if v.fullyQualifiedNameOrExpr == "" {
				cfqname = ""
			} else if v.Kind == reflect.Interface {
				cfqname = fmt.Sprintf("%s.(%s)", v.fullyQualifiedNameOrExpr, c.Name) // c is data
			} else if v.Kind == reflect.Ptr {
				cfqname = fmt.Sprintf("(*%v)", v.fullyQualifiedNameOrExpr) // c is the nameless pointer value
			} else if v.Kind == reflect.Complex64 || v.Kind == reflect.Complex128 {
				cfqname = "" // complex children are not struct fields and can't be accessed directly
			}
			cvalue, cvarref := s.convertVariable(c, cfqname)

			// Annotate any shadowed variables to "(name)" in order
			// to distinguish from non-shadowed variables.
			// TODO(suzmue): should we support a special evaluateName syntax that
			// can access shadowed variables?
			name := c.Name
			if c.Flags&proc.VariableShadowed == proc.VariableShadowed {
				name = fmt.Sprintf("(%s)", name)
			}

			children[i] = dap.Variable{
				Name:               name,
				EvaluateName:       cfqname,
				Type:               s.getTypeIfSupported(c),
				Value:              cvalue,
				VariablesReference: cvarref,
				IndexedVariables:   getIndexedVariableCount(c),
				NamedVariables:     getNamedVariableCount(c),
			}
		}
	}
	return children, nil
}

func getNamedVariableCount(v *proc.Variable) int {
	namedVars := 0
	if v.Kind == reflect.Map && v.Len > 0 {
		// len
		namedVars += 1
	}
	if isListOfBytesOrRunes(v) {
		// string value of array/slice of bytes and runes.
		namedVars += 1
	}

	return namedVars
}

// metadataToDAPVariables returns the DAP presentation of the referenced variable's metadata.
// These are included as named variables
func (s *Server) metadataToDAPVariables(v *fullyQualifiedVariable) ([]dap.Variable, error) {
	children := []dap.Variable{} // must return empty array, not null, if no children

	if v.Kind == reflect.Map && v.Len > 0 {
		children = append(children, dap.Variable{
			Name:         "len()",
			Value:        fmt.Sprintf("%d", v.Len),
			Type:         "int",
			EvaluateName: fmt.Sprintf("len(%s)", v.fullyQualifiedNameOrExpr),
		})
	}

	if isListOfBytesOrRunes(v.Variable) {
		// Return the string value of []byte or []rune.
		typeName := api.PrettyTypeName(v.DwarfType)
		loadExpr := fmt.Sprintf("string(*(*%q)(%#x))", typeName, v.Addr)

		s.log.Debugf("loading %s (type %s) with %s", v.fullyQualifiedNameOrExpr, typeName, loadExpr)
		// We know that this is an array/slice of Uint8 or Int32, so we will load up to MaxStringLen.
		config := DefaultLoadConfig
		config.MaxArrayValues = config.MaxStringLen
		vLoaded, err := s.debugger.EvalVariableInScope(-1, 0, 0, loadExpr, config)
		val := s.convertVariableToString(vLoaded)
		if err == nil {
			// TODO(suzmue): Add evaluate name. Using string(name) will not get the same result because the
			// MaxArrayValues is not auto adjusted in evaluate requests like MaxStringLen is adjusted.
			children = append(children, dap.Variable{
				Name:  "string()",
				Value: val,
				Type:  "string",
			})
		}
	}
	return children, nil
}

func isListOfBytesOrRunes(v *proc.Variable) bool {
	if len(v.Children) > 0 && (v.Kind == reflect.Array || v.Kind == reflect.Slice) {
		childKind := v.Children[0].RealType.Common().ReflectKind
		return childKind == reflect.Uint8 || childKind == reflect.Int32
	}
	return false
}

func (s *Server) getTypeIfSupported(v *proc.Variable) string {
	if !s.clientCapabilities.supportsVariableType {
		return ""
	}
	return v.TypeString()
}

// convertVariable converts proc.Variable to dap.Variable value and reference
// while keeping track of the full qualified name or load expression.
// Variable reference is used to keep track of the children associated with each
// variable. It is shared with the host via scopes or evaluate response and is an index
// into the s.variableHandles map, used to look up variables and their children on
// subsequent variables requests. A positive reference signals the host that another
// variables request can be issued to get the elements of the compound variable. As a
// custom, a zero reference, reminiscent of a zero pointer, is used to indicate that
// a scalar variable cannot be "dereferenced" to get its elements (as there are none).
func (s *Server) convertVariable(v *proc.Variable, qualifiedNameOrExpr string) (value string, variablesReference int) {
	return s.convertVariableWithOpts(v, qualifiedNameOrExpr, 0)
}

func (s *Server) convertVariableToString(v *proc.Variable) string {
	val, _ := s.convertVariableWithOpts(v, "", skipRef)
	return val
}

const (
	// Limit the length of a string representation of a compound or reference type variable.
	maxVarValueLen = 1 << 8 // 256
	// Limit the length of an inlined map key.
	maxMapKeyValueLen = 64
)

// Flags for convertVariableWithOpts option.
type convertVariableFlags uint8

const (
	skipRef convertVariableFlags = 1 << iota
	showFullValue
)

// convertVariableWithOpts allows to skip reference generation in case all we need is
// a string representation of the variable. When the variable is a compound or reference
// type variable and its full string representation can be larger than defaultMaxValueLen,
// this returns a truncated value unless showFull option flag is set.
func (s *Server) convertVariableWithOpts(v *proc.Variable, qualifiedNameOrExpr string, opts convertVariableFlags) (value string, variablesReference int) {
	canHaveRef := false
	maybeCreateVariableHandle := func(v *proc.Variable) int {
		canHaveRef = true
		if opts&skipRef != 0 {
			return 0
		}
		return s.variableHandles.create(&fullyQualifiedVariable{v, qualifiedNameOrExpr, false /*not a scope*/, 0})
	}
	value = api.ConvertVar(v).SinglelineString()
	if v.Unreadable != nil {
		return value, 0
	}

	// Some of the types might be fully or partially not loaded based on LoadConfig.
	// Those that are fully missing (e.g. due to hitting MaxVariableRecurse), can be reloaded in place.
	var reloadVariable = func(v *proc.Variable, qualifiedNameOrExpr string) (value string) {
		// We might be loading variables from the frame that's not topmost, so use
		// frame-independent address-based expression, not fully-qualified name as per
		// https://github.com/go-delve/delve/blob/master/Documentation/api/ClientHowto.md#looking-into-variables.
		// TODO(polina): Get *proc.Variable object from debugger instead. Export a function to set v.loaded to false
		// and call v.loadValue gain with a different load config. It's more efficient, and it's guaranteed to keep
		// working with generics.
		value = api.ConvertVar(v).SinglelineString()
		typeName := api.PrettyTypeName(v.DwarfType)
		loadExpr := fmt.Sprintf("*(*%q)(%#x)", typeName, v.Addr)
		s.log.Debugf("loading %s (type %s) with %s", qualifiedNameOrExpr, typeName, loadExpr)
		// Make sure we can load the pointers directly, not by updating just the child
		// This is not really necessary now because users have no way of setting FollowPointers to false.
		config := DefaultLoadConfig
		config.FollowPointers = true
		vLoaded, err := s.debugger.EvalVariableInScope(-1, 0, 0, loadExpr, config)
		if err != nil {
			value += fmt.Sprintf(" - FAILED TO LOAD: %s", err)
		} else {
			v.Children = vLoaded.Children
			value = api.ConvertVar(v).SinglelineString()
		}
		return value
	}

	switch v.Kind {
	case reflect.Uint, reflect.Uint8, reflect.Uint16, reflect.Uint32, reflect.Uint64, reflect.Uintptr:
		n, _ := strconv.ParseUint(api.ConvertVar(v).Value, 10, 64)
		value = fmt.Sprintf("%s = %#x", value, n)
	case reflect.UnsafePointer:
		// Skip child reference
	case reflect.Ptr:
		if v.DwarfType != nil && len(v.Children) > 0 && v.Children[0].Addr != 0 && v.Children[0].Kind != reflect.Invalid {
			if v.Children[0].OnlyAddr { // Not loaded
				if v.Addr == 0 {
					// This is equvalent to the following with the cli:
					//    (dlv) p &a7
					//    (**main.FooBar)(0xc0000a3918)
					//
					// TODO(polina): what is more appropriate?
					// Option 1: leave it unloaded because it is a special case
					// Option 2: load it, but then we have to load the child, not the parent, unlike all others
					// TODO(polina): see if reloadVariable can be reused here
					cTypeName := api.PrettyTypeName(v.Children[0].DwarfType)
					cLoadExpr := fmt.Sprintf("*(*%q)(%#x)", cTypeName, v.Children[0].Addr)
					s.log.Debugf("loading *(%s) (type %s) with %s", qualifiedNameOrExpr, cTypeName, cLoadExpr)
					cLoaded, err := s.debugger.EvalVariableInScope(-1, 0, 0, cLoadExpr, DefaultLoadConfig)
					if err != nil {
						value += fmt.Sprintf(" - FAILED TO LOAD: %s", err)
					} else {
						cLoaded.Name = v.Children[0].Name // otherwise, this will be the pointer expression
						v.Children = []proc.Variable{*cLoaded}
						value = api.ConvertVar(v).SinglelineString()
					}
				} else {
					value = reloadVariable(v, qualifiedNameOrExpr)
				}
			}
			if !v.Children[0].OnlyAddr {
				variablesReference = maybeCreateVariableHandle(v)
			}
		}
	case reflect.Slice, reflect.Array:
		if v.Len > int64(len(v.Children)) { // Not fully loaded
			if v.Base != 0 && len(v.Children) == 0 { // Fully missing
				value = reloadVariable(v, qualifiedNameOrExpr)
			} else if !s.clientCapabilities.supportsVariablePaging {
				value = fmt.Sprintf("(loaded %d/%d) ", len(v.Children), v.Len) + value
			}
		}
		if v.Base != 0 && len(v.Children) > 0 {
			variablesReference = maybeCreateVariableHandle(v)
		}
	case reflect.Map:
		if v.Len > int64(len(v.Children)/2) { // Not fully loaded
			if len(v.Children) == 0 { // Fully missing
				value = reloadVariable(v, qualifiedNameOrExpr)
			} else if !s.clientCapabilities.supportsVariablePaging {
				value = fmt.Sprintf("(loaded %d/%d) ", len(v.Children)/2, v.Len) + value
			}
		}
		if v.Base != 0 && len(v.Children) > 0 {
			variablesReference = maybeCreateVariableHandle(v)
		}
	case reflect.String:
		// TODO(polina): implement auto-loading here.
	case reflect.Interface:
		if v.Addr != 0 && len(v.Children) > 0 && v.Children[0].Kind != reflect.Invalid && v.Children[0].Addr != 0 {
			if v.Children[0].OnlyAddr { // Not loaded
				value = reloadVariable(v, qualifiedNameOrExpr)
			}
			if !v.Children[0].OnlyAddr {
				variablesReference = maybeCreateVariableHandle(v)
			}
		}
	case reflect.Struct:
		if v.Len > int64(len(v.Children)) { // Not fully loaded
			if len(v.Children) == 0 { // Fully missing
				value = reloadVariable(v, qualifiedNameOrExpr)
			} else { // Partially missing (TODO)
				value = fmt.Sprintf("(loaded %d/%d) ", len(v.Children), v.Len) + value
			}
		}
		if len(v.Children) > 0 {
			variablesReference = maybeCreateVariableHandle(v)
		}
	case reflect.Complex64, reflect.Complex128:
		v.Children = make([]proc.Variable, 2)
		v.Children[0].Name = "real"
		v.Children[0].Value = constant.Real(v.Value)
		v.Children[1].Name = "imaginary"
		v.Children[1].Value = constant.Imag(v.Value)
		if v.Kind == reflect.Complex64 {
			v.Children[0].Kind = reflect.Float32
			v.Children[1].Kind = reflect.Float32
		} else {
			v.Children[0].Kind = reflect.Float64
			v.Children[1].Kind = reflect.Float64
		}
		fallthrough
	default: // Complex, Scalar, Chan, Func
		if len(v.Children) > 0 {
			variablesReference = maybeCreateVariableHandle(v)
		}
	}

	// By default, only values of variables that have children can be truncated.
	// If showFullValue is set, then all value strings are not truncated.
	canTruncateValue := showFullValue&opts == 0
	if len(value) > maxVarValueLen && canTruncateValue && canHaveRef {
		value = value[:maxVarValueLen] + "..."
	}
	return value, variablesReference
}

// onEvaluateRequest handles 'evalute' requests.
// This is a mandatory request to support.
// Support the following expressions:
// -- {expression} - evaluates the expression and returns the result as a variable
// -- call {function} - injects a function call and returns the result as a variable
// TODO(polina): users have complained about having to click to expand multi-level
// variables, so consider also adding the following:
// -- print {expression} - return the result as a string like from dlv cli
func (s *Server) onEvaluateRequest(request *dap.EvaluateRequest) {
	showErrorToUser := request.Arguments.Context != "watch" && request.Arguments.Context != "repl" && request.Arguments.Context != "hover"
	if s.debugger == nil {
		s.sendErrorResponseWithOpts(request.Request, UnableToEvaluateExpression, "Unable to evaluate expression", "debugger is nil", showErrorToUser)
		return
	}

	// Default to the topmost stack frame of the current goroutine in case
	// no frame is specified (e.g. when stopped on entry or no call stack frame is expanded)
	goid, frame := -1, 0
	if sf, ok := s.stackFrameHandles.get(request.Arguments.FrameId); ok {
		goid = sf.(stackFrame).goroutineID
		frame = sf.(stackFrame).frameIndex
	}

	response := &dap.EvaluateResponse{Response: *newResponse(request.Request)}
	isCall, err := regexp.MatchString(`^\s*call\s+\S+`, request.Arguments.Expression)
	if err == nil && isCall { // call {expression}
		expr := strings.Replace(request.Arguments.Expression, "call ", "", 1)
		_, retVars, err := s.doCall(goid, frame, expr)
		if err != nil {
			s.sendErrorResponseWithOpts(request.Request, UnableToEvaluateExpression, "Unable to evaluate expression", err.Error(), showErrorToUser)
			return
		}
		// The call completed and we can reply with its return values (if any)
		if len(retVars) > 0 {
			// Package one or more return values in a single scope-like nameless variable
			// that preserves their names.
			retVarsAsVar := &proc.Variable{Children: slicePtrVarToSliceVar(retVars)}
			// As a shortcut also express the return values as a single string.
			retVarsAsStr := ""
			for _, v := range retVars {
				retVarsAsStr += s.convertVariableToString(v) + ", "
			}
			response.Body = dap.EvaluateResponseBody{
				Result:             strings.TrimRight(retVarsAsStr, ", "),
				VariablesReference: s.variableHandles.create(&fullyQualifiedVariable{retVarsAsVar, "", false /*not a scope*/, 0}),
			}
		}
	} else { // {expression}
		exprVar, err := s.debugger.EvalVariableInScope(goid, frame, 0, request.Arguments.Expression, DefaultLoadConfig)
		if err != nil {
			s.sendErrorResponseWithOpts(request.Request, UnableToEvaluateExpression, "Unable to evaluate expression", err.Error(), showErrorToUser)
			return
		}

		ctxt := request.Arguments.Context
		switch ctxt {
		case "repl", "variables", "hover", "clipboard":
			if exprVar.Kind == reflect.String {
				if strVal := constant.StringVal(exprVar.Value); exprVar.Len > int64(len(strVal)) {
					// Reload the string value with a bigger limit.
					loadCfg := DefaultLoadConfig
					loadCfg.MaxStringLen = maxSingleStringLen
					if v, err := s.debugger.EvalVariableInScope(goid, frame, 0, request.Arguments.Expression, loadCfg); err != nil {
						s.log.Debugf("Failed to load more for %v: %v", request.Arguments.Expression, err)
					} else {
						exprVar = v
					}
				}
			}
		}
		var opts convertVariableFlags
		// Send the full value when the context is "clipboard" or "variables" since
		// these contexts are used to copy the value.
		if ctxt == "clipboard" || ctxt == "variables" {
			opts |= showFullValue
		}
		exprVal, exprRef := s.convertVariableWithOpts(exprVar, fmt.Sprintf("(%s)", request.Arguments.Expression), opts)
		response.Body = dap.EvaluateResponseBody{Result: exprVal, VariablesReference: exprRef, IndexedVariables: getIndexedVariableCount(exprVar), NamedVariables: getNamedVariableCount(exprVar)}
	}
	s.send(response)
}

func (s *Server) doCall(goid, frame int, expr string) (*api.DebuggerState, []*proc.Variable, error) {
	// This call might be evaluated in the context of the frame that is not topmost
	// if the editor is set to view the variables for one of the parent frames.
	// If the call expression refers to any of these variables, unlike regular
	// expressions, it will evaluate them in the context of the topmost frame,
	// and the user will get an unexpected result or an unexpected symbol error.
	// We prevent this but disallowing any frames other than topmost.
	if frame > 0 {
		return nil, nil, fmt.Errorf("call is only supported with topmost stack frame")
	}
	stateBeforeCall, err := s.debugger.State( /*nowait*/ true)
	if err != nil {
		return nil, nil, err
	}
	// The return values of injected function calls are volatile.
	// Load as much useful data as possible.
	// TODO: investigate whether we need to increase other limits. For example,
	// the return value is a pointer to a temporary object, which can become
	// invalid by other injected function calls. Do we care about such use cases?
	loadCfg := DefaultLoadConfig
	loadCfg.MaxStringLen = maxStringLenInCallRetVars

	// TODO(polina): since call will resume execution of all goroutines,
	// we should do this asynchronously and send a continued event to the
	// editor, followed by a stop event when the call completes.
	state, err := s.debugger.Command(&api.DebuggerCommand{
		Name:                 api.Call,
		ReturnInfoLoadConfig: api.LoadConfigFromProc(&loadCfg),
		Expr:                 expr,
		UnsafeCall:           false,
		GoroutineID:          goid,
	}, nil)
	if processExited(state, err) {
		e := &dap.TerminatedEvent{Event: *newEvent("terminated")}
		s.send(e)
		return nil, nil, errors.New("terminated")
	}
	if err != nil {
		return nil, nil, err
	}

	// After the call is done, the goroutine where we injected the call should
	// return to the original stopped line with return values. However,
	// it is not guaranteed to be selected due to the possibility of the
	// of simultaenous breakpoints. Therefore, we check all threads.
	var retVars []*proc.Variable
	found := false
	for _, t := range state.Threads {
		if t.GoroutineID == stateBeforeCall.SelectedGoroutine.ID &&
			t.Line == stateBeforeCall.SelectedGoroutine.CurrentLoc.Line && t.CallReturn {
			found = true
			// The call completed. Get the return values.
			retVars, err = s.debugger.FindThreadReturnValues(t.ID, loadCfg)
			if err != nil {
				return nil, nil, err
			}
			break
		}
	}
	// Normal function calls expect return values, but call commands
	// used for variable assignments do not return a value when they succeed.
	// In go '=' is not an operator. Check if go/parser complains.
	// If the above Call command passed but the expression is not a valid
	// go expression, we just handled a variable assignment request.
	isAssignment := false
	if _, err := parser.ParseExpr(expr); err != nil {
		isAssignment = true
	}

	// note: as described in https://github.com/golang/go/issues/25578, function call injection
	// causes to resume the entire Go process. Due to this limitation, there is no guarantee
	// that the process is in the same state even after the injected call returns normally
	// without any surprises such as breakpoints or panic. To handle this correctly we need
	// to reset all the handles (both variables and stack frames).
	//
	// We considered sending a stopped event after each call unconditionally, but a stopped
	// event can be expensive and can interact badly with the client-side optimization
	// to refresh information. For example, VS Code reissues scopes/evaluate (for watch) after
	// completing a setVariable or evaluate request for repl context. Thus, for now, we
	// do not trigger a stopped event and hope editors to refetch the updated state as soon
	// as the user resumes debugging.

	if !found || !isAssignment && retVars == nil {
		// The call got interrupted by a stop (e.g. breakpoint in injected
		// function call or in another goroutine).
		s.resetHandlesForStoppedEvent()
		s.sendStoppedEvent(state)

		// TODO(polina): once this is asynchronous, we could wait to reply until the user
		// continues, call ends, original stop point is hit and return values are available
		// instead of returning an error 'call stopped' here.
		return nil, nil, errors.New("call stopped")
	}
	return state, retVars, nil
}

func (s *Server) sendStoppedEvent(state *api.DebuggerState) {
	stopped := &dap.StoppedEvent{Event: *newEvent("stopped")}
	stopped.Body.AllThreadsStopped = true
	stopped.Body.ThreadId = stoppedGoroutineID(state)
	stopped.Body.Reason = s.debugger.StopReason().String()
	s.send(stopped)
}

// onTerminateRequest sends a not-yet-implemented error response.
// Capability 'supportsTerminateRequest' is not set in 'initialize' response.
func (s *Server) onTerminateRequest(request *dap.TerminateRequest) {
	s.sendNotYetImplementedErrorResponse(request.Request)
}

// onRestartRequest sends a not-yet-implemented error response
// Capability 'supportsRestartRequest' is not set in 'initialize' response.
func (s *Server) onRestartRequest(request *dap.RestartRequest) {
	s.sendNotYetImplementedErrorResponse(request.Request)
}

// onStepBackRequest handles 'stepBack' request.
// This is an optional request enabled by capability ‘supportsStepBackRequest’.
func (s *Server) onStepBackRequest(request *dap.StepBackRequest, asyncSetupDone chan struct{}) {
	s.sendStepResponse(request.Arguments.ThreadId, &dap.StepBackResponse{Response: *newResponse(request.Request)})
	s.doStepCommand(api.ReverseNext, request.Arguments.ThreadId, asyncSetupDone)
}

// onReverseContinueRequest performs a rewind command call up to the previous
// breakpoint or the start of the process
// This is an optional request enabled by capability ‘supportsStepBackRequest’.
func (s *Server) onReverseContinueRequest(request *dap.ReverseContinueRequest, asyncSetupDone chan struct{}) {
	s.send(&dap.ReverseContinueResponse{
		Response: *newResponse(request.Request),
	})
	s.doRunCommand(api.Rewind, asyncSetupDone)
}

// computeEvaluateName finds the named child, and computes its evaluate name.
func (s *Server) computeEvaluateName(v *fullyQualifiedVariable, cname string) (string, error) {
	children, err := s.childrenToDAPVariables(v)
	if err != nil {
		return "", err
	}
	for _, c := range children {
		if c.Name == cname {
			if c.EvaluateName != "" {
				return c.EvaluateName, nil
			}
			return "", errors.New("cannot set the variable without evaluate name")
		}
	}
	return "", errors.New("failed to find the named variable")
}

// onSetVariableRequest handles 'setVariable' requests.
func (s *Server) onSetVariableRequest(request *dap.SetVariableRequest) {
	arg := request.Arguments

	v, ok := s.variableHandles.get(arg.VariablesReference)
	if !ok {
		s.sendErrorResponse(request.Request, UnableToSetVariable, "Unable to lookup variable", fmt.Sprintf("unknown reference %d", arg.VariablesReference))
		return
	}
	// We need to translate the arg.Name to its evaluateName if the name
	// refers to a field or element of a variable.
	// https://github.com/microsoft/vscode/issues/120774
	evaluateName, err := s.computeEvaluateName(v, arg.Name)
	if err != nil {
		s.sendErrorResponse(request.Request, UnableToSetVariable, "Unable to set variable", err.Error())
		return
	}

	// By running EvalVariableInScope, we get the type info of the variable
	// that can be accessed with the evaluateName, and ensure the variable we are
	// trying to update is valid and accessible from the top most frame & the
	// current goroutine.
	goid, frame := -1, 0
	evaluated, err := s.debugger.EvalVariableInScope(goid, frame, 0, evaluateName, DefaultLoadConfig)
	if err != nil {
		s.sendErrorResponse(request.Request, UnableToSetVariable, "Unable to lookup variable", err.Error())
		return
	}

	useFnCall := false
	switch evaluated.Kind {
	case reflect.String:
		useFnCall = true
	default:
		// TODO(hyangah): it's possible to set a non-string variable using (`call i = fn()`)
		// and we don't support it through the Set Variable request yet.
		// If we want to support it for non-string types, we need to parse arg.Value.
	}

	if useFnCall {
		// TODO(hyangah): function call injection currentlly allows to assign return values of
		// a function call to variables. So, curious users would find set variable
		// on string would accept expression like `fn()`.
		if state, retVals, err := s.doCall(goid, frame, fmt.Sprintf("%v=%v", evaluateName, arg.Value)); err != nil {
			s.sendErrorResponse(request.Request, UnableToSetVariable, "Unable to set variable", err.Error())
			return
		} else if retVals != nil {
			// The assignment expression isn't supposed to return values, but we got them.
			// That indicates something went wrong (e.g. panic).
			// TODO: isn't it simpler to do this in s.doCall?
			s.resetHandlesForStoppedEvent()
			s.sendStoppedEvent(state)

			var r []string
			for _, v := range retVals {
				r = append(r, s.convertVariableToString(v))
			}
			msg := "interrupted"
			if len(r) > 0 {
				msg = "interrupted:" + strings.Join(r, ", ")
			}

			s.sendErrorResponse(request.Request, UnableToSetVariable, "Unable to set variable", msg)
			return
		}
	} else {
		if err := s.debugger.SetVariableInScope(goid, frame, 0, evaluateName, arg.Value); err != nil {
			s.sendErrorResponse(request.Request, UnableToSetVariable, "Unable to set variable", err.Error())
			return
		}
	}
	// * Note on inconsistent state after set variable:
	//
	// The variable handles may be in inconsistent state - for example,
	// let's assume there are two aliased variables pointing to the same
	// memory and both are already loaded and cached in the variable handle.
	// VSCode tries to locally update the UI when the set variable
	// request succeeds, and may issue additional scopes or evaluate requests
	// to update the variable/watch sections if necessary.
	//
	// More complicated situation is when the set variable involves call
	// injection - after the injected call is completed, the debugee can
	// be in a completely different state (see the note in doCall) due to
	// how the call injection is implemented. Ideally, we need to also refresh
	// the stack frames but that is complicated. For now we don't try to actively
	// invalidate this state hoping that the editors will refetch the state
	// as soon as the user resumes debugging.

	response := &dap.SetVariableResponse{Response: *newResponse(request.Request)}
	response.Body.Value = arg.Value
	// TODO(hyangah): instead of arg.Value, reload the variable and return
	// the presentation of the new value.
	s.send(response)
}

// onSetExpression sends a not-yet-implemented error response.
// Capability 'supportsSetExpression' is not set 'initialize' response.
func (s *Server) onSetExpressionRequest(request *dap.SetExpressionRequest) {
	s.sendNotYetImplementedErrorResponse(request.Request)
}

// onLoadedSourcesRequest sends a not-yet-implemented error response.
// Capability 'supportsLoadedSourcesRequest' is not set 'initialize' response.
func (s *Server) onLoadedSourcesRequest(request *dap.LoadedSourcesRequest) {
	s.sendNotYetImplementedErrorResponse(request.Request)
}

// onReadMemoryRequest sends a not-yet-implemented error response.
// Capability 'supportsReadMemoryRequest' is not set 'initialize' response.
func (s *Server) onReadMemoryRequest(request *dap.ReadMemoryRequest) {
	s.sendNotYetImplementedErrorResponse(request.Request)
}

// onDisassembleRequest sends a not-yet-implemented error response.
// Capability 'supportsDisassembleRequest' is not set 'initialize' response.
func (s *Server) onDisassembleRequest(request *dap.DisassembleRequest) {
	s.sendNotYetImplementedErrorResponse(request.Request)
}

// onCancelRequest sends a not-yet-implemented error response.
// Capability 'supportsCancelRequest' is not set 'initialize' response.
func (s *Server) onCancelRequest(request *dap.CancelRequest) {
	s.sendNotYetImplementedErrorResponse(request.Request)
}

// onExceptionInfoRequest handles 'exceptionInfo' requests.
// Capability 'supportsExceptionInfoRequest' is set in 'initialize' response.
func (s *Server) onExceptionInfoRequest(request *dap.ExceptionInfoRequest) {
	goroutineID := request.Arguments.ThreadId
	var body dap.ExceptionInfoResponseBody
	// Get the goroutine and the current state.
	g, err := s.debugger.FindGoroutine(goroutineID)
	if err != nil {
		s.sendErrorResponse(request.Request, UnableToGetExceptionInfo, "Unable to get exception info", err.Error())
		return
	}
	if g == nil {
		s.sendErrorResponse(request.Request, UnableToGetExceptionInfo, "Unable to get exception info", fmt.Sprintf("could not find goroutine %d", goroutineID))
		return
	}
	var bpState *proc.BreakpointState
	if g.Thread != nil {
		bpState = g.Thread.Breakpoint()
	}
	// Check if this goroutine ID is stopped at a breakpoint.
	includeStackTrace := true
	if bpState != nil && bpState.Breakpoint != nil && (bpState.Breakpoint.Name == proc.FatalThrow || bpState.Breakpoint.Name == proc.UnrecoveredPanic) {
		switch bpState.Breakpoint.Name {
		case proc.FatalThrow:
			body.ExceptionId = "fatal error"
			body.Description, err = s.throwReason(goroutineID)
			if err != nil {
				body.Description = fmt.Sprintf("Error getting throw reason: %s", err.Error())
				// This is not currently working for Go 1.16.
				ver := goversion.ParseProducer(s.debugger.TargetGoVersion())
				if ver.Major == 1 && ver.Minor == 16 {
					body.Description = "Throw reason unavailable, see https://github.com/golang/go/issues/46425"
				}
			}
		case proc.UnrecoveredPanic:
			body.ExceptionId = "panic"
			// Attempt to get the value of the panic message.
			body.Description, err = s.panicReason(goroutineID)
			if err != nil {
				body.Description = fmt.Sprintf("Error getting panic message: %s", err.Error())
			}
		}
	} else {
		// If this thread is not stopped on a breakpoint, then a runtime error must have occurred.
		// If we do not have any error saved, or if this thread is not current thread,
		// return an error.
		if s.exceptionErr == nil {
			s.sendErrorResponse(request.Request, UnableToGetExceptionInfo, "Unable to get exception info", "no runtime error found")
			return
		}

		state, err := s.debugger.State( /*nowait*/ true)
		if err != nil {
			s.sendErrorResponse(request.Request, UnableToGetExceptionInfo, "Unable to get exception info", err.Error())
			return
		}
		if s.exceptionErr.Error() != "next while nexting" && (state == nil || state.CurrentThread == nil || g.Thread == nil || state.CurrentThread.ID != g.Thread.ThreadID()) {
			s.sendErrorResponse(request.Request, UnableToGetExceptionInfo, "Unable to get exception info", fmt.Sprintf("no exception found for goroutine %d", goroutineID))
			return
		}
		body.ExceptionId = "runtime error"
		body.Description = s.exceptionErr.Error()
		if body.Description == "bad access" {
			body.Description = BetterBadAccessError
		}
		if body.Description == "next while nexting" {
			body.ExceptionId = "invalid command"
			body.Description = BetterNextWhileNextingError
			includeStackTrace = false
		}
	}

	if includeStackTrace {
		frames, err := s.stacktrace(goroutineID, g)
		if err != nil {
			body.Details.StackTrace = fmt.Sprintf("Error getting stack trace: %s", err.Error())
		} else {
			body.Details.StackTrace = frames
		}
	}
	response := &dap.ExceptionInfoResponse{
		Response: *newResponse(request.Request),
		Body:     body,
	}
	s.send(response)
}

func (s *Server) stacktrace(goroutineID int, g *proc.G) (string, error) {
	frames, err := s.debugger.Stacktrace(goroutineID, s.args.stackTraceDepth, 0)
	if err != nil {
		return "", err
	}
	apiFrames, err := s.debugger.ConvertStacktrace(frames, nil)
	if err != nil {
		return "", err
	}

	var buf bytes.Buffer
	fmt.Fprintln(&buf, "Stack:")
	userLoc := g.UserCurrent()
	userFuncPkg := fnPackageName(&userLoc)
	api.PrintStack(s.toClientPath, &buf, apiFrames, "\t", false, func(s api.Stackframe) bool {
		// Include all stack frames if the stack trace is for a system goroutine,
		// otherwise, skip runtime stack frames.
		if userFuncPkg == "runtime" {
			return true
		}
		return s.Location.Function != nil && !strings.HasPrefix(s.Location.Function.Name(), "runtime.")
	})
	return buf.String(), nil
}

func (s *Server) throwReason(goroutineID int) (string, error) {
	return s.getExprString("s", goroutineID, 0)
}

func (s *Server) panicReason(goroutineID int) (string, error) {
	return s.getExprString("(*msgs).arg.(data)", goroutineID, 0)
}

func (s *Server) getExprString(expr string, goroutineID, frame int) (string, error) {
	exprVar, err := s.debugger.EvalVariableInScope(goroutineID, frame, 0, expr, DefaultLoadConfig)
	if err != nil {
		return "", err
	}
	if exprVar.Value == nil {
		return "", exprVar.Unreadable
	}
	return exprVar.Value.String(), nil
}

// sendErrorResponseWithOpts offers configuration options.
//   showUser - if true, the error will be shown to the user (e.g. via a visible pop-up)
func (s *Server) sendErrorResponseWithOpts(request dap.Request, id int, summary, details string, showUser bool) {
	er := &dap.ErrorResponse{}
	er.Type = "response"
	er.Command = request.Command
	er.RequestSeq = request.Seq
	er.Success = false
	er.Message = summary
	er.Body.Error.Id = id
	er.Body.Error.Format = fmt.Sprintf("%s: %s", summary, details)
	er.Body.Error.ShowUser = showUser
	s.log.Debug(er.Body.Error.Format)
	s.send(er)
}

// sendErrorResponse sends an error response with showUser disabled (default).
func (s *Server) sendErrorResponse(request dap.Request, id int, summary, details string) {
	s.sendErrorResponseWithOpts(request, id, summary, details, false /*showUser*/)
}

// sendShowUserErrorResponse sends an error response with showUser enabled.
func (s *Server) sendShowUserErrorResponse(request dap.Request, id int, summary, details string) {
	s.sendErrorResponseWithOpts(request, id, summary, details, true /*showUser*/)
}

// sendInternalErrorResponse sends an "internal error" response back to the client.
// We only take a seq here because we don't want to make assumptions about the
// kind of message received by the server that this error is a reply to.
func (s *Server) sendInternalErrorResponse(seq int, details string) {
	er := &dap.ErrorResponse{}
	er.Type = "response"
	er.RequestSeq = seq
	er.Success = false
	er.Message = "Internal Error"
	er.Body.Error.Id = InternalError
	er.Body.Error.Format = fmt.Sprintf("%s: %s", er.Message, details)
	s.log.Debug(er.Body.Error.Format)
	s.send(er)
}

func (s *Server) sendUnsupportedErrorResponse(request dap.Request) {
	s.sendErrorResponse(request, UnsupportedCommand, "Unsupported command",
		fmt.Sprintf("cannot process %q request", request.Command))
}

func (s *Server) sendNotYetImplementedErrorResponse(request dap.Request) {
	s.sendErrorResponse(request, NotYetImplemented, "Not yet implemented",
		fmt.Sprintf("cannot process %q request", request.Command))
}

func newResponse(request dap.Request) *dap.Response {
	return &dap.Response{
		ProtocolMessage: dap.ProtocolMessage{
			Seq:  0,
			Type: "response",
		},
		Command:    request.Command,
		RequestSeq: request.Seq,
		Success:    true,
	}
}

func newEvent(event string) *dap.Event {
	return &dap.Event{
		ProtocolMessage: dap.ProtocolMessage{
			Seq:  0,
			Type: "event",
		},
		Event: event,
	}
}

const BetterBadAccessError = `invalid memory address or nil pointer dereference [signal SIGSEGV: segmentation violation]
Unable to propagate EXC_BAD_ACCESS signal to target process and panic (see https://github.com/go-delve/delve/issues/852)`
const BetterNextWhileNextingError = `Unable to step while the previous step is interrupted by a breakpoint.
Use 'Continue' to resume the original step command.`

func (s *Server) resetHandlesForStoppedEvent() {
	s.stackFrameHandles.reset()
	s.variableHandles.reset()
	s.exceptionErr = nil
}

func processExited(state *api.DebuggerState, err error) bool {
	_, isexited := err.(proc.ErrProcessExited)
	return isexited || err == nil && state.Exited
}

// doRunCommand runs a debugger command until it stops on
// termination, error, breakpoint, etc, when an appropriate
// event needs to be sent to the client. asyncSetupDone is
// a channel that will be closed to signal that an
// asynchornous command has completed setup or was interrupted
// due to an error, so the server is ready to receive new requests.
func (s *Server) doRunCommand(command string, asyncSetupDone chan struct{}) {
	// TODO(polina): it appears that debugger.Command doesn't always close
	// asyncSetupDone (e.g. when having an error next while nexting).
	// So we should always close it ourselves just in case.
	defer s.asyncCommandDone(asyncSetupDone)
	state, err := s.debugger.Command(&api.DebuggerCommand{Name: command}, asyncSetupDone)
	if processExited(state, err) {
		s.send(&dap.TerminatedEvent{Event: *newEvent("terminated")})
		return
	}

	stopReason := s.debugger.StopReason()
	file, line := "?", -1
	if state != nil && state.CurrentThread != nil {
		file, line = state.CurrentThread.File, state.CurrentThread.Line
	}
	s.log.Debugf("%q command stopped - reason %q, location %s:%d", command, stopReason, file, line)

	s.resetHandlesForStoppedEvent()
	stopped := &dap.StoppedEvent{Event: *newEvent("stopped")}
	stopped.Body.AllThreadsStopped = true

	if err == nil {
		if stopReason == proc.StopManual {
			if err := s.debugger.CancelNext(); err != nil {
				s.log.Error(err)
			} else {
				state.NextInProgress = false
			}
		}
		// TODO(suzmue): If stopped.Body.ThreadId is not a valid goroutine
		// then the stopped reason does not show up anywhere in the
		// vscode ui.
		stopped.Body.ThreadId = stoppedGoroutineID(state)

		switch stopReason {
		case proc.StopNextFinished:
			stopped.Body.Reason = "step"
		case proc.StopManual: // triggered by halt
			stopped.Body.Reason = "pause"
		case proc.StopUnknown: // can happen while terminating
			stopped.Body.Reason = "unknown"
		case proc.StopWatchpoint:
			stopped.Body.Reason = "data breakpoint"
		default:
			stopped.Body.Reason = "breakpoint"
		}
		if state.CurrentThread != nil && state.CurrentThread.Breakpoint != nil {
			switch state.CurrentThread.Breakpoint.Name {
			case proc.FatalThrow:
				stopped.Body.Reason = "exception"
				stopped.Body.Description = "fatal error"
				stopped.Body.Text, _ = s.throwReason(stopped.Body.ThreadId)
			case proc.UnrecoveredPanic:
				stopped.Body.Reason = "exception"
				stopped.Body.Description = "panic"
				stopped.Body.Text, _ = s.panicReason(stopped.Body.ThreadId)
			}
			if strings.HasPrefix(state.CurrentThread.Breakpoint.Name, functionBpPrefix) {
				stopped.Body.Reason = "function breakpoint"
			}
			stopped.Body.HitBreakpointIds = []int{state.CurrentThread.Breakpoint.ID}
		}
	} else {
		s.exceptionErr = err
		s.log.Error("runtime error: ", err)
		stopped.Body.Reason = "exception"
		stopped.Body.Description = "runtime error"
		stopped.Body.Text = err.Error()
		// Special case in the spirit of https://github.com/microsoft/vscode-go/issues/1903
		if stopped.Body.Text == "bad access" {
			stopped.Body.Text = BetterBadAccessError
		}
		if stopped.Body.Text == "next while nexting" {
			stopped.Body.Description = "invalid command"
			stopped.Body.Text = BetterNextWhileNextingError
			s.logToConsole(fmt.Sprintf("%s: %s", stopped.Body.Description, stopped.Body.Text))
		}

		state, err := s.debugger.State( /*nowait*/ true)
		if err == nil {
			stopped.Body.ThreadId = stoppedGoroutineID(state)
		}
	}

	// NOTE: If we happen to be responding to another request with an is-running
	// error while this one completes, it is possible that the error response
	// will arrive after this stopped event.
	s.send(stopped)

	// Send an output event with more information if next is in progress.
	if state != nil && state.NextInProgress {
		s.logToConsole("Step interrupted by a breakpoint. Use 'Continue' to resume the original step command.")
	}
}

func (s *Server) toClientPath(path string) string {
	if len(s.args.substitutePathServerToClient) == 0 {
		return path
	}
	clientPath := locspec.SubstitutePath(path, s.args.substitutePathServerToClient)
	if clientPath != path {
		s.log.Debugf("server path=%s converted to client path=%s\n", path, clientPath)
	}
	return clientPath
}

func (s *Server) toServerPath(path string) string {
	if len(s.args.substitutePathClientToServer) == 0 {
		return path
	}
	serverPath := locspec.SubstitutePath(path, s.args.substitutePathClientToServer)
	if serverPath != path {
		s.log.Debugf("client path=%s converted to server path=%s\n", path, serverPath)
	}
	return serverPath
}<|MERGE_RESOLUTION|>--- conflicted
+++ resolved
@@ -1468,7 +1468,6 @@
 	switch mode {
 	case "":
 		mode = "local"
-<<<<<<< HEAD
 		fallthrough
 	case "local":
 		if s.debugger != nil {
@@ -1477,30 +1476,13 @@
 				"Failed to attach", "debugger already started - use remote mode to connect")
 			return
 		}
-=======
-	}
-
-	if !isValidAttachMode(mode) {
-		s.sendShowUserErrorResponse(request.Request, FailedToAttach, "Failed to attach",
-			fmt.Sprintf("invalid debug configuration - unsupported 'mode' attribute %q", args.Mode))
-		return
-	}
-	if mode == "local" {
->>>>>>> c7e2a9b6
 		if args.ProcessID == 0 {
 			s.sendShowUserErrorResponse(request.Request, FailedToAttach, "Failed to attach",
 				"The 'processId' attribute is missing in debug configuration")
 			return
 		}
 		s.config.Debugger.AttachPid = args.ProcessID
-<<<<<<< HEAD
 		s.log.Debugf("attaching to pid %d", args.ProcessID)
-=======
-		if err := s.setLaunchAttachArgs(args.LaunchAttachCommonConfig); err != nil {
-			s.sendShowUserErrorResponse(request.Request, FailedToAttach, "Failed to attach", err.Error())
-			return
-		}
->>>>>>> c7e2a9b6
 		if backend := args.Backend; backend != "" {
 			s.config.Debugger.Backend = backend
 		} else {
@@ -1526,7 +1508,7 @@
 		// halt before sending initialized event. onConfigurationDone will restart
 		// execution if user requested !stopOnEntry.
 	default:
-		s.sendErrorResponse(request.Request, FailedToAttach, "Failed to attach",
+		s.sendShowUserErrorResponse(request.Request, FailedToAttach, "Failed to attach",
 			fmt.Sprintf("invalid debug configuration - unsupported 'mode' attribute %q", args.Mode))
 		return
 	}
