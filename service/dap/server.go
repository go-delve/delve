--- conflicted
+++ resolved
@@ -3088,15 +3088,11 @@
 				if strings.HasPrefix(bp.Name, functionBpPrefix) {
 					stopped.Body.Reason = "function breakpoint"
 				}
+				if strings.HasPrefix(bp.Name, instructionBpPrefix) {
+					stopped.Body.Reason = "instruction breakpoint"
+				}
 				stopped.Body.HitBreakpointIds = []int{bp.ID}
 			}
-<<<<<<< HEAD
-			if strings.HasPrefix(state.CurrentThread.Breakpoint.Name, instructionBpPrefix) {
-				stopped.Body.Reason = "instruction breakpoint"
-			}
-			stopped.Body.HitBreakpointIds = []int{state.CurrentThread.Breakpoint.ID}
-=======
->>>>>>> 29eae8f6
 		}
 
 		// Override the stop reason if there was a manual stop request.
