// Package dap implements VSCode's Debug Adaptor Protocol (DAP).
// This allows delve to communicate with frontends using DAP
// without a separate adaptor. The frontend will run the debugger
// (which now doubles as an adaptor) in server mode listening on
// a port and communicating over TCP. This is work in progress,
// so for now Delve in dap mode only supports synchronous
// request-response communication, blocking while processing each request.
// For DAP details see https://microsoft.github.io/debug-adapter-protocol.
package dap

import (
	"bufio"
	"bytes"
	"encoding/json"
	"errors"
	"fmt"
	"go/constant"
	"go/parser"
	"io"
	"io/ioutil"
	"net"
	"os"
	"os/exec"
	"path/filepath"
	"reflect"
	"regexp"
	"runtime"
	"runtime/debug"
	"sort"
	"strconv"
	"strings"
	"sync"
	"time"

	"github.com/go-delve/delve/pkg/gobuild"
	"github.com/go-delve/delve/pkg/goversion"
	"github.com/go-delve/delve/pkg/locspec"
	"github.com/go-delve/delve/pkg/logflags"
	"github.com/go-delve/delve/pkg/proc"

	"github.com/go-delve/delve/service"
	"github.com/go-delve/delve/service/api"
	"github.com/go-delve/delve/service/debugger"
	"github.com/go-delve/delve/service/internal/sameuser"
	"github.com/google/go-dap"

	"github.com/sirupsen/logrus"
)

// Server implements a DAP server that can accept a single client for
// a single debug session (for now). It does not yet support restarting.
// That means that in addition to explicit shutdown requests,
// program termination and failed or closed client connection
// would also result in stopping this single-use server.
//
// The DAP server operates via the following goroutines:
//
// (1) Main goroutine where the server is created via NewServer(),
// started via Run() and stopped via Stop(). Once the server is
// started, this goroutine blocks until it receives a stop-server
// signal that can come from an OS interrupt (such as Ctrl-C) or
// config.DisconnectChan (passed to NewServer()) as a result of
// client connection failure or closure or a DAP disconnect request.
//
// (2) Run goroutine started from Run() that serves as both
// a listener and a client goroutine. It accepts a client connection,
// reads, decodes and dispatches each request from the client.
// For synchronous requests, it issues commands to the
// underlying debugger and sends back events and responses.
// These requests block while the debuggee is running, so,
// where applicable, the handlers need to check if debugging
// state is running, so there is a need for a halt request or
// a dummy/error response to avoid blocking.
//
// This is the only goroutine that sends a stop-server signal
// via config.DisconnecChan when encountering a client connection
// error or responding to a (synchronous) DAP disconnect request.
// Once stop is triggered, the goroutine exits.
//
// Unlike rpccommon, there is not another layer of per-client
// goroutines here because the dap server does not support
// multiple clients.
//
// (3) Per-request goroutine is started for each asynchronous request
// that resumes execution. We check if target is running already, so
// there should be no more than one pending asynchronous request at
// a time. This goroutine issues commands to the underlying debugger
// and sends back events and responses. It takes a setup-done channel
// as an argument and temporarily blocks the request loop until setup
// for asynchronous execution is complete and targe is running.
// Once done, it unblocks processing of parallel requests unblocks
// (e.g. disconnecting while the program is running).
//
// These per-request goroutines never send a stop-server signal.
// They block on running debugger commands that are interrupted
// when halt is issued while stopping. At that point these goroutines
// wrap-up and exit.
type Server struct {
	// config is all the information necessary to start the debugger and server.
	config *Config
	// listener is used to accept the client connection.
	// When working with a predetermined client, this is nil.
	listener net.Listener
	// session is the debug session that comes with an client connection.
	session   *Session
	sessionMu sync.Mutex
}

// Session is an abstraction for serving and shutting down
// a DAP debug session with a pre-connected client.
// TODO(polina): move this to a different file/package
type Session struct {
	config *Config

	// stackFrameHandles maps frames of each goroutine to unique ids across all goroutines.
	// Reset at every stop.
	stackFrameHandles *handlesMap
	// variableHandles maps compound variables to unique references within their stack frame.
	// Reset at every stop.
	// See also comment for convertVariable.
	variableHandles *variablesHandlesMap
	// args tracks special settings for handling debug session requests.
	args launchAttachArgs
	// exceptionErr tracks the runtime error that last occurred.
	exceptionErr error
	// clientCapabilities tracks special settings for handling debug session requests.
	clientCapabilities dapClientCapabilites

	// mu synchronizes access to objects set on start-up (from run goroutine)
	// and stopped on teardown (from main goroutine)
	mu sync.Mutex

	// conn is the accepted client connection.
	conn io.ReadWriteCloser
	// debugger is the underlying debugger service.
	debugger *debugger.Debugger
	// binaryToRemove is the temp compiled binary to be removed on disconnect (if any).
	binaryToRemove string
	// noDebugProcess is set for the noDebug launch process.
	noDebugProcess *process

	// sendingMu synchronizes writing to conn
	// to ensure that messages do not get interleaved
	sendingMu sync.Mutex

	// runningCmd tracks whether the server is running an asyncronous
	// command that resumes execution, which may not correspond to the actual
	// running state of the process (e.g. if a command is temporarily interrupted).
	runningCmd bool
	runningMu  sync.Mutex

	// haltRequested tracks whether a halt of the program has been requested, which may
	// not correspond to whether a Halt Request has been sent to the target.
	haltRequested bool
	haltMu        sync.Mutex

	// changeStateMu must be held for a request to protect itself from another goroutine
	// changing the state of the running process at the same time.
	changeStateMu sync.Mutex
}

// Config is all the information needed to start the debugger, handle
// DAP connection traffic and signal to the server when it is time to stop.
type Config struct {
	*service.Config

	// log is used for structured logging.
	log *logrus.Entry
	// stopTriggered is closed when the server is Stop()-ed.
	// Can be used to safeguard against duplicate shutdown sequences.
	stopTriggered chan struct{}
}

type process struct {
	*exec.Cmd
	exited chan struct{}
}

// launchAttachArgs captures arguments from launch/attach request that
// impact handling of subsequent requests.
type launchAttachArgs struct {
	// stopOnEntry is set to automatically stop the debugee after start.
	stopOnEntry bool
	// stackTraceDepth is the maximum length of the returned list of stack frames.
	stackTraceDepth int
	// showGlobalVariables indicates if global package variables should be loaded.
	showGlobalVariables bool
	// substitutePathClientToServer indicates rules for converting file paths between client and debugger.
	// These must be directory paths.
	substitutePathClientToServer [][2]string
	// substitutePathServerToClient indicates rules for converting file paths between debugger and client.
	// These must be directory paths.
	substitutePathServerToClient [][2]string
}

// defaultArgs borrows the defaults for the arguments from the original vscode-go adapter.
// TODO(polinasok): clean up this and its reference (Server.args)
// in favor of default*Config variables defined in types.go.
var defaultArgs = launchAttachArgs{
	stopOnEntry:                  false,
	stackTraceDepth:              50,
	showGlobalVariables:          false,
	substitutePathClientToServer: [][2]string{},
	substitutePathServerToClient: [][2]string{},
}

// dapClientCapabilites captures arguments from intitialize request that
// impact handling of subsequent requests.
type dapClientCapabilites struct {
	supportsVariableType         bool
	supportsVariablePaging       bool
	supportsRunInTerminalRequest bool
	supportsMemoryReferences     bool
	supportsProgressReporting    bool
}

// DefaultLoadConfig controls how variables are loaded from the target's memory.
// These limits are conservative to minimize performace overhead for bulk loading.
// With dlv-dap, users do not have a way to adjust these.
// Instead we are focusing in interacive loading with nested reloads, array/map
// paging and context-specific string limits.
var DefaultLoadConfig = proc.LoadConfig{
	FollowPointers:     true,
	MaxVariableRecurse: 1,
	// TODO(polina): consider 1024 limit instead:
	// - vscode+C appears to use 1024 as the load limit
	// - vscode viewlet hover truncates at 1023 characters
	MaxStringLen:    512,
	MaxArrayValues:  64,
	MaxStructFields: -1,
}

const (
	// When a user examines a single string, we can relax the loading limit.
	maxSingleStringLen = 4 << 10 // 4096
	// Results of a call are single-use and transient. We need to maximize
	// what is presented. A common use case of a call injection is to
	// stringify complex data conveniently.
	maxStringLenInCallRetVars = 1 << 10 // 1024
)

var (
	// Max number of goroutines that we will return.
	// This is a var for testing
	maxGoroutines = 1 << 10
)

// NewServer creates a new DAP Server. It takes an opened Listener
// via config and assumes its ownership. config.DisconnectChan has to be set;
// it will be closed by the server when the client fails to connect,
// disconnects or requests shutdown. Once config.DisconnectChan is closed,
// Server.Stop() must be called to shutdown this single-user server.
//
// NewServer can be used to create a special DAP Server that works
// only with a predetermined client. In that case, config.Listener is
// nil and its RunWithClient must be used instead of Run.
func NewServer(config *service.Config) *Server {
	logger := logflags.DAPLogger()
	if config.Listener != nil {
		logflags.WriteDAPListeningMessage(config.Listener.Addr())
	} else {
		logger.Debug("DAP server for a predetermined client")
	}
	logger.Debug("DAP server pid = ", os.Getpid())
	if config.AcceptMulti {
		logger.Warn("DAP server does not support accept-multiclient mode")
		config.AcceptMulti = false
	}
	return &Server{
		config: &Config{
			Config:        config,
			log:           logger,
			stopTriggered: make(chan struct{}),
		},
		listener: config.Listener,
	}
}

// NewSession creates a new client session that can handle DAP traffic.
// It takes an open connection and provides a Close() method to shut it
// down when the DAP session disconnects or a connection error occurs.
func NewSession(conn io.ReadWriteCloser, config *Config) *Session {
	if config.log == nil {
		config.log = logflags.DAPLogger()
	}
	config.log.Debug("DAP connection started")
	return &Session{
		config:            config,
		conn:              conn,
		stackFrameHandles: newHandlesMap(),
		variableHandles:   newVariablesHandlesMap(),
		args:              defaultArgs,
		exceptionErr:      nil,
	}
}

// If user-specified options are provided via Launch/AttachRequest,
// we override the defaults for optional args.
func (s *Session) setLaunchAttachArgs(args LaunchAttachCommonConfig) error {
	s.args.stopOnEntry = args.StopOnEntry
	if depth := args.StackTraceDepth; depth > 0 {
		s.args.stackTraceDepth = depth
	}
	s.args.showGlobalVariables = args.ShowGlobalVariables
	if paths := args.SubstitutePath; len(paths) > 0 {
		clientToServer := make([][2]string, 0, len(paths))
		serverToClient := make([][2]string, 0, len(paths))
		for _, p := range paths {
			clientToServer = append(clientToServer, [2]string{p.From, p.To})
			serverToClient = append(serverToClient, [2]string{p.To, p.From})
		}
		s.args.substitutePathClientToServer = clientToServer
		s.args.substitutePathServerToClient = serverToClient
	}
	return nil
}

// Stop stops the DAP debugger service, closes the listener and the client
// connection. It shuts down the underlying debugger and kills the target
// process if it was launched by it or stops the noDebug process.
// This method mustn't be called more than once.
// stopTriggered notifies other goroutines that stop is in progreess.
func (s *Server) Stop() {
	s.config.log.Debug("DAP server stopping...")
	defer s.config.log.Debug("DAP server stopped")
	close(s.config.stopTriggered)

	if s.listener != nil {
		// If run goroutine is blocked on accept, this will unblock it.
		_ = s.listener.Close()
	}

	s.sessionMu.Lock()
	defer s.sessionMu.Unlock()
	if s.session == nil {
		return
	}
	// If run goroutine is blocked on read, this will unblock it.
	s.session.Close()
}

// Close closes the underlying debugger/process and connection.
func (s *Session) Close() {
	s.mu.Lock()
	defer s.mu.Unlock()

	if s.debugger != nil {
		killProcess := s.config.Debugger.AttachPid == 0
		s.stopDebugSession(killProcess)
	} else {
		s.stopNoDebugProcess()
	}
	// The binary is no longer in use by the debugger. It is safe to remove it.
	if s.binaryToRemove != "" {
		gobuild.Remove(s.binaryToRemove)
	}
	// Close client connection last, so other shutdown stages
	// can send client notifications.
	// Unless Stop() was called after read loop in serveDAPCodec()
	// returned, this will result in a closed connection error
	// on next read, breaking out the read loop andd
	// allowing the run goroutinee to exit.
	_ = s.conn.Close()
}

// triggerServerStop closes DisconnectChan if not nil, which
// signals that client sent a disconnect request or there was connection
// failure or closure. Since the server currently services only one
// client, this is used as a signal to stop the entire server.
// The function safeguards agaist closing the channel more
// than once and can be called multiple times. It is not thread-safe
// and is currently only called from the run goroutine.
func (c *Config) triggerServerStop() {
	// Avoid accidentally closing the channel twice and causing a panic, when
	// this function is called more than once. For example, we could have the
	// following sequence of events:
	// -- run goroutine: calls onDisconnectRequest()
	// -- run goroutine: calls triggerServerStop()
	// -- main goroutine: calls Stop()
	// -- main goroutine: Stop() closes client connection (or client closed it)
	// -- run goroutine: serveDAPCodec() gets "closed network connection"
	// -- run goroutine: serveDAPCodec() returns and calls triggerServerStop()
	if c.DisconnectChan != nil {
		close(c.DisconnectChan)
		c.DisconnectChan = nil
	}
	// There should be no logic here after the stop-server
	// signal that might cause everything to shutdown before this
	// logic gets executed.
}

// Run launches a new goroutine where it accepts a client connection
// and starts processing requests from it. Use Stop() to close connection.
// The server does not support multiple clients, serially or in parallel.
// The server should be restarted for every new debug session.
// The debugger won't be started until launch/attach request is received.
// TODO(polina): allow new client connections for new debug sessions,
// so the editor needs to launch dap server only once? Note that some requests
// may change the server's environment (e.g. see dlvCwd of launch configuration).
// So if we want to reuse this server for multiple independent debugging sessions
// we need to take that into consideration.
func (s *Server) Run() {
	if s.listener == nil {
		s.config.log.Fatal("Misconfigured server: no Listener is configured.")
		return
	}

	go func() {
		conn, err := s.listener.Accept() // listener is closed in Stop()
		if err != nil {
			select {
			case <-s.config.stopTriggered:
			default:
				s.config.log.Errorf("Error accepting client connection: %s\n", err)
				s.config.triggerServerStop()
			}
			return
		}
		if s.config.CheckLocalConnUser {
			if !sameuser.CanAccept(s.listener.Addr(), conn.LocalAddr(), conn.RemoteAddr()) {
				s.config.log.Error("Error accepting client connection: Only connections from the same user that started this instance of Delve are allowed to connect. See --only-same-user.")
				s.config.triggerServerStop()
				return
			}
		}
		s.runSession(conn)
	}()
}

func (s *Server) runSession(conn io.ReadWriteCloser) {
	s.sessionMu.Lock()
	s.session = NewSession(conn, s.config) // closed in Stop()
	s.sessionMu.Unlock()
	s.session.serveDAPCodec()
}

// RunWithClient is similar to Run but works only with an already established
// connection instead of waiting on the listener to accept a new client.
// RunWithClient takes ownership of conn. Debugger won't be started
// until a launch/attach request is received over the connection.
func (s *Server) RunWithClient(conn net.Conn) {
	if s.listener != nil {
		s.config.log.Fatal("RunWithClient must not be used when the Server is configured with a Listener")
		return
	}
	s.config.log.Debugf("Connected to the client at %s", conn.RemoteAddr())
	go s.runSession(conn)
}

// serveDAPCodec reads and decodes requests from the client
// until it encounters an error or EOF, when it sends
// a disconnect signal and returns.
func (s *Session) serveDAPCodec() {
	// TODO(polina): defer-close conn/session like in serveJSONCodec
	reader := bufio.NewReader(s.conn)
	for {
		request, err := dap.ReadProtocolMessage(reader)
		// Handle dap.DecodeProtocolMessageFieldError errors gracefully by responding with an ErrorResponse.
		// For example:
		// -- "Request command 'foo' is not supported" means we
		// potentially got some new DAP request that we do not yet have
		// decoding support for, so we can respond with an ErrorResponse.
		//
		// Other errors, such as unmarshalling errors, will log the error and cause the server to trigger
		// a stop.
		if err != nil {
			s.config.log.Debug("DAP error: ", err)
			select {
			case <-s.config.stopTriggered:
			default:
				if err != io.EOF { // EOF means client closed connection
					if decodeErr, ok := err.(*dap.DecodeProtocolMessageFieldError); ok {
						// Send an error response to the users if we were unable to process the message.
						s.sendInternalErrorResponse(decodeErr.Seq, err.Error())
						continue
					}
					s.config.log.Error("DAP error: ", err)
				}
				if s.config.AcceptMulti {
					s.conn.Close()
				} else {
					s.config.triggerServerStop()
				}
			}
			return
		}
		s.handleRequest(request)
	}
}

// In case a handler panics, we catch the panic to avoid crashing both
// the server and the target. We send an error response back, but
// in case its a dup and ignored by the client, we also log the error.
func (s *Session) recoverPanic(request dap.Message) {
	if ierr := recover(); ierr != nil {
		s.config.log.Errorf("recovered panic: %s\n%s\n", ierr, debug.Stack())
		s.sendInternalErrorResponse(request.GetSeq(), fmt.Sprintf("%v", ierr))
	}
}

func (s *Session) handleRequest(request dap.Message) {
	defer s.recoverPanic(request)
	jsonmsg, _ := json.Marshal(request)
	s.config.log.Debug("[<- from client]", string(jsonmsg))

	if _, ok := request.(dap.RequestMessage); !ok {
		s.sendInternalErrorResponse(request.GetSeq(), fmt.Sprintf("Unable to process non-request %#v\n", request))
		return
	}

	if s.isNoDebug() {
		switch request := request.(type) {
		case *dap.DisconnectRequest:
			s.onDisconnectRequest(request)
		case *dap.RestartRequest:
			s.sendUnsupportedErrorResponse(request.Request)
		default:
			r := request.(dap.RequestMessage).GetRequest()
			s.sendErrorResponse(*r, NoDebugIsRunning, "noDebug mode", fmt.Sprintf("unable to process '%s' request", r.Command))
		}
		return
	}

	// These requests, can be handled regardless of whether the targret is running
	switch request := request.(type) {
	case *dap.DisconnectRequest:
		// Required
		s.onDisconnectRequest(request)
		return
	case *dap.PauseRequest:
		// Required
		s.onPauseRequest(request)
		return
	case *dap.TerminateRequest:
		// Optional (capability ‘supportsTerminateRequest‘)
		// TODO: implement this request in V1
		s.onTerminateRequest(request)
		return
	case *dap.RestartRequest:
		// Optional (capability ‘supportsRestartRequest’)
		// TODO: implement this request in V1
		s.onRestartRequest(request)
		return
	}

	// Most requests cannot be processed while the debuggee is running.
	// We have a couple of options for handling these without blocking
	// the request loop indefinitely when we are in running state.
	// --1-- Return a dummy response or an error right away.
	// --2-- Halt execution, process the request, maybe resume execution.
	// --3-- Handle such requests asynchronously and let them block until
	// the process stops or terminates (e.g. using a channel and a single
	// goroutine to preserve the order). This might not be appropriate
	// for requests such as continue or step because they would skip
	// the stop, resuming execution right away. Other requests
	// might not be relevant anymore when the stop is finally reached, and
	// state changed from the previous snapshot. The user might want to
	// resume execution before the backlog of buffered requests is cleared,
	// so we would have to either cancel them or delay processing until
	// the next stop. In addition, the editor itself might block waiting
	// for these requests to return. We are not aware of any requests
	// that would benefit from this approach at this time.
	if s.debugger != nil && s.isRunningCmd() {
		switch request := request.(type) {
		case *dap.ThreadsRequest:
			// On start-up, the client requests the baseline of currently existing threads
			// right away as there are a number of DAP requests that require a thread id
			// (pause, continue, stacktrace, etc). This can happen after the program
			// continues on entry, preventing the client from handling any pause requests
			// from the user. We remedy this by sending back a placeholder thread id
			// for the current goroutine.
			response := &dap.ThreadsResponse{
				Response: *newResponse(request.Request),
				Body:     dap.ThreadsResponseBody{Threads: []dap.Thread{{Id: -1, Name: "Current"}}},
			}
			s.send(response)
		case *dap.SetBreakpointsRequest:
			s.changeStateMu.Lock()
			defer s.changeStateMu.Unlock()
			s.config.log.Debug("halting execution to set breakpoints")
			_, err := s.halt()
			if err != nil {
				s.sendErrorResponse(request.Request, UnableToSetBreakpoints, "Unable to set or clear breakpoints", err.Error())
				return
			}
			s.onSetBreakpointsRequest(request)
		case *dap.SetFunctionBreakpointsRequest:
			s.changeStateMu.Lock()
			defer s.changeStateMu.Unlock()
			s.config.log.Debug("halting execution to set breakpoints")
			_, err := s.halt()
			if err != nil {
				s.sendErrorResponse(request.Request, UnableToSetBreakpoints, "Unable to set or clear breakpoints", err.Error())
				return
			}
			s.onSetFunctionBreakpointsRequest(request)
		default:
			r := request.(dap.RequestMessage).GetRequest()
			s.sendErrorResponse(*r, DebuggeeIsRunning, fmt.Sprintf("Unable to process `%s`", r.Command), "debuggee is running")
		}
		return
	}

	// Requests below can only be handled while target is stopped.
	// Some of them are blocking and will be handled synchronously
	// on this goroutine while non-blocking requests will be dispatched
	// to another goroutine. Please note that because of the running
	// check above, there should be no more than one pending asynchronous
	// request at a time.

	// Non-blocking request handlers will signal when they are ready
	// setting up for async execution, so more requests can be processed.
	resumeRequestLoop := make(chan struct{})

	switch request := request.(type) {
	//--- Asynchronous requests ---
	case *dap.ConfigurationDoneRequest:
		// Optional (capability ‘supportsConfigurationDoneRequest’)
		go func() {
			defer s.recoverPanic(request)
			s.onConfigurationDoneRequest(request, resumeRequestLoop)
		}()
		<-resumeRequestLoop
	case *dap.ContinueRequest:
		// Required
		go func() {
			defer s.recoverPanic(request)
			s.onContinueRequest(request, resumeRequestLoop)
		}()
		<-resumeRequestLoop
	case *dap.NextRequest:
		// Required
		go func() {
			defer s.recoverPanic(request)
			s.onNextRequest(request, resumeRequestLoop)
		}()
		<-resumeRequestLoop
	case *dap.StepInRequest:
		// Required
		go func() {
			defer s.recoverPanic(request)
			s.onStepInRequest(request, resumeRequestLoop)
		}()
		<-resumeRequestLoop
	case *dap.StepOutRequest:
		// Required
		go func() {
			defer s.recoverPanic(request)
			s.onStepOutRequest(request, resumeRequestLoop)
		}()
		<-resumeRequestLoop
	case *dap.StepBackRequest:
		// Optional (capability ‘supportsStepBack’)
		go func() {
			defer s.recoverPanic(request)
			s.onStepBackRequest(request, resumeRequestLoop)
		}()
		<-resumeRequestLoop
	case *dap.ReverseContinueRequest:
		// Optional (capability ‘supportsStepBack’)
		go func() {
			defer s.recoverPanic(request)
			s.onReverseContinueRequest(request, resumeRequestLoop)
		}()
		<-resumeRequestLoop
	//--- Synchronous requests ---
	// TODO(polina): target might be running when remote attach debug session
	// is started. Support handling initialize and attach requests while running.
	case *dap.InitializeRequest:
		// Required
		s.onInitializeRequest(request)
	case *dap.LaunchRequest:
		// Required
		s.onLaunchRequest(request)
	case *dap.AttachRequest:
		// Required
		s.onAttachRequest(request)
	case *dap.SetBreakpointsRequest:
		// Required
		s.onSetBreakpointsRequest(request)
	case *dap.SetFunctionBreakpointsRequest:
		// Optional (capability ‘supportsFunctionBreakpoints’)
		s.onSetFunctionBreakpointsRequest(request)
	case *dap.SetInstructionBreakpointsRequest:
		// Optional (capability 'supportsInstructionBreakpoints')
		s.onSetInstructionBreakpointsRequest(request)
	case *dap.SetExceptionBreakpointsRequest:
		// Optional (capability ‘exceptionBreakpointFilters’)
		s.onSetExceptionBreakpointsRequest(request)
	case *dap.ThreadsRequest:
		// Required
		s.onThreadsRequest(request)
	case *dap.StackTraceRequest:
		// Required
		s.onStackTraceRequest(request)
	case *dap.ScopesRequest:
		// Required
		s.onScopesRequest(request)
	case *dap.VariablesRequest:
		// Required
		s.onVariablesRequest(request)
	case *dap.EvaluateRequest:
		// Required
		s.onEvaluateRequest(request)
	case *dap.SetVariableRequest:
		// Optional (capability ‘supportsSetVariable’)
		// Supported by vscode-go
		// TODO: implement this request in V0
		s.onSetVariableRequest(request)
	case *dap.SetExpressionRequest:
		// Optional (capability ‘supportsSetExpression’)
		// TODO: implement this request in V1
		s.onSetExpressionRequest(request)
	case *dap.LoadedSourcesRequest:
		// Optional (capability ‘supportsLoadedSourcesRequest’)
		// TODO: implement this request in V1
		s.onLoadedSourcesRequest(request)
	case *dap.ReadMemoryRequest:
		// Optional (capability ‘supportsReadMemoryRequest‘)
		// TODO: implement this request in V1
		s.onReadMemoryRequest(request)
	case *dap.DisassembleRequest:
		// Optional (capability ‘supportsDisassembleRequest’)
		// TODO: implement this request in V1
		s.onDisassembleRequest(request)
	case *dap.CancelRequest:
		// Optional (capability ‘supportsCancelRequest’)
		// TODO: does this request make sense for delve?
		s.onCancelRequest(request)
	case *dap.ExceptionInfoRequest:
		// Optional (capability ‘supportsExceptionInfoRequest’)
		s.onExceptionInfoRequest(request)
	//--- Requests that we do not plan to support ---
	case *dap.RestartFrameRequest:
		// Optional (capability ’supportsRestartFrame’)
		s.sendUnsupportedErrorResponse(request.Request)
	case *dap.GotoRequest:
		// Optional (capability ‘supportsGotoTargetsRequest’)
		s.sendUnsupportedErrorResponse(request.Request)
	case *dap.SourceRequest:
		// Required
		// This does not make sense in the context of Go as
		// the source cannot be a string eval'ed at runtime.
		s.sendUnsupportedErrorResponse(request.Request)
	case *dap.TerminateThreadsRequest:
		// Optional (capability ‘supportsTerminateThreadsRequest’)
		s.sendUnsupportedErrorResponse(request.Request)
	case *dap.StepInTargetsRequest:
		// Optional (capability ‘supportsStepInTargetsRequest’)
		s.sendUnsupportedErrorResponse(request.Request)
	case *dap.GotoTargetsRequest:
		// Optional (capability ‘supportsGotoTargetsRequest’)
		s.sendUnsupportedErrorResponse(request.Request)
	case *dap.CompletionsRequest:
		// Optional (capability ‘supportsCompletionsRequest’)
		s.sendUnsupportedErrorResponse(request.Request)
	case *dap.DataBreakpointInfoRequest:
		// Optional (capability ‘supportsDataBreakpoints’)
		s.sendUnsupportedErrorResponse(request.Request)
	case *dap.SetDataBreakpointsRequest:
		// Optional (capability ‘supportsDataBreakpoints’)
		s.sendUnsupportedErrorResponse(request.Request)
	case *dap.BreakpointLocationsRequest:
		// Optional (capability ‘supportsBreakpointLocationsRequest’)
		s.sendUnsupportedErrorResponse(request.Request)
	case *dap.ModulesRequest:
		// Optional (capability ‘supportsModulesRequest’)
		// TODO: does this request make sense for delve?
		s.sendUnsupportedErrorResponse(request.Request)
	default:
		// This is a DAP message that go-dap has a struct for, so
		// decoding succeeded, but this function does not know how
		// to handle.
		s.sendInternalErrorResponse(request.GetSeq(), fmt.Sprintf("Unable to process %#v\n", request))
	}
}

func (s *Session) send(message dap.Message) {
	jsonmsg, _ := json.Marshal(message)
	s.config.log.Debug("[-> to client]", string(jsonmsg))
	// TODO(polina): consider using a channel for all the sends and to have a dedicated
	// goroutine that reads from that channel and sends over the connection.
	// This will avoid blocking on slow network sends.
	s.sendingMu.Lock()
	defer s.sendingMu.Unlock()
	err := dap.WriteProtocolMessage(s.conn, message)
	if err != nil {
		s.config.log.Debug(err)
	}
}

func (s *Session) logToConsole(msg string) {
	s.send(&dap.OutputEvent{
		Event: *newEvent("output"),
		Body: dap.OutputEventBody{
			Output:   msg + "\n",
			Category: "console",
		}})
}

func (s *Session) onInitializeRequest(request *dap.InitializeRequest) {
	s.setClientCapabilities(request.Arguments)
	if request.Arguments.PathFormat != "path" {
		s.sendErrorResponse(request.Request, FailedToInitialize, "Failed to initialize",
			fmt.Sprintf("Unsupported 'pathFormat' value '%s'.", request.Arguments.PathFormat))
		return
	}
	if !request.Arguments.LinesStartAt1 {
		s.sendErrorResponse(request.Request, FailedToInitialize, "Failed to initialize",
			"Only 1-based line numbers are supported.")
		return
	}
	if !request.Arguments.ColumnsStartAt1 {
		s.sendErrorResponse(request.Request, FailedToInitialize, "Failed to initialize",
			"Only 1-based column numbers are supported.")
		return
	}

	// TODO(polina): Respond with an error if debug session started
	// with an initialize request is in progress?
	response := &dap.InitializeResponse{Response: *newResponse(request.Request)}
	response.Body.SupportsConfigurationDoneRequest = true
	response.Body.SupportsConditionalBreakpoints = true
	response.Body.SupportsDelayedStackTraceLoading = true
	response.Body.SupportTerminateDebuggee = true
	response.Body.SupportsFunctionBreakpoints = true
	response.Body.SupportsInstructionBreakpoints = true
	response.Body.SupportsExceptionInfoRequest = true
	response.Body.SupportsSetVariable = true
	response.Body.SupportsEvaluateForHovers = true
	response.Body.SupportsClipboardContext = true
	response.Body.SupportsSteppingGranularity = true
	response.Body.SupportsLogPoints = true
	response.Body.SupportsDisassembleRequest = true
	// TODO(polina): support these requests in addition to vscode-go feature parity
	response.Body.SupportsTerminateRequest = false
	response.Body.SupportsRestartRequest = false
	response.Body.SupportsStepBack = false // To be enabled by CapabilitiesEvent based on configuration
	response.Body.SupportsSetExpression = false
	response.Body.SupportsLoadedSourcesRequest = false
	response.Body.SupportsReadMemoryRequest = false
	response.Body.SupportsCancelRequest = false
	s.send(response)
}

func (s *Session) setClientCapabilities(args dap.InitializeRequestArguments) {
	s.clientCapabilities.supportsMemoryReferences = args.SupportsMemoryReferences
	s.clientCapabilities.supportsProgressReporting = args.SupportsProgressReporting
	s.clientCapabilities.supportsRunInTerminalRequest = args.SupportsRunInTerminalRequest
	s.clientCapabilities.supportsVariablePaging = args.SupportsVariablePaging
	s.clientCapabilities.supportsVariableType = args.SupportsVariableType
}

// Default output file pathname for the compiled binary in debug or test modes
// when temporary debug binary creation fails.
// This is relative to the current working directory of the server.
const defaultDebugBinary string = "./__debug_bin"

func (s *Session) tempDebugBinary() string {
	binaryPattern := "__debug_bin"
	if runtime.GOOS == "windows" {
		binaryPattern = "__debug_bin*.exe"
	}
	f, err := ioutil.TempFile("", binaryPattern)
	if err != nil {
		s.config.log.Errorf("failed to create a temporary binary (%v), falling back to %q", err, defaultDebugBinary)
		return cleanExeName(defaultDebugBinary)
	}
	name := f.Name()
	if err := f.Close(); err != nil {
		s.config.log.Errorf("failed to create a temporary binary (%v), falling back to %q", err, defaultDebugBinary)
		return cleanExeName(defaultDebugBinary)
	}
	return name
}

func cleanExeName(name string) string {
	if runtime.GOOS == "windows" && filepath.Ext(name) != ".exe" {
		return name + ".exe"
	}
	return name
}

func (s *Session) onLaunchRequest(request *dap.LaunchRequest) {
	var err error
	if s.debugger != nil {
		s.sendShowUserErrorResponse(request.Request, FailedToLaunch,
			"Failed to launch", "debugger already started - use remote attach to connect to a server with an active debug session")
		return
	}

	var args = defaultLaunchConfig // narrow copy for initializing non-zero default values
	if err := unmarshalLaunchAttachArgs(request.Arguments, &args); err != nil {
		s.sendShowUserErrorResponse(request.Request,
			FailedToLaunch, "Failed to launch", fmt.Sprintf("invalid debug configuration - %v", err))
		return
	}
	s.config.log.Debug("parsed launch config: ", prettyPrint(args))

	if args.DlvCwd != "" {
		if err := os.Chdir(args.DlvCwd); err != nil {
			s.sendShowUserErrorResponse(request.Request,
				FailedToLaunch, "Failed to launch", fmt.Sprintf("failed to chdir to %q - %v", args.DlvCwd, err))
			return
		}
	}

	if args.Mode == "" {
		args.Mode = "debug"
	}
	if !isValidLaunchMode(args.Mode) {
		s.sendShowUserErrorResponse(request.Request, FailedToLaunch, "Failed to launch",
			fmt.Sprintf("invalid debug configuration - unsupported 'mode' attribute %q", args.Mode))
		return
	}

	if args.Program == "" && args.Mode != "replay" { // Only fail on modes requiring a program
		s.sendShowUserErrorResponse(request.Request, FailedToLaunch, "Failed to launch",
			"The program attribute is missing in debug configuration.")
		return
	}

	if args.Backend == "" {
		args.Backend = "default"
	}

	if args.Mode == "replay" {
		// Validate trace directory
		if args.TraceDirPath == "" {
			s.sendShowUserErrorResponse(request.Request, FailedToLaunch, "Failed to launch",
				"The 'traceDirPath' attribute is missing in debug configuration.")
			return
		}

		// Assign the rr trace directory path to debugger configuration
		s.config.Debugger.CoreFile = args.TraceDirPath
		args.Backend = "rr"
	}
	if args.Mode == "core" {
		// Validate core dump path
		if args.CoreFilePath == "" {
			s.sendShowUserErrorResponse(request.Request, FailedToLaunch, "Failed to launch",
				"The 'coreFilePath' attribute is missing in debug configuration.")
			return
		}
		// Assign the non-empty core file path to debugger configuration. This will
		// trigger a native core file replay instead of an rr trace replay
		s.config.Debugger.CoreFile = args.CoreFilePath
		args.Backend = "core"
	}

	s.config.Debugger.Backend = args.Backend

	// Prepare the debug executable filename, building it if necessary
	debugbinary := args.Program
	if args.Mode == "debug" || args.Mode == "test" {
		if args.Output == "" {
			args.Output = s.tempDebugBinary()
		} else {
			args.Output = cleanExeName(args.Output)
		}
		args.Output, err = filepath.Abs(args.Output)
		if err != nil {
			s.sendShowUserErrorResponse(request.Request, FailedToLaunch, "Failed to launch", err.Error())
			return
		}
		debugbinary = args.Output

		var cmd string
		var out []byte
		var err error
		switch args.Mode {
		case "debug":
			cmd, out, err = gobuild.GoBuildCombinedOutput(args.Output, []string{args.Program}, args.BuildFlags)
		case "test":
			cmd, out, err = gobuild.GoTestBuildCombinedOutput(args.Output, []string{args.Program}, args.BuildFlags)
		}
		args.DlvCwd, _ = filepath.Abs(args.DlvCwd)
		s.config.log.Debugf("building from %q: [%s]", args.DlvCwd, cmd)
		if err != nil {
			s.send(&dap.OutputEvent{
				Event: *newEvent("output"),
				Body: dap.OutputEventBody{
					Output:   fmt.Sprintf("Build Error: %s\n%s (%s)\n", cmd, strings.TrimSpace(string(out)), err.Error()),
					Category: "stderr",
				}})
			// Users are used to checking the Debug Console for build errors.
			// No need to bother them with a visible pop-up.
			s.sendErrorResponse(request.Request, FailedToLaunch, "Failed to launch",
				"Build error: Check the debug console for details.")
			return
		}
		s.mu.Lock()
		s.binaryToRemove = args.Output
		s.mu.Unlock()
	}
	s.config.ProcessArgs = append([]string{debugbinary}, args.Args...)

	if err := s.setLaunchAttachArgs(args.LaunchAttachCommonConfig); err != nil {
		s.sendShowUserErrorResponse(request.Request, FailedToLaunch, "Failed to launch", err.Error())
		return
	}

	if args.Cwd == "" {
		if args.Mode == "test" {
			// In test mode, run the test binary from the package directory
			// like in `go test` and `dlv test` by default.
			args.Cwd = s.getPackageDir(args.Program)
		} else {
			args.Cwd = "."
		}
	}
	s.config.Debugger.WorkingDir = args.Cwd

	// Backend layers will interpret paths relative to server's working directory:
	// reflect that before logging.
	argsToLog := args
	argsToLog.Program, _ = filepath.Abs(args.Program)
	argsToLog.Cwd, _ = filepath.Abs(args.Cwd)
	s.config.log.Debugf("launching binary '%s' with config: %s", debugbinary, prettyPrint(argsToLog))

	if args.NoDebug {
		s.mu.Lock()
		cmd, err := s.newNoDebugProcess(debugbinary, args.Args, s.config.Debugger.WorkingDir)
		s.mu.Unlock()
		if err != nil {
			s.sendShowUserErrorResponse(request.Request, FailedToLaunch, "Failed to launch", err.Error())
			return
		}
		// Skip 'initialized' event, which will prevent the client from sending
		// debug-related requests.
		s.send(&dap.LaunchResponse{Response: *newResponse(request.Request)})

		// Start the program on a different goroutine, so we can listen for disconnect request.
		go func() {
			if err := cmd.Wait(); err != nil {
				s.config.log.Debugf("program exited with error: %v", err)
			}
			s.logToConsole(proc.ErrProcessExited{Pid: cmd.ProcessState.Pid(), Status: cmd.ProcessState.ExitCode()}.Error())
			s.send(&dap.TerminatedEvent{Event: *newEvent("terminated")})
			close(s.noDebugProcess.exited)
		}()
		return
	}

	func() {
		s.mu.Lock()
		defer s.mu.Unlock() // Make sure to unlock in case of panic that will become internal error
		s.debugger, err = debugger.New(&s.config.Debugger, s.config.ProcessArgs)
	}()
	if err != nil {
		s.sendShowUserErrorResponse(request.Request, FailedToLaunch, "Failed to launch", err.Error())
		return
	}
	// Enable StepBack controls on supported backends
	if s.config.Debugger.Backend == "rr" {
		s.send(&dap.CapabilitiesEvent{Event: *newEvent("capabilities"), Body: dap.CapabilitiesEventBody{Capabilities: dap.Capabilities{SupportsStepBack: true}}})
	}

	// Notify the client that the debugger is ready to start accepting
	// configuration requests for setting breakpoints, etc. The client
	// will end the configuration sequence with 'configurationDone'.
	s.send(&dap.InitializedEvent{Event: *newEvent("initialized")})
	s.send(&dap.LaunchResponse{Response: *newResponse(request.Request)})
}

func (s *Session) getPackageDir(pkg string) string {
	cmd := exec.Command("go", "list", "-f", "{{.Dir}}", pkg)
	out, err := cmd.Output()
	if err != nil {
		s.config.log.Debugf("failed to determin package directory for %v: %v\n%s", pkg, err, out)
		return "."
	}
	return string(bytes.TrimSpace(out))
}

// newNoDebugProcess is called from onLaunchRequest (run goroutine) and
// requires holding mu lock. It prepares process exec.Cmd to be started.
func (s *Session) newNoDebugProcess(program string, targetArgs []string, wd string) (*exec.Cmd, error) {
	if s.noDebugProcess != nil {
		return nil, fmt.Errorf("another launch request is in progress")
	}
	cmd := exec.Command(program, targetArgs...)
	cmd.Stdout, cmd.Stderr, cmd.Stdin, cmd.Dir = os.Stdout, os.Stderr, os.Stdin, wd
	if err := cmd.Start(); err != nil {
		return nil, err
	}
	s.noDebugProcess = &process{Cmd: cmd, exited: make(chan struct{})}
	return cmd, nil
}

// stopNoDebugProcess is called from Stop (main goroutine) and
// onDisconnectRequest (run goroutine) and requires holding mu lock.
func (s *Session) stopNoDebugProcess() {
	if s.noDebugProcess == nil {
		// We already handled termination or there was never a process
		return
	}
	select {
	case <-s.noDebugProcess.exited:
		s.noDebugProcess = nil
		return
	default:
	}

	// TODO(hyangah): gracefully terminate the process and its children processes.
	s.logToConsole(fmt.Sprintf("Terminating process %d", s.noDebugProcess.Process.Pid))
	s.noDebugProcess.Process.Kill() // Don't check error. Process killing and self-termination may race.

	// Wait for kill to complete or time out
	select {
	case <-time.After(5 * time.Second):
		s.config.log.Debug("noDebug process kill timed out")
	case <-s.noDebugProcess.exited:
		s.config.log.Debug("noDebug process killed")
		s.noDebugProcess = nil
	}
}

// onDisconnectRequest handles the DisconnectRequest. Per the DAP spec,
// it disconnects the debuggee and signals that the debug adaptor
// (in our case this TCP server) can be terminated.
func (s *Session) onDisconnectRequest(request *dap.DisconnectRequest) {
	s.mu.Lock()
	defer s.mu.Unlock()

	if s.debugger != nil && s.config.AcceptMulti && !request.Arguments.TerminateDebuggee {
		// This is a multi-use server/debugger, so a disconnect request that doesn't
		// terminate the debuggee should clean up only the client connection, but not the server.
		s.logToConsole("Closing client session, but leaving multi-client DAP server running at " + s.config.Listener.Addr().String())
		s.send(&dap.DisconnectResponse{Response: *newResponse(request.Request)})
		s.send(&dap.TerminatedEvent{Event: *newEvent("terminated")})
		s.conn.Close()
		// The target is left in whatever state it is already in - halted or running.
		// The users therefore have the flexibility to choose the appropriate state
		// for their case before disconnecting. This is also desirable in case of
		// the client connection fails unexpectedly and the user needs to reconnect.
		// TODO(polina): should we always issue a continue here if it is not running
		// like is done in vscode-go legacy adapter?
		// Ideally we want to use bool suspendDebuggee flag, but it is not yet
		// available in vscode: https://github.com/microsoft/vscode/issues/134412
		return
	}

	defer s.config.triggerServerStop()
	var err error
	if s.debugger != nil {
		// We always kill launched programs.
		// In case of attach, we leave the program
		// running by default, which can be
		// overridden by an explicit request to terminate.
		killProcess := s.config.Debugger.AttachPid == 0 || request.Arguments.TerminateDebuggee
		err = s.stopDebugSession(killProcess)
	} else {
		s.stopNoDebugProcess()
	}
	if err != nil {
		s.sendErrorResponse(request.Request, DisconnectError, "Error while disconnecting", err.Error())
	} else {
		s.send(&dap.DisconnectResponse{Response: *newResponse(request.Request)})
	}
	// The debugging session has ended, so we send a terminated event.
	s.send(&dap.TerminatedEvent{Event: *newEvent("terminated")})
}

// stopDebugSession is called from Stop (main goroutine) and
// onDisconnectRequest (run goroutine) and requires holding mu lock.
// Returns any detach error other than proc.ErrProcessExited.
func (s *Session) stopDebugSession(killProcess bool) error {
	s.changeStateMu.Lock()
	defer s.changeStateMu.Unlock()
	if s.debugger == nil {
		return nil
	}
	// TODO(polina): reset debuggeer to nil at the end
	var err error
	var exited error
	// Halting will stop any debugger command that's pending on another
	// per-request goroutine, hence unblocking that goroutine to wrap-up and exit.
	// TODO(polina): Per-request goroutine could still not be done when this one is.
	// To avoid goroutine leaks, we can use a wait group or have the goroutine listen
	// for a stop signal on a dedicated quit channel at suitable points (use context?).
	// Additional clean-up might be especially critical when we support multiple clients.
	s.setHaltRequested(true)
	state, err := s.halt()
	if err == proc.ErrProcessDetached {
		s.config.log.Debug("halt returned error: ", err)
		return nil
	}
	if err != nil {
		switch err.(type) {
		case proc.ErrProcessExited:
			exited = err
		default:
			s.config.log.Error("halt returned error: ", err)
			if err.Error() == "no such process" {
				exited = err
			}
		}
	} else if state.Exited {
		exited = proc.ErrProcessExited{Pid: s.debugger.ProcessPid(), Status: state.ExitStatus}
		s.config.log.Debug("halt returned state: ", exited)
	}
	if exited != nil {
		// TODO(suzmue): log exited error when the process exits, which may have been before
		// halt was called.
		s.logToConsole(exited.Error())
		s.logToConsole("Detaching")
	} else if killProcess {
		s.logToConsole("Detaching and terminating target process")
	} else {
		s.logToConsole("Detaching without terminating target processs")
	}
	err = s.debugger.Detach(killProcess)
	if err != nil {
		switch err.(type) {
		case proc.ErrProcessExited:
			s.config.log.Debug(err)
			s.logToConsole(exited.Error())
			err = nil
		default:
			s.config.log.Error("detach returned error: ", err)
		}
	}
	return err
}

// halt sends a halt request if the debuggee is running.
// changeStateMu should be held when calling (*Server).halt.
func (s *Session) halt() (*api.DebuggerState, error) {
	// Only send a halt request if the debuggee is running.
	if s.debugger.IsRunning() {
		return s.debugger.Command(&api.DebuggerCommand{Name: api.Halt}, nil)
	}
	return s.debugger.State(false)
}

func (s *Session) isNoDebug() bool {
	s.mu.Lock()
	defer s.mu.Unlock()
	return s.noDebugProcess != nil
}

func (s *Session) onSetBreakpointsRequest(request *dap.SetBreakpointsRequest) {
	if request.Arguments.Source.Path == "" {
		s.sendErrorResponse(request.Request, UnableToSetBreakpoints, "Unable to set or clear breakpoints", "empty file path")
		return
	}

	clientPath := request.Arguments.Source.Path
	serverPath := s.toServerPath(clientPath)

	// Get all existing breakpoints that match for this source.
	sourceRequestPrefix := fmt.Sprintf("sourceBp Path=%q ", request.Arguments.Source.Path)

	breakpoints := s.setBreakpoints(sourceRequestPrefix, len(request.Arguments.Breakpoints), func(i int) *bpMetadata {
		want := request.Arguments.Breakpoints[i]
		return &bpMetadata{
			name:         fmt.Sprintf("%s Line=%d Column=%d", sourceRequestPrefix, want.Line, want.Column),
			condition:    want.Condition,
			hitCondition: want.HitCondition,
			logMessage:   want.LogMessage,
		}
	}, func(i int) (*bpLocation, error) {
		want := request.Arguments.Breakpoints[i]
		return &bpLocation{
			file: serverPath,
			line: want.Line,
		}, nil
	})

	response := &dap.SetBreakpointsResponse{Response: *newResponse(request.Request)}
	response.Body.Breakpoints = breakpoints

	s.send(response)
}

type bpMetadata struct {
	name         string
	condition    string
	hitCondition string
	logMessage   string
}

type bpLocation struct {
	file  string
	line  int
	addr  uint64
	addrs []uint64
}

// setBreakpoints is a helper function for setting source, function and instruction
// breakpoints. It takes the prefix of the name for all breakpoints that should be
// included, the total number of breakpoints, and functions for computing the metadata
// and the location. The location is computed separately because this may be more
// expensive to compute and may not always be necessary.
func (s *Session) setBreakpoints(prefix string, totalBps int, metadataFunc func(i int) *bpMetadata, locFunc func(i int) (*bpLocation, error)) []dap.Breakpoint {
	// If a breakpoint:
	// -- exists and not in request => ClearBreakpoint
	// -- exists and in request => AmendBreakpoint
	// -- doesn't exist and in request => SetBreakpoint

	// Get all existing breakpoints matching the prefix.
	existingBps := s.getMatchingBreakpoints(prefix)

	// createdBps is a set of breakpoint names that have been added
	// during this request. This is used to catch duplicate set
	// breakpoints requests and to track which breakpoints need to
	// be deleted.
	createdBps := make(map[string]struct{}, len(existingBps))

	breakpoints := make([]dap.Breakpoint, totalBps)
	// Amend existing breakpoints.
	for i := 0; i < totalBps; i++ {
		want := metadataFunc(i)
		got, ok := existingBps[want.name]
		if got == nil || !ok {
			// Skip if the breakpoint does not already exist.
			continue
		}

		var err error
		if _, ok := createdBps[want.name]; ok {
			err = fmt.Errorf("breakpoint already exists")
		} else {
			got.Cond = want.condition
			got.HitCond = want.hitCondition
			got.Tracepoint = want.logMessage != ""
			got.UserData = want.logMessage
			err = s.debugger.AmendBreakpoint(got)
		}
		createdBps[want.name] = struct{}{}
		s.updateBreakpointsResponse(breakpoints, i, err, got)
	}

	// Clear breakpoints.
	// Any breakpoint that existed before this request but was not amended must be deleted.
	s.clearBreakpoints(existingBps, createdBps)

	// Add new breakpoints.
	for i := 0; i < totalBps; i++ {
		want := metadataFunc(i)
		if _, ok := existingBps[want.name]; ok {
			continue
		}

		var got *api.Breakpoint
		wantLoc, err := locFunc(i)
		if err == nil {
			if _, ok := createdBps[want.name]; ok {
				err = fmt.Errorf("breakpoint already exists")
			} else {
				// Create new breakpoints.
				got, err = s.debugger.CreateBreakpoint(
					&api.Breakpoint{
						Name:       want.name,
						File:       wantLoc.file,
						Line:       wantLoc.line,
						Addr:       wantLoc.addr,
						Addrs:      wantLoc.addrs,
						Cond:       want.condition,
						HitCond:    want.hitCondition,
						Tracepoint: want.logMessage != "",
						UserData:   want.logMessage,
					})
			}
		}
		createdBps[want.name] = struct{}{}
		s.updateBreakpointsResponse(breakpoints, i, err, got)
	}
	return breakpoints
}

func (s *Session) updateBreakpointsResponse(breakpoints []dap.Breakpoint, i int, err error, got *api.Breakpoint) {
	breakpoints[i].Verified = (err == nil)
	if err != nil {
		breakpoints[i].Message = err.Error()
	} else {
		path := s.toClientPath(got.File)
		breakpoints[i].Id = got.ID
		breakpoints[i].Line = got.Line
		breakpoints[i].Source = dap.Source{Name: filepath.Base(path), Path: path}
	}
}

// functionBpPrefix is the prefix of bp.Name for every breakpoint bp set
// in this request.
const functionBpPrefix = "functionBreakpoint"

func (s *Session) onSetFunctionBreakpointsRequest(request *dap.SetFunctionBreakpointsRequest) {
	breakpoints := s.setBreakpoints(functionBpPrefix, len(request.Arguments.Breakpoints), func(i int) *bpMetadata {
		want := request.Arguments.Breakpoints[i]
		return &bpMetadata{
			name:         fmt.Sprintf("%s Name=%s", functionBpPrefix, want.Name),
			condition:    want.Condition,
			hitCondition: want.HitCondition,
			logMessage:   "",
		}
	}, func(i int) (*bpLocation, error) {
		want := request.Arguments.Breakpoints[i]
		// Set the function breakpoint breakpoint
		spec, err := locspec.Parse(want.Name)
		if err != nil {
			return nil, err
		}
		if loc, ok := spec.(*locspec.NormalLocationSpec); !ok || loc.FuncBase == nil {
			// Other locations do not make sense in the context of function breakpoints.
			// Regex locations are likely to resolve to multiple places and offset locations
			// are only meaningful at the time the breakpoint was created.
			return nil, fmt.Errorf("breakpoint name %q could not be parsed as a function. name must be in the format 'funcName', 'funcName:line' or 'fileName:line'", want.Name)
		}

		if want.Name[0] == '.' {
			return nil, fmt.Errorf("breakpoint names that are relative paths are not supported")
		}
		// Find the location of the function name. CreateBreakpoint requires the name to include the base
		// (e.g. main.functionName is supported but not functionName).
		// We first find the location of the function, and then set breakpoints for that location.
		var locs []api.Location
		locs, err = s.debugger.FindLocationSpec(-1, 0, 0, want.Name, spec, true, s.args.substitutePathClientToServer)
		if err != nil {
			return nil, err
		}
		if len(locs) == 0 {
			return nil, err
		}
		if len(locs) > 0 {
			s.config.log.Debugf("multiple locations found for %s", want.Name)
		}

		// Set breakpoint using the PCs that were found.
		loc := locs[0]
		return &bpLocation{addr: loc.PC, addrs: loc.PCs}, nil
	})

	response := &dap.SetFunctionBreakpointsResponse{Response: *newResponse(request.Request)}
	response.Body.Breakpoints = breakpoints

	s.send(response)
}

const instructionBpPrefix = "instructionBreakpoint"

func (s *Session) onSetInstructionBreakpointsRequest(request *dap.SetInstructionBreakpointsRequest) {
	breakpoints := s.setBreakpoints(instructionBpPrefix, len(request.Arguments.Breakpoints), func(i int) *bpMetadata {
		want := request.Arguments.Breakpoints[i]
		return &bpMetadata{
			name:         fmt.Sprintf("%s PC=%s", instructionBpPrefix, want.InstructionReference),
			condition:    want.Condition,
			hitCondition: want.HitCondition,
			logMessage:   "",
		}
	}, func(i int) (*bpLocation, error) {
		want := request.Arguments.Breakpoints[i]
		addr, err := strconv.ParseInt(want.InstructionReference, 0, 64)
		if err != nil {
			return nil, err
		}
		return &bpLocation{addr: uint64(addr)}, nil
	})

	response := &dap.SetInstructionBreakpointsResponse{Response: *newResponse(request.Request)}
	response.Body.Breakpoints = breakpoints
	s.send(response)
}

func (s *Session) clearBreakpoints(existingBps map[string]*api.Breakpoint, amendedBps map[string]struct{}) error {
	for req, bp := range existingBps {
		if _, ok := amendedBps[req]; ok {
			continue
		}
		_, err := s.debugger.ClearBreakpoint(bp)
		if err != nil {
			return err
		}
	}
	return nil
}

func (s *Session) getMatchingBreakpoints(prefix string) map[string]*api.Breakpoint {
	existing := s.debugger.Breakpoints(false)
	matchingBps := make(map[string]*api.Breakpoint, len(existing))
	for _, bp := range existing {
		// Skip special breakpoints such as for panic.
		if bp.ID < 0 {
			continue
		}
		// Skip breakpoints that do not meet the condition.
		if !strings.HasPrefix(bp.Name, prefix) {
			continue
		}
		matchingBps[bp.Name] = bp
	}
	return matchingBps
}

func (s *Session) onSetExceptionBreakpointsRequest(request *dap.SetExceptionBreakpointsRequest) {
	// Unlike what DAP documentation claims, this request is always sent
	// even though we specified no filters at initialization. Handle as no-op.
	s.send(&dap.SetExceptionBreakpointsResponse{Response: *newResponse(request.Request)})
}

func closeIfOpen(ch chan struct{}) {
	if ch != nil {
		select {
		case <-ch:
			// already closed
		default:
			close(ch)
		}
	}
}

// onConfigurationDoneRequest handles 'configurationDone' request.
// This is an optional request enabled by capability ‘supportsConfigurationDoneRequest’.
// It gets triggered after all the debug requests that follow initalized event,
// so the s.debugger is guaranteed to be set.
func (s *Session) onConfigurationDoneRequest(request *dap.ConfigurationDoneRequest, allowNextStateChange chan struct{}) {
	defer closeIfOpen(allowNextStateChange)
	if s.args.stopOnEntry {
		e := &dap.StoppedEvent{
			Event: *newEvent("stopped"),
			Body:  dap.StoppedEventBody{Reason: "entry", ThreadId: 1, AllThreadsStopped: true},
		}
		s.send(e)
	}
	s.debugger.Target().KeepSteppingBreakpoints = proc.HaltKeepsSteppingBreakpoints | proc.TracepointKeepsSteppingBreakpoints

	s.send(&dap.ConfigurationDoneResponse{Response: *newResponse(request.Request)})
	if !s.args.stopOnEntry {
		s.runUntilStopAndNotify(api.Continue, allowNextStateChange)
	}
}

// onContinueRequest handles 'continue' request.
// This is a mandatory request to support.
func (s *Session) onContinueRequest(request *dap.ContinueRequest, allowNextStateChange chan struct{}) {
	s.send(&dap.ContinueResponse{
		Response: *newResponse(request.Request),
		Body:     dap.ContinueResponseBody{AllThreadsContinued: true}})
	s.runUntilStopAndNotify(api.Continue, allowNextStateChange)
}

func fnName(loc *proc.Location) string {
	if loc.Fn == nil {
		return "???"
	}
	return loc.Fn.Name
}

func fnPackageName(loc *proc.Location) string {
	if loc.Fn == nil {
		// attribute unknown functions to the runtime
		return "runtime"
	}
	return loc.Fn.PackageName()
}

// onThreadsRequest handles 'threads' request.
// This is a mandatory request to support.
// It is sent in response to configurationDone response and stopped events.
// Depending on the debug session stage, goroutines information
// might not be available. However, the DAP spec states that
// "even if a debug adapter does not support multiple threads,
// it must implement the threads request and return a single
// (dummy) thread". Therefore, this handler never returns
// an error response. If the dummy thread is returned in its place,
// the next waterfall request for its stackTrace will return the error.
func (s *Session) onThreadsRequest(request *dap.ThreadsRequest) {
	var err error
	var gs []*proc.G
	var next int
	if s.debugger != nil {
		gs, next, err = s.debugger.Goroutines(0, maxGoroutines)
	}

	var threads []dap.Thread
	if err != nil {
		switch err.(type) {
		case proc.ErrProcessExited:
			// If the program exits very quickly, the initial threads request will complete after it has exited.
			// A TerminatedEvent has already been sent. Ignore the err returned in this case.
			s.config.log.Debug(err)
		default:
			s.send(&dap.OutputEvent{
				Event: *newEvent("output"),
				Body: dap.OutputEventBody{
					Output:   fmt.Sprintf("Unable to retrieve goroutines: %s\n", err.Error()),
					Category: "stderr",
				}})
		}
		threads = []dap.Thread{{Id: 1, Name: "Dummy"}}
	} else if len(gs) == 0 {
		threads = []dap.Thread{{Id: 1, Name: "Dummy"}}
	} else {
		state, err := s.debugger.State( /*nowait*/ true)
		if err != nil {
			s.config.log.Debug("Unable to get debugger state: ", err)
		}

		if next >= 0 {
			s.logToConsole(fmt.Sprintf("Too many goroutines, only loaded %d", len(gs)))

			// Make sure the selected goroutine is included in the list of threads
			// to return.
			if state != nil && state.SelectedGoroutine != nil {
				var selectedFound bool
				for _, g := range gs {
					if g.ID == state.SelectedGoroutine.ID {
						selectedFound = true
						break
					}
				}
				if !selectedFound {
					g, err := s.debugger.FindGoroutine(state.SelectedGoroutine.ID)
					if err != nil {
						s.config.log.Debug("Error getting selected goroutine: ", err)
					} else {
						// TODO(suzmue): Consider putting the selected goroutine at the top.
						// To be consistent we may want to do this for all threads requests.
						gs = append(gs, g)
					}
				}
			}
		}

		threads = make([]dap.Thread, len(gs))
		s.debugger.LockTarget()
		defer s.debugger.UnlockTarget()

		for i, g := range gs {
			selected := ""
			if state != nil && state.SelectedGoroutine != nil && g.ID == state.SelectedGoroutine.ID {
				selected = "* "
			}
			thread := ""
			if g.Thread != nil && g.Thread.ThreadID() != 0 {
				thread = fmt.Sprintf(" (Thread %d)", g.Thread.ThreadID())
			}
			// File name and line number are communicated via `stackTrace`
			// so no need to include them here.
			loc := g.UserCurrent()
			threads[i].Name = fmt.Sprintf("%s[Go %d] %s%s", selected, g.ID, fnName(&loc), thread)
			threads[i].Id = g.ID
		}
	}

	response := &dap.ThreadsResponse{
		Response: *newResponse(request.Request),
		Body:     dap.ThreadsResponseBody{Threads: threads},
	}
	s.send(response)
}

// onAttachRequest handles 'attach' request.
// This is a mandatory request to support.
// Attach debug sessions support the following modes:
// -- [DEFAULT] "local" -- attaches debugger to a local running process
//      Required args: processID
// -- "remote" - attaches client to a debugger already attached to a process
//      Required args: none (host/port are used externally to connect)
func (s *Session) onAttachRequest(request *dap.AttachRequest) {
	var args AttachConfig = defaultAttachConfig // narrow copy for initializing non-zero default values
	if err := unmarshalLaunchAttachArgs(request.Arguments, &args); err != nil {
		s.sendShowUserErrorResponse(request.Request, FailedToAttach, "Failed to attach", fmt.Sprintf("invalid debug configuration - %v", err))
		return
	}
	s.config.log.Debug("parsed launch config: ", prettyPrint(args))

	switch args.Mode {
	case "":
		args.Mode = "local"
		fallthrough
	case "local":
		if s.debugger != nil {
			s.sendShowUserErrorResponse(
				request.Request, FailedToAttach,
				"Failed to attach", "debugger already started - use remote mode to connect")
			return
		}
		if args.ProcessID == 0 {
			s.sendShowUserErrorResponse(request.Request, FailedToAttach, "Failed to attach",
				"The 'processId' attribute is missing in debug configuration")
			return
		}
		s.config.Debugger.AttachPid = args.ProcessID
		if args.Backend == "" {
			args.Backend = "default"
		}
		s.config.Debugger.Backend = args.Backend
		s.config.log.Debugf("attaching to pid %d", args.ProcessID)
		var err error
		func() {
			s.mu.Lock()
			defer s.mu.Unlock() // Make sure to unlock in case of panic that will become internal error
			s.debugger, err = debugger.New(&s.config.Debugger, nil)
		}()
		if err != nil {
			s.sendShowUserErrorResponse(request.Request, FailedToAttach, "Failed to attach", err.Error())
			return
		}
	case "remote":
		if s.debugger == nil {
			s.sendShowUserErrorResponse(request.Request, FailedToAttach, "Failed to attach", "no debugger found")
			return
		}
		s.config.log.Debug("debugger already started")
		// TODO(polina): once we allow initialize and attach request while running,
		// halt before sending initialized event. onConfigurationDone will restart
		// execution if user requested !stopOnEntry.

		// Enable StepBack controls on supported backends
		if s.config.Debugger.Backend == "rr" {
			s.send(&dap.CapabilitiesEvent{Event: *newEvent("capabilities"), Body: dap.CapabilitiesEventBody{Capabilities: dap.Capabilities{SupportsStepBack: true}}})
		}
	default:
		s.sendShowUserErrorResponse(request.Request, FailedToAttach, "Failed to attach",
			fmt.Sprintf("invalid debug configuration - unsupported 'mode' attribute %q", args.Mode))
		return
	}

	if err := s.setLaunchAttachArgs(args.LaunchAttachCommonConfig); err != nil {
		s.sendShowUserErrorResponse(request.Request, FailedToAttach, "Failed to attach", err.Error())
		return
	}

	// Notify the client that the debugger is ready to start accepting
	// configuration requests for setting breakpoints, etc. The client
	// will end the configuration sequence with 'configurationDone'.
	s.send(&dap.InitializedEvent{Event: *newEvent("initialized")})
	s.send(&dap.AttachResponse{Response: *newResponse(request.Request)})
}

// onNextRequest handles 'next' request.
// This is a mandatory request to support.
func (s *Session) onNextRequest(request *dap.NextRequest, allowNextStateChange chan struct{}) {
	s.sendStepResponse(request.Arguments.ThreadId, &dap.NextResponse{Response: *newResponse(request.Request)})
	s.stepUntilStopAndNotify(api.Next, request.Arguments.ThreadId, request.Arguments.Granularity, allowNextStateChange)
}

// onStepInRequest handles 'stepIn' request
// This is a mandatory request to support.
func (s *Session) onStepInRequest(request *dap.StepInRequest, allowNextStateChange chan struct{}) {
	s.sendStepResponse(request.Arguments.ThreadId, &dap.StepInResponse{Response: *newResponse(request.Request)})
	s.stepUntilStopAndNotify(api.Step, request.Arguments.ThreadId, request.Arguments.Granularity, allowNextStateChange)
}

// onStepOutRequest handles 'stepOut' request
// This is a mandatory request to support.
func (s *Session) onStepOutRequest(request *dap.StepOutRequest, allowNextStateChange chan struct{}) {
	s.sendStepResponse(request.Arguments.ThreadId, &dap.StepOutResponse{Response: *newResponse(request.Request)})
	s.stepUntilStopAndNotify(api.StepOut, request.Arguments.ThreadId, request.Arguments.Granularity, allowNextStateChange)
}

func (s *Session) sendStepResponse(threadId int, message dap.Message) {
	// All of the threads will be continued by this request, so we need to send
	// a continued event so the UI can properly reflect the current state.
	s.send(&dap.ContinuedEvent{
		Event: *newEvent("continued"),
		Body: dap.ContinuedEventBody{
			ThreadId:            threadId,
			AllThreadsContinued: true,
		},
	})
	s.send(message)
}

func stoppedGoroutineID(state *api.DebuggerState) (id int) {
	if state.SelectedGoroutine != nil {
		id = state.SelectedGoroutine.ID
	} else if state.CurrentThread != nil {
		id = state.CurrentThread.GoroutineID
	}
	return id
}

// stoppedOnBreakpointGoroutineID gets the goroutine id of the first goroutine
// that is stopped on a real breakpoint, starting with the selected goroutine.
func (s *Session) stoppedOnBreakpointGoroutineID(state *api.DebuggerState) (int, *api.Breakpoint) {
	// Check if the selected goroutine is stopped on a real breakpoint
	// since we would prefer to use that one.
	goid := stoppedGoroutineID(state)
	if g, _ := s.debugger.FindGoroutine(goid); g != nil && g.Thread != nil {
		if bp := g.Thread.Breakpoint(); bp != nil && bp.Breakpoint != nil && !bp.Breakpoint.Tracepoint {
			return goid, api.ConvertBreakpoint(bp.Breakpoint)
		}
	}

	// Some of the breakpoints may be log points, choose the goroutine
	// that is not stopped on a tracepoint.
	for _, th := range state.Threads {
		if bp := th.Breakpoint; bp != nil {
			if !bp.Tracepoint {
				return th.GoroutineID, bp
			}
		}
	}
	return 0, nil
}

// stepUntilStopAndNotify is a wrapper around runUntilStopAndNotify that
// first switches selected goroutine. allowNextStateChange is
// a channel that will be closed to signal that an
// asynchornous command has completed setup or was interrupted
// due to an error, so the server is ready to receive new requests.
func (s *Session) stepUntilStopAndNotify(command string, threadId int, granularity dap.SteppingGranularity, allowNextStateChange chan struct{}) {
	defer closeIfOpen(allowNextStateChange)
	_, err := s.debugger.Command(&api.DebuggerCommand{Name: api.SwitchGoroutine, GoroutineID: threadId}, nil)
	if err != nil {
		s.config.log.Errorf("Error switching goroutines while stepping: %v", err)
		// If we encounter an error, we will have to send a stopped event
		// since we already sent the step response.
		stopped := &dap.StoppedEvent{Event: *newEvent("stopped")}
		stopped.Body.AllThreadsStopped = true
		if state, err := s.debugger.State(false); err != nil {
			s.config.log.Errorf("Error retrieving state: %e", err)
		} else {
			stopped.Body.ThreadId = stoppedGoroutineID(state)
		}
		stopped.Body.Reason = "error"
		stopped.Body.Text = err.Error()
		s.send(stopped)
		return
	}

	if granularity == "instruction" {
		switch command {
		case api.ReverseNext:
			command = api.ReverseStepInstruction
		default:
			// TODO(suzmue): consider differentiating between next, step in, and step out.
			// For example, next could step over call requests.
			command = api.StepInstruction
		}
	}
	s.runUntilStopAndNotify(command, allowNextStateChange)
}

// onPauseRequest handles 'pause' request.
// This is a mandatory request to support.
func (s *Session) onPauseRequest(request *dap.PauseRequest) {
	s.changeStateMu.Lock()
	defer s.changeStateMu.Unlock()
	s.setHaltRequested(true)
	_, err := s.halt()
	if err != nil {
		s.sendErrorResponse(request.Request, UnableToHalt, "Unable to halt execution", err.Error())
		return
	}
	s.send(&dap.PauseResponse{Response: *newResponse(request.Request)})
	// No need to send any event here.
	// If we received this request while stopped, there already was an event for the stop.
	// If we received this while running, then doCommand will unblock and trigger the right
	// event, using debugger.StopReason because manual stop reason always wins even if we
	// simultaneously receive a manual stop request and hit a breakpoint.
}

// stackFrame represents the index of a frame within
// the context of a stack of a specific goroutine.
type stackFrame struct {
	goroutineID int
	frameIndex  int
}

// onStackTraceRequest handles ‘stackTrace’ requests.
// This is a mandatory request to support.
// As per DAP spec, this request only gets triggered as a follow-up
// to a successful threads request as part of the "request waterfall".
func (s *Session) onStackTraceRequest(request *dap.StackTraceRequest) {
	if s.debugger == nil {
		s.sendErrorResponse(request.Request, UnableToProduceStackTrace, "Unable to produce stack trace", "debugger is nil")
		return
	}

	goroutineID := request.Arguments.ThreadId
	start := request.Arguments.StartFrame
	if start < 0 {
		start = 0
	}
	levels := s.args.stackTraceDepth
	if request.Arguments.Levels > 0 {
		levels = request.Arguments.Levels
	}

	// Since the backend doesn't support paging, we load all frames up to
	// the requested depth and then slice them here per
	// `supportsDelayedStackTraceLoading` capability.
	frames, err := s.debugger.Stacktrace(goroutineID, start+levels-1, 0)
	if err != nil {
		s.sendErrorResponse(request.Request, UnableToProduceStackTrace, "Unable to produce stack trace", err.Error())
		return
	}

	// Determine if the goroutine is a system goroutine.
	isSystemGoroutine := true
	if g, _ := s.debugger.FindGoroutine(goroutineID); g != nil {
		isSystemGoroutine = g.System(s.debugger.Target())
	}

	stackFrames := []dap.StackFrame{} // initialize to empty, since nil is not an accepted response.
	for i := 0; i < levels && i+start < len(frames); i++ {
		frame := frames[start+i]
		loc := &frame.Call
		uniqueStackFrameID := s.stackFrameHandles.create(stackFrame{goroutineID, start + i})
		stackFrame := dap.StackFrame{Id: uniqueStackFrameID, Line: loc.Line, Name: fnName(loc), InstructionPointerReference: fmt.Sprintf("%#x", loc.PC)}
		if loc.File != "<autogenerated>" {
			clientPath := s.toClientPath(loc.File)
			stackFrame.Source = dap.Source{Name: filepath.Base(clientPath), Path: clientPath}
		}
		stackFrame.Column = 0

		packageName := fnPackageName(loc)
		if !isSystemGoroutine && packageName == "runtime" {
			stackFrame.Source.PresentationHint = "deemphasize"
		}
		stackFrames = append(stackFrames, stackFrame)
	}

	totalFrames := len(frames)
	if len(frames) >= start+levels && !frames[len(frames)-1].Bottom {
		// We don't know the exact number of available stack frames, so
		// add an arbitrary number so the client knows to request additional
		// frames.
		totalFrames += s.args.stackTraceDepth
	}
	response := &dap.StackTraceResponse{
		Response: *newResponse(request.Request),
		Body:     dap.StackTraceResponseBody{StackFrames: stackFrames, TotalFrames: totalFrames},
	}
	s.send(response)
}

// onScopesRequest handles 'scopes' requests.
// This is a mandatory request to support.
// It is automatically sent as part of the threads > stacktrace > scopes > variables
// "waterfall" to highlight the topmost frame at stops, after an evaluate request
// for the selected scope or when a user selects different scopes in the UI.
func (s *Session) onScopesRequest(request *dap.ScopesRequest) {
	sf, ok := s.stackFrameHandles.get(request.Arguments.FrameId)
	if !ok {
		s.sendErrorResponse(request.Request, UnableToListLocals, "Unable to list locals", fmt.Sprintf("unknown frame id %d", request.Arguments.FrameId))
		return
	}

	goid := sf.(stackFrame).goroutineID
	frame := sf.(stackFrame).frameIndex

	// Check if the function is optimized.
	fn, err := s.debugger.Function(goid, frame, 0, DefaultLoadConfig)
	if fn == nil || err != nil {
		s.sendErrorResponse(request.Request, UnableToListArgs, "Unable to find enclosing function", err.Error())
		return
	}
	suffix := ""
	if fn.Optimized() {
		suffix = " (warning: optimized function)"
	}
	// Retrieve arguments
	args, err := s.debugger.FunctionArguments(goid, frame, 0, DefaultLoadConfig)
	if err != nil {
		s.sendErrorResponse(request.Request, UnableToListArgs, "Unable to list args", err.Error())
		return
	}

	// Retrieve local variables
	locals, err := s.debugger.LocalVariables(goid, frame, 0, DefaultLoadConfig)
	if err != nil {
		s.sendErrorResponse(request.Request, UnableToListLocals, "Unable to list locals", err.Error())
		return
	}
	locScope := &fullyQualifiedVariable{&proc.Variable{Name: fmt.Sprintf("Locals%s", suffix), Children: slicePtrVarToSliceVar(append(args, locals...))}, "", true, 0}
	scopeLocals := dap.Scope{Name: locScope.Name, VariablesReference: s.variableHandles.create(locScope)}
	scopes := []dap.Scope{scopeLocals}

	if s.args.showGlobalVariables {
		// Limit what global variables we will return to the current package only.
		// TODO(polina): This is how vscode-go currently does it to make
		// the amount of the returned data manageable. In fact, this is
		// considered so expensive even with the package filter, that
		// the default for showGlobalVariables was recently flipped to
		// not showing. If we delay loading of the globals until the corresponding
		// scope is expanded, generating an explicit variable request,
		// should we consider making all globals accessible with a scope per package?
		// Or users can just rely on watch variables.
		currPkg, err := s.debugger.CurrentPackage()
		if err != nil {
			s.sendErrorResponse(request.Request, UnableToListGlobals, "Unable to list globals", err.Error())
			return
		}
		currPkgFilter := fmt.Sprintf("^%s\\.", currPkg)
		globals, err := s.debugger.PackageVariables(currPkgFilter, DefaultLoadConfig)
		if err != nil {
			s.sendErrorResponse(request.Request, UnableToListGlobals, "Unable to list globals", err.Error())
			return
		}
		// Remove package prefix from the fully-qualified variable names.
		// We will include the package info once in the name of the scope instead.
		for i, g := range globals {
			globals[i].Name = strings.TrimPrefix(g.Name, currPkg+".")
		}

		globScope := &fullyQualifiedVariable{&proc.Variable{
			Name:     fmt.Sprintf("Globals (package %s)", currPkg),
			Children: slicePtrVarToSliceVar(globals),
		}, currPkg, true, 0}
		scopeGlobals := dap.Scope{Name: globScope.Name, VariablesReference: s.variableHandles.create(globScope)}
		scopes = append(scopes, scopeGlobals)
	}
	response := &dap.ScopesResponse{
		Response: *newResponse(request.Request),
		Body:     dap.ScopesResponseBody{Scopes: scopes},
	}
	s.send(response)
}

func slicePtrVarToSliceVar(vars []*proc.Variable) []proc.Variable {
	r := make([]proc.Variable, len(vars))
	for i := range vars {
		r[i] = *vars[i]
	}
	return r
}

// onVariablesRequest handles 'variables' requests.
// This is a mandatory request to support.
func (s *Session) onVariablesRequest(request *dap.VariablesRequest) {
	ref := request.Arguments.VariablesReference
	v, ok := s.variableHandles.get(ref)
	if !ok {
		s.sendErrorResponse(request.Request, UnableToLookupVariable, "Unable to lookup variable", fmt.Sprintf("unknown reference %d", ref))
		return
	}

	// If there is a filter applied, we will need to create a new variable that includes
	// the values actually needed to load. This cannot be done when loading the parent
	// node, since it is unknown at that point which children will need to be loaded.
	if request.Arguments.Filter == "indexed" {
		var err error
		v, err = s.maybeLoadResliced(v, request.Arguments.Start, request.Arguments.Count)
		if err != nil {
			s.sendErrorResponse(request.Request, UnableToLookupVariable, "Unable to lookup variable", err.Error())
			return
		}
	}

	children := []dap.Variable{} // must return empty array, not null, if no children
	if request.Arguments.Filter == "named" || request.Arguments.Filter == "" {
		named, err := s.metadataToDAPVariables(v)
		if err != nil {
			s.sendErrorResponse(request.Request, UnableToLookupVariable, "Unable to lookup variable", err.Error())
			return
		}
		children = append(children, named...)
	}
	if request.Arguments.Filter == "indexed" || request.Arguments.Filter == "" {
		indexed, err := s.childrenToDAPVariables(v)
		if err != nil {
			s.sendErrorResponse(request.Request, UnableToLookupVariable, "Unable to lookup variable", err.Error())
			return
		}
		children = append(children, indexed...)
	}
	response := &dap.VariablesResponse{
		Response: *newResponse(request.Request),
		Body:     dap.VariablesResponseBody{Variables: children},
	}
	s.send(response)
}

func (s *Session) maybeLoadResliced(v *fullyQualifiedVariable, start, count int) (*fullyQualifiedVariable, error) {
	if start == 0 && count == len(v.Children) {
		// If we have already loaded the correct children,
		// just return the variable.
		return v, nil
	}
	indexedLoadConfig := DefaultLoadConfig
	indexedLoadConfig.MaxArrayValues = count
	newV, err := s.debugger.LoadResliced(v.Variable, start, indexedLoadConfig)
	if err != nil {
		return nil, err
	}
	return &fullyQualifiedVariable{newV, v.fullyQualifiedNameOrExpr, false, start}, nil
}

func getIndexedVariableCount(c *proc.Variable) int {
	indexedVars := 0
	switch c.Kind {
	case reflect.Array, reflect.Slice, reflect.Map:
		indexedVars = int(c.Len)
	}
	return indexedVars
}

// childrenToDAPVariables returns the DAP presentation of the referenced variable's children.
func (s *Session) childrenToDAPVariables(v *fullyQualifiedVariable) ([]dap.Variable, error) {
	// TODO(polina): consider convertVariableToString instead of convertVariable
	// and avoid unnecessary creation of variable handles when this is called to
	// compute evaluate names when this is called from onSetVariableRequest.
	children := []dap.Variable{} // must return empty array, not null, if no children

	switch v.Kind {
	case reflect.Map:
		for i := 0; i < len(v.Children); i += 2 {
			// A map will have twice as many children as there are key-value elements.
			kvIndex := i / 2
			// Process children in pairs: even indices are map keys, odd indices are values.
			keyv, valv := &v.Children[i], &v.Children[i+1]
			keyexpr := fmt.Sprintf("(*(*%q)(%#x))", keyv.TypeString(), keyv.Addr)
			valexpr := fmt.Sprintf("%s[%s]", v.fullyQualifiedNameOrExpr, keyexpr)
			switch keyv.Kind {
			// For value expression, use the key value, not the corresponding expression if the key is a scalar.
			case reflect.Bool, reflect.Float32, reflect.Float64, reflect.Complex64, reflect.Complex128,
				reflect.Int, reflect.Int8, reflect.Int16, reflect.Int32, reflect.Int64,
				reflect.Uint, reflect.Uint8, reflect.Uint16, reflect.Uint32, reflect.Uint64, reflect.Uintptr:
				valexpr = fmt.Sprintf("%s[%s]", v.fullyQualifiedNameOrExpr, api.VariableValueAsString(keyv))
			case reflect.String:
				if key := constant.StringVal(keyv.Value); keyv.Len == int64(len(key)) { // fully loaded
					valexpr = fmt.Sprintf("%s[%q]", v.fullyQualifiedNameOrExpr, key)
				}
			}
			key, keyref := s.convertVariable(keyv, keyexpr)
			val, valref := s.convertVariable(valv, valexpr)
			keyType := s.getTypeIfSupported(keyv)
			valType := s.getTypeIfSupported(valv)
			// If key or value or both are scalars, we can use
			// a single variable to represet key:value format.
			// Otherwise, we must return separate variables for both.
			if keyref > 0 && valref > 0 { // Both are not scalars
				keyvar := dap.Variable{
					Name:               fmt.Sprintf("[key %d]", v.startIndex+kvIndex),
					EvaluateName:       keyexpr,
					Type:               keyType,
					Value:              key,
					VariablesReference: keyref,
					IndexedVariables:   getIndexedVariableCount(keyv),
					NamedVariables:     getNamedVariableCount(keyv),
				}
				valvar := dap.Variable{
					Name:               fmt.Sprintf("[val %d]", v.startIndex+kvIndex),
					EvaluateName:       valexpr,
					Type:               valType,
					Value:              val,
					VariablesReference: valref,
					IndexedVariables:   getIndexedVariableCount(valv),
					NamedVariables:     getNamedVariableCount(valv),
				}
				children = append(children, keyvar, valvar)
			} else { // At least one is a scalar
				keyValType := valType
				if len(keyType) > 0 && len(valType) > 0 {
					keyValType = fmt.Sprintf("%s: %s", keyType, valType)
				}
				kvvar := dap.Variable{
					Name:         key,
					EvaluateName: valexpr,
					Type:         keyValType,
					Value:        val,
				}
				if keyref != 0 { // key is a type to be expanded
					if len(key) > maxMapKeyValueLen {
						// Truncate and make unique
						kvvar.Name = fmt.Sprintf("%s... @ %#x", key[0:maxMapKeyValueLen], keyv.Addr)
					}
					kvvar.VariablesReference = keyref
					kvvar.IndexedVariables = getIndexedVariableCount(keyv)
					kvvar.NamedVariables = getNamedVariableCount(keyv)
				} else if valref != 0 { // val is a type to be expanded
					kvvar.VariablesReference = valref
					kvvar.IndexedVariables = getIndexedVariableCount(valv)
					kvvar.NamedVariables = getNamedVariableCount(valv)
				}
				children = append(children, kvvar)
			}
		}
	case reflect.Slice, reflect.Array:
		children = make([]dap.Variable, len(v.Children))
		for i := range v.Children {
			idx := v.startIndex + i
			cfqname := fmt.Sprintf("%s[%d]", v.fullyQualifiedNameOrExpr, idx)
			cvalue, cvarref := s.convertVariable(&v.Children[i], cfqname)
			children[i] = dap.Variable{
				Name:               fmt.Sprintf("[%d]", idx),
				EvaluateName:       cfqname,
				Type:               s.getTypeIfSupported(&v.Children[i]),
				Value:              cvalue,
				VariablesReference: cvarref,
				IndexedVariables:   getIndexedVariableCount(&v.Children[i]),
				NamedVariables:     getNamedVariableCount(&v.Children[i]),
			}
		}
	default:
		children = make([]dap.Variable, len(v.Children))
		for i := range v.Children {
			c := &v.Children[i]
			cfqname := fmt.Sprintf("%s.%s", v.fullyQualifiedNameOrExpr, c.Name)

			if strings.HasPrefix(c.Name, "~") || strings.HasPrefix(c.Name, ".") {
				cfqname = ""
			} else if v.isScope && v.fullyQualifiedNameOrExpr == "" {
				cfqname = c.Name
			} else if v.fullyQualifiedNameOrExpr == "" {
				cfqname = ""
			} else if v.Kind == reflect.Interface {
				cfqname = fmt.Sprintf("%s.(%s)", v.fullyQualifiedNameOrExpr, c.Name) // c is data
			} else if v.Kind == reflect.Ptr {
				cfqname = fmt.Sprintf("(*%v)", v.fullyQualifiedNameOrExpr) // c is the nameless pointer value
			} else if v.Kind == reflect.Complex64 || v.Kind == reflect.Complex128 {
				cfqname = "" // complex children are not struct fields and can't be accessed directly
			}
			cvalue, cvarref := s.convertVariable(c, cfqname)

			// Annotate any shadowed variables to "(name)" in order
			// to distinguish from non-shadowed variables.
			// TODO(suzmue): should we support a special evaluateName syntax that
			// can access shadowed variables?
			name := c.Name
			if c.Flags&proc.VariableShadowed == proc.VariableShadowed {
				name = fmt.Sprintf("(%s)", name)
			}

			children[i] = dap.Variable{
				Name:               name,
				EvaluateName:       cfqname,
				Type:               s.getTypeIfSupported(c),
				Value:              cvalue,
				VariablesReference: cvarref,
				IndexedVariables:   getIndexedVariableCount(c),
				NamedVariables:     getNamedVariableCount(c),
			}
		}
	}
	return children, nil
}

func getNamedVariableCount(v *proc.Variable) int {
	namedVars := 0
	if v.Kind == reflect.Map && v.Len > 0 {
		// len
		namedVars += 1
	}
	if isListOfBytesOrRunes(v) {
		// string value of array/slice of bytes and runes.
		namedVars += 1
	}

	return namedVars
}

// metadataToDAPVariables returns the DAP presentation of the referenced variable's metadata.
// These are included as named variables
func (s *Session) metadataToDAPVariables(v *fullyQualifiedVariable) ([]dap.Variable, error) {
	children := []dap.Variable{} // must return empty array, not null, if no children

	if v.Kind == reflect.Map && v.Len > 0 {
		children = append(children, dap.Variable{
			Name:         "len()",
			Value:        fmt.Sprintf("%d", v.Len),
			Type:         "int",
			EvaluateName: fmt.Sprintf("len(%s)", v.fullyQualifiedNameOrExpr),
		})
	}

	if isListOfBytesOrRunes(v.Variable) {
		// Return the string value of []byte or []rune.
		typeName := api.PrettyTypeName(v.DwarfType)
		loadExpr := fmt.Sprintf("string(*(*%q)(%#x))", typeName, v.Addr)

		s.config.log.Debugf("loading %s (type %s) with %s", v.fullyQualifiedNameOrExpr, typeName, loadExpr)
		// We know that this is an array/slice of Uint8 or Int32, so we will load up to MaxStringLen.
		config := DefaultLoadConfig
		config.MaxArrayValues = config.MaxStringLen
		vLoaded, err := s.debugger.EvalVariableInScope(-1, 0, 0, loadExpr, config)
		if err == nil {
			val := s.convertVariableToString(vLoaded)
			// TODO(suzmue): Add evaluate name. Using string(name) will not get the same result because the
			// MaxArrayValues is not auto adjusted in evaluate requests like MaxStringLen is adjusted.
			children = append(children, dap.Variable{
				Name:  "string()",
				Value: val,
				Type:  "string",
			})
		} else {
			s.config.log.Debugf("failed to load %q: %v", v.fullyQualifiedNameOrExpr, err)
		}
	}
	return children, nil
}

func isListOfBytesOrRunes(v *proc.Variable) bool {
	if len(v.Children) > 0 && (v.Kind == reflect.Array || v.Kind == reflect.Slice) {
		childKind := v.Children[0].RealType.Common().ReflectKind
		return childKind == reflect.Uint8 || childKind == reflect.Int32
	}
	return false
}

func (s *Session) getTypeIfSupported(v *proc.Variable) string {
	if !s.clientCapabilities.supportsVariableType {
		return ""
	}
	return v.TypeString()
}

// convertVariable converts proc.Variable to dap.Variable value and reference
// while keeping track of the full qualified name or load expression.
// Variable reference is used to keep track of the children associated with each
// variable. It is shared with the host via scopes or evaluate response and is an index
// into the s.variableHandles map, used to look up variables and their children on
// subsequent variables requests. A positive reference signals the host that another
// variables request can be issued to get the elements of the compound variable. As a
// custom, a zero reference, reminiscent of a zero pointer, is used to indicate that
// a scalar variable cannot be "dereferenced" to get its elements (as there are none).
func (s *Session) convertVariable(v *proc.Variable, qualifiedNameOrExpr string) (value string, variablesReference int) {
	return s.convertVariableWithOpts(v, qualifiedNameOrExpr, 0)
}

func (s *Session) convertVariableToString(v *proc.Variable) string {
	val, _ := s.convertVariableWithOpts(v, "", skipRef)
	return val
}

const (
	// Limit the length of a string representation of a compound or reference type variable.
	maxVarValueLen = 1 << 8 // 256
	// Limit the length of an inlined map key.
	maxMapKeyValueLen = 64
)

// Flags for convertVariableWithOpts option.
type convertVariableFlags uint8

const (
	skipRef convertVariableFlags = 1 << iota
	showFullValue
)

// convertVariableWithOpts allows to skip reference generation in case all we need is
// a string representation of the variable. When the variable is a compound or reference
// type variable and its full string representation can be larger than defaultMaxValueLen,
// this returns a truncated value unless showFull option flag is set.
func (s *Session) convertVariableWithOpts(v *proc.Variable, qualifiedNameOrExpr string, opts convertVariableFlags) (value string, variablesReference int) {
	canHaveRef := false
	maybeCreateVariableHandle := func(v *proc.Variable) int {
		canHaveRef = true
		if opts&skipRef != 0 {
			return 0
		}
		return s.variableHandles.create(&fullyQualifiedVariable{v, qualifiedNameOrExpr, false /*not a scope*/, 0})
	}
	value = api.ConvertVar(v).SinglelineString()
	if v.Unreadable != nil {
		return value, 0
	}

	// Some of the types might be fully or partially not loaded based on LoadConfig.
	// Those that are fully missing (e.g. due to hitting MaxVariableRecurse), can be reloaded in place.
	var reloadVariable = func(v *proc.Variable, qualifiedNameOrExpr string) (value string) {
		// We might be loading variables from the frame that's not topmost, so use
		// frame-independent address-based expression, not fully-qualified name as per
		// https://github.com/go-delve/delve/blob/master/Documentation/api/ClientHowto.md#looking-into-variables.
		// TODO(polina): Get *proc.Variable object from debugger instead. Export a function to set v.loaded to false
		// and call v.loadValue gain with a different load config. It's more efficient, and it's guaranteed to keep
		// working with generics.
		value = api.ConvertVar(v).SinglelineString()
		typeName := api.PrettyTypeName(v.DwarfType)
		loadExpr := fmt.Sprintf("*(*%q)(%#x)", typeName, v.Addr)
		s.config.log.Debugf("loading %s (type %s) with %s", qualifiedNameOrExpr, typeName, loadExpr)
		// Make sure we can load the pointers directly, not by updating just the child
		// This is not really necessary now because users have no way of setting FollowPointers to false.
		config := DefaultLoadConfig
		config.FollowPointers = true
		vLoaded, err := s.debugger.EvalVariableInScope(-1, 0, 0, loadExpr, config)
		if err != nil {
			value += fmt.Sprintf(" - FAILED TO LOAD: %s", err)
		} else {
			v.Children = vLoaded.Children
			value = api.ConvertVar(v).SinglelineString()
		}
		return value
	}

	switch v.Kind {
	case reflect.Uint, reflect.Uint8, reflect.Uint16, reflect.Uint32, reflect.Uint64, reflect.Uintptr:
		n, _ := strconv.ParseUint(api.ConvertVar(v).Value, 10, 64)
		value = fmt.Sprintf("%s = %#x", value, n)
	case reflect.UnsafePointer:
		// Skip child reference
	case reflect.Ptr:
		if v.DwarfType != nil && len(v.Children) > 0 && v.Children[0].Addr != 0 && v.Children[0].Kind != reflect.Invalid {
			if v.Children[0].OnlyAddr { // Not loaded
				if v.Addr == 0 {
					// This is equvalent to the following with the cli:
					//    (dlv) p &a7
					//    (**main.FooBar)(0xc0000a3918)
					//
					// TODO(polina): what is more appropriate?
					// Option 1: leave it unloaded because it is a special case
					// Option 2: load it, but then we have to load the child, not the parent, unlike all others
					// TODO(polina): see if reloadVariable can be reused here
					cTypeName := api.PrettyTypeName(v.Children[0].DwarfType)
					cLoadExpr := fmt.Sprintf("*(*%q)(%#x)", cTypeName, v.Children[0].Addr)
					s.config.log.Debugf("loading *(%s) (type %s) with %s", qualifiedNameOrExpr, cTypeName, cLoadExpr)
					cLoaded, err := s.debugger.EvalVariableInScope(-1, 0, 0, cLoadExpr, DefaultLoadConfig)
					if err != nil {
						value += fmt.Sprintf(" - FAILED TO LOAD: %s", err)
					} else {
						cLoaded.Name = v.Children[0].Name // otherwise, this will be the pointer expression
						v.Children = []proc.Variable{*cLoaded}
						value = api.ConvertVar(v).SinglelineString()
					}
				} else {
					value = reloadVariable(v, qualifiedNameOrExpr)
				}
			}
			if !v.Children[0].OnlyAddr {
				variablesReference = maybeCreateVariableHandle(v)
			}
		}
	case reflect.Slice, reflect.Array:
		if v.Len > int64(len(v.Children)) { // Not fully loaded
			if v.Base != 0 && len(v.Children) == 0 { // Fully missing
				value = reloadVariable(v, qualifiedNameOrExpr)
			} else if !s.clientCapabilities.supportsVariablePaging {
				value = fmt.Sprintf("(loaded %d/%d) ", len(v.Children), v.Len) + value
			}
		}
		if v.Base != 0 && len(v.Children) > 0 {
			variablesReference = maybeCreateVariableHandle(v)
		}
	case reflect.Map:
		if v.Len > int64(len(v.Children)/2) { // Not fully loaded
			if len(v.Children) == 0 { // Fully missing
				value = reloadVariable(v, qualifiedNameOrExpr)
			} else if !s.clientCapabilities.supportsVariablePaging {
				value = fmt.Sprintf("(loaded %d/%d) ", len(v.Children)/2, v.Len) + value
			}
		}
		if v.Base != 0 && len(v.Children) > 0 {
			variablesReference = maybeCreateVariableHandle(v)
		}
	case reflect.String:
		// TODO(polina): implement auto-loading here.
	case reflect.Interface:
		if v.Addr != 0 && len(v.Children) > 0 && v.Children[0].Kind != reflect.Invalid && v.Children[0].Addr != 0 {
			if v.Children[0].OnlyAddr { // Not loaded
				value = reloadVariable(v, qualifiedNameOrExpr)
			}
			if !v.Children[0].OnlyAddr {
				variablesReference = maybeCreateVariableHandle(v)
			}
		}
	case reflect.Struct:
		if v.Len > int64(len(v.Children)) { // Not fully loaded
			if len(v.Children) == 0 { // Fully missing
				value = reloadVariable(v, qualifiedNameOrExpr)
			} else { // Partially missing (TODO)
				value = fmt.Sprintf("(loaded %d/%d) ", len(v.Children), v.Len) + value
			}
		}
		if len(v.Children) > 0 {
			variablesReference = maybeCreateVariableHandle(v)
		}
	case reflect.Complex64, reflect.Complex128:
		v.Children = make([]proc.Variable, 2)
		v.Children[0].Name = "real"
		v.Children[0].Value = constant.Real(v.Value)
		v.Children[1].Name = "imaginary"
		v.Children[1].Value = constant.Imag(v.Value)
		if v.Kind == reflect.Complex64 {
			v.Children[0].Kind = reflect.Float32
			v.Children[1].Kind = reflect.Float32
		} else {
			v.Children[0].Kind = reflect.Float64
			v.Children[1].Kind = reflect.Float64
		}
		fallthrough
	default: // Complex, Scalar, Chan, Func
		if len(v.Children) > 0 {
			variablesReference = maybeCreateVariableHandle(v)
		}
	}

	// By default, only values of variables that have children can be truncated.
	// If showFullValue is set, then all value strings are not truncated.
	canTruncateValue := showFullValue&opts == 0
	if len(value) > maxVarValueLen && canTruncateValue && canHaveRef {
		value = value[:maxVarValueLen] + "..."
	}
	return value, variablesReference
}

// onEvaluateRequest handles 'evalute' requests.
// This is a mandatory request to support.
// Support the following expressions:
// -- {expression} - evaluates the expression and returns the result as a variable
// -- call {function} - injects a function call and returns the result as a variable
// TODO(polina): users have complained about having to click to expand multi-level
// variables, so consider also adding the following:
// -- print {expression} - return the result as a string like from dlv cli
func (s *Session) onEvaluateRequest(request *dap.EvaluateRequest) {
	showErrorToUser := request.Arguments.Context != "watch" && request.Arguments.Context != "repl" && request.Arguments.Context != "hover"
	if s.debugger == nil {
		s.sendErrorResponseWithOpts(request.Request, UnableToEvaluateExpression, "Unable to evaluate expression", "debugger is nil", showErrorToUser)
		return
	}

	// Default to the topmost stack frame of the current goroutine in case
	// no frame is specified (e.g. when stopped on entry or no call stack frame is expanded)
	goid, frame := -1, 0
	if sf, ok := s.stackFrameHandles.get(request.Arguments.FrameId); ok {
		goid = sf.(stackFrame).goroutineID
		frame = sf.(stackFrame).frameIndex
	}

	response := &dap.EvaluateResponse{Response: *newResponse(request.Request)}
	isCall, err := regexp.MatchString(`^\s*call\s+\S+`, request.Arguments.Expression)
	if err == nil && isCall { // call {expression}
		expr := strings.Replace(request.Arguments.Expression, "call ", "", 1)
		_, retVars, err := s.doCall(goid, frame, expr)
		if err != nil {
			s.sendErrorResponseWithOpts(request.Request, UnableToEvaluateExpression, "Unable to evaluate expression", err.Error(), showErrorToUser)
			return
		}
		// The call completed and we can reply with its return values (if any)
		if len(retVars) > 0 {
			// Package one or more return values in a single scope-like nameless variable
			// that preserves their names.
			retVarsAsVar := &proc.Variable{Children: slicePtrVarToSliceVar(retVars)}
			// As a shortcut also express the return values as a single string.
			retVarsAsStr := ""
			for _, v := range retVars {
				retVarsAsStr += s.convertVariableToString(v) + ", "
			}
			response.Body = dap.EvaluateResponseBody{
				Result:             strings.TrimRight(retVarsAsStr, ", "),
				VariablesReference: s.variableHandles.create(&fullyQualifiedVariable{retVarsAsVar, "", false /*not a scope*/, 0}),
			}
		}
	} else { // {expression}
		exprVar, err := s.debugger.EvalVariableInScope(goid, frame, 0, request.Arguments.Expression, DefaultLoadConfig)
		if err != nil {
			s.sendErrorResponseWithOpts(request.Request, UnableToEvaluateExpression, "Unable to evaluate expression", err.Error(), showErrorToUser)
			return
		}

		ctxt := request.Arguments.Context
		switch ctxt {
		case "repl", "variables", "hover", "clipboard":
			if exprVar.Kind == reflect.String {
				if strVal := constant.StringVal(exprVar.Value); exprVar.Len > int64(len(strVal)) {
					// Reload the string value with a bigger limit.
					loadCfg := DefaultLoadConfig
					loadCfg.MaxStringLen = maxSingleStringLen
					if v, err := s.debugger.EvalVariableInScope(goid, frame, 0, request.Arguments.Expression, loadCfg); err != nil {
						s.config.log.Debugf("Failed to load more for %v: %v", request.Arguments.Expression, err)
					} else {
						exprVar = v
					}
				}
			}
		}
		var opts convertVariableFlags
		// Send the full value when the context is "clipboard" or "variables" since
		// these contexts are used to copy the value.
		if ctxt == "clipboard" || ctxt == "variables" {
			opts |= showFullValue
		}
		exprVal, exprRef := s.convertVariableWithOpts(exprVar, fmt.Sprintf("(%s)", request.Arguments.Expression), opts)
		response.Body = dap.EvaluateResponseBody{Result: exprVal, VariablesReference: exprRef, IndexedVariables: getIndexedVariableCount(exprVar), NamedVariables: getNamedVariableCount(exprVar)}
	}
	s.send(response)
}

func (s *Session) doCall(goid, frame int, expr string) (*api.DebuggerState, []*proc.Variable, error) {
	// This call might be evaluated in the context of the frame that is not topmost
	// if the editor is set to view the variables for one of the parent frames.
	// If the call expression refers to any of these variables, unlike regular
	// expressions, it will evaluate them in the context of the topmost frame,
	// and the user will get an unexpected result or an unexpected symbol error.
	// We prevent this but disallowing any frames other than topmost.
	if frame > 0 {
		return nil, nil, fmt.Errorf("call is only supported with topmost stack frame")
	}
	stateBeforeCall, err := s.debugger.State( /*nowait*/ true)
	if err != nil {
		return nil, nil, err
	}
	// The return values of injected function calls are volatile.
	// Load as much useful data as possible.
	// TODO: investigate whether we need to increase other limits. For example,
	// the return value is a pointer to a temporary object, which can become
	// invalid by other injected function calls. Do we care about such use cases?
	loadCfg := DefaultLoadConfig
	loadCfg.MaxStringLen = maxStringLenInCallRetVars

	// TODO(polina): since call will resume execution of all goroutines,
	// we should do this asynchronously and send a continued event to the
	// editor, followed by a stop event when the call completes.
	state, err := s.debugger.Command(&api.DebuggerCommand{
		Name:                 api.Call,
		ReturnInfoLoadConfig: api.LoadConfigFromProc(&loadCfg),
		Expr:                 expr,
		UnsafeCall:           false,
		GoroutineID:          goid,
	}, nil)
	if processExited(state, err) {
		e := &dap.TerminatedEvent{Event: *newEvent("terminated")}
		s.send(e)
		return nil, nil, errors.New("terminated")
	}
	if err != nil {
		return nil, nil, err
	}

	// After the call is done, the goroutine where we injected the call should
	// return to the original stopped line with return values. However,
	// it is not guaranteed to be selected due to the possibility of the
	// of simultaenous breakpoints. Therefore, we check all threads.
	var retVars []*proc.Variable
	found := false
	for _, t := range state.Threads {
		if t.GoroutineID == stateBeforeCall.SelectedGoroutine.ID &&
			t.Line == stateBeforeCall.SelectedGoroutine.CurrentLoc.Line && t.CallReturn {
			found = true
			// The call completed. Get the return values.
			retVars, err = s.debugger.FindThreadReturnValues(t.ID, loadCfg)
			if err != nil {
				return nil, nil, err
			}
			break
		}
	}
	// Normal function calls expect return values, but call commands
	// used for variable assignments do not return a value when they succeed.
	// In go '=' is not an operator. Check if go/parser complains.
	// If the above Call command passed but the expression is not a valid
	// go expression, we just handled a variable assignment request.
	isAssignment := false
	if _, err := parser.ParseExpr(expr); err != nil {
		isAssignment = true
	}

	// note: as described in https://github.com/golang/go/issues/25578, function call injection
	// causes to resume the entire Go process. Due to this limitation, there is no guarantee
	// that the process is in the same state even after the injected call returns normally
	// without any surprises such as breakpoints or panic. To handle this correctly we need
	// to reset all the handles (both variables and stack frames).
	//
	// We considered sending a stopped event after each call unconditionally, but a stopped
	// event can be expensive and can interact badly with the client-side optimization
	// to refresh information. For example, VS Code reissues scopes/evaluate (for watch) after
	// completing a setVariable or evaluate request for repl context. Thus, for now, we
	// do not trigger a stopped event and hope editors to refetch the updated state as soon
	// as the user resumes debugging.

	if !found || !isAssignment && retVars == nil {
		// The call got interrupted by a stop (e.g. breakpoint in injected
		// function call or in another goroutine).
		s.resetHandlesForStoppedEvent()
		s.sendStoppedEvent(state)

		// TODO(polina): once this is asynchronous, we could wait to reply until the user
		// continues, call ends, original stop point is hit and return values are available
		// instead of returning an error 'call stopped' here.
		return nil, nil, errors.New("call stopped")
	}
	return state, retVars, nil
}

func (s *Session) sendStoppedEvent(state *api.DebuggerState) {
	stopped := &dap.StoppedEvent{Event: *newEvent("stopped")}
	stopped.Body.AllThreadsStopped = true
	stopped.Body.ThreadId = stoppedGoroutineID(state)
	stopped.Body.Reason = s.debugger.StopReason().String()
	s.send(stopped)
}

// onTerminateRequest sends a not-yet-implemented error response.
// Capability 'supportsTerminateRequest' is not set in 'initialize' response.
func (s *Session) onTerminateRequest(request *dap.TerminateRequest) {
	s.sendNotYetImplementedErrorResponse(request.Request)
}

// onRestartRequest sends a not-yet-implemented error response
// Capability 'supportsRestartRequest' is not set in 'initialize' response.
func (s *Session) onRestartRequest(request *dap.RestartRequest) {
	s.sendNotYetImplementedErrorResponse(request.Request)
}

// onStepBackRequest handles 'stepBack' request.
// This is an optional request enabled by capability ‘supportsStepBackRequest’.
func (s *Session) onStepBackRequest(request *dap.StepBackRequest, allowNextStateChange chan struct{}) {
	s.sendStepResponse(request.Arguments.ThreadId, &dap.StepBackResponse{Response: *newResponse(request.Request)})
	s.stepUntilStopAndNotify(api.ReverseNext, request.Arguments.ThreadId, request.Arguments.Granularity, allowNextStateChange)
}

// onReverseContinueRequest performs a rewind command call up to the previous
// breakpoint or the start of the process
// This is an optional request enabled by capability ‘supportsStepBackRequest’.
func (s *Session) onReverseContinueRequest(request *dap.ReverseContinueRequest, allowNextStateChange chan struct{}) {
	s.send(&dap.ReverseContinueResponse{
		Response: *newResponse(request.Request),
	})
	s.runUntilStopAndNotify(api.Rewind, allowNextStateChange)
}

// computeEvaluateName finds the named child, and computes its evaluate name.
func (s *Session) computeEvaluateName(v *fullyQualifiedVariable, cname string) (string, error) {
	children, err := s.childrenToDAPVariables(v)
	if err != nil {
		return "", err
	}
	for _, c := range children {
		if c.Name == cname {
			if c.EvaluateName != "" {
				return c.EvaluateName, nil
			}
			return "", errors.New("cannot set the variable without evaluate name")
		}
	}
	return "", errors.New("failed to find the named variable")
}

// onSetVariableRequest handles 'setVariable' requests.
func (s *Session) onSetVariableRequest(request *dap.SetVariableRequest) {
	arg := request.Arguments

	v, ok := s.variableHandles.get(arg.VariablesReference)
	if !ok {
		s.sendErrorResponse(request.Request, UnableToSetVariable, "Unable to lookup variable", fmt.Sprintf("unknown reference %d", arg.VariablesReference))
		return
	}
	// We need to translate the arg.Name to its evaluateName if the name
	// refers to a field or element of a variable.
	// https://github.com/microsoft/vscode/issues/120774
	evaluateName, err := s.computeEvaluateName(v, arg.Name)
	if err != nil {
		s.sendErrorResponse(request.Request, UnableToSetVariable, "Unable to set variable", err.Error())
		return
	}

	// By running EvalVariableInScope, we get the type info of the variable
	// that can be accessed with the evaluateName, and ensure the variable we are
	// trying to update is valid and accessible from the top most frame & the
	// current goroutine.
	goid, frame := -1, 0
	evaluated, err := s.debugger.EvalVariableInScope(goid, frame, 0, evaluateName, DefaultLoadConfig)
	if err != nil {
		s.sendErrorResponse(request.Request, UnableToSetVariable, "Unable to lookup variable", err.Error())
		return
	}

	useFnCall := false
	switch evaluated.Kind {
	case reflect.String:
		useFnCall = true
	default:
		// TODO(hyangah): it's possible to set a non-string variable using (`call i = fn()`)
		// and we don't support it through the Set Variable request yet.
		// If we want to support it for non-string types, we need to parse arg.Value.
	}

	if useFnCall {
		// TODO(hyangah): function call injection currentlly allows to assign return values of
		// a function call to variables. So, curious users would find set variable
		// on string would accept expression like `fn()`.
		if state, retVals, err := s.doCall(goid, frame, fmt.Sprintf("%v=%v", evaluateName, arg.Value)); err != nil {
			s.sendErrorResponse(request.Request, UnableToSetVariable, "Unable to set variable", err.Error())
			return
		} else if retVals != nil {
			// The assignment expression isn't supposed to return values, but we got them.
			// That indicates something went wrong (e.g. panic).
			// TODO: isn't it simpler to do this in s.doCall?
			s.resetHandlesForStoppedEvent()
			s.sendStoppedEvent(state)

			var r []string
			for _, v := range retVals {
				r = append(r, s.convertVariableToString(v))
			}
			msg := "interrupted"
			if len(r) > 0 {
				msg = "interrupted:" + strings.Join(r, ", ")
			}

			s.sendErrorResponse(request.Request, UnableToSetVariable, "Unable to set variable", msg)
			return
		}
	} else {
		if err := s.debugger.SetVariableInScope(goid, frame, 0, evaluateName, arg.Value); err != nil {
			s.sendErrorResponse(request.Request, UnableToSetVariable, "Unable to set variable", err.Error())
			return
		}
	}
	// * Note on inconsistent state after set variable:
	//
	// The variable handles may be in inconsistent state - for example,
	// let's assume there are two aliased variables pointing to the same
	// memory and both are already loaded and cached in the variable handle.
	// VSCode tries to locally update the UI when the set variable
	// request succeeds, and may issue additional scopes or evaluate requests
	// to update the variable/watch sections if necessary.
	//
	// More complicated situation is when the set variable involves call
	// injection - after the injected call is completed, the debugee can
	// be in a completely different state (see the note in doCall) due to
	// how the call injection is implemented. Ideally, we need to also refresh
	// the stack frames but that is complicated. For now we don't try to actively
	// invalidate this state hoping that the editors will refetch the state
	// as soon as the user resumes debugging.

	response := &dap.SetVariableResponse{Response: *newResponse(request.Request)}
	response.Body.Value = arg.Value
	// TODO(hyangah): instead of arg.Value, reload the variable and return
	// the presentation of the new value.
	s.send(response)
}

// onSetExpression sends a not-yet-implemented error response.
// Capability 'supportsSetExpression' is not set 'initialize' response.
func (s *Session) onSetExpressionRequest(request *dap.SetExpressionRequest) {
	s.sendNotYetImplementedErrorResponse(request.Request)
}

// onLoadedSourcesRequest sends a not-yet-implemented error response.
// Capability 'supportsLoadedSourcesRequest' is not set 'initialize' response.
func (s *Session) onLoadedSourcesRequest(request *dap.LoadedSourcesRequest) {
	s.sendNotYetImplementedErrorResponse(request.Request)
}

// onReadMemoryRequest sends a not-yet-implemented error response.
// Capability 'supportsReadMemoryRequest' is not set 'initialize' response.
func (s *Session) onReadMemoryRequest(request *dap.ReadMemoryRequest) {
	s.sendNotYetImplementedErrorResponse(request.Request)
}

<<<<<<< HEAD
var invalidInstruction = dap.DisassembledInstruction{
	Address:     "out of bounds",
	Instruction: "invalid instruction",
}

// onDisassembleRequest handles 'disassemble' requests.
// Capability 'supportsDisassembleRequest' is set in 'initialize' response.
func (s *Server) onDisassembleRequest(request *dap.DisassembleRequest) {
	// If the requested memory address is an invalid location, return all invalid instructions.
	// TODO(suzmue): consider adding fake addresses that would allow us to receive out of bounds
	// requests that include valid instructions designated by InstructionOffset or InstructionCount.
	if request.Arguments.MemoryReference == invalidInstruction.Address {
		instructions := make([]dap.DisassembledInstruction, request.Arguments.InstructionCount)
		for i := range instructions {
			instructions[i] = invalidInstruction
		}
		response := &dap.DisassembleResponse{
			Response: *newResponse(request.Request),
			Body: dap.DisassembleResponseBody{
				Instructions: instructions,
			},
		}
		s.send(response)
		return
	}
	// TODO(suzmue): microsoft/vscode#129655 is discussing the difference between
	// memory reference and instructionPointerReference, which are currently
	// being used interchangeably by vscode.
	addr, err := strconv.ParseInt(request.Arguments.MemoryReference, 0, 64)
	if err != nil {
		s.sendErrorResponse(request.Request, UnableToDisassemble, "Unable to disassemble", err.Error())
		return
	}

	start := uint64(addr)
	maxInstructionLength := s.debugger.Target().BinInfo().Arch.MaxInstructionLength()
	byteOffset := request.Arguments.InstructionOffset * maxInstructionLength
	// Adjust the offset to include instructions before the requested address.
	if byteOffset < 0 {
		start = uint64(addr + int64(byteOffset))
	}
	// Adjust the number of instructions to include enough instructions after
	// the requested address.
	count := request.Arguments.InstructionCount
	if byteOffset > 0 {
		count += byteOffset
	}
	end := uint64(addr + int64(count*maxInstructionLength))

	// Make sure the PCs are lined up with instructions.
	start, end = alignPCs(s.debugger.Target().BinInfo(), start, end)

	// Disassemble the instructions
	procInstructions, err := s.debugger.Disassemble(-1, start, end)
	if err != nil {
		s.sendErrorResponse(request.Request, UnableToDisassemble, "Unable to disassemble", err.Error())
		return
	}

	// Find the section of instructions that were requested.
	procInstructions, offset, err := findInstructions(procInstructions, addr, request.Arguments.InstructionOffset, request.Arguments.InstructionCount)
	if err != nil {
		s.sendErrorResponse(request.Request, UnableToDisassemble, "Unable to disassemble", err.Error())
		return
	}

	// Turn the given range of instructions into dap instructions.
	instructions := make([]dap.DisassembledInstruction, request.Arguments.InstructionCount)
	lastFile, lastLine := "", -1
	for i := range instructions {
		if i < offset || (i-offset) >= len(procInstructions) {
			// i is not in a valid range.
			instructions[i] = invalidInstruction
			continue
		}
		instruction := api.ConvertAsmInstruction(procInstructions[i-offset], s.debugger.AsmInstructionText(&procInstructions[i-offset], proc.GoFlavour))
		instructions[i] = dap.DisassembledInstruction{
			Address:          fmt.Sprintf("%#x", instruction.Loc.PC),
			InstructionBytes: fmt.Sprintf("%x", instruction.Bytes),
			Instruction:      instruction.Text,
		}
		// Only set the location on the first instruction for a given line.
		if instruction.Loc.File != lastFile || instruction.Loc.Line != lastLine {
			instructions[i].Location = dap.Source{Path: instruction.Loc.File}
			instructions[i].Line = instruction.Loc.Line
			lastFile, lastLine = instruction.Loc.File, instruction.Loc.Line
		}
	}

	response := &dap.DisassembleResponse{
		Response: *newResponse(request.Request),
		Body: dap.DisassembleResponseBody{
			Instructions: instructions,
		},
	}
	s.send(response)
}

func findInstructions(procInstructions []proc.AsmInstruction, addr int64, instructionOffset, count int) ([]proc.AsmInstruction, int, error) {
	ref := sort.Search(len(procInstructions), func(i int) bool {
		return procInstructions[i].Loc.PC >= uint64(addr)
	})
	if ref == len(procInstructions) || procInstructions[ref].Loc.PC != uint64(addr) {
		return nil, -1, fmt.Errorf("could not find memory reference")
	}
	// offset is the number of instructions that should appear before the first instruction
	// returned by findInstructions.
	offset := 0
	if ref+instructionOffset < 0 {
		offset = -(ref + instructionOffset)
	}
	// Figure out the index to slice at.
	startIdx := ref + instructionOffset
	endIdx := ref + instructionOffset + count
	if endIdx <= 0 || startIdx >= len(procInstructions) {
		return []proc.AsmInstruction{}, 0, nil
	}
	// Adjust start and end to be inbounds.
	if startIdx < 0 {
		offset = -startIdx
		startIdx = 0
	}
	if endIdx > len(procInstructions) {
		endIdx = len(procInstructions)
	}
	return procInstructions[startIdx:endIdx], offset, nil
}

func alignPCs(bi *proc.BinaryInfo, start, end uint64) (uint64, uint64) {
	// We want to find the function locations position that would enclose
	// the range from start to end.
	//
	// Example:
	//
	// 0x0000	instruction (func1)
	// 0x0004	instruction (func1)
	// 0x0008	instruction (func1)
	// 0x000c	nop
	// 0x000e	nop
	// 0x0000	nop
	// 0x0002	nop
	// 0x0004	instruction (func2)
	// 0x0008	instruction (func2)
	// 0x000c	instruction (func2)
	//
	// start values:
	// < 0x0000			at func1.Entry	=	0x0000
	// 0x0000-0x000b	at func1.Entry	=	0x0000
	// 0x000c-0x0003	at func1.End	=	0x000c
	// 0x0004-0x000f	at func2.Entry	=	0x0004
	// > 0x000f			at func2.End	=	0x0010
	//
	// end values:
	// < 0x0000			at func1.Entry	=	0x0000
	// 0x0000-0x000b	at func1.End	=	0x0000
	// 0x000c-0x0003	at func2.Entry	=	0x000c
	// 0x0004-0x000f	at func2.End	=	0x0004
	// > 0x000f			at func2.End	=	0x0004
	// Handle start values:
	fn := bi.PCToFunc(start)
	if fn != nil {
		// start is in a funcition.
		start = fn.Entry
	} else if b, pc := checkOutOfAddressSpace(start, bi); b {
		start = pc
	} else {
		// Otherwise it must come after some function.
		i := sort.Search(len(bi.Functions), func(i int) bool {
			fn := bi.Functions[len(bi.Functions)-(i+1)]
			return start >= fn.End
		})
		start = bi.Functions[len(bi.Functions)-(i+1)].Entry
	}

	// Handle end values:
	if fn := bi.PCToFunc(end); fn != nil {
		// end is in a funcition.
		end = fn.End
	} else if b, pc := checkOutOfAddressSpace(end, bi); b {
		end = pc
	} else {
		// Otherwise it must come before some function.
		i := sort.Search(len(bi.Functions), func(i int) bool {
			fn := bi.Functions[i]
			return end < fn.Entry
		})
		end = bi.Functions[i].Entry
	}

	return start, end
}

func checkOutOfAddressSpace(pc uint64, bi *proc.BinaryInfo) (bool, uint64) {
	if pc < bi.Functions[0].Entry {
		return true, bi.Functions[0].Entry
	}
	if pc >= bi.Functions[len(bi.Functions)-1].End {
		return true, bi.Functions[len(bi.Functions)-1].End
	}
	return false, pc
=======
// onDisassembleRequest sends a not-yet-implemented error response.
// Capability 'supportsDisassembleRequest' is not set 'initialize' response.
func (s *Session) onDisassembleRequest(request *dap.DisassembleRequest) {
	s.sendNotYetImplementedErrorResponse(request.Request)
>>>>>>> 6cf7a714
}

// onCancelRequest sends a not-yet-implemented error response.
// Capability 'supportsCancelRequest' is not set 'initialize' response.
func (s *Session) onCancelRequest(request *dap.CancelRequest) {
	s.sendNotYetImplementedErrorResponse(request.Request)
}

// onExceptionInfoRequest handles 'exceptionInfo' requests.
// Capability 'supportsExceptionInfoRequest' is set in 'initialize' response.
func (s *Session) onExceptionInfoRequest(request *dap.ExceptionInfoRequest) {
	goroutineID := request.Arguments.ThreadId
	var body dap.ExceptionInfoResponseBody
	// Get the goroutine and the current state.
	g, err := s.debugger.FindGoroutine(goroutineID)
	if err != nil {
		s.sendErrorResponse(request.Request, UnableToGetExceptionInfo, "Unable to get exception info", err.Error())
		return
	}
	if g == nil {
		s.sendErrorResponse(request.Request, UnableToGetExceptionInfo, "Unable to get exception info", fmt.Sprintf("could not find goroutine %d", goroutineID))
		return
	}
	var bpState *proc.BreakpointState
	if g.Thread != nil {
		bpState = g.Thread.Breakpoint()
	}
	// Check if this goroutine ID is stopped at a breakpoint.
	includeStackTrace := true
	if bpState != nil && bpState.Breakpoint != nil && (bpState.Breakpoint.Name == proc.FatalThrow || bpState.Breakpoint.Name == proc.UnrecoveredPanic) {
		switch bpState.Breakpoint.Name {
		case proc.FatalThrow:
			body.ExceptionId = "fatal error"
			body.Description, err = s.throwReason(goroutineID)
			if err != nil {
				body.Description = fmt.Sprintf("Error getting throw reason: %s", err.Error())
				// This is not currently working for Go 1.16.
				ver := goversion.ParseProducer(s.debugger.TargetGoVersion())
				if ver.Major == 1 && ver.Minor == 16 {
					body.Description = "Throw reason unavailable, see https://github.com/golang/go/issues/46425"
				}
			}
		case proc.UnrecoveredPanic:
			body.ExceptionId = "panic"
			// Attempt to get the value of the panic message.
			body.Description, err = s.panicReason(goroutineID)
			if err != nil {
				body.Description = fmt.Sprintf("Error getting panic message: %s", err.Error())
			}
		}
	} else {
		// If this thread is not stopped on a breakpoint, then a runtime error must have occurred.
		// If we do not have any error saved, or if this thread is not current thread,
		// return an error.
		if s.exceptionErr == nil {
			s.sendErrorResponse(request.Request, UnableToGetExceptionInfo, "Unable to get exception info", "no runtime error found")
			return
		}

		state, err := s.debugger.State( /*nowait*/ true)
		if err != nil {
			s.sendErrorResponse(request.Request, UnableToGetExceptionInfo, "Unable to get exception info", err.Error())
			return
		}
		if s.exceptionErr.Error() != "next while nexting" && (state == nil || state.CurrentThread == nil || g.Thread == nil || state.CurrentThread.ID != g.Thread.ThreadID()) {
			s.sendErrorResponse(request.Request, UnableToGetExceptionInfo, "Unable to get exception info", fmt.Sprintf("no exception found for goroutine %d", goroutineID))
			return
		}
		body.ExceptionId = "runtime error"
		body.Description = s.exceptionErr.Error()
		if body.Description == "bad access" {
			body.Description = BetterBadAccessError
		}
		if body.Description == "next while nexting" {
			body.ExceptionId = "invalid command"
			body.Description = BetterNextWhileNextingError
			includeStackTrace = false
		}
	}

	if includeStackTrace {
		frames, err := s.stacktrace(goroutineID, g)
		if err != nil {
			body.Details.StackTrace = fmt.Sprintf("Error getting stack trace: %s", err.Error())
		} else {
			body.Details.StackTrace = frames
		}
	}
	response := &dap.ExceptionInfoResponse{
		Response: *newResponse(request.Request),
		Body:     body,
	}
	s.send(response)
}

func (s *Session) stacktrace(goroutineID int, g *proc.G) (string, error) {
	frames, err := s.debugger.Stacktrace(goroutineID, s.args.stackTraceDepth, 0)
	if err != nil {
		return "", err
	}
	apiFrames, err := s.debugger.ConvertStacktrace(frames, nil)
	if err != nil {
		return "", err
	}

	var buf bytes.Buffer
	fmt.Fprintln(&buf, "Stack:")
	userLoc := g.UserCurrent()
	userFuncPkg := fnPackageName(&userLoc)
	api.PrintStack(s.toClientPath, &buf, apiFrames, "\t", false, func(s api.Stackframe) bool {
		// Include all stack frames if the stack trace is for a system goroutine,
		// otherwise, skip runtime stack frames.
		if userFuncPkg == "runtime" {
			return true
		}
		return s.Location.Function != nil && !strings.HasPrefix(s.Location.Function.Name(), "runtime.")
	})
	return buf.String(), nil
}

func (s *Session) throwReason(goroutineID int) (string, error) {
	return s.getExprString("s", goroutineID, 0)
}

func (s *Session) panicReason(goroutineID int) (string, error) {
	return s.getExprString("(*msgs).arg.(data)", goroutineID, 0)
}

func (s *Session) getExprString(expr string, goroutineID, frame int) (string, error) {
	exprVar, err := s.debugger.EvalVariableInScope(goroutineID, frame, 0, expr, DefaultLoadConfig)
	if err != nil {
		return "", err
	}
	if exprVar.Value == nil {
		return "", exprVar.Unreadable
	}
	return exprVar.Value.String(), nil
}

// sendErrorResponseWithOpts offers configuration options.
//   showUser - if true, the error will be shown to the user (e.g. via a visible pop-up)
func (s *Session) sendErrorResponseWithOpts(request dap.Request, id int, summary, details string, showUser bool) {
	er := &dap.ErrorResponse{}
	er.Type = "response"
	er.Command = request.Command
	er.RequestSeq = request.Seq
	er.Success = false
	er.Message = summary
	er.Body.Error.Id = id
	er.Body.Error.Format = fmt.Sprintf("%s: %s", summary, details)
	er.Body.Error.ShowUser = showUser
	s.config.log.Debug(er.Body.Error.Format)
	s.send(er)
}

// sendErrorResponse sends an error response with showUser disabled (default).
func (s *Session) sendErrorResponse(request dap.Request, id int, summary, details string) {
	s.sendErrorResponseWithOpts(request, id, summary, details, false /*showUser*/)
}

// sendShowUserErrorResponse sends an error response with showUser enabled.
func (s *Session) sendShowUserErrorResponse(request dap.Request, id int, summary, details string) {
	s.sendErrorResponseWithOpts(request, id, summary, details, true /*showUser*/)
}

// sendInternalErrorResponse sends an "internal error" response back to the client.
// We only take a seq here because we don't want to make assumptions about the
// kind of message received by the server that this error is a reply to.
func (s *Session) sendInternalErrorResponse(seq int, details string) {
	er := &dap.ErrorResponse{}
	er.Type = "response"
	er.RequestSeq = seq
	er.Success = false
	er.Message = "Internal Error"
	er.Body.Error.Id = InternalError
	er.Body.Error.Format = fmt.Sprintf("%s: %s", er.Message, details)
	s.config.log.Debug(er.Body.Error.Format)
	s.send(er)
}

func (s *Session) sendUnsupportedErrorResponse(request dap.Request) {
	s.sendErrorResponse(request, UnsupportedCommand, "Unsupported command",
		fmt.Sprintf("cannot process %q request", request.Command))
}

func (s *Session) sendNotYetImplementedErrorResponse(request dap.Request) {
	s.sendErrorResponse(request, NotYetImplemented, "Not yet implemented",
		fmt.Sprintf("cannot process %q request", request.Command))
}

func newResponse(request dap.Request) *dap.Response {
	return &dap.Response{
		ProtocolMessage: dap.ProtocolMessage{
			Seq:  0,
			Type: "response",
		},
		Command:    request.Command,
		RequestSeq: request.Seq,
		Success:    true,
	}
}

func newEvent(event string) *dap.Event {
	return &dap.Event{
		ProtocolMessage: dap.ProtocolMessage{
			Seq:  0,
			Type: "event",
		},
		Event: event,
	}
}

const BetterBadAccessError = `invalid memory address or nil pointer dereference [signal SIGSEGV: segmentation violation]
Unable to propagate EXC_BAD_ACCESS signal to target process and panic (see https://github.com/go-delve/delve/issues/852)`
const BetterNextWhileNextingError = `Unable to step while the previous step is interrupted by a breakpoint.
Use 'Continue' to resume the original step command.`

func (s *Session) resetHandlesForStoppedEvent() {
	s.stackFrameHandles.reset()
	s.variableHandles.reset()
	s.exceptionErr = nil
}

func processExited(state *api.DebuggerState, err error) bool {
	_, isexited := err.(proc.ErrProcessExited)
	return isexited || err == nil && state.Exited
}

func (s *Session) setRunningCmd(running bool) {
	s.runningMu.Lock()
	defer s.runningMu.Unlock()
	s.runningCmd = running
}

func (s *Session) isRunningCmd() bool {
	s.runningMu.Lock()
	defer s.runningMu.Unlock()
	return s.runningCmd
}

func (s *Session) setHaltRequested(requested bool) {
	s.haltMu.Lock()
	defer s.haltMu.Unlock()
	s.haltRequested = requested
}

func (s *Session) checkHaltRequested() bool {
	s.haltMu.Lock()
	defer s.haltMu.Unlock()
	return s.haltRequested
}

// resumeOnce is a helper function to resume the execution
// of the target when the program is halted.
func (s *Session) resumeOnce(command string, allowNextStateChange chan struct{}) (bool, *api.DebuggerState, error) {
	// No other goroutines should be able to try to resume
	// or halt execution while this goroutine is resuming
	// execution, so we do not miss those events.
	asyncSetupDone := make(chan struct{}, 1)
	defer closeIfOpen(asyncSetupDone)
	s.changeStateMu.Lock()
	go func() {
		defer s.changeStateMu.Unlock()
		defer closeIfOpen(allowNextStateChange)
		<-asyncSetupDone
	}()

	// There may have been a manual halt while the program was
	// stopped. If this happened, do not resume execution of
	// the program.
	if s.checkHaltRequested() {
		state, err := s.debugger.State(false)
		return false, state, err
	}
	state, err := s.debugger.Command(&api.DebuggerCommand{Name: command}, asyncSetupDone)
	return true, state, err
}

// runUntilStopAndNotify runs a debugger command until it stops on
// termination, error, breakpoint, etc, when an appropriate
// event needs to be sent to the client. allowNextStateChange is
// a channel that will be closed to signal that an
// asynchornous command has completed setup or was interrupted
// due to an error, so the server is ready to receive new requests.
func (s *Session) runUntilStopAndNotify(command string, allowNextStateChange chan struct{}) {
	state, err := s.runUntilStop(command, allowNextStateChange)

	if processExited(state, err) {
		s.send(&dap.TerminatedEvent{Event: *newEvent("terminated")})
		return
	}

	stopReason := s.debugger.StopReason()
	file, line := "?", -1
	if state != nil && state.CurrentThread != nil {
		file, line = state.CurrentThread.File, state.CurrentThread.Line
	}
	s.config.log.Debugf("%q command stopped - reason %q, location %s:%d", command, stopReason, file, line)

	s.resetHandlesForStoppedEvent()
	stopped := &dap.StoppedEvent{Event: *newEvent("stopped")}
	stopped.Body.AllThreadsStopped = true

	if err == nil {
		if stopReason == proc.StopManual {
			if err := s.debugger.CancelNext(); err != nil {
				s.config.log.Error(err)
			} else {
				state.NextInProgress = false
			}
		}
		stopped.Body.ThreadId = stoppedGoroutineID(state)

		switch stopReason {
		case proc.StopNextFinished:
			stopped.Body.Reason = "step"
		case proc.StopManual: // triggered by halt
			stopped.Body.Reason = "pause"
		case proc.StopUnknown: // can happen while terminating
			stopped.Body.Reason = "unknown"
		case proc.StopWatchpoint:
			stopped.Body.Reason = "data breakpoint"
		default:
			stopped.Body.Reason = "breakpoint"
			var bp *api.Breakpoint
			if stopped.Body.ThreadId, bp = s.stoppedOnBreakpointGoroutineID(state); bp != nil {
				switch bp.Name {
				case proc.FatalThrow:
					stopped.Body.Reason = "exception"
					stopped.Body.Description = "fatal error"
					stopped.Body.Text, _ = s.throwReason(stopped.Body.ThreadId)
				case proc.UnrecoveredPanic:
					stopped.Body.Reason = "exception"
					stopped.Body.Description = "panic"
					stopped.Body.Text, _ = s.panicReason(stopped.Body.ThreadId)
				}
				if strings.HasPrefix(bp.Name, functionBpPrefix) {
					stopped.Body.Reason = "function breakpoint"
				}
				if strings.HasPrefix(bp.Name, instructionBpPrefix) {
					stopped.Body.Reason = "instruction breakpoint"
				}
				stopped.Body.HitBreakpointIds = []int{bp.ID}
			}
		}

		// Override the stop reason if there was a manual stop request.
		// TODO(suzmue): move this logic into the runUntilStop command
		// so that the stop reason is determined by that function which
		// has all the context.
		if stopped.Body.Reason != "exception" && s.checkHaltRequested() {
			s.config.log.Debugf("manual halt requested, stop reason %q converted to \"pause\"", stopped.Body.Reason)
			stopped.Body.Reason = "pause"
			stopped.Body.HitBreakpointIds = []int{}
		}

	} else {
		s.exceptionErr = err
		s.config.log.Error("runtime error: ", err)
		stopped.Body.Reason = "exception"
		stopped.Body.Description = "runtime error"
		stopped.Body.Text = err.Error()
		// Special case in the spirit of https://github.com/microsoft/vscode-go/issues/1903
		if stopped.Body.Text == "bad access" {
			stopped.Body.Text = BetterBadAccessError
		}
		if stopped.Body.Text == "next while nexting" {
			stopped.Body.Description = "invalid command"
			stopped.Body.Text = BetterNextWhileNextingError
			s.logToConsole(fmt.Sprintf("%s: %s", stopped.Body.Description, stopped.Body.Text))
		}

		state, err := s.debugger.State( /*nowait*/ true)
		if err == nil {
			stopped.Body.ThreadId = stoppedGoroutineID(state)
		}
	}

	// NOTE: If we happen to be responding to another request with an is-running
	// error while this one completes, it is possible that the error response
	// will arrive after this stopped event.
	s.send(stopped)

	// Send an output event with more information if next is in progress.
	if state != nil && state.NextInProgress {
		s.logToConsole("Step interrupted by a breakpoint. Use 'Continue' to resume the original step command.")
	}
}

func (s *Session) runUntilStop(command string, allowNextStateChange chan struct{}) (*api.DebuggerState, error) {
	// Clear any manual stop requests that came in before we started running.
	s.setHaltRequested(false)

	s.setRunningCmd(true)
	defer s.setRunningCmd(false)

	var state *api.DebuggerState
	var err error
	for s.isRunningCmd() {
		state, err = resumeOnceAndCheckStop(s, command, allowNextStateChange)
		command = api.DirectionCongruentContinue
	}
	return state, err
}

// Make this a var so it can be stubbed in testing.
var resumeOnceAndCheckStop = func(s *Session, command string, allowNextStateChange chan struct{}) (*api.DebuggerState, error) {
	return s.resumeOnceAndCheckStop(command, allowNextStateChange)
}

func (s *Session) resumeOnceAndCheckStop(command string, allowNextStateChange chan struct{}) (*api.DebuggerState, error) {
	resumed, state, err := s.resumeOnce(command, allowNextStateChange)
	// We should not try to process the log points if the program was not
	// resumed or there was an error.
	if !resumed || processExited(state, err) || state == nil || err != nil {
		s.setRunningCmd(false)
		return state, err
	}

	foundRealBreakpoint := s.handleLogPoints(state)

	switch s.debugger.StopReason() {
	case proc.StopBreakpoint, proc.StopManual:
		// Make sure a real manual stop was requested or a real breakpoint was hit.
		if foundRealBreakpoint || s.checkHaltRequested() {
			s.setRunningCmd(false)
		}
	default:
		s.setRunningCmd(false)
	}

	// Stepping a single instruction will never require continuing again.
	if command == api.StepInstruction || command == api.ReverseStepInstruction {
		s.setRunningCmd(false)
	}

	return state, err
}

func (s *Session) handleLogPoints(state *api.DebuggerState) bool {
	foundRealBreakpoint := false
	for _, th := range state.Threads {
		if bp := th.Breakpoint; bp != nil {
			logged := s.logBreakpointMessage(bp, th.GoroutineID)
			if !logged {
				foundRealBreakpoint = true
			}
		}
	}
	return foundRealBreakpoint
}

func (s *Session) logBreakpointMessage(bp *api.Breakpoint, goid int) bool {
	if !bp.Tracepoint {
		return false
	}
	// TODO(suzmue): allow evaluate expressions within log points.
	if msg, ok := bp.UserData.(string); ok {
		s.send(&dap.OutputEvent{
			Event: *newEvent("output"),
			Body: dap.OutputEventBody{
				Category: "stdout",
				Output:   fmt.Sprintf("> [Go %d]: %s\n", goid, msg),
				Source: dap.Source{
					Path: s.toClientPath(bp.File),
				},
				Line: bp.Line,
			},
		})
	}
	return true
}

func (s *Session) toClientPath(path string) string {
	if len(s.args.substitutePathServerToClient) == 0 {
		return path
	}
	clientPath := locspec.SubstitutePath(path, s.args.substitutePathServerToClient)
	if clientPath != path {
		s.config.log.Debugf("server path=%s converted to client path=%s\n", path, clientPath)
	}
	return clientPath
}

func (s *Session) toServerPath(path string) string {
	if len(s.args.substitutePathClientToServer) == 0 {
		return path
	}
	serverPath := locspec.SubstitutePath(path, s.args.substitutePathClientToServer)
	if serverPath != path {
		s.config.log.Debugf("client path=%s converted to server path=%s\n", path, serverPath)
	}
	return serverPath
}<|MERGE_RESOLUTION|>--- conflicted
+++ resolved
@@ -2834,7 +2834,6 @@
 	s.sendNotYetImplementedErrorResponse(request.Request)
 }
 
-<<<<<<< HEAD
 var invalidInstruction = dap.DisassembledInstruction{
 	Address:     "out of bounds",
 	Instruction: "invalid instruction",
@@ -2842,7 +2841,7 @@
 
 // onDisassembleRequest handles 'disassemble' requests.
 // Capability 'supportsDisassembleRequest' is set in 'initialize' response.
-func (s *Server) onDisassembleRequest(request *dap.DisassembleRequest) {
+func (s *Session) onDisassembleRequest(request *dap.DisassembleRequest) {
 	// If the requested memory address is an invalid location, return all invalid instructions.
 	// TODO(suzmue): consider adding fake addresses that would allow us to receive out of bounds
 	// requests that include valid instructions designated by InstructionOffset or InstructionCount.
@@ -3035,12 +3034,6 @@
 		return true, bi.Functions[len(bi.Functions)-1].End
 	}
 	return false, pc
-=======
-// onDisassembleRequest sends a not-yet-implemented error response.
-// Capability 'supportsDisassembleRequest' is not set 'initialize' response.
-func (s *Session) onDisassembleRequest(request *dap.DisassembleRequest) {
-	s.sendNotYetImplementedErrorResponse(request.Request)
->>>>>>> 6cf7a714
 }
 
 // onCancelRequest sends a not-yet-implemented error response.
