// Package dap implements VSCode's Debug Adaptor Protocol (DAP).
// This allows delve to communicate with frontends using DAP
// without a separate adaptor. The frontend will run the debugger
// (which now doubles as an adaptor) in server mode listening on
// a port and communicating over TCP. This is work in progress,
// so for now Delve in dap mode only supports synchronous
// request-response communication, blocking while processing each request.
// For DAP details see https://microsoft.github.io/debug-adapter-protocol.
package dap

import (
	"bufio"
	"bytes"
	"encoding/json"
	"errors"
	"fmt"
	"go/constant"
	"go/parser"
	"io"
	"io/ioutil"
	"net"
	"os"
	"os/exec"
	"path/filepath"
	"reflect"
	"regexp"
	"runtime"
	"runtime/debug"
	"strconv"
	"strings"
	"sync"

	"github.com/go-delve/delve/pkg/gobuild"
	"github.com/go-delve/delve/pkg/goversion"
	"github.com/go-delve/delve/pkg/locspec"
	"github.com/go-delve/delve/pkg/logflags"
	"github.com/go-delve/delve/pkg/proc"

	"github.com/go-delve/delve/service"
	"github.com/go-delve/delve/service/api"
	"github.com/go-delve/delve/service/debugger"
	"github.com/go-delve/delve/service/internal/sameuser"
	"github.com/google/go-dap"

	"github.com/sirupsen/logrus"
)

// Server implements a DAP server that can accept a single client for
// a single debug session (for now). It does not yet support restarting.
// That means that in addition to explicit shutdown requests,
// program termination and failed or closed client connection
// would also result in stopping this single-use server.
//
// The DAP server operates via the following goroutines:
//
// (1) Main goroutine where the server is created via NewServer(),
// started via Run() and stopped via Stop(). Once the server is
// started, this goroutine blocks until it receives a stop-server
// signal that can come from an OS interrupt (such as Ctrl-C) or
// config.DisconnectChan (passed to NewServer()) as a result of
// client connection failure or closure or a DAP disconnect request.
//
// (2) Run goroutine started from Run() that serves as both
// a listener and a client goroutine. It accepts a client connection,
// reads, decodes and dispatches each request from the client.
// For synchronous requests, it issues commands to the
// underlying debugger and sends back events and responses.
// These requests block while the debuggee is running, so,
// where applicable, the handlers need to check if debugging
// state is running, so there is a need for a halt request or
// a dummy/error response to avoid blocking.
//
// This is the only goroutine that sends a stop-server signal
// via config.DisconnecChan when encountering a client connection
// error or responding to a (synchronous) DAP disconnect request.
// Once stop is triggered, the goroutine exits.
//
// Unlike rpccommon, there is not another layer of per-client
// goroutines here because the dap server does not support
// multiple clients.
//
// (3) Per-request goroutine is started for each asynchronous request
// that resumes execution. We check if target is running already, so
// there should be no more than one pending asynchronous request at
// a time. This goroutine issues commands to the underlying debugger
// and sends back events and responses. It takes a setup-done channel
// as an argument and temporarily blocks the request loop until setup
// for asynchronous execution is complete and targe is running.
// Once done, it unblocks processing of parallel requests unblocks
// (e.g. disconnecting while the program is running).
//
// These per-request goroutines never send a stop-server signal.
// They block on running debugger commands that are interrupted
// when halt is issued while stopping. At that point these goroutines
// wrap-up and exit.
type Server struct {
	// config is all the information necessary to start the debugger and server.
	config *Config
	// listener is used to accept the client connection.
	// When working with a predetermined client, this is nil.
	listener net.Listener
	// session is the debug session that comes with an client connection.
	session   *Session
	sessionMu sync.Mutex
}

// Session is an abstraction for serving and shutting down
// a DAP debug session with a pre-connected client.
// TODO(polina): move this to a different file/package
type Session struct {
	config *Config

	// stackFrameHandles maps frames of each goroutine to unique ids across all goroutines.
	// Reset at every stop.
	stackFrameHandles *handlesMap
	// variableHandles maps compound variables to unique references within their stack frame.
	// Reset at every stop.
	// See also comment for convertVariable.
	variableHandles *variablesHandlesMap
	// args tracks special settings for handling debug session requests.
	args launchAttachArgs
	// exceptionErr tracks the runtime error that last occurred.
	exceptionErr error
	// clientCapabilities tracks special settings for handling debug session requests.
	clientCapabilities dapClientCapabilites

	// mu synchronizes access to objects set on start-up (from run goroutine)
	// and stopped on teardown (from main goroutine)
	mu sync.Mutex

	// conn is the accepted client connection.
	conn io.ReadWriteCloser
	// debugger is the underlying debugger service.
	debugger *debugger.Debugger
	// binaryToRemove is the temp compiled binary to be removed on disconnect (if any).
	binaryToRemove string
	// noDebugProcess is set for the noDebug launch process.
	noDebugProcess *exec.Cmd

	// sendingMu synchronizes writing to conn
	// to ensure that messages do not get interleaved
	sendingMu sync.Mutex

	// runningCmd tracks whether the server is running an asyncronous
	// command that resumes execution, which may not correspond to the actual
	// running state of the process (e.g. if a command is temporarily interrupted).
	runningCmd bool
	runningMu  sync.Mutex

	// haltRequested tracks whether a halt of the program has been requested, which may
	// not correspond to whether a Halt Request has been sent to the target.
	haltRequested bool
	haltMu        sync.Mutex

	// changeStateMu must be held for a request to protect itself from another goroutine
	// changing the state of the running process at the same time.
	changeStateMu sync.Mutex
}

// Config is all the information needed to start the debugger, handle
// DAP connection traffic and signal to the server when it is time to stop.
type Config struct {
	*service.Config

	// log is used for structured logging.
	log *logrus.Entry
	// stopTriggered is closed when the server is Stop()-ed.
	// Can be used to safeguard against duplicate shutdown sequences.
	stopTriggered chan struct{}
}

// launchAttachArgs captures arguments from launch/attach request that
// impact handling of subsequent requests.
type launchAttachArgs struct {
	// stopOnEntry is set to automatically stop the debugee after start.
	stopOnEntry bool
	// stackTraceDepth is the maximum length of the returned list of stack frames.
	stackTraceDepth int
	// showGlobalVariables indicates if global package variables should be loaded.
	showGlobalVariables bool
	// substitutePathClientToServer indicates rules for converting file paths between client and debugger.
	// These must be directory paths.
	substitutePathClientToServer [][2]string
	// substitutePathServerToClient indicates rules for converting file paths between debugger and client.
	// These must be directory paths.
	substitutePathServerToClient [][2]string
}

// defaultArgs borrows the defaults for the arguments from the original vscode-go adapter.
// TODO(polinasok): clean up this and its reference (Server.args)
// in favor of default*Config variables defined in types.go.
var defaultArgs = launchAttachArgs{
	stopOnEntry:                  false,
	stackTraceDepth:              50,
	showGlobalVariables:          false,
	substitutePathClientToServer: [][2]string{},
	substitutePathServerToClient: [][2]string{},
}

// dapClientCapabilites captures arguments from intitialize request that
// impact handling of subsequent requests.
type dapClientCapabilites struct {
	supportsVariableType         bool
	supportsVariablePaging       bool
	supportsRunInTerminalRequest bool
	supportsMemoryReferences     bool
	supportsProgressReporting    bool
}

// DefaultLoadConfig controls how variables are loaded from the target's memory.
// These limits are conservative to minimize performace overhead for bulk loading.
// With dlv-dap, users do not have a way to adjust these.
// Instead we are focusing in interacive loading with nested reloads, array/map
// paging and context-specific string limits.
var DefaultLoadConfig = proc.LoadConfig{
	FollowPointers:     true,
	MaxVariableRecurse: 1,
	// TODO(polina): consider 1024 limit instead:
	// - vscode+C appears to use 1024 as the load limit
	// - vscode viewlet hover truncates at 1023 characters
	MaxStringLen:    512,
	MaxArrayValues:  64,
	MaxStructFields: -1,
}

const (
	// When a user examines a single string, we can relax the loading limit.
	maxSingleStringLen = 4 << 10 // 4096
	// Results of a call are single-use and transient. We need to maximize
	// what is presented. A common use case of a call injection is to
	// stringify complex data conveniently.
	maxStringLenInCallRetVars = 1 << 10 // 1024
)

var (
	// Max number of goroutines that we will return.
	// This is a var for testing
	maxGoroutines = 1 << 10
)

// NewServer creates a new DAP Server. It takes an opened Listener
// via config and assumes its ownership. config.DisconnectChan has to be set;
// it will be closed by the server when the client fails to connect,
// disconnects or requests shutdown. Once config.DisconnectChan is closed,
// Server.Stop() must be called to shutdown this single-user server.
//
// NewServer can be used to create a special DAP Server that works
// only with a predetermined client. In that case, config.Listener is
// nil and its RunWithClient must be used instead of Run.
func NewServer(config *service.Config) *Server {
	logger := logflags.DAPLogger()
	if config.Listener != nil {
		logflags.WriteDAPListeningMessage(config.Listener.Addr())
	} else {
		logger.Debug("DAP server for a predetermined client")
	}
	logger.Debug("DAP server pid = ", os.Getpid())
	if config.AcceptMulti {
		logger.Warn("DAP server does not support accept-multiclient mode")
		config.AcceptMulti = false
	}
	return &Server{
		config: &Config{
			Config:        config,
			log:           logger,
			stopTriggered: make(chan struct{}),
		},
		listener: config.Listener,
	}
}

// NewSession creates a new client session that can handle DAP traffic.
// It takes an open connection and provides a Close() method to shut it
// down when the DAP session disconnects or a connection error occurs.
func NewSession(conn io.ReadWriteCloser, config *Config) *Session {
	if config.log == nil {
		config.log = logflags.DAPLogger()
	}
	config.log.Debug("DAP connection started")
	return &Session{
		config:            config,
		conn:              conn,
		stackFrameHandles: newHandlesMap(),
		variableHandles:   newVariablesHandlesMap(),
		args:              defaultArgs,
		exceptionErr:      nil,
	}
}

// If user-specified options are provided via Launch/AttachRequest,
// we override the defaults for optional args.
func (s *Session) setLaunchAttachArgs(args LaunchAttachCommonConfig) error {
	s.args.stopOnEntry = args.StopOnEntry
	if depth := args.StackTraceDepth; depth > 0 {
		s.args.stackTraceDepth = depth
	}
	s.args.showGlobalVariables = args.ShowGlobalVariables
	if paths := args.SubstitutePath; len(paths) > 0 {
		clientToServer := make([][2]string, 0, len(paths))
		serverToClient := make([][2]string, 0, len(paths))
		for _, p := range paths {
			clientToServer = append(clientToServer, [2]string{p.From, p.To})
			serverToClient = append(serverToClient, [2]string{p.To, p.From})
		}
		s.args.substitutePathClientToServer = clientToServer
		s.args.substitutePathServerToClient = serverToClient
	}
	return nil
}

// Stop stops the DAP debugger service, closes the listener and the client
// connection. It shuts down the underlying debugger and kills the target
// process if it was launched by it or stops the noDebug process.
// This method mustn't be called more than once.
// stopTriggered notifies other goroutines that stop is in progreess.
func (s *Server) Stop() {
	s.config.log.Debug("DAP server stopping...")
	defer s.config.log.Debug("DAP server stopped")
	close(s.config.stopTriggered)

	if s.listener != nil {
		// If run goroutine is blocked on accept, this will unblock it.
		_ = s.listener.Close()
	}

	s.sessionMu.Lock()
	defer s.sessionMu.Unlock()
	if s.session == nil {
		return
	}
	// If run goroutine is blocked on read, this will unblock it.
	s.session.Close()
}

// Close closes the underlying debugger/process and connection.
func (s *Session) Close() {
	s.mu.Lock()
	defer s.mu.Unlock()

	if s.debugger != nil {
		killProcess := s.config.Debugger.AttachPid == 0
		s.stopDebugSession(killProcess)
	} else {
		s.stopNoDebugProcess()
	}
	// The binary is no longer in use by the debugger. It is safe to remove it.
	if s.binaryToRemove != "" {
		gobuild.Remove(s.binaryToRemove)
	}
	// Close client connection last, so other shutdown stages
	// can send client notifications.
	// Unless Stop() was called after read loop in serveDAPCodec()
	// returned, this will result in a closed connection error
	// on next read, breaking out the read loop andd
	// allowing the run goroutinee to exit.
	_ = s.conn.Close()
}

// triggerServerStop closes DisconnectChan if not nil, which
// signals that client sent a disconnect request or there was connection
// failure or closure. Since the server currently services only one
// client, this is used as a signal to stop the entire server.
// The function safeguards agaist closing the channel more
// than once and can be called multiple times. It is not thread-safe
// and is currently only called from the run goroutine.
func (c *Config) triggerServerStop() {
	// Avoid accidentally closing the channel twice and causing a panic, when
	// this function is called more than once. For example, we could have the
	// following sequence of events:
	// -- run goroutine: calls onDisconnectRequest()
	// -- run goroutine: calls triggerServerStop()
	// -- main goroutine: calls Stop()
	// -- main goroutine: Stop() closes client connection (or client closed it)
	// -- run goroutine: serveDAPCodec() gets "closed network connection"
	// -- run goroutine: serveDAPCodec() returns and calls triggerServerStop()
	if c.DisconnectChan != nil {
		close(c.DisconnectChan)
		c.DisconnectChan = nil
	}
	// There should be no logic here after the stop-server
	// signal that might cause everything to shutdown before this
	// logic gets executed.
}

// Run launches a new goroutine where it accepts a client connection
// and starts processing requests from it. Use Stop() to close connection.
// The server does not support multiple clients, serially or in parallel.
// The server should be restarted for every new debug session.
// The debugger won't be started until launch/attach request is received.
// TODO(polina): allow new client connections for new debug sessions,
// so the editor needs to launch dap server only once? Note that some requests
// may change the server's environment (e.g. see dlvCwd of launch configuration).
// So if we want to reuse this server for multiple independent debugging sessions
// we need to take that into consideration.
func (s *Server) Run() {
	if s.listener == nil {
		s.config.log.Fatal("Misconfigured server: no Listener is configured.")
		return
	}

	go func() {
		conn, err := s.listener.Accept() // listener is closed in Stop()
		if err != nil {
			select {
			case <-s.config.stopTriggered:
			default:
				s.config.log.Errorf("Error accepting client connection: %s\n", err)
				s.config.triggerServerStop()
			}
			return
		}
		if s.config.CheckLocalConnUser {
			if !sameuser.CanAccept(s.listener.Addr(), conn.LocalAddr(), conn.RemoteAddr()) {
				s.config.log.Error("Error accepting client connection: Only connections from the same user that started this instance of Delve are allowed to connect. See --only-same-user.")
				s.config.triggerServerStop()
				return
			}
		}
		s.runSession(conn)
	}()
}

func (s *Server) runSession(conn io.ReadWriteCloser) {
	s.sessionMu.Lock()
	s.session = NewSession(conn, s.config) // closed in Stop()
	s.sessionMu.Unlock()
	s.session.serveDAPCodec()
}

// RunWithClient is similar to Run but works only with an already established
// connection instead of waiting on the listener to accept a new client.
// RunWithClient takes ownership of conn. Debugger won't be started
// until a launch/attach request is received over the connection.
func (s *Server) RunWithClient(conn net.Conn) {
	if s.listener != nil {
		s.config.log.Fatal("RunWithClient must not be used when the Server is configured with a Listener")
		return
	}
	s.config.log.Debugf("Connected to the client at %s", conn.RemoteAddr())
	go s.runSession(conn)
}

// serveDAPCodec reads and decodes requests from the client
// until it encounters an error or EOF, when it sends
// a disconnect signal and returns.
func (s *Session) serveDAPCodec() {
	// TODO(polina): defer-close conn/session like in serveJSONCodec
	reader := bufio.NewReader(s.conn)
	for {
		request, err := dap.ReadProtocolMessage(reader)
		// Handle dap.DecodeProtocolMessageFieldError errors gracefully by responding with an ErrorResponse.
		// For example:
		// -- "Request command 'foo' is not supported" means we
		// potentially got some new DAP request that we do not yet have
		// decoding support for, so we can respond with an ErrorResponse.
		//
		// Other errors, such as unmarshalling errors, will log the error and cause the server to trigger
		// a stop.
		if err != nil {
			s.config.log.Debug("DAP error: ", err)
			select {
			case <-s.config.stopTriggered:
			default:
				if err != io.EOF { // EOF means client closed connection
					if decodeErr, ok := err.(*dap.DecodeProtocolMessageFieldError); ok {
						// Send an error response to the users if we were unable to process the message.
						s.sendInternalErrorResponse(decodeErr.Seq, err.Error())
						continue
					}
					s.config.log.Error("DAP error: ", err)
				}
				if s.config.AcceptMulti {
					s.conn.Close()
				} else {
					s.config.triggerServerStop()
				}
			}
			return
		}
		s.handleRequest(request)
	}
}

// In case a handler panics, we catch the panic to avoid crashing both
// the server and the target. We send an error response back, but
// in case its a dup and ignored by the client, we also log the error.
func (s *Session) recoverPanic(request dap.Message) {
	if ierr := recover(); ierr != nil {
		s.config.log.Errorf("recovered panic: %s\n%s\n", ierr, debug.Stack())
		s.sendInternalErrorResponse(request.GetSeq(), fmt.Sprintf("%v", ierr))
	}
}

func (s *Session) handleRequest(request dap.Message) {
	defer s.recoverPanic(request)
	jsonmsg, _ := json.Marshal(request)
	s.config.log.Debug("[<- from client]", string(jsonmsg))

	if _, ok := request.(dap.RequestMessage); !ok {
		s.sendInternalErrorResponse(request.GetSeq(), fmt.Sprintf("Unable to process non-request %#v\n", request))
		return
	}

	if s.isNoDebug() {
		switch request := request.(type) {
		case *dap.DisconnectRequest:
			s.onDisconnectRequest(request)
		case *dap.RestartRequest:
			s.sendUnsupportedErrorResponse(request.Request)
		default:
			r := request.(dap.RequestMessage).GetRequest()
			s.sendErrorResponse(*r, NoDebugIsRunning, "noDebug mode", fmt.Sprintf("unable to process '%s' request", r.Command))
		}
		return
	}

	// These requests, can be handled regardless of whether the targret is running
	switch request := request.(type) {
	case *dap.DisconnectRequest:
		// Required
		s.onDisconnectRequest(request)
		return
	case *dap.PauseRequest:
		// Required
		s.onPauseRequest(request)
		return
	case *dap.TerminateRequest:
		// Optional (capability ‘supportsTerminateRequest‘)
		// TODO: implement this request in V1
		s.onTerminateRequest(request)
		return
	case *dap.RestartRequest:
		// Optional (capability ‘supportsRestartRequest’)
		// TODO: implement this request in V1
		s.onRestartRequest(request)
		return
	}

	// Most requests cannot be processed while the debuggee is running.
	// We have a couple of options for handling these without blocking
	// the request loop indefinitely when we are in running state.
	// --1-- Return a dummy response or an error right away.
	// --2-- Halt execution, process the request, maybe resume execution.
	// --3-- Handle such requests asynchronously and let them block until
	// the process stops or terminates (e.g. using a channel and a single
	// goroutine to preserve the order). This might not be appropriate
	// for requests such as continue or step because they would skip
	// the stop, resuming execution right away. Other requests
	// might not be relevant anymore when the stop is finally reached, and
	// state changed from the previous snapshot. The user might want to
	// resume execution before the backlog of buffered requests is cleared,
	// so we would have to either cancel them or delay processing until
	// the next stop. In addition, the editor itself might block waiting
	// for these requests to return. We are not aware of any requests
	// that would benefit from this approach at this time.
	if s.debugger != nil && s.isRunningCmd() {
		switch request := request.(type) {
		case *dap.ThreadsRequest:
			// On start-up, the client requests the baseline of currently existing threads
			// right away as there are a number of DAP requests that require a thread id
			// (pause, continue, stacktrace, etc). This can happen after the program
			// continues on entry, preventing the client from handling any pause requests
			// from the user. We remedy this by sending back a placeholder thread id
			// for the current goroutine.
			response := &dap.ThreadsResponse{
				Response: *newResponse(request.Request),
				Body:     dap.ThreadsResponseBody{Threads: []dap.Thread{{Id: -1, Name: "Current"}}},
			}
			s.send(response)
		case *dap.SetBreakpointsRequest:
			s.changeStateMu.Lock()
			defer s.changeStateMu.Unlock()
			s.config.log.Debug("halting execution to set breakpoints")
			_, err := s.halt()
			if err != nil {
				s.sendErrorResponse(request.Request, UnableToSetBreakpoints, "Unable to set or clear breakpoints", err.Error())
				return
			}
			s.onSetBreakpointsRequest(request)
		case *dap.SetFunctionBreakpointsRequest:
			s.changeStateMu.Lock()
			defer s.changeStateMu.Unlock()
			s.config.log.Debug("halting execution to set breakpoints")
			_, err := s.halt()
			if err != nil {
				s.sendErrorResponse(request.Request, UnableToSetBreakpoints, "Unable to set or clear breakpoints", err.Error())
				return
			}
			s.onSetFunctionBreakpointsRequest(request)
		default:
			r := request.(dap.RequestMessage).GetRequest()
			s.sendErrorResponse(*r, DebuggeeIsRunning, fmt.Sprintf("Unable to process `%s`", r.Command), "debuggee is running")
		}
		return
	}

	// Requests below can only be handled while target is stopped.
	// Some of them are blocking and will be handled synchronously
	// on this goroutine while non-blocking requests will be dispatched
	// to another goroutine. Please note that because of the running
	// check above, there should be no more than one pending asynchronous
	// request at a time.

	// Non-blocking request handlers will signal when they are ready
	// setting up for async execution, so more requests can be processed.
	resumeRequestLoop := make(chan struct{})

	switch request := request.(type) {
	//--- Asynchronous requests ---
	case *dap.ConfigurationDoneRequest:
		// Optional (capability ‘supportsConfigurationDoneRequest’)
		go func() {
			defer s.recoverPanic(request)
			s.onConfigurationDoneRequest(request, resumeRequestLoop)
		}()
		<-resumeRequestLoop
	case *dap.ContinueRequest:
		// Required
		go func() {
			defer s.recoverPanic(request)
			s.onContinueRequest(request, resumeRequestLoop)
		}()
		<-resumeRequestLoop
	case *dap.NextRequest:
		// Required
		go func() {
			defer s.recoverPanic(request)
			s.onNextRequest(request, resumeRequestLoop)
		}()
		<-resumeRequestLoop
	case *dap.StepInRequest:
		// Required
		go func() {
			defer s.recoverPanic(request)
			s.onStepInRequest(request, resumeRequestLoop)
		}()
		<-resumeRequestLoop
	case *dap.StepOutRequest:
		// Required
		go func() {
			defer s.recoverPanic(request)
			s.onStepOutRequest(request, resumeRequestLoop)
		}()
		<-resumeRequestLoop
	case *dap.StepBackRequest:
		// Optional (capability ‘supportsStepBack’)
		go func() {
			defer s.recoverPanic(request)
			s.onStepBackRequest(request, resumeRequestLoop)
		}()
		<-resumeRequestLoop
	case *dap.ReverseContinueRequest:
		// Optional (capability ‘supportsStepBack’)
		go func() {
			defer s.recoverPanic(request)
			s.onReverseContinueRequest(request, resumeRequestLoop)
		}()
		<-resumeRequestLoop
	//--- Synchronous requests ---
	// TODO(polina): target might be running when remote attach debug session
	// is started. Support handling initialize and attach requests while running.
	case *dap.InitializeRequest:
		// Required
		s.onInitializeRequest(request)
	case *dap.LaunchRequest:
		// Required
		s.onLaunchRequest(request)
	case *dap.AttachRequest:
		// Required
		s.onAttachRequest(request)
	case *dap.SetBreakpointsRequest:
		// Required
		s.onSetBreakpointsRequest(request)
	case *dap.SetFunctionBreakpointsRequest:
		// Optional (capability ‘supportsFunctionBreakpoints’)
		s.onSetFunctionBreakpointsRequest(request)
	case *dap.SetInstructionBreakpointsRequest:
		// Optional (capability 'supportsInstructionBreakpoints')
		s.onSetInstructionBreakpointsRequest(request)
	case *dap.SetExceptionBreakpointsRequest:
		// Optional (capability ‘exceptionBreakpointFilters’)
		s.onSetExceptionBreakpointsRequest(request)
	case *dap.ThreadsRequest:
		// Required
		s.onThreadsRequest(request)
	case *dap.StackTraceRequest:
		// Required
		s.onStackTraceRequest(request)
	case *dap.ScopesRequest:
		// Required
		s.onScopesRequest(request)
	case *dap.VariablesRequest:
		// Required
		s.onVariablesRequest(request)
	case *dap.EvaluateRequest:
		// Required
		s.onEvaluateRequest(request)
	case *dap.SetVariableRequest:
		// Optional (capability ‘supportsSetVariable’)
		// Supported by vscode-go
		// TODO: implement this request in V0
		s.onSetVariableRequest(request)
	case *dap.SetExpressionRequest:
		// Optional (capability ‘supportsSetExpression’)
		// TODO: implement this request in V1
		s.onSetExpressionRequest(request)
	case *dap.LoadedSourcesRequest:
		// Optional (capability ‘supportsLoadedSourcesRequest’)
		// TODO: implement this request in V1
		s.onLoadedSourcesRequest(request)
	case *dap.ReadMemoryRequest:
		// Optional (capability ‘supportsReadMemoryRequest‘)
		// TODO: implement this request in V1
		s.onReadMemoryRequest(request)
	case *dap.DisassembleRequest:
		// Optional (capability ‘supportsDisassembleRequest’)
		// TODO: implement this request in V1
		s.onDisassembleRequest(request)
	case *dap.CancelRequest:
		// Optional (capability ‘supportsCancelRequest’)
		// TODO: does this request make sense for delve?
		s.onCancelRequest(request)
	case *dap.ExceptionInfoRequest:
		// Optional (capability ‘supportsExceptionInfoRequest’)
		s.onExceptionInfoRequest(request)
	//--- Requests that we do not plan to support ---
	case *dap.RestartFrameRequest:
		// Optional (capability ’supportsRestartFrame’)
		s.sendUnsupportedErrorResponse(request.Request)
	case *dap.GotoRequest:
		// Optional (capability ‘supportsGotoTargetsRequest’)
		s.sendUnsupportedErrorResponse(request.Request)
	case *dap.SourceRequest:
		// Required
		// This does not make sense in the context of Go as
		// the source cannot be a string eval'ed at runtime.
		s.sendUnsupportedErrorResponse(request.Request)
	case *dap.TerminateThreadsRequest:
		// Optional (capability ‘supportsTerminateThreadsRequest’)
		s.sendUnsupportedErrorResponse(request.Request)
	case *dap.StepInTargetsRequest:
		// Optional (capability ‘supportsStepInTargetsRequest’)
		s.sendUnsupportedErrorResponse(request.Request)
	case *dap.GotoTargetsRequest:
		// Optional (capability ‘supportsGotoTargetsRequest’)
		s.sendUnsupportedErrorResponse(request.Request)
	case *dap.CompletionsRequest:
		// Optional (capability ‘supportsCompletionsRequest’)
		s.sendUnsupportedErrorResponse(request.Request)
	case *dap.DataBreakpointInfoRequest:
		// Optional (capability ‘supportsDataBreakpoints’)
		s.sendUnsupportedErrorResponse(request.Request)
	case *dap.SetDataBreakpointsRequest:
		// Optional (capability ‘supportsDataBreakpoints’)
		s.sendUnsupportedErrorResponse(request.Request)
	case *dap.BreakpointLocationsRequest:
		// Optional (capability ‘supportsBreakpointLocationsRequest’)
		s.sendUnsupportedErrorResponse(request.Request)
	case *dap.ModulesRequest:
		// Optional (capability ‘supportsModulesRequest’)
		// TODO: does this request make sense for delve?
		s.sendUnsupportedErrorResponse(request.Request)
	default:
		// This is a DAP message that go-dap has a struct for, so
		// decoding succeeded, but this function does not know how
		// to handle.
		s.sendInternalErrorResponse(request.GetSeq(), fmt.Sprintf("Unable to process %#v\n", request))
	}
}

func (s *Session) send(message dap.Message) {
	jsonmsg, _ := json.Marshal(message)
	s.config.log.Debug("[-> to client]", string(jsonmsg))
	// TODO(polina): consider using a channel for all the sends and to have a dedicated
	// goroutine that reads from that channel and sends over the connection.
	// This will avoid blocking on slow network sends.
	s.sendingMu.Lock()
	defer s.sendingMu.Unlock()
	err := dap.WriteProtocolMessage(s.conn, message)
	if err != nil {
		s.config.log.Debug(err)
	}
}

func (s *Session) logToConsole(msg string) {
	s.send(&dap.OutputEvent{
		Event: *newEvent("output"),
		Body: dap.OutputEventBody{
			Output:   msg + "\n",
			Category: "console",
		}})
}

func (s *Session) onInitializeRequest(request *dap.InitializeRequest) {
	s.setClientCapabilities(request.Arguments)
	if request.Arguments.PathFormat != "path" {
		s.sendErrorResponse(request.Request, FailedToInitialize, "Failed to initialize",
			fmt.Sprintf("Unsupported 'pathFormat' value '%s'.", request.Arguments.PathFormat))
		return
	}
	if !request.Arguments.LinesStartAt1 {
		s.sendErrorResponse(request.Request, FailedToInitialize, "Failed to initialize",
			"Only 1-based line numbers are supported.")
		return
	}
	if !request.Arguments.ColumnsStartAt1 {
		s.sendErrorResponse(request.Request, FailedToInitialize, "Failed to initialize",
			"Only 1-based column numbers are supported.")
		return
	}

	// TODO(polina): Respond with an error if debug session started
	// with an initialize request is in progress?
	response := &dap.InitializeResponse{Response: *newResponse(request.Request)}
	response.Body.SupportsConfigurationDoneRequest = true
	response.Body.SupportsConditionalBreakpoints = true
	response.Body.SupportsDelayedStackTraceLoading = true
	response.Body.SupportTerminateDebuggee = true
	response.Body.SupportsFunctionBreakpoints = true
	response.Body.SupportsInstructionBreakpoints = true
	response.Body.SupportsExceptionInfoRequest = true
	response.Body.SupportsSetVariable = true
	response.Body.SupportsEvaluateForHovers = true
	response.Body.SupportsClipboardContext = true
	response.Body.SupportsSteppingGranularity = true
	response.Body.SupportsLogPoints = true
	// TODO(polina): support these requests in addition to vscode-go feature parity
	response.Body.SupportsTerminateRequest = false
	response.Body.SupportsRestartRequest = false
	response.Body.SupportsStepBack = false // To be enabled by CapabilitiesEvent based on configuration
	response.Body.SupportsSetExpression = false
	response.Body.SupportsLoadedSourcesRequest = false
	response.Body.SupportsReadMemoryRequest = false
	response.Body.SupportsDisassembleRequest = false
	response.Body.SupportsCancelRequest = false
	s.send(response)
}

func (s *Session) setClientCapabilities(args dap.InitializeRequestArguments) {
	s.clientCapabilities.supportsMemoryReferences = args.SupportsMemoryReferences
	s.clientCapabilities.supportsProgressReporting = args.SupportsProgressReporting
	s.clientCapabilities.supportsRunInTerminalRequest = args.SupportsRunInTerminalRequest
	s.clientCapabilities.supportsVariablePaging = args.SupportsVariablePaging
	s.clientCapabilities.supportsVariableType = args.SupportsVariableType
}

// Default output file pathname for the compiled binary in debug or test modes
// when temporary debug binary creation fails.
// This is relative to the current working directory of the server.
const defaultDebugBinary string = "./__debug_bin"

func (s *Session) tempDebugBinary() string {
	binaryPattern := "__debug_bin"
	if runtime.GOOS == "windows" {
		binaryPattern = "__debug_bin*.exe"
	}
	f, err := ioutil.TempFile("", binaryPattern)
	if err != nil {
		s.config.log.Errorf("failed to create a temporary binary (%v), falling back to %q", err, defaultDebugBinary)
		return cleanExeName(defaultDebugBinary)
	}
	name := f.Name()
	if err := f.Close(); err != nil {
		s.config.log.Errorf("failed to create a temporary binary (%v), falling back to %q", err, defaultDebugBinary)
		return cleanExeName(defaultDebugBinary)
	}
	return name
}

func cleanExeName(name string) string {
	if runtime.GOOS == "windows" && filepath.Ext(name) != ".exe" {
		return name + ".exe"
	}
	return name
}

func (s *Session) onLaunchRequest(request *dap.LaunchRequest) {
	if s.debugger != nil {
		s.sendShowUserErrorResponse(request.Request, FailedToLaunch,
			"Failed to launch", "debugger already started - use remote attach to connect to a server with an active debug session")
		return
	}

	var args = defaultLaunchConfig // narrow copy for initializing non-zero default values
	if err := unmarshalLaunchAttachArgs(request.Arguments, &args); err != nil {
		s.sendShowUserErrorResponse(request.Request,
			FailedToLaunch, "Failed to launch", fmt.Sprintf("invalid debug configuration - %v", err))
		return
	}

	if args.DlvCwd != "" {
		if err := os.Chdir(args.DlvCwd); err != nil {
			s.sendShowUserErrorResponse(request.Request,
				FailedToLaunch, "Failed to launch", fmt.Sprintf("failed to chdir to %q - %v", args.DlvCwd, err))
			return
		}
	}

	mode := args.Mode
	if mode == "" {
		mode = "debug"
	}
	if !isValidLaunchMode(mode) {
		s.sendShowUserErrorResponse(request.Request, FailedToLaunch, "Failed to launch",
			fmt.Sprintf("invalid debug configuration - unsupported 'mode' attribute %q", mode))
		return
	}

	program := args.Program
	if program == "" && mode != "replay" { // Only fail on modes requiring a program
		s.sendShowUserErrorResponse(request.Request, FailedToLaunch, "Failed to launch",
			"The program attribute is missing in debug configuration.")
		return
	}

	if backend := args.Backend; backend != "" {
		s.config.Debugger.Backend = backend
	} else {
		s.config.Debugger.Backend = "default"
	}

	if mode == "replay" {
		traceDirPath := args.TraceDirPath
		// Validate trace directory
		if traceDirPath == "" {
			s.sendShowUserErrorResponse(request.Request, FailedToLaunch, "Failed to launch",
				"The 'traceDirPath' attribute is missing in debug configuration.")
			return
		}

		// Assign the rr trace directory path to debugger configuration
		s.config.Debugger.CoreFile = traceDirPath
		s.config.Debugger.Backend = "rr"
	}

	if mode == "core" {
		coreFilePath := args.CoreFilePath
		// Validate core dump path
		if coreFilePath == "" {
			s.sendShowUserErrorResponse(request.Request, FailedToLaunch, "Failed to launch",
				"The 'coreFilePath' attribute is missing in debug configuration.")
			return
		}
		// Assign the non-empty core file path to debugger configuration. This will
		// trigger a native core file replay instead of an rr trace replay
		s.config.Debugger.CoreFile = coreFilePath
		s.config.Debugger.Backend = "core"
	}

	s.config.log.Debugf("debug backend is '%s'", s.config.Debugger.Backend)

	// Prepare the debug executable filename, build flags and build it
	if mode == "debug" || mode == "test" {
		debugbinary := args.Output
		if debugbinary == "" {
			debugbinary = s.tempDebugBinary()
		} else {
			debugbinary = cleanExeName(debugbinary)
		}

		if o, err := filepath.Abs(debugbinary); err != nil {
			s.sendErrorResponse(request.Request, FailedToLaunch, "Failed to launch", err.Error())
			return
		} else {
			debugbinary = o
		}
		buildFlags := args.BuildFlags

		var cmd string
		var out []byte
		wd, _ := os.Getwd()
		s.config.log.Debugf("building program '%s' in '%s' with flags '%v'", program, wd, buildFlags)

		var err error
		switch mode {
		case "debug":
			cmd, out, err = gobuild.GoBuildCombinedOutput(debugbinary, []string{program}, buildFlags)
		case "test":
			cmd, out, err = gobuild.GoTestBuildCombinedOutput(debugbinary, []string{program}, buildFlags)
		}
		if err != nil {
			s.send(&dap.OutputEvent{
				Event: *newEvent("output"),
				Body: dap.OutputEventBody{
					Output:   fmt.Sprintf("Build Error: %s\n%s (%s)\n", cmd, strings.TrimSpace(string(out)), err.Error()),
					Category: "stderr",
				}})
			// Users are used to checking the Debug Console for build errors.
			// No need to bother them with a visible pop-up.
			s.sendErrorResponse(request.Request, FailedToLaunch, "Failed to launch",
				"Build error: Check the debug console for details.")
			return
		}
		program = debugbinary
		s.mu.Lock()
		s.binaryToRemove = debugbinary
		s.mu.Unlock()
	}

	if err := s.setLaunchAttachArgs(args.LaunchAttachCommonConfig); err != nil {
		s.sendShowUserErrorResponse(request.Request, FailedToLaunch, "Failed to launch", err.Error())
		return
	}

	s.config.ProcessArgs = append([]string{program}, args.Args...)
	if args.Cwd != "" {
		s.config.Debugger.WorkingDir = args.Cwd
	} else if mode == "test" {
		// In test mode, run the test binary from the package directory
		// like in `go test` and `dlv test` by default.
		s.config.Debugger.WorkingDir = s.getPackageDir(args.Program)
	} else {
		s.config.Debugger.WorkingDir = "."
	}

	s.config.log.Debugf("running binary '%s' in '%s'", program, s.config.Debugger.WorkingDir)
	if args.NoDebug {
		s.mu.Lock()
		cmd, err := s.newNoDebugProcess(program, args.Args, s.config.Debugger.WorkingDir)
		s.mu.Unlock()
		if err != nil {
			s.sendShowUserErrorResponse(request.Request, FailedToLaunch, "Failed to launch", err.Error())
			return
		}
		// Skip 'initialized' event, which will prevent the client from sending
		// debug-related requests.
		s.send(&dap.LaunchResponse{Response: *newResponse(request.Request)})

		// Start the program on a different goroutine, so we can listen for disconnect request.
		go func() {
			if err := cmd.Wait(); err != nil {
				s.config.log.Debugf("program exited with error: %v", err)
			}
			stopped := false
			s.mu.Lock()
			stopped = s.noDebugProcess == nil // if it was stopped, this should be nil
			s.noDebugProcess = nil
			s.mu.Unlock()

			if !stopped { // process terminated on its own
				s.logToConsole(proc.ErrProcessExited{Pid: cmd.ProcessState.Pid(), Status: cmd.ProcessState.ExitCode()}.Error())
				s.send(&dap.TerminatedEvent{Event: *newEvent("terminated")})
			}
		}()
		return
	}

	var err error
	func() {
		s.mu.Lock()
		defer s.mu.Unlock() // Make sure to unlock in case of panic that will become internal error
		s.debugger, err = debugger.New(&s.config.Debugger, s.config.ProcessArgs)
	}()
	if err != nil {
		s.sendShowUserErrorResponse(request.Request, FailedToLaunch, "Failed to launch", err.Error())
		return
	}
	// Enable StepBack controls on supported backends
	if s.config.Debugger.Backend == "rr" {
		s.send(&dap.CapabilitiesEvent{Event: *newEvent("capabilities"), Body: dap.CapabilitiesEventBody{Capabilities: dap.Capabilities{SupportsStepBack: true}}})
	}

	// Notify the client that the debugger is ready to start accepting
	// configuration requests for setting breakpoints, etc. The client
	// will end the configuration sequence with 'configurationDone'.
	s.send(&dap.InitializedEvent{Event: *newEvent("initialized")})
	s.send(&dap.LaunchResponse{Response: *newResponse(request.Request)})
}

func (s *Session) getPackageDir(pkg string) string {
	cmd := exec.Command("go", "list", "-f", "{{.Dir}}", pkg)
	out, err := cmd.Output()
	if err != nil {
		s.config.log.Debugf("failed to determin package directory for %v: %v\n%s", pkg, err, out)
		return "."
	}
	return string(bytes.TrimSpace(out))
}

// newNoDebugProcess is called from onLaunchRequest (run goroutine) and
// requires holding mu lock. It prepares process exec.Cmd to be started.
func (s *Session) newNoDebugProcess(program string, targetArgs []string, wd string) (*exec.Cmd, error) {
	if s.noDebugProcess != nil {
		return nil, fmt.Errorf("another launch request is in progress")
	}
	cmd := exec.Command(program, targetArgs...)
	cmd.Stdout, cmd.Stderr, cmd.Stdin, cmd.Dir = os.Stdout, os.Stderr, os.Stdin, wd
	if err := cmd.Start(); err != nil {
		return nil, err
	}
	s.noDebugProcess = cmd
	return cmd, nil
}

// stopNoDebugProcess is called from Stop (main goroutine) and
// onDisconnectRequest (run goroutine) and requires holding mu lock.
func (s *Session) stopNoDebugProcess() {
	if s.noDebugProcess == nil {
		// We already handled termination or there was never a process
		return
	}
	if s.noDebugProcess.ProcessState != nil && s.noDebugProcess.ProcessState.Exited() {
		s.logToConsole(proc.ErrProcessExited{Pid: s.noDebugProcess.ProcessState.Pid(), Status: s.noDebugProcess.ProcessState.ExitCode()}.Error())
	} else {
		// TODO(hyangah): gracefully terminate the process and its children processes.
		s.logToConsole(fmt.Sprintf("Terminating process %d", s.noDebugProcess.Process.Pid))
		s.noDebugProcess.Process.Kill() // Don't check error. Process killing and self-termination may race.
	}
	s.noDebugProcess = nil
}

// onDisconnectRequest handles the DisconnectRequest. Per the DAP spec,
// it disconnects the debuggee and signals that the debug adaptor
// (in our case this TCP server) can be terminated.
func (s *Session) onDisconnectRequest(request *dap.DisconnectRequest) {
	s.mu.Lock()
	defer s.mu.Unlock()

	if s.debugger != nil && s.config.AcceptMulti && !request.Arguments.TerminateDebuggee {
		// This is a multi-use server/debugger, so a disconnect request that doesn't
		// terminate the debuggee should clean up only the client connection, but not the server.
		s.logToConsole("Closing client session, but leaving multi-client DAP server running at " + s.config.Listener.Addr().String())
		s.send(&dap.DisconnectResponse{Response: *newResponse(request.Request)})
		s.send(&dap.TerminatedEvent{Event: *newEvent("terminated")})
		s.conn.Close()
		// The target is left in whatever state it is already in - halted or running.
		// The users therefore have the flexibility to choose the appropriate state
		// for their case before disconnecting. This is also desirable in case of
		// the client connection fails unexpectedly and the user needs to reconnect.
		// TODO(polina): should we always issue a continue here if it is not running
		// like is done in vscode-go legacy adapter?
		// Ideally we want to use bool suspendDebuggee flag, but it is not yet
		// available in vscode: https://github.com/microsoft/vscode/issues/134412
		return
	}

	defer s.config.triggerServerStop()
	var err error
	if s.debugger != nil {
		// We always kill launched programs.
		// In case of attach, we leave the program
		// running by default, which can be
		// overridden by an explicit request to terminate.
		killProcess := s.config.Debugger.AttachPid == 0 || request.Arguments.TerminateDebuggee
		err = s.stopDebugSession(killProcess)
	} else {
		s.stopNoDebugProcess()
	}
	if err != nil {
		s.sendErrorResponse(request.Request, DisconnectError, "Error while disconnecting", err.Error())
	} else {
		s.send(&dap.DisconnectResponse{Response: *newResponse(request.Request)})
	}
	// The debugging session has ended, so we send a terminated event.
	s.send(&dap.TerminatedEvent{Event: *newEvent("terminated")})
}

// stopDebugSession is called from Stop (main goroutine) and
// onDisconnectRequest (run goroutine) and requires holding mu lock.
// Returns any detach error other than proc.ErrProcessExited.
func (s *Session) stopDebugSession(killProcess bool) error {
	s.changeStateMu.Lock()
	defer s.changeStateMu.Unlock()
	if s.debugger == nil {
		return nil
	}
	// TODO(polina): reset debuggeer to nil at the end
	var err error
	var exited error
	// Halting will stop any debugger command that's pending on another
	// per-request goroutine, hence unblocking that goroutine to wrap-up and exit.
	// TODO(polina): Per-request goroutine could still not be done when this one is.
	// To avoid goroutine leaks, we can use a wait group or have the goroutine listen
	// for a stop signal on a dedicated quit channel at suitable points (use context?).
	// Additional clean-up might be especially critical when we support multiple clients.
	s.setHaltRequested(true)
	state, err := s.halt()
	if err == proc.ErrProcessDetached {
		s.config.log.Debug("halt returned error: ", err)
		return nil
	}
	if err != nil {
		switch err.(type) {
		case proc.ErrProcessExited:
			exited = err
		default:
			s.config.log.Error("halt returned error: ", err)
			if err.Error() == "no such process" {
				exited = err
			}
		}
	} else if state.Exited {
		exited = proc.ErrProcessExited{Pid: s.debugger.ProcessPid(), Status: state.ExitStatus}
		s.config.log.Debug("halt returned state: ", exited)
	}
	if exited != nil {
		// TODO(suzmue): log exited error when the process exits, which may have been before
		// halt was called.
		s.logToConsole(exited.Error())
		s.logToConsole("Detaching")
	} else if killProcess {
		s.logToConsole("Detaching and terminating target process")
	} else {
		s.logToConsole("Detaching without terminating target processs")
	}
	err = s.debugger.Detach(killProcess)
	if err != nil {
		switch err.(type) {
		case proc.ErrProcessExited:
			s.config.log.Debug(err)
			s.logToConsole(exited.Error())
			err = nil
		default:
			s.config.log.Error("detach returned error: ", err)
		}
	}
	return err
}

// halt sends a halt request if the debuggee is running.
// changeStateMu should be held when calling (*Server).halt.
func (s *Session) halt() (*api.DebuggerState, error) {
	// Only send a halt request if the debuggee is running.
	if s.debugger.IsRunning() {
		return s.debugger.Command(&api.DebuggerCommand{Name: api.Halt}, nil)
	}
	return s.debugger.State(false)
}

func (s *Session) isNoDebug() bool {
	s.mu.Lock()
	defer s.mu.Unlock()
	return s.noDebugProcess != nil
}

func (s *Session) onSetBreakpointsRequest(request *dap.SetBreakpointsRequest) {
	if request.Arguments.Source.Path == "" {
		s.sendErrorResponse(request.Request, UnableToSetBreakpoints, "Unable to set or clear breakpoints", "empty file path")
		return
	}

	clientPath := request.Arguments.Source.Path
	serverPath := s.toServerPath(clientPath)

	// Get all existing breakpoints that match for this source.
	sourceRequestPrefix := fmt.Sprintf("sourceBp Path=%q ", request.Arguments.Source.Path)

	breakpoints := s.setBreakpoints(sourceRequestPrefix, len(request.Arguments.Breakpoints), func(i int) *bpMetadata {
		want := request.Arguments.Breakpoints[i]
		return &bpMetadata{
			name:         fmt.Sprintf("%s Line=%d Column=%d", sourceRequestPrefix, want.Line, want.Column),
			condition:    want.Condition,
			hitCondition: want.HitCondition,
			logMessage:   want.LogMessage,
		}
	}, func(i int) (*bpLocation, error) {
		want := request.Arguments.Breakpoints[i]
		return &bpLocation{
			file: serverPath,
			line: want.Line,
		}, nil
	})

	response := &dap.SetBreakpointsResponse{Response: *newResponse(request.Request)}
	response.Body.Breakpoints = breakpoints

	s.send(response)
}

type bpMetadata struct {
	name         string
	condition    string
	hitCondition string
	logMessage   string
}

type bpLocation struct {
	file  string
	line  int
	addr  uint64
	addrs []uint64
}

// setBreakpoints is a helper function for setting source, function and instruction
// breakpoints. It takes the prefix of the name for all breakpoints that should be
// included, the total number of breakpoints, and functions for computing the metadata
// and the location. The location is computed separately because this may be more
// expensive to compute and may not always be necessary.
func (s *Session) setBreakpoints(prefix string, totalBps int, metadataFunc func(i int) *bpMetadata, locFunc func(i int) (*bpLocation, error)) []dap.Breakpoint {
	// If a breakpoint:
	// -- exists and not in request => ClearBreakpoint
	// -- exists and in request => AmendBreakpoint
	// -- doesn't exist and in request => SetBreakpoint

	// Get all existing breakpoints matching the prefix.
	existingBps := s.getMatchingBreakpoints(prefix)

	// createdBps is a set of breakpoint names that have been added
	// during this request. This is used to catch duplicate set
	// breakpoints requests and to track which breakpoints need to
	// be deleted.
	createdBps := make(map[string]struct{}, len(existingBps))

	breakpoints := make([]dap.Breakpoint, totalBps)
	// Amend existing breakpoints.
	for i := 0; i < totalBps; i++ {
		want := metadataFunc(i)
		got, ok := existingBps[want.name]
		if got == nil || !ok {
			// Skip if the breakpoint does not already exist.
			continue
		}

		var err error
		if _, ok := createdBps[want.name]; ok {
			err = fmt.Errorf("breakpoint already exists")
		} else {
			got.Cond = want.condition
			got.HitCond = want.hitCondition
			got.Tracepoint = want.logMessage != ""
			got.UserData = want.logMessage
			err = s.debugger.AmendBreakpoint(got)
		}
		createdBps[want.name] = struct{}{}
		s.updateBreakpointsResponse(breakpoints, i, err, got)
	}

	// Clear breakpoints.
	// Any breakpoint that existed before this request but was not amended must be deleted.
	s.clearBreakpoints(existingBps, createdBps)

	// Add new breakpoints.
	for i := 0; i < totalBps; i++ {
		want := metadataFunc(i)
		if _, ok := existingBps[want.name]; ok {
			continue
		}

		var got *api.Breakpoint
<<<<<<< HEAD
		var err error
		if _, ok := bpAdded[reqString]; ok {
			err = fmt.Errorf("breakpoint exists at %q, line: %d, column: %d", request.Arguments.Source.Path, want.Line, want.Column)
		} else {
			bp := &api.Breakpoint{
				File:    serverPath,
				Line:    want.Line,
				Cond:    want.Condition,
				HitCond: want.HitCondition,
				Name:    reqString,
			}
			var (
				tracepoint bool
				userdata   *logMessage
			)
			tracepoint, userdata, err = parseLogPoint(want.LogMessage)
			if err == nil {
				bp.Tracepoint = tracepoint
				if userdata != nil {
					bp.UserData = *userdata
				}
				// Create new breakpoints.
				got, err = s.debugger.CreateBreakpoint(bp)
			}
			bpAdded[reqString] = struct{}{}
=======
		wantLoc, err := locFunc(i)
		if err == nil {
			if _, ok := createdBps[want.name]; ok {
				err = fmt.Errorf("breakpoint already exists")
			} else {
				// Create new breakpoints.
				got, err = s.debugger.CreateBreakpoint(
					&api.Breakpoint{
						Name:       want.name,
						File:       wantLoc.file,
						Line:       wantLoc.line,
						Addr:       wantLoc.addr,
						Addrs:      wantLoc.addrs,
						Cond:       want.condition,
						HitCond:    want.hitCondition,
						Tracepoint: want.logMessage != "",
						UserData:   want.logMessage,
					})
			}
>>>>>>> 98a0bcf7
		}
		createdBps[want.name] = struct{}{}
		s.updateBreakpointsResponse(breakpoints, i, err, got)
	}
	return breakpoints
}

func (s *Session) updateBreakpointsResponse(breakpoints []dap.Breakpoint, i int, err error, got *api.Breakpoint) {
	breakpoints[i].Verified = (err == nil)
	if err != nil {
		breakpoints[i].Message = err.Error()
	} else {
		path := s.toClientPath(got.File)
		breakpoints[i].Id = got.ID
		breakpoints[i].Line = got.Line
		breakpoints[i].Source = dap.Source{Name: filepath.Base(path), Path: path}
	}
}

// functionBpPrefix is the prefix of bp.Name for every breakpoint bp set
// in this request.
const functionBpPrefix = "functionBreakpoint"

func (s *Session) onSetFunctionBreakpointsRequest(request *dap.SetFunctionBreakpointsRequest) {
	breakpoints := s.setBreakpoints(functionBpPrefix, len(request.Arguments.Breakpoints), func(i int) *bpMetadata {
		want := request.Arguments.Breakpoints[i]
		return &bpMetadata{
			name:         fmt.Sprintf("%s Name=%s", functionBpPrefix, want.Name),
			condition:    want.Condition,
			hitCondition: want.HitCondition,
			logMessage:   "",
		}
	}, func(i int) (*bpLocation, error) {
		want := request.Arguments.Breakpoints[i]
		// Set the function breakpoint breakpoint
		spec, err := locspec.Parse(want.Name)
		if err != nil {
			return nil, err
		}
		if loc, ok := spec.(*locspec.NormalLocationSpec); !ok || loc.FuncBase == nil {
			// Other locations do not make sense in the context of function breakpoints.
			// Regex locations are likely to resolve to multiple places and offset locations
			// are only meaningful at the time the breakpoint was created.
			return nil, fmt.Errorf("breakpoint name %q could not be parsed as a function. name must be in the format 'funcName', 'funcName:line' or 'fileName:line'", want.Name)
		}

		if want.Name[0] == '.' {
			return nil, fmt.Errorf("breakpoint names that are relative paths are not supported")
		}
		// Find the location of the function name. CreateBreakpoint requires the name to include the base
		// (e.g. main.functionName is supported but not functionName).
		// We first find the location of the function, and then set breakpoints for that location.
		var locs []api.Location
		locs, err = s.debugger.FindLocationSpec(-1, 0, 0, want.Name, spec, true, s.args.substitutePathClientToServer)
		if err != nil {
			return nil, err
		}
		if len(locs) == 0 {
			return nil, err
		}
		if len(locs) > 0 {
			s.config.log.Debugf("multiple locations found for %s", want.Name)
		}

		// Set breakpoint using the PCs that were found.
		loc := locs[0]
		return &bpLocation{addr: loc.PC, addrs: loc.PCs}, nil
	})

	response := &dap.SetFunctionBreakpointsResponse{Response: *newResponse(request.Request)}
	response.Body.Breakpoints = breakpoints

	s.send(response)
}

const instructionBpPrefix = "instructionBreakpoint"

func (s *Session) onSetInstructionBreakpointsRequest(request *dap.SetInstructionBreakpointsRequest) {
	breakpoints := s.setBreakpoints(instructionBpPrefix, len(request.Arguments.Breakpoints), func(i int) *bpMetadata {
		want := request.Arguments.Breakpoints[i]
		return &bpMetadata{
			name:         fmt.Sprintf("%s PC=%s", instructionBpPrefix, want.InstructionReference),
			condition:    want.Condition,
			hitCondition: want.HitCondition,
			logMessage:   "",
		}
	}, func(i int) (*bpLocation, error) {
		want := request.Arguments.Breakpoints[i]
		addr, err := strconv.ParseInt(want.InstructionReference, 0, 64)
		if err != nil {
			return nil, err
		}
		return &bpLocation{addr: uint64(addr)}, nil
	})

	response := &dap.SetInstructionBreakpointsResponse{Response: *newResponse(request.Request)}
	response.Body.Breakpoints = breakpoints
	s.send(response)
}

func (s *Session) clearBreakpoints(existingBps map[string]*api.Breakpoint, amendedBps map[string]struct{}) error {
	for req, bp := range existingBps {
		if _, ok := amendedBps[req]; ok {
			continue
		}
		_, err := s.debugger.ClearBreakpoint(bp)
		if err != nil {
			return err
		}
	}
	return nil
}

func (s *Session) getMatchingBreakpoints(prefix string) map[string]*api.Breakpoint {
	existing := s.debugger.Breakpoints(false)
	matchingBps := make(map[string]*api.Breakpoint, len(existing))
	for _, bp := range existing {
		// Skip special breakpoints such as for panic.
		if bp.ID < 0 {
			continue
		}
		// Skip breakpoints that do not meet the condition.
		if !strings.HasPrefix(bp.Name, prefix) {
			continue
		}
		matchingBps[bp.Name] = bp
	}
	return matchingBps
}

func (s *Session) onSetExceptionBreakpointsRequest(request *dap.SetExceptionBreakpointsRequest) {
	// Unlike what DAP documentation claims, this request is always sent
	// even though we specified no filters at initialization. Handle as no-op.
	s.send(&dap.SetExceptionBreakpointsResponse{Response: *newResponse(request.Request)})
}

func closeIfOpen(ch chan struct{}) {
	if ch != nil {
		select {
		case <-ch:
			// already closed
		default:
			close(ch)
		}
	}
}

// onConfigurationDoneRequest handles 'configurationDone' request.
// This is an optional request enabled by capability ‘supportsConfigurationDoneRequest’.
// It gets triggered after all the debug requests that follow initalized event,
// so the s.debugger is guaranteed to be set.
func (s *Session) onConfigurationDoneRequest(request *dap.ConfigurationDoneRequest, allowNextStateChange chan struct{}) {
	defer closeIfOpen(allowNextStateChange)
	if s.args.stopOnEntry {
		e := &dap.StoppedEvent{
			Event: *newEvent("stopped"),
			Body:  dap.StoppedEventBody{Reason: "entry", ThreadId: 1, AllThreadsStopped: true},
		}
		s.send(e)
	}
	s.debugger.Target().KeepSteppingBreakpoints = proc.HaltKeepsSteppingBreakpoints | proc.TracepointKeepsSteppingBreakpoints

	s.send(&dap.ConfigurationDoneResponse{Response: *newResponse(request.Request)})
	if !s.args.stopOnEntry {
		s.runUntilStopAndNotify(api.Continue, allowNextStateChange)
	}
}

// onContinueRequest handles 'continue' request.
// This is a mandatory request to support.
func (s *Session) onContinueRequest(request *dap.ContinueRequest, allowNextStateChange chan struct{}) {
	s.send(&dap.ContinueResponse{
		Response: *newResponse(request.Request),
		Body:     dap.ContinueResponseBody{AllThreadsContinued: true}})
	s.runUntilStopAndNotify(api.Continue, allowNextStateChange)
}

func fnName(loc *proc.Location) string {
	if loc.Fn == nil {
		return "???"
	}
	return loc.Fn.Name
}

func fnPackageName(loc *proc.Location) string {
	if loc.Fn == nil {
		// attribute unknown functions to the runtime
		return "runtime"
	}
	return loc.Fn.PackageName()
}

// onThreadsRequest handles 'threads' request.
// This is a mandatory request to support.
// It is sent in response to configurationDone response and stopped events.
// Depending on the debug session stage, goroutines information
// might not be available. However, the DAP spec states that
// "even if a debug adapter does not support multiple threads,
// it must implement the threads request and return a single
// (dummy) thread". Therefore, this handler never returns
// an error response. If the dummy thread is returned in its place,
// the next waterfall request for its stackTrace will return the error.
func (s *Session) onThreadsRequest(request *dap.ThreadsRequest) {
	var err error
	var gs []*proc.G
	var next int
	if s.debugger != nil {
		gs, next, err = s.debugger.Goroutines(0, maxGoroutines)
	}

	var threads []dap.Thread
	if err != nil {
		switch err.(type) {
		case proc.ErrProcessExited:
			// If the program exits very quickly, the initial threads request will complete after it has exited.
			// A TerminatedEvent has already been sent. Ignore the err returned in this case.
			s.config.log.Debug(err)
		default:
			s.send(&dap.OutputEvent{
				Event: *newEvent("output"),
				Body: dap.OutputEventBody{
					Output:   fmt.Sprintf("Unable to retrieve goroutines: %s\n", err.Error()),
					Category: "stderr",
				}})
		}
		threads = []dap.Thread{{Id: 1, Name: "Dummy"}}
	} else if len(gs) == 0 {
		threads = []dap.Thread{{Id: 1, Name: "Dummy"}}
	} else {
		state, err := s.debugger.State( /*nowait*/ true)
		if err != nil {
			s.config.log.Debug("Unable to get debugger state: ", err)
		}

		if next >= 0 {
			s.logToConsole(fmt.Sprintf("Too many goroutines, only loaded %d", len(gs)))

			// Make sure the selected goroutine is included in the list of threads
			// to return.
			if state != nil && state.SelectedGoroutine != nil {
				var selectedFound bool
				for _, g := range gs {
					if g.ID == state.SelectedGoroutine.ID {
						selectedFound = true
						break
					}
				}
				if !selectedFound {
					g, err := s.debugger.FindGoroutine(state.SelectedGoroutine.ID)
					if err != nil {
						s.config.log.Debug("Error getting selected goroutine: ", err)
					} else {
						// TODO(suzmue): Consider putting the selected goroutine at the top.
						// To be consistent we may want to do this for all threads requests.
						gs = append(gs, g)
					}
				}
			}
		}

		threads = make([]dap.Thread, len(gs))
		s.debugger.LockTarget()
		defer s.debugger.UnlockTarget()

		for i, g := range gs {
			selected := ""
			if state != nil && state.SelectedGoroutine != nil && g.ID == state.SelectedGoroutine.ID {
				selected = "* "
			}
			thread := ""
			if g.Thread != nil && g.Thread.ThreadID() != 0 {
				thread = fmt.Sprintf(" (Thread %d)", g.Thread.ThreadID())
			}
			// File name and line number are communicated via `stackTrace`
			// so no need to include them here.
			loc := g.UserCurrent()
			threads[i].Name = fmt.Sprintf("%s[Go %d] %s%s", selected, g.ID, fnName(&loc), thread)
			threads[i].Id = g.ID
		}
	}

	response := &dap.ThreadsResponse{
		Response: *newResponse(request.Request),
		Body:     dap.ThreadsResponseBody{Threads: threads},
	}
	s.send(response)
}

// onAttachRequest handles 'attach' request.
// This is a mandatory request to support.
// Attach debug sessions support the following modes:
// -- [DEFAULT] "local" -- attaches debugger to a local running process
//      Required args: processID
// -- "remote" - attaches client to a debugger already attached to a process
//      Required args: none (host/port are used externally to connect)
func (s *Session) onAttachRequest(request *dap.AttachRequest) {
	var args AttachConfig = defaultAttachConfig // narrow copy for initializing non-zero default values
	if err := unmarshalLaunchAttachArgs(request.Arguments, &args); err != nil {
		s.sendShowUserErrorResponse(request.Request, FailedToAttach, "Failed to attach", fmt.Sprintf("invalid debug configuration - %v", err))
		return
	}

	mode := args.Mode
	switch mode {
	case "":
		mode = "local"
		fallthrough
	case "local":
		if s.debugger != nil {
			s.sendShowUserErrorResponse(
				request.Request, FailedToAttach,
				"Failed to attach", "debugger already started - use remote mode to connect")
			return
		}
		if args.ProcessID == 0 {
			s.sendShowUserErrorResponse(request.Request, FailedToAttach, "Failed to attach",
				"The 'processId' attribute is missing in debug configuration")
			return
		}
		s.config.Debugger.AttachPid = args.ProcessID
		s.config.log.Debugf("attaching to pid %d", args.ProcessID)
		if backend := args.Backend; backend != "" {
			s.config.Debugger.Backend = backend
		} else {
			s.config.Debugger.Backend = "default"
		}
		var err error
		func() {
			s.mu.Lock()
			defer s.mu.Unlock() // Make sure to unlock in case of panic that will become internal error
			s.debugger, err = debugger.New(&s.config.Debugger, nil)
		}()
		if err != nil {
			s.sendShowUserErrorResponse(request.Request, FailedToAttach, "Failed to attach", err.Error())
			return
		}
	case "remote":
		if s.debugger == nil {
			s.sendShowUserErrorResponse(request.Request, FailedToAttach, "Failed to attach", "no debugger found")
			return
		}
		s.config.log.Debug("debugger already started")
		// TODO(polina): once we allow initialize and attach request while running,
		// halt before sending initialized event. onConfigurationDone will restart
		// execution if user requested !stopOnEntry.

		// Enable StepBack controls on supported backends
		if s.config.Debugger.Backend == "rr" {
			s.send(&dap.CapabilitiesEvent{Event: *newEvent("capabilities"), Body: dap.CapabilitiesEventBody{Capabilities: dap.Capabilities{SupportsStepBack: true}}})
		}
	default:
		s.sendShowUserErrorResponse(request.Request, FailedToAttach, "Failed to attach",
			fmt.Sprintf("invalid debug configuration - unsupported 'mode' attribute %q", args.Mode))
		return
	}

	if err := s.setLaunchAttachArgs(args.LaunchAttachCommonConfig); err != nil {
		s.sendShowUserErrorResponse(request.Request, FailedToAttach, "Failed to attach", err.Error())
		return
	}

	// Notify the client that the debugger is ready to start accepting
	// configuration requests for setting breakpoints, etc. The client
	// will end the configuration sequence with 'configurationDone'.
	s.send(&dap.InitializedEvent{Event: *newEvent("initialized")})
	s.send(&dap.AttachResponse{Response: *newResponse(request.Request)})
}

// onNextRequest handles 'next' request.
// This is a mandatory request to support.
func (s *Session) onNextRequest(request *dap.NextRequest, allowNextStateChange chan struct{}) {
	s.sendStepResponse(request.Arguments.ThreadId, &dap.NextResponse{Response: *newResponse(request.Request)})
	s.stepUntilStopAndNotify(api.Next, request.Arguments.ThreadId, request.Arguments.Granularity, allowNextStateChange)
}

// onStepInRequest handles 'stepIn' request
// This is a mandatory request to support.
func (s *Session) onStepInRequest(request *dap.StepInRequest, allowNextStateChange chan struct{}) {
	s.sendStepResponse(request.Arguments.ThreadId, &dap.StepInResponse{Response: *newResponse(request.Request)})
	s.stepUntilStopAndNotify(api.Step, request.Arguments.ThreadId, request.Arguments.Granularity, allowNextStateChange)
}

// onStepOutRequest handles 'stepOut' request
// This is a mandatory request to support.
func (s *Session) onStepOutRequest(request *dap.StepOutRequest, allowNextStateChange chan struct{}) {
	s.sendStepResponse(request.Arguments.ThreadId, &dap.StepOutResponse{Response: *newResponse(request.Request)})
	s.stepUntilStopAndNotify(api.StepOut, request.Arguments.ThreadId, request.Arguments.Granularity, allowNextStateChange)
}

func (s *Session) sendStepResponse(threadId int, message dap.Message) {
	// All of the threads will be continued by this request, so we need to send
	// a continued event so the UI can properly reflect the current state.
	s.send(&dap.ContinuedEvent{
		Event: *newEvent("continued"),
		Body: dap.ContinuedEventBody{
			ThreadId:            threadId,
			AllThreadsContinued: true,
		},
	})
	s.send(message)
}

func stoppedGoroutineID(state *api.DebuggerState) (id int) {
	if state.SelectedGoroutine != nil {
		id = state.SelectedGoroutine.ID
	} else if state.CurrentThread != nil {
		id = state.CurrentThread.GoroutineID
	}
	return id
}

// stoppedOnBreakpointGoroutineID gets the goroutine id of the first goroutine
// that is stopped on a real breakpoint, starting with the selected goroutine.
func (s *Session) stoppedOnBreakpointGoroutineID(state *api.DebuggerState) (int, *api.Breakpoint) {
	// Check if the selected goroutine is stopped on a real breakpoint
	// since we would prefer to use that one.
	goid := stoppedGoroutineID(state)
	if g, _ := s.debugger.FindGoroutine(goid); g != nil && g.Thread != nil {
		if bp := g.Thread.Breakpoint(); bp != nil && bp.Breakpoint != nil && !bp.Breakpoint.Tracepoint {
			return goid, api.ConvertBreakpoint(bp.Breakpoint)
		}
	}

	// Some of the breakpoints may be log points, choose the goroutine
	// that is not stopped on a tracepoint.
	for _, th := range state.Threads {
		if bp := th.Breakpoint; bp != nil {
			if !bp.Tracepoint {
				return th.GoroutineID, bp
			}
		}
	}
	return 0, nil
}

// stepUntilStopAndNotify is a wrapper around runUntilStopAndNotify that
// first switches selected goroutine. allowNextStateChange is
// a channel that will be closed to signal that an
// asynchornous command has completed setup or was interrupted
// due to an error, so the server is ready to receive new requests.
func (s *Session) stepUntilStopAndNotify(command string, threadId int, granularity dap.SteppingGranularity, allowNextStateChange chan struct{}) {
	defer closeIfOpen(allowNextStateChange)
	_, err := s.debugger.Command(&api.DebuggerCommand{Name: api.SwitchGoroutine, GoroutineID: threadId}, nil)
	if err != nil {
		s.config.log.Errorf("Error switching goroutines while stepping: %v", err)
		// If we encounter an error, we will have to send a stopped event
		// since we already sent the step response.
		stopped := &dap.StoppedEvent{Event: *newEvent("stopped")}
		stopped.Body.AllThreadsStopped = true
		if state, err := s.debugger.State(false); err != nil {
			s.config.log.Errorf("Error retrieving state: %e", err)
		} else {
			stopped.Body.ThreadId = stoppedGoroutineID(state)
		}
		stopped.Body.Reason = "error"
		stopped.Body.Text = err.Error()
		s.send(stopped)
		return
	}

	if granularity == "instruction" {
		switch command {
		case api.ReverseNext:
			command = api.ReverseStepInstruction
		default:
			// TODO(suzmue): consider differentiating between next, step in, and step out.
			// For example, next could step over call requests.
			command = api.StepInstruction
		}
	}
	s.runUntilStopAndNotify(command, allowNextStateChange)
}

// onPauseRequest handles 'pause' request.
// This is a mandatory request to support.
func (s *Session) onPauseRequest(request *dap.PauseRequest) {
	s.changeStateMu.Lock()
	defer s.changeStateMu.Unlock()
	s.setHaltRequested(true)
	_, err := s.halt()
	if err != nil {
		s.sendErrorResponse(request.Request, UnableToHalt, "Unable to halt execution", err.Error())
		return
	}
	s.send(&dap.PauseResponse{Response: *newResponse(request.Request)})
	// No need to send any event here.
	// If we received this request while stopped, there already was an event for the stop.
	// If we received this while running, then doCommand will unblock and trigger the right
	// event, using debugger.StopReason because manual stop reason always wins even if we
	// simultaneously receive a manual stop request and hit a breakpoint.
}

// stackFrame represents the index of a frame within
// the context of a stack of a specific goroutine.
type stackFrame struct {
	goroutineID int
	frameIndex  int
}

// onStackTraceRequest handles ‘stackTrace’ requests.
// This is a mandatory request to support.
// As per DAP spec, this request only gets triggered as a follow-up
// to a successful threads request as part of the "request waterfall".
func (s *Session) onStackTraceRequest(request *dap.StackTraceRequest) {
	if s.debugger == nil {
		s.sendErrorResponse(request.Request, UnableToProduceStackTrace, "Unable to produce stack trace", "debugger is nil")
		return
	}

	goroutineID := request.Arguments.ThreadId
	start := request.Arguments.StartFrame
	if start < 0 {
		start = 0
	}
	levels := s.args.stackTraceDepth
	if request.Arguments.Levels > 0 {
		levels = request.Arguments.Levels
	}

	// Since the backend doesn't support paging, we load all frames up to
	// the requested depth and then slice them here per
	// `supportsDelayedStackTraceLoading` capability.
	frames, err := s.debugger.Stacktrace(goroutineID, start+levels-1, 0)
	if err != nil {
		s.sendErrorResponse(request.Request, UnableToProduceStackTrace, "Unable to produce stack trace", err.Error())
		return
	}

	// Determine if the goroutine is a system goroutine.
	isSystemGoroutine := true
	if g, _ := s.debugger.FindGoroutine(goroutineID); g != nil {
		isSystemGoroutine = g.System(s.debugger.Target())
	}

	stackFrames := []dap.StackFrame{} // initialize to empty, since nil is not an accepted response.
	for i := 0; i < levels && i+start < len(frames); i++ {
		frame := frames[start+i]
		loc := &frame.Call
		uniqueStackFrameID := s.stackFrameHandles.create(stackFrame{goroutineID, start + i})
		stackFrame := dap.StackFrame{Id: uniqueStackFrameID, Line: loc.Line, Name: fnName(loc), InstructionPointerReference: fmt.Sprintf("%#x", loc.PC)}
		if loc.File != "<autogenerated>" {
			clientPath := s.toClientPath(loc.File)
			stackFrame.Source = dap.Source{Name: filepath.Base(clientPath), Path: clientPath}
		}
		stackFrame.Column = 0

		packageName := fnPackageName(loc)
		if !isSystemGoroutine && packageName == "runtime" {
			stackFrame.Source.PresentationHint = "deemphasize"
		}
		stackFrames = append(stackFrames, stackFrame)
	}

	totalFrames := len(frames)
	if len(frames) >= start+levels && !frames[len(frames)-1].Bottom {
		// We don't know the exact number of available stack frames, so
		// add an arbitrary number so the client knows to request additional
		// frames.
		totalFrames += s.args.stackTraceDepth
	}
	response := &dap.StackTraceResponse{
		Response: *newResponse(request.Request),
		Body:     dap.StackTraceResponseBody{StackFrames: stackFrames, TotalFrames: totalFrames},
	}
	s.send(response)
}

// onScopesRequest handles 'scopes' requests.
// This is a mandatory request to support.
// It is automatically sent as part of the threads > stacktrace > scopes > variables
// "waterfall" to highlight the topmost frame at stops, after an evaluate request
// for the selected scope or when a user selects different scopes in the UI.
func (s *Session) onScopesRequest(request *dap.ScopesRequest) {
	sf, ok := s.stackFrameHandles.get(request.Arguments.FrameId)
	if !ok {
		s.sendErrorResponse(request.Request, UnableToListLocals, "Unable to list locals", fmt.Sprintf("unknown frame id %d", request.Arguments.FrameId))
		return
	}

	goid := sf.(stackFrame).goroutineID
	frame := sf.(stackFrame).frameIndex

	// Check if the function is optimized.
	fn, err := s.debugger.Function(goid, frame, 0, DefaultLoadConfig)
	if fn == nil || err != nil {
		s.sendErrorResponse(request.Request, UnableToListArgs, "Unable to find enclosing function", err.Error())
		return
	}
	suffix := ""
	if fn.Optimized() {
		suffix = " (warning: optimized function)"
	}
	// Retrieve arguments
	args, err := s.debugger.FunctionArguments(goid, frame, 0, DefaultLoadConfig)
	if err != nil {
		s.sendErrorResponse(request.Request, UnableToListArgs, "Unable to list args", err.Error())
		return
	}

	// Retrieve local variables
	locals, err := s.debugger.LocalVariables(goid, frame, 0, DefaultLoadConfig)
	if err != nil {
		s.sendErrorResponse(request.Request, UnableToListLocals, "Unable to list locals", err.Error())
		return
	}
	locScope := &fullyQualifiedVariable{&proc.Variable{Name: fmt.Sprintf("Locals%s", suffix), Children: slicePtrVarToSliceVar(append(args, locals...))}, "", true, 0}
	scopeLocals := dap.Scope{Name: locScope.Name, VariablesReference: s.variableHandles.create(locScope)}
	scopes := []dap.Scope{scopeLocals}

	if s.args.showGlobalVariables {
		// Limit what global variables we will return to the current package only.
		// TODO(polina): This is how vscode-go currently does it to make
		// the amount of the returned data manageable. In fact, this is
		// considered so expensive even with the package filter, that
		// the default for showGlobalVariables was recently flipped to
		// not showing. If we delay loading of the globals until the corresponding
		// scope is expanded, generating an explicit variable request,
		// should we consider making all globals accessible with a scope per package?
		// Or users can just rely on watch variables.
		currPkg, err := s.debugger.CurrentPackage()
		if err != nil {
			s.sendErrorResponse(request.Request, UnableToListGlobals, "Unable to list globals", err.Error())
			return
		}
		currPkgFilter := fmt.Sprintf("^%s\\.", currPkg)
		globals, err := s.debugger.PackageVariables(currPkgFilter, DefaultLoadConfig)
		if err != nil {
			s.sendErrorResponse(request.Request, UnableToListGlobals, "Unable to list globals", err.Error())
			return
		}
		// Remove package prefix from the fully-qualified variable names.
		// We will include the package info once in the name of the scope instead.
		for i, g := range globals {
			globals[i].Name = strings.TrimPrefix(g.Name, currPkg+".")
		}

		globScope := &fullyQualifiedVariable{&proc.Variable{
			Name:     fmt.Sprintf("Globals (package %s)", currPkg),
			Children: slicePtrVarToSliceVar(globals),
		}, currPkg, true, 0}
		scopeGlobals := dap.Scope{Name: globScope.Name, VariablesReference: s.variableHandles.create(globScope)}
		scopes = append(scopes, scopeGlobals)
	}
	response := &dap.ScopesResponse{
		Response: *newResponse(request.Request),
		Body:     dap.ScopesResponseBody{Scopes: scopes},
	}
	s.send(response)
}

func slicePtrVarToSliceVar(vars []*proc.Variable) []proc.Variable {
	r := make([]proc.Variable, len(vars))
	for i := range vars {
		r[i] = *vars[i]
	}
	return r
}

// onVariablesRequest handles 'variables' requests.
// This is a mandatory request to support.
func (s *Session) onVariablesRequest(request *dap.VariablesRequest) {
	ref := request.Arguments.VariablesReference
	v, ok := s.variableHandles.get(ref)
	if !ok {
		s.sendErrorResponse(request.Request, UnableToLookupVariable, "Unable to lookup variable", fmt.Sprintf("unknown reference %d", ref))
		return
	}

	// If there is a filter applied, we will need to create a new variable that includes
	// the values actually needed to load. This cannot be done when loading the parent
	// node, since it is unknown at that point which children will need to be loaded.
	if request.Arguments.Filter == "indexed" {
		var err error
		v, err = s.maybeLoadResliced(v, request.Arguments.Start, request.Arguments.Count)
		if err != nil {
			s.sendErrorResponse(request.Request, UnableToLookupVariable, "Unable to lookup variable", err.Error())
			return
		}
	}

	children := []dap.Variable{} // must return empty array, not null, if no children
	if request.Arguments.Filter == "named" || request.Arguments.Filter == "" {
		named, err := s.metadataToDAPVariables(v)
		if err != nil {
			s.sendErrorResponse(request.Request, UnableToLookupVariable, "Unable to lookup variable", err.Error())
			return
		}
		children = append(children, named...)
	}
	if request.Arguments.Filter == "indexed" || request.Arguments.Filter == "" {
		indexed, err := s.childrenToDAPVariables(v)
		if err != nil {
			s.sendErrorResponse(request.Request, UnableToLookupVariable, "Unable to lookup variable", err.Error())
			return
		}
		children = append(children, indexed...)
	}
	response := &dap.VariablesResponse{
		Response: *newResponse(request.Request),
		Body:     dap.VariablesResponseBody{Variables: children},
	}
	s.send(response)
}

func (s *Session) maybeLoadResliced(v *fullyQualifiedVariable, start, count int) (*fullyQualifiedVariable, error) {
	if start == 0 && count == len(v.Children) {
		// If we have already loaded the correct children,
		// just return the variable.
		return v, nil
	}
	indexedLoadConfig := DefaultLoadConfig
	indexedLoadConfig.MaxArrayValues = count
	newV, err := s.debugger.LoadResliced(v.Variable, start, indexedLoadConfig)
	if err != nil {
		return nil, err
	}
	return &fullyQualifiedVariable{newV, v.fullyQualifiedNameOrExpr, false, start}, nil
}

func getIndexedVariableCount(c *proc.Variable) int {
	indexedVars := 0
	switch c.Kind {
	case reflect.Array, reflect.Slice, reflect.Map:
		indexedVars = int(c.Len)
	}
	return indexedVars
}

// childrenToDAPVariables returns the DAP presentation of the referenced variable's children.
func (s *Session) childrenToDAPVariables(v *fullyQualifiedVariable) ([]dap.Variable, error) {
	// TODO(polina): consider convertVariableToString instead of convertVariable
	// and avoid unnecessary creation of variable handles when this is called to
	// compute evaluate names when this is called from onSetVariableRequest.
	children := []dap.Variable{} // must return empty array, not null, if no children

	switch v.Kind {
	case reflect.Map:
		for i := 0; i < len(v.Children); i += 2 {
			// A map will have twice as many children as there are key-value elements.
			kvIndex := i / 2
			// Process children in pairs: even indices are map keys, odd indices are values.
			keyv, valv := &v.Children[i], &v.Children[i+1]
			keyexpr := fmt.Sprintf("(*(*%q)(%#x))", keyv.TypeString(), keyv.Addr)
			valexpr := fmt.Sprintf("%s[%s]", v.fullyQualifiedNameOrExpr, keyexpr)
			switch keyv.Kind {
			// For value expression, use the key value, not the corresponding expression if the key is a scalar.
			case reflect.Bool, reflect.Float32, reflect.Float64, reflect.Complex64, reflect.Complex128,
				reflect.Int, reflect.Int8, reflect.Int16, reflect.Int32, reflect.Int64,
				reflect.Uint, reflect.Uint8, reflect.Uint16, reflect.Uint32, reflect.Uint64, reflect.Uintptr:
				valexpr = fmt.Sprintf("%s[%s]", v.fullyQualifiedNameOrExpr, api.VariableValueAsString(keyv))
			case reflect.String:
				if key := constant.StringVal(keyv.Value); keyv.Len == int64(len(key)) { // fully loaded
					valexpr = fmt.Sprintf("%s[%q]", v.fullyQualifiedNameOrExpr, key)
				}
			}
			key, keyref := s.convertVariable(keyv, keyexpr)
			val, valref := s.convertVariable(valv, valexpr)
			keyType := s.getTypeIfSupported(keyv)
			valType := s.getTypeIfSupported(valv)
			// If key or value or both are scalars, we can use
			// a single variable to represet key:value format.
			// Otherwise, we must return separate variables for both.
			if keyref > 0 && valref > 0 { // Both are not scalars
				keyvar := dap.Variable{
					Name:               fmt.Sprintf("[key %d]", v.startIndex+kvIndex),
					EvaluateName:       keyexpr,
					Type:               keyType,
					Value:              key,
					VariablesReference: keyref,
					IndexedVariables:   getIndexedVariableCount(keyv),
					NamedVariables:     getNamedVariableCount(keyv),
				}
				valvar := dap.Variable{
					Name:               fmt.Sprintf("[val %d]", v.startIndex+kvIndex),
					EvaluateName:       valexpr,
					Type:               valType,
					Value:              val,
					VariablesReference: valref,
					IndexedVariables:   getIndexedVariableCount(valv),
					NamedVariables:     getNamedVariableCount(valv),
				}
				children = append(children, keyvar, valvar)
			} else { // At least one is a scalar
				keyValType := valType
				if len(keyType) > 0 && len(valType) > 0 {
					keyValType = fmt.Sprintf("%s: %s", keyType, valType)
				}
				kvvar := dap.Variable{
					Name:         key,
					EvaluateName: valexpr,
					Type:         keyValType,
					Value:        val,
				}
				if keyref != 0 { // key is a type to be expanded
					if len(key) > maxMapKeyValueLen {
						// Truncate and make unique
						kvvar.Name = fmt.Sprintf("%s... @ %#x", key[0:maxMapKeyValueLen], keyv.Addr)
					}
					kvvar.VariablesReference = keyref
					kvvar.IndexedVariables = getIndexedVariableCount(keyv)
					kvvar.NamedVariables = getNamedVariableCount(keyv)
				} else if valref != 0 { // val is a type to be expanded
					kvvar.VariablesReference = valref
					kvvar.IndexedVariables = getIndexedVariableCount(valv)
					kvvar.NamedVariables = getNamedVariableCount(valv)
				}
				children = append(children, kvvar)
			}
		}
	case reflect.Slice, reflect.Array:
		children = make([]dap.Variable, len(v.Children))
		for i := range v.Children {
			idx := v.startIndex + i
			cfqname := fmt.Sprintf("%s[%d]", v.fullyQualifiedNameOrExpr, idx)
			cvalue, cvarref := s.convertVariable(&v.Children[i], cfqname)
			children[i] = dap.Variable{
				Name:               fmt.Sprintf("[%d]", idx),
				EvaluateName:       cfqname,
				Type:               s.getTypeIfSupported(&v.Children[i]),
				Value:              cvalue,
				VariablesReference: cvarref,
				IndexedVariables:   getIndexedVariableCount(&v.Children[i]),
				NamedVariables:     getNamedVariableCount(&v.Children[i]),
			}
		}
	default:
		children = make([]dap.Variable, len(v.Children))
		for i := range v.Children {
			c := &v.Children[i]
			cfqname := fmt.Sprintf("%s.%s", v.fullyQualifiedNameOrExpr, c.Name)

			if strings.HasPrefix(c.Name, "~") || strings.HasPrefix(c.Name, ".") {
				cfqname = ""
			} else if v.isScope && v.fullyQualifiedNameOrExpr == "" {
				cfqname = c.Name
			} else if v.fullyQualifiedNameOrExpr == "" {
				cfqname = ""
			} else if v.Kind == reflect.Interface {
				cfqname = fmt.Sprintf("%s.(%s)", v.fullyQualifiedNameOrExpr, c.Name) // c is data
			} else if v.Kind == reflect.Ptr {
				cfqname = fmt.Sprintf("(*%v)", v.fullyQualifiedNameOrExpr) // c is the nameless pointer value
			} else if v.Kind == reflect.Complex64 || v.Kind == reflect.Complex128 {
				cfqname = "" // complex children are not struct fields and can't be accessed directly
			}
			cvalue, cvarref := s.convertVariable(c, cfqname)

			// Annotate any shadowed variables to "(name)" in order
			// to distinguish from non-shadowed variables.
			// TODO(suzmue): should we support a special evaluateName syntax that
			// can access shadowed variables?
			name := c.Name
			if c.Flags&proc.VariableShadowed == proc.VariableShadowed {
				name = fmt.Sprintf("(%s)", name)
			}

			children[i] = dap.Variable{
				Name:               name,
				EvaluateName:       cfqname,
				Type:               s.getTypeIfSupported(c),
				Value:              cvalue,
				VariablesReference: cvarref,
				IndexedVariables:   getIndexedVariableCount(c),
				NamedVariables:     getNamedVariableCount(c),
			}
		}
	}
	return children, nil
}

func getNamedVariableCount(v *proc.Variable) int {
	namedVars := 0
	if v.Kind == reflect.Map && v.Len > 0 {
		// len
		namedVars += 1
	}
	if isListOfBytesOrRunes(v) {
		// string value of array/slice of bytes and runes.
		namedVars += 1
	}

	return namedVars
}

// metadataToDAPVariables returns the DAP presentation of the referenced variable's metadata.
// These are included as named variables
func (s *Session) metadataToDAPVariables(v *fullyQualifiedVariable) ([]dap.Variable, error) {
	children := []dap.Variable{} // must return empty array, not null, if no children

	if v.Kind == reflect.Map && v.Len > 0 {
		children = append(children, dap.Variable{
			Name:         "len()",
			Value:        fmt.Sprintf("%d", v.Len),
			Type:         "int",
			EvaluateName: fmt.Sprintf("len(%s)", v.fullyQualifiedNameOrExpr),
		})
	}

	if isListOfBytesOrRunes(v.Variable) {
		// Return the string value of []byte or []rune.
		typeName := api.PrettyTypeName(v.DwarfType)
		loadExpr := fmt.Sprintf("string(*(*%q)(%#x))", typeName, v.Addr)

		s.config.log.Debugf("loading %s (type %s) with %s", v.fullyQualifiedNameOrExpr, typeName, loadExpr)
		// We know that this is an array/slice of Uint8 or Int32, so we will load up to MaxStringLen.
		config := DefaultLoadConfig
		config.MaxArrayValues = config.MaxStringLen
		vLoaded, err := s.debugger.EvalVariableInScope(-1, 0, 0, loadExpr, config)
		if err == nil {
			val := s.convertVariableToString(vLoaded)
			// TODO(suzmue): Add evaluate name. Using string(name) will not get the same result because the
			// MaxArrayValues is not auto adjusted in evaluate requests like MaxStringLen is adjusted.
			children = append(children, dap.Variable{
				Name:  "string()",
				Value: val,
				Type:  "string",
			})
		} else {
			s.config.log.Debugf("failed to load %q: %v", v.fullyQualifiedNameOrExpr, err)
		}
	}
	return children, nil
}

func isListOfBytesOrRunes(v *proc.Variable) bool {
	if len(v.Children) > 0 && (v.Kind == reflect.Array || v.Kind == reflect.Slice) {
		childKind := v.Children[0].RealType.Common().ReflectKind
		return childKind == reflect.Uint8 || childKind == reflect.Int32
	}
	return false
}

func (s *Session) getTypeIfSupported(v *proc.Variable) string {
	if !s.clientCapabilities.supportsVariableType {
		return ""
	}
	return v.TypeString()
}

// convertVariable converts proc.Variable to dap.Variable value and reference
// while keeping track of the full qualified name or load expression.
// Variable reference is used to keep track of the children associated with each
// variable. It is shared with the host via scopes or evaluate response and is an index
// into the s.variableHandles map, used to look up variables and their children on
// subsequent variables requests. A positive reference signals the host that another
// variables request can be issued to get the elements of the compound variable. As a
// custom, a zero reference, reminiscent of a zero pointer, is used to indicate that
// a scalar variable cannot be "dereferenced" to get its elements (as there are none).
func (s *Session) convertVariable(v *proc.Variable, qualifiedNameOrExpr string) (value string, variablesReference int) {
	return s.convertVariableWithOpts(v, qualifiedNameOrExpr, 0)
}

func (s *Session) convertVariableToString(v *proc.Variable) string {
	val, _ := s.convertVariableWithOpts(v, "", skipRef)
	return val
}

const (
	// Limit the length of a string representation of a compound or reference type variable.
	maxVarValueLen = 1 << 8 // 256
	// Limit the length of an inlined map key.
	maxMapKeyValueLen = 64
)

// Flags for convertVariableWithOpts option.
type convertVariableFlags uint8

const (
	skipRef convertVariableFlags = 1 << iota
	showFullValue
)

// convertVariableWithOpts allows to skip reference generation in case all we need is
// a string representation of the variable. When the variable is a compound or reference
// type variable and its full string representation can be larger than defaultMaxValueLen,
// this returns a truncated value unless showFull option flag is set.
func (s *Session) convertVariableWithOpts(v *proc.Variable, qualifiedNameOrExpr string, opts convertVariableFlags) (value string, variablesReference int) {
	canHaveRef := false
	maybeCreateVariableHandle := func(v *proc.Variable) int {
		canHaveRef = true
		if opts&skipRef != 0 {
			return 0
		}
		return s.variableHandles.create(&fullyQualifiedVariable{v, qualifiedNameOrExpr, false /*not a scope*/, 0})
	}
	value = api.ConvertVar(v).SinglelineString()
	if v.Unreadable != nil {
		return value, 0
	}

	// Some of the types might be fully or partially not loaded based on LoadConfig.
	// Those that are fully missing (e.g. due to hitting MaxVariableRecurse), can be reloaded in place.
	var reloadVariable = func(v *proc.Variable, qualifiedNameOrExpr string) (value string) {
		// We might be loading variables from the frame that's not topmost, so use
		// frame-independent address-based expression, not fully-qualified name as per
		// https://github.com/go-delve/delve/blob/master/Documentation/api/ClientHowto.md#looking-into-variables.
		// TODO(polina): Get *proc.Variable object from debugger instead. Export a function to set v.loaded to false
		// and call v.loadValue gain with a different load config. It's more efficient, and it's guaranteed to keep
		// working with generics.
		value = api.ConvertVar(v).SinglelineString()
		typeName := api.PrettyTypeName(v.DwarfType)
		loadExpr := fmt.Sprintf("*(*%q)(%#x)", typeName, v.Addr)
		s.config.log.Debugf("loading %s (type %s) with %s", qualifiedNameOrExpr, typeName, loadExpr)
		// Make sure we can load the pointers directly, not by updating just the child
		// This is not really necessary now because users have no way of setting FollowPointers to false.
		config := DefaultLoadConfig
		config.FollowPointers = true
		vLoaded, err := s.debugger.EvalVariableInScope(-1, 0, 0, loadExpr, config)
		if err != nil {
			value += fmt.Sprintf(" - FAILED TO LOAD: %s", err)
		} else {
			v.Children = vLoaded.Children
			value = api.ConvertVar(v).SinglelineString()
		}
		return value
	}

	switch v.Kind {
	case reflect.Uint, reflect.Uint8, reflect.Uint16, reflect.Uint32, reflect.Uint64, reflect.Uintptr:
		n, _ := strconv.ParseUint(api.ConvertVar(v).Value, 10, 64)
		value = fmt.Sprintf("%s = %#x", value, n)
	case reflect.UnsafePointer:
		// Skip child reference
	case reflect.Ptr:
		if v.DwarfType != nil && len(v.Children) > 0 && v.Children[0].Addr != 0 && v.Children[0].Kind != reflect.Invalid {
			if v.Children[0].OnlyAddr { // Not loaded
				if v.Addr == 0 {
					// This is equvalent to the following with the cli:
					//    (dlv) p &a7
					//    (**main.FooBar)(0xc0000a3918)
					//
					// TODO(polina): what is more appropriate?
					// Option 1: leave it unloaded because it is a special case
					// Option 2: load it, but then we have to load the child, not the parent, unlike all others
					// TODO(polina): see if reloadVariable can be reused here
					cTypeName := api.PrettyTypeName(v.Children[0].DwarfType)
					cLoadExpr := fmt.Sprintf("*(*%q)(%#x)", cTypeName, v.Children[0].Addr)
					s.config.log.Debugf("loading *(%s) (type %s) with %s", qualifiedNameOrExpr, cTypeName, cLoadExpr)
					cLoaded, err := s.debugger.EvalVariableInScope(-1, 0, 0, cLoadExpr, DefaultLoadConfig)
					if err != nil {
						value += fmt.Sprintf(" - FAILED TO LOAD: %s", err)
					} else {
						cLoaded.Name = v.Children[0].Name // otherwise, this will be the pointer expression
						v.Children = []proc.Variable{*cLoaded}
						value = api.ConvertVar(v).SinglelineString()
					}
				} else {
					value = reloadVariable(v, qualifiedNameOrExpr)
				}
			}
			if !v.Children[0].OnlyAddr {
				variablesReference = maybeCreateVariableHandle(v)
			}
		}
	case reflect.Slice, reflect.Array:
		if v.Len > int64(len(v.Children)) { // Not fully loaded
			if v.Base != 0 && len(v.Children) == 0 { // Fully missing
				value = reloadVariable(v, qualifiedNameOrExpr)
			} else if !s.clientCapabilities.supportsVariablePaging {
				value = fmt.Sprintf("(loaded %d/%d) ", len(v.Children), v.Len) + value
			}
		}
		if v.Base != 0 && len(v.Children) > 0 {
			variablesReference = maybeCreateVariableHandle(v)
		}
	case reflect.Map:
		if v.Len > int64(len(v.Children)/2) { // Not fully loaded
			if len(v.Children) == 0 { // Fully missing
				value = reloadVariable(v, qualifiedNameOrExpr)
			} else if !s.clientCapabilities.supportsVariablePaging {
				value = fmt.Sprintf("(loaded %d/%d) ", len(v.Children)/2, v.Len) + value
			}
		}
		if v.Base != 0 && len(v.Children) > 0 {
			variablesReference = maybeCreateVariableHandle(v)
		}
	case reflect.String:
		// TODO(polina): implement auto-loading here.
	case reflect.Interface:
		if v.Addr != 0 && len(v.Children) > 0 && v.Children[0].Kind != reflect.Invalid && v.Children[0].Addr != 0 {
			if v.Children[0].OnlyAddr { // Not loaded
				value = reloadVariable(v, qualifiedNameOrExpr)
			}
			if !v.Children[0].OnlyAddr {
				variablesReference = maybeCreateVariableHandle(v)
			}
		}
	case reflect.Struct:
		if v.Len > int64(len(v.Children)) { // Not fully loaded
			if len(v.Children) == 0 { // Fully missing
				value = reloadVariable(v, qualifiedNameOrExpr)
			} else { // Partially missing (TODO)
				value = fmt.Sprintf("(loaded %d/%d) ", len(v.Children), v.Len) + value
			}
		}
		if len(v.Children) > 0 {
			variablesReference = maybeCreateVariableHandle(v)
		}
	case reflect.Complex64, reflect.Complex128:
		v.Children = make([]proc.Variable, 2)
		v.Children[0].Name = "real"
		v.Children[0].Value = constant.Real(v.Value)
		v.Children[1].Name = "imaginary"
		v.Children[1].Value = constant.Imag(v.Value)
		if v.Kind == reflect.Complex64 {
			v.Children[0].Kind = reflect.Float32
			v.Children[1].Kind = reflect.Float32
		} else {
			v.Children[0].Kind = reflect.Float64
			v.Children[1].Kind = reflect.Float64
		}
		fallthrough
	default: // Complex, Scalar, Chan, Func
		if len(v.Children) > 0 {
			variablesReference = maybeCreateVariableHandle(v)
		}
	}

	// By default, only values of variables that have children can be truncated.
	// If showFullValue is set, then all value strings are not truncated.
	canTruncateValue := showFullValue&opts == 0
	if len(value) > maxVarValueLen && canTruncateValue && canHaveRef {
		value = value[:maxVarValueLen] + "..."
	}
	return value, variablesReference
}

// onEvaluateRequest handles 'evalute' requests.
// This is a mandatory request to support.
// Support the following expressions:
// -- {expression} - evaluates the expression and returns the result as a variable
// -- call {function} - injects a function call and returns the result as a variable
// TODO(polina): users have complained about having to click to expand multi-level
// variables, so consider also adding the following:
// -- print {expression} - return the result as a string like from dlv cli
func (s *Session) onEvaluateRequest(request *dap.EvaluateRequest) {
	showErrorToUser := request.Arguments.Context != "watch" && request.Arguments.Context != "repl" && request.Arguments.Context != "hover"
	if s.debugger == nil {
		s.sendErrorResponseWithOpts(request.Request, UnableToEvaluateExpression, "Unable to evaluate expression", "debugger is nil", showErrorToUser)
		return
	}

	// Default to the topmost stack frame of the current goroutine in case
	// no frame is specified (e.g. when stopped on entry or no call stack frame is expanded)
	goid, frame := -1, 0
	if sf, ok := s.stackFrameHandles.get(request.Arguments.FrameId); ok {
		goid = sf.(stackFrame).goroutineID
		frame = sf.(stackFrame).frameIndex
	}

	response := &dap.EvaluateResponse{Response: *newResponse(request.Request)}
	isCall, err := regexp.MatchString(`^\s*call\s+\S+`, request.Arguments.Expression)
	if err == nil && isCall { // call {expression}
		expr := strings.Replace(request.Arguments.Expression, "call ", "", 1)
		_, retVars, err := s.doCall(goid, frame, expr)
		if err != nil {
			s.sendErrorResponseWithOpts(request.Request, UnableToEvaluateExpression, "Unable to evaluate expression", err.Error(), showErrorToUser)
			return
		}
		// The call completed and we can reply with its return values (if any)
		if len(retVars) > 0 {
			// Package one or more return values in a single scope-like nameless variable
			// that preserves their names.
			retVarsAsVar := &proc.Variable{Children: slicePtrVarToSliceVar(retVars)}
			// As a shortcut also express the return values as a single string.
			retVarsAsStr := ""
			for _, v := range retVars {
				retVarsAsStr += s.convertVariableToString(v) + ", "
			}
			response.Body = dap.EvaluateResponseBody{
				Result:             strings.TrimRight(retVarsAsStr, ", "),
				VariablesReference: s.variableHandles.create(&fullyQualifiedVariable{retVarsAsVar, "", false /*not a scope*/, 0}),
			}
		}
	} else { // {expression}
		exprVar, err := s.debugger.EvalVariableInScope(goid, frame, 0, request.Arguments.Expression, DefaultLoadConfig)
		if err != nil {
			s.sendErrorResponseWithOpts(request.Request, UnableToEvaluateExpression, "Unable to evaluate expression", err.Error(), showErrorToUser)
			return
		}

		ctxt := request.Arguments.Context
		switch ctxt {
		case "repl", "variables", "hover", "clipboard":
			if exprVar.Kind == reflect.String {
				if strVal := constant.StringVal(exprVar.Value); exprVar.Len > int64(len(strVal)) {
					// Reload the string value with a bigger limit.
					loadCfg := DefaultLoadConfig
					loadCfg.MaxStringLen = maxSingleStringLen
					if v, err := s.debugger.EvalVariableInScope(goid, frame, 0, request.Arguments.Expression, loadCfg); err != nil {
						s.config.log.Debugf("Failed to load more for %v: %v", request.Arguments.Expression, err)
					} else {
						exprVar = v
					}
				}
			}
		}
		var opts convertVariableFlags
		// Send the full value when the context is "clipboard" or "variables" since
		// these contexts are used to copy the value.
		if ctxt == "clipboard" || ctxt == "variables" {
			opts |= showFullValue
		}
		exprVal, exprRef := s.convertVariableWithOpts(exprVar, fmt.Sprintf("(%s)", request.Arguments.Expression), opts)
		response.Body = dap.EvaluateResponseBody{Result: exprVal, VariablesReference: exprRef, IndexedVariables: getIndexedVariableCount(exprVar), NamedVariables: getNamedVariableCount(exprVar)}
	}
	s.send(response)
}

func (s *Session) doCall(goid, frame int, expr string) (*api.DebuggerState, []*proc.Variable, error) {
	// This call might be evaluated in the context of the frame that is not topmost
	// if the editor is set to view the variables for one of the parent frames.
	// If the call expression refers to any of these variables, unlike regular
	// expressions, it will evaluate them in the context of the topmost frame,
	// and the user will get an unexpected result or an unexpected symbol error.
	// We prevent this but disallowing any frames other than topmost.
	if frame > 0 {
		return nil, nil, fmt.Errorf("call is only supported with topmost stack frame")
	}
	stateBeforeCall, err := s.debugger.State( /*nowait*/ true)
	if err != nil {
		return nil, nil, err
	}
	// The return values of injected function calls are volatile.
	// Load as much useful data as possible.
	// TODO: investigate whether we need to increase other limits. For example,
	// the return value is a pointer to a temporary object, which can become
	// invalid by other injected function calls. Do we care about such use cases?
	loadCfg := DefaultLoadConfig
	loadCfg.MaxStringLen = maxStringLenInCallRetVars

	// TODO(polina): since call will resume execution of all goroutines,
	// we should do this asynchronously and send a continued event to the
	// editor, followed by a stop event when the call completes.
	state, err := s.debugger.Command(&api.DebuggerCommand{
		Name:                 api.Call,
		ReturnInfoLoadConfig: api.LoadConfigFromProc(&loadCfg),
		Expr:                 expr,
		UnsafeCall:           false,
		GoroutineID:          goid,
	}, nil)
	if processExited(state, err) {
		e := &dap.TerminatedEvent{Event: *newEvent("terminated")}
		s.send(e)
		return nil, nil, errors.New("terminated")
	}
	if err != nil {
		return nil, nil, err
	}

	// After the call is done, the goroutine where we injected the call should
	// return to the original stopped line with return values. However,
	// it is not guaranteed to be selected due to the possibility of the
	// of simultaenous breakpoints. Therefore, we check all threads.
	var retVars []*proc.Variable
	found := false
	for _, t := range state.Threads {
		if t.GoroutineID == stateBeforeCall.SelectedGoroutine.ID &&
			t.Line == stateBeforeCall.SelectedGoroutine.CurrentLoc.Line && t.CallReturn {
			found = true
			// The call completed. Get the return values.
			retVars, err = s.debugger.FindThreadReturnValues(t.ID, loadCfg)
			if err != nil {
				return nil, nil, err
			}
			break
		}
	}
	// Normal function calls expect return values, but call commands
	// used for variable assignments do not return a value when they succeed.
	// In go '=' is not an operator. Check if go/parser complains.
	// If the above Call command passed but the expression is not a valid
	// go expression, we just handled a variable assignment request.
	isAssignment := false
	if _, err := parser.ParseExpr(expr); err != nil {
		isAssignment = true
	}

	// note: as described in https://github.com/golang/go/issues/25578, function call injection
	// causes to resume the entire Go process. Due to this limitation, there is no guarantee
	// that the process is in the same state even after the injected call returns normally
	// without any surprises such as breakpoints or panic. To handle this correctly we need
	// to reset all the handles (both variables and stack frames).
	//
	// We considered sending a stopped event after each call unconditionally, but a stopped
	// event can be expensive and can interact badly with the client-side optimization
	// to refresh information. For example, VS Code reissues scopes/evaluate (for watch) after
	// completing a setVariable or evaluate request for repl context. Thus, for now, we
	// do not trigger a stopped event and hope editors to refetch the updated state as soon
	// as the user resumes debugging.

	if !found || !isAssignment && retVars == nil {
		// The call got interrupted by a stop (e.g. breakpoint in injected
		// function call or in another goroutine).
		s.resetHandlesForStoppedEvent()
		s.sendStoppedEvent(state)

		// TODO(polina): once this is asynchronous, we could wait to reply until the user
		// continues, call ends, original stop point is hit and return values are available
		// instead of returning an error 'call stopped' here.
		return nil, nil, errors.New("call stopped")
	}
	return state, retVars, nil
}

func (s *Session) sendStoppedEvent(state *api.DebuggerState) {
	stopped := &dap.StoppedEvent{Event: *newEvent("stopped")}
	stopped.Body.AllThreadsStopped = true
	stopped.Body.ThreadId = stoppedGoroutineID(state)
	stopped.Body.Reason = s.debugger.StopReason().String()
	s.send(stopped)
}

// onTerminateRequest sends a not-yet-implemented error response.
// Capability 'supportsTerminateRequest' is not set in 'initialize' response.
func (s *Session) onTerminateRequest(request *dap.TerminateRequest) {
	s.sendNotYetImplementedErrorResponse(request.Request)
}

// onRestartRequest sends a not-yet-implemented error response
// Capability 'supportsRestartRequest' is not set in 'initialize' response.
func (s *Session) onRestartRequest(request *dap.RestartRequest) {
	s.sendNotYetImplementedErrorResponse(request.Request)
}

// onStepBackRequest handles 'stepBack' request.
// This is an optional request enabled by capability ‘supportsStepBackRequest’.
func (s *Session) onStepBackRequest(request *dap.StepBackRequest, allowNextStateChange chan struct{}) {
	s.sendStepResponse(request.Arguments.ThreadId, &dap.StepBackResponse{Response: *newResponse(request.Request)})
	s.stepUntilStopAndNotify(api.ReverseNext, request.Arguments.ThreadId, request.Arguments.Granularity, allowNextStateChange)
}

// onReverseContinueRequest performs a rewind command call up to the previous
// breakpoint or the start of the process
// This is an optional request enabled by capability ‘supportsStepBackRequest’.
func (s *Session) onReverseContinueRequest(request *dap.ReverseContinueRequest, allowNextStateChange chan struct{}) {
	s.send(&dap.ReverseContinueResponse{
		Response: *newResponse(request.Request),
	})
	s.runUntilStopAndNotify(api.Rewind, allowNextStateChange)
}

// computeEvaluateName finds the named child, and computes its evaluate name.
func (s *Session) computeEvaluateName(v *fullyQualifiedVariable, cname string) (string, error) {
	children, err := s.childrenToDAPVariables(v)
	if err != nil {
		return "", err
	}
	for _, c := range children {
		if c.Name == cname {
			if c.EvaluateName != "" {
				return c.EvaluateName, nil
			}
			return "", errors.New("cannot set the variable without evaluate name")
		}
	}
	return "", errors.New("failed to find the named variable")
}

// onSetVariableRequest handles 'setVariable' requests.
func (s *Session) onSetVariableRequest(request *dap.SetVariableRequest) {
	arg := request.Arguments

	v, ok := s.variableHandles.get(arg.VariablesReference)
	if !ok {
		s.sendErrorResponse(request.Request, UnableToSetVariable, "Unable to lookup variable", fmt.Sprintf("unknown reference %d", arg.VariablesReference))
		return
	}
	// We need to translate the arg.Name to its evaluateName if the name
	// refers to a field or element of a variable.
	// https://github.com/microsoft/vscode/issues/120774
	evaluateName, err := s.computeEvaluateName(v, arg.Name)
	if err != nil {
		s.sendErrorResponse(request.Request, UnableToSetVariable, "Unable to set variable", err.Error())
		return
	}

	// By running EvalVariableInScope, we get the type info of the variable
	// that can be accessed with the evaluateName, and ensure the variable we are
	// trying to update is valid and accessible from the top most frame & the
	// current goroutine.
	goid, frame := -1, 0
	evaluated, err := s.debugger.EvalVariableInScope(goid, frame, 0, evaluateName, DefaultLoadConfig)
	if err != nil {
		s.sendErrorResponse(request.Request, UnableToSetVariable, "Unable to lookup variable", err.Error())
		return
	}

	useFnCall := false
	switch evaluated.Kind {
	case reflect.String:
		useFnCall = true
	default:
		// TODO(hyangah): it's possible to set a non-string variable using (`call i = fn()`)
		// and we don't support it through the Set Variable request yet.
		// If we want to support it for non-string types, we need to parse arg.Value.
	}

	if useFnCall {
		// TODO(hyangah): function call injection currentlly allows to assign return values of
		// a function call to variables. So, curious users would find set variable
		// on string would accept expression like `fn()`.
		if state, retVals, err := s.doCall(goid, frame, fmt.Sprintf("%v=%v", evaluateName, arg.Value)); err != nil {
			s.sendErrorResponse(request.Request, UnableToSetVariable, "Unable to set variable", err.Error())
			return
		} else if retVals != nil {
			// The assignment expression isn't supposed to return values, but we got them.
			// That indicates something went wrong (e.g. panic).
			// TODO: isn't it simpler to do this in s.doCall?
			s.resetHandlesForStoppedEvent()
			s.sendStoppedEvent(state)

			var r []string
			for _, v := range retVals {
				r = append(r, s.convertVariableToString(v))
			}
			msg := "interrupted"
			if len(r) > 0 {
				msg = "interrupted:" + strings.Join(r, ", ")
			}

			s.sendErrorResponse(request.Request, UnableToSetVariable, "Unable to set variable", msg)
			return
		}
	} else {
		if err := s.debugger.SetVariableInScope(goid, frame, 0, evaluateName, arg.Value); err != nil {
			s.sendErrorResponse(request.Request, UnableToSetVariable, "Unable to set variable", err.Error())
			return
		}
	}
	// * Note on inconsistent state after set variable:
	//
	// The variable handles may be in inconsistent state - for example,
	// let's assume there are two aliased variables pointing to the same
	// memory and both are already loaded and cached in the variable handle.
	// VSCode tries to locally update the UI when the set variable
	// request succeeds, and may issue additional scopes or evaluate requests
	// to update the variable/watch sections if necessary.
	//
	// More complicated situation is when the set variable involves call
	// injection - after the injected call is completed, the debugee can
	// be in a completely different state (see the note in doCall) due to
	// how the call injection is implemented. Ideally, we need to also refresh
	// the stack frames but that is complicated. For now we don't try to actively
	// invalidate this state hoping that the editors will refetch the state
	// as soon as the user resumes debugging.

	response := &dap.SetVariableResponse{Response: *newResponse(request.Request)}
	response.Body.Value = arg.Value
	// TODO(hyangah): instead of arg.Value, reload the variable and return
	// the presentation of the new value.
	s.send(response)
}

// onSetExpression sends a not-yet-implemented error response.
// Capability 'supportsSetExpression' is not set 'initialize' response.
func (s *Session) onSetExpressionRequest(request *dap.SetExpressionRequest) {
	s.sendNotYetImplementedErrorResponse(request.Request)
}

// onLoadedSourcesRequest sends a not-yet-implemented error response.
// Capability 'supportsLoadedSourcesRequest' is not set 'initialize' response.
func (s *Session) onLoadedSourcesRequest(request *dap.LoadedSourcesRequest) {
	s.sendNotYetImplementedErrorResponse(request.Request)
}

// onReadMemoryRequest sends a not-yet-implemented error response.
// Capability 'supportsReadMemoryRequest' is not set 'initialize' response.
func (s *Session) onReadMemoryRequest(request *dap.ReadMemoryRequest) {
	s.sendNotYetImplementedErrorResponse(request.Request)
}

// onDisassembleRequest sends a not-yet-implemented error response.
// Capability 'supportsDisassembleRequest' is not set 'initialize' response.
func (s *Session) onDisassembleRequest(request *dap.DisassembleRequest) {
	s.sendNotYetImplementedErrorResponse(request.Request)
}

// onCancelRequest sends a not-yet-implemented error response.
// Capability 'supportsCancelRequest' is not set 'initialize' response.
func (s *Session) onCancelRequest(request *dap.CancelRequest) {
	s.sendNotYetImplementedErrorResponse(request.Request)
}

// onExceptionInfoRequest handles 'exceptionInfo' requests.
// Capability 'supportsExceptionInfoRequest' is set in 'initialize' response.
func (s *Session) onExceptionInfoRequest(request *dap.ExceptionInfoRequest) {
	goroutineID := request.Arguments.ThreadId
	var body dap.ExceptionInfoResponseBody
	// Get the goroutine and the current state.
	g, err := s.debugger.FindGoroutine(goroutineID)
	if err != nil {
		s.sendErrorResponse(request.Request, UnableToGetExceptionInfo, "Unable to get exception info", err.Error())
		return
	}
	if g == nil {
		s.sendErrorResponse(request.Request, UnableToGetExceptionInfo, "Unable to get exception info", fmt.Sprintf("could not find goroutine %d", goroutineID))
		return
	}
	var bpState *proc.BreakpointState
	if g.Thread != nil {
		bpState = g.Thread.Breakpoint()
	}
	// Check if this goroutine ID is stopped at a breakpoint.
	includeStackTrace := true
	if bpState != nil && bpState.Breakpoint != nil && (bpState.Breakpoint.Name == proc.FatalThrow || bpState.Breakpoint.Name == proc.UnrecoveredPanic) {
		switch bpState.Breakpoint.Name {
		case proc.FatalThrow:
			body.ExceptionId = "fatal error"
			body.Description, err = s.throwReason(goroutineID)
			if err != nil {
				body.Description = fmt.Sprintf("Error getting throw reason: %s", err.Error())
				// This is not currently working for Go 1.16.
				ver := goversion.ParseProducer(s.debugger.TargetGoVersion())
				if ver.Major == 1 && ver.Minor == 16 {
					body.Description = "Throw reason unavailable, see https://github.com/golang/go/issues/46425"
				}
			}
		case proc.UnrecoveredPanic:
			body.ExceptionId = "panic"
			// Attempt to get the value of the panic message.
			body.Description, err = s.panicReason(goroutineID)
			if err != nil {
				body.Description = fmt.Sprintf("Error getting panic message: %s", err.Error())
			}
		}
	} else {
		// If this thread is not stopped on a breakpoint, then a runtime error must have occurred.
		// If we do not have any error saved, or if this thread is not current thread,
		// return an error.
		if s.exceptionErr == nil {
			s.sendErrorResponse(request.Request, UnableToGetExceptionInfo, "Unable to get exception info", "no runtime error found")
			return
		}

		state, err := s.debugger.State( /*nowait*/ true)
		if err != nil {
			s.sendErrorResponse(request.Request, UnableToGetExceptionInfo, "Unable to get exception info", err.Error())
			return
		}
		if s.exceptionErr.Error() != "next while nexting" && (state == nil || state.CurrentThread == nil || g.Thread == nil || state.CurrentThread.ID != g.Thread.ThreadID()) {
			s.sendErrorResponse(request.Request, UnableToGetExceptionInfo, "Unable to get exception info", fmt.Sprintf("no exception found for goroutine %d", goroutineID))
			return
		}
		body.ExceptionId = "runtime error"
		body.Description = s.exceptionErr.Error()
		if body.Description == "bad access" {
			body.Description = BetterBadAccessError
		}
		if body.Description == "next while nexting" {
			body.ExceptionId = "invalid command"
			body.Description = BetterNextWhileNextingError
			includeStackTrace = false
		}
	}

	if includeStackTrace {
		frames, err := s.stacktrace(goroutineID, g)
		if err != nil {
			body.Details.StackTrace = fmt.Sprintf("Error getting stack trace: %s", err.Error())
		} else {
			body.Details.StackTrace = frames
		}
	}
	response := &dap.ExceptionInfoResponse{
		Response: *newResponse(request.Request),
		Body:     body,
	}
	s.send(response)
}

func (s *Session) stacktrace(goroutineID int, g *proc.G) (string, error) {
	frames, err := s.debugger.Stacktrace(goroutineID, s.args.stackTraceDepth, 0)
	if err != nil {
		return "", err
	}
	apiFrames, err := s.debugger.ConvertStacktrace(frames, nil)
	if err != nil {
		return "", err
	}

	var buf bytes.Buffer
	fmt.Fprintln(&buf, "Stack:")
	userLoc := g.UserCurrent()
	userFuncPkg := fnPackageName(&userLoc)
	api.PrintStack(s.toClientPath, &buf, apiFrames, "\t", false, func(s api.Stackframe) bool {
		// Include all stack frames if the stack trace is for a system goroutine,
		// otherwise, skip runtime stack frames.
		if userFuncPkg == "runtime" {
			return true
		}
		return s.Location.Function != nil && !strings.HasPrefix(s.Location.Function.Name(), "runtime.")
	})
	return buf.String(), nil
}

func (s *Session) throwReason(goroutineID int) (string, error) {
	return s.getExprString("s", goroutineID, 0)
}

func (s *Session) panicReason(goroutineID int) (string, error) {
	return s.getExprString("(*msgs).arg.(data)", goroutineID, 0)
}

func (s *Session) getExprString(expr string, goroutineID, frame int) (string, error) {
	exprVar, err := s.debugger.EvalVariableInScope(goroutineID, frame, 0, expr, DefaultLoadConfig)
	if err != nil {
		return "", err
	}
	if exprVar.Value == nil {
		return "", exprVar.Unreadable
	}
	return exprVar.Value.String(), nil
}

// sendErrorResponseWithOpts offers configuration options.
//   showUser - if true, the error will be shown to the user (e.g. via a visible pop-up)
func (s *Session) sendErrorResponseWithOpts(request dap.Request, id int, summary, details string, showUser bool) {
	er := &dap.ErrorResponse{}
	er.Type = "response"
	er.Command = request.Command
	er.RequestSeq = request.Seq
	er.Success = false
	er.Message = summary
	er.Body.Error.Id = id
	er.Body.Error.Format = fmt.Sprintf("%s: %s", summary, details)
	er.Body.Error.ShowUser = showUser
	s.config.log.Debug(er.Body.Error.Format)
	s.send(er)
}

// sendErrorResponse sends an error response with showUser disabled (default).
func (s *Session) sendErrorResponse(request dap.Request, id int, summary, details string) {
	s.sendErrorResponseWithOpts(request, id, summary, details, false /*showUser*/)
}

// sendShowUserErrorResponse sends an error response with showUser enabled.
func (s *Session) sendShowUserErrorResponse(request dap.Request, id int, summary, details string) {
	s.sendErrorResponseWithOpts(request, id, summary, details, true /*showUser*/)
}

// sendInternalErrorResponse sends an "internal error" response back to the client.
// We only take a seq here because we don't want to make assumptions about the
// kind of message received by the server that this error is a reply to.
func (s *Session) sendInternalErrorResponse(seq int, details string) {
	er := &dap.ErrorResponse{}
	er.Type = "response"
	er.RequestSeq = seq
	er.Success = false
	er.Message = "Internal Error"
	er.Body.Error.Id = InternalError
	er.Body.Error.Format = fmt.Sprintf("%s: %s", er.Message, details)
	s.config.log.Debug(er.Body.Error.Format)
	s.send(er)
}

func (s *Session) sendUnsupportedErrorResponse(request dap.Request) {
	s.sendErrorResponse(request, UnsupportedCommand, "Unsupported command",
		fmt.Sprintf("cannot process %q request", request.Command))
}

func (s *Session) sendNotYetImplementedErrorResponse(request dap.Request) {
	s.sendErrorResponse(request, NotYetImplemented, "Not yet implemented",
		fmt.Sprintf("cannot process %q request", request.Command))
}

func newResponse(request dap.Request) *dap.Response {
	return &dap.Response{
		ProtocolMessage: dap.ProtocolMessage{
			Seq:  0,
			Type: "response",
		},
		Command:    request.Command,
		RequestSeq: request.Seq,
		Success:    true,
	}
}

func newEvent(event string) *dap.Event {
	return &dap.Event{
		ProtocolMessage: dap.ProtocolMessage{
			Seq:  0,
			Type: "event",
		},
		Event: event,
	}
}

const BetterBadAccessError = `invalid memory address or nil pointer dereference [signal SIGSEGV: segmentation violation]
Unable to propagate EXC_BAD_ACCESS signal to target process and panic (see https://github.com/go-delve/delve/issues/852)`
const BetterNextWhileNextingError = `Unable to step while the previous step is interrupted by a breakpoint.
Use 'Continue' to resume the original step command.`

func (s *Session) resetHandlesForStoppedEvent() {
	s.stackFrameHandles.reset()
	s.variableHandles.reset()
	s.exceptionErr = nil
}

func processExited(state *api.DebuggerState, err error) bool {
	_, isexited := err.(proc.ErrProcessExited)
	return isexited || err == nil && state.Exited
}

func (s *Session) setRunningCmd(running bool) {
	s.runningMu.Lock()
	defer s.runningMu.Unlock()
	s.runningCmd = running
}

func (s *Session) isRunningCmd() bool {
	s.runningMu.Lock()
	defer s.runningMu.Unlock()
	return s.runningCmd
}

func (s *Session) setHaltRequested(requested bool) {
	s.haltMu.Lock()
	defer s.haltMu.Unlock()
	s.haltRequested = requested
}

func (s *Session) checkHaltRequested() bool {
	s.haltMu.Lock()
	defer s.haltMu.Unlock()
	return s.haltRequested
}

// resumeOnce is a helper function to resume the execution
// of the target when the program is halted.
func (s *Session) resumeOnce(command string, allowNextStateChange chan struct{}) (bool, *api.DebuggerState, error) {
	// No other goroutines should be able to try to resume
	// or halt execution while this goroutine is resuming
	// execution, so we do not miss those events.
	asyncSetupDone := make(chan struct{}, 1)
	defer closeIfOpen(asyncSetupDone)
	s.changeStateMu.Lock()
	go func() {
		defer s.changeStateMu.Unlock()
		defer closeIfOpen(allowNextStateChange)
		<-asyncSetupDone
	}()

	// There may have been a manual halt while the program was
	// stopped. If this happened, do not resume execution of
	// the program.
	if s.checkHaltRequested() {
		state, err := s.debugger.State(false)
		return false, state, err
	}
	state, err := s.debugger.Command(&api.DebuggerCommand{Name: command}, asyncSetupDone)
	return true, state, err
}

// runUntilStopAndNotify runs a debugger command until it stops on
// termination, error, breakpoint, etc, when an appropriate
// event needs to be sent to the client. allowNextStateChange is
// a channel that will be closed to signal that an
// asynchornous command has completed setup or was interrupted
// due to an error, so the server is ready to receive new requests.
func (s *Session) runUntilStopAndNotify(command string, allowNextStateChange chan struct{}) {
	state, err := s.runUntilStop(command, allowNextStateChange)

	if processExited(state, err) {
		s.send(&dap.TerminatedEvent{Event: *newEvent("terminated")})
		return
	}

	stopReason := s.debugger.StopReason()
	file, line := "?", -1
	if state != nil && state.CurrentThread != nil {
		file, line = state.CurrentThread.File, state.CurrentThread.Line
	}
	s.config.log.Debugf("%q command stopped - reason %q, location %s:%d", command, stopReason, file, line)

	s.resetHandlesForStoppedEvent()
	stopped := &dap.StoppedEvent{Event: *newEvent("stopped")}
	stopped.Body.AllThreadsStopped = true

	if err == nil {
		if stopReason == proc.StopManual {
			if err := s.debugger.CancelNext(); err != nil {
				s.config.log.Error(err)
			} else {
				state.NextInProgress = false
			}
		}
		stopped.Body.ThreadId = stoppedGoroutineID(state)

		switch stopReason {
		case proc.StopNextFinished:
			stopped.Body.Reason = "step"
		case proc.StopManual: // triggered by halt
			stopped.Body.Reason = "pause"
		case proc.StopUnknown: // can happen while terminating
			stopped.Body.Reason = "unknown"
		case proc.StopWatchpoint:
			stopped.Body.Reason = "data breakpoint"
		default:
			stopped.Body.Reason = "breakpoint"
			var bp *api.Breakpoint
			if stopped.Body.ThreadId, bp = s.stoppedOnBreakpointGoroutineID(state); bp != nil {
				switch bp.Name {
				case proc.FatalThrow:
					stopped.Body.Reason = "exception"
					stopped.Body.Description = "fatal error"
					stopped.Body.Text, _ = s.throwReason(stopped.Body.ThreadId)
				case proc.UnrecoveredPanic:
					stopped.Body.Reason = "exception"
					stopped.Body.Description = "panic"
					stopped.Body.Text, _ = s.panicReason(stopped.Body.ThreadId)
				}
				if strings.HasPrefix(bp.Name, functionBpPrefix) {
					stopped.Body.Reason = "function breakpoint"
				}
				if strings.HasPrefix(bp.Name, instructionBpPrefix) {
					stopped.Body.Reason = "instruction breakpoint"
				}
				stopped.Body.HitBreakpointIds = []int{bp.ID}
			}
		}

		// Override the stop reason if there was a manual stop request.
		// TODO(suzmue): move this logic into the runUntilStop command
		// so that the stop reason is determined by that function which
		// has all the context.
		if stopped.Body.Reason != "exception" && s.checkHaltRequested() {
			s.config.log.Debugf("manual halt requested, stop reason %q converted to \"pause\"", stopped.Body.Reason)
			stopped.Body.Reason = "pause"
			stopped.Body.HitBreakpointIds = []int{}
		}

	} else {
		s.exceptionErr = err
		s.config.log.Error("runtime error: ", err)
		stopped.Body.Reason = "exception"
		stopped.Body.Description = "runtime error"
		stopped.Body.Text = err.Error()
		// Special case in the spirit of https://github.com/microsoft/vscode-go/issues/1903
		if stopped.Body.Text == "bad access" {
			stopped.Body.Text = BetterBadAccessError
		}
		if stopped.Body.Text == "next while nexting" {
			stopped.Body.Description = "invalid command"
			stopped.Body.Text = BetterNextWhileNextingError
			s.logToConsole(fmt.Sprintf("%s: %s", stopped.Body.Description, stopped.Body.Text))
		}

		state, err := s.debugger.State( /*nowait*/ true)
		if err == nil {
			stopped.Body.ThreadId = stoppedGoroutineID(state)
		}
	}

	// NOTE: If we happen to be responding to another request with an is-running
	// error while this one completes, it is possible that the error response
	// will arrive after this stopped event.
	s.send(stopped)

	// Send an output event with more information if next is in progress.
	if state != nil && state.NextInProgress {
		s.logToConsole("Step interrupted by a breakpoint. Use 'Continue' to resume the original step command.")
	}
}

func (s *Session) runUntilStop(command string, allowNextStateChange chan struct{}) (*api.DebuggerState, error) {
	// Clear any manual stop requests that came in before we started running.
	s.setHaltRequested(false)

	s.setRunningCmd(true)
	defer s.setRunningCmd(false)

	var state *api.DebuggerState
	var err error
	for s.isRunningCmd() {
		state, err = resumeOnceAndCheckStop(s, command, allowNextStateChange)
		command = api.DirectionCongruentContinue
	}
	return state, err
}

// Make this a var so it can be stubbed in testing.
var resumeOnceAndCheckStop = func(s *Session, command string, allowNextStateChange chan struct{}) (*api.DebuggerState, error) {
	return s.resumeOnceAndCheckStop(command, allowNextStateChange)
}

func (s *Session) resumeOnceAndCheckStop(command string, allowNextStateChange chan struct{}) (*api.DebuggerState, error) {
	resumed, state, err := s.resumeOnce(command, allowNextStateChange)
	// We should not try to process the log points if the program was not
	// resumed or there was an error.
	if !resumed || processExited(state, err) || state == nil || err != nil {
		s.setRunningCmd(false)
		return state, err
	}

	foundRealBreakpoint := s.handleLogPoints(state)

	switch s.debugger.StopReason() {
	case proc.StopBreakpoint, proc.StopManual:
		// Make sure a real manual stop was requested or a real breakpoint was hit.
		if foundRealBreakpoint || s.checkHaltRequested() {
			s.setRunningCmd(false)
		}
	default:
		s.setRunningCmd(false)
	}

	// Stepping a single instruction will never require continuing again.
	if command == api.StepInstruction || command == api.ReverseStepInstruction {
		s.setRunningCmd(false)
	}

	return state, err
}

func (s *Session) handleLogPoints(state *api.DebuggerState) bool {
	foundRealBreakpoint := false
	for _, th := range state.Threads {
		if bp := th.Breakpoint; bp != nil {
			logged := s.logBreakpointMessage(bp, th.GoroutineID)
			if !logged {
				foundRealBreakpoint = true
			}
		}
	}
	return foundRealBreakpoint
}

func (s *Session) logBreakpointMessage(bp *api.Breakpoint, goid int) bool {
	if !bp.Tracepoint {
		return false
	}
	// TODO(suzmue): allow evaluate expressions within log points.
	if msg, ok := bp.UserData.(logMessage); ok {
		evaluated := s.evaluateArgs(goid, msg.args)
		s.send(&dap.OutputEvent{
			Event: *newEvent("output"),
			Body: dap.OutputEventBody{
				Category: "stdout",
				Output:   fmt.Sprintf("> [Go %d]: %s\n", goid, fmt.Sprintf(msg.format, evaluated...)),
				Source: dap.Source{
					Path: s.toClientPath(bp.File),
				},
				Line: bp.Line,
			},
		})
	}
	return true
}

func (s *Session) evaluateArgs(goid int, args []string) []interface{} {
	evaluated := make([]interface{}, len(args))
	for i := range args {
		exprVar, err := s.debugger.EvalVariableInScope(goid, 0, 0, args[i], DefaultLoadConfig)
		if err != nil {
			evaluated[i] = fmt.Sprintf("{eval err: %e}", err)
			continue
		}
		evaluated[i] = s.convertVariableToString(exprVar)
	}
	return evaluated
}

func (s *Session) toClientPath(path string) string {
	if len(s.args.substitutePathServerToClient) == 0 {
		return path
	}
	clientPath := locspec.SubstitutePath(path, s.args.substitutePathServerToClient)
	if clientPath != path {
		s.config.log.Debugf("server path=%s converted to client path=%s\n", path, clientPath)
	}
	return clientPath
}

func (s *Session) toServerPath(path string) string {
	if len(s.args.substitutePathClientToServer) == 0 {
		return path
	}
	serverPath := locspec.SubstitutePath(path, s.args.substitutePathClientToServer)
	if serverPath != path {
		s.config.log.Debugf("client path=%s converted to server path=%s\n", path, serverPath)
	}
	return serverPath
}

type logMessage struct {
	format string
	args   []string
}

func parseLogPoint(msg string) (bool, *logMessage, error) {
	var args []string

	var isArg bool
	var formatSlice, argSlice []rune
	braceCount := 0
	for _, r := range msg {
		if isArg {
			switch r {
			case '}':
				if braceCount--; braceCount == 0 {
					argStr := strings.TrimSpace(string(argSlice))
					if len(argStr) == 0 {
						return false, nil, fmt.Errorf("empty evaluation string")
					}
					args = append(args, argStr)
					formatSlice = append(formatSlice, '%', 's')
					isArg = false
					continue
				}
			case '{':
				braceCount += 1
			}
			argSlice = append(argSlice, r)
			continue
		}

		if r == '{' {
			if braceCount++; braceCount == 1 {
				isArg, argSlice = true, []rune{}
				continue
			}
		}
		formatSlice = append(formatSlice, r)
	}
	if isArg {
		return false, nil, fmt.Errorf("invalid log point format")
	}
	if len(formatSlice) == 0 {
		return false, nil, nil
	}
	return true, &logMessage{
		format: string(formatSlice),
		args:   args,
	}, nil
}<|MERGE_RESOLUTION|>--- conflicted
+++ resolved
@@ -1317,8 +1317,7 @@
 		} else {
 			got.Cond = want.condition
 			got.HitCond = want.hitCondition
-			got.Tracepoint = want.logMessage != ""
-			got.UserData = want.logMessage
+			got, err = setLogMessage(want.logMessage, got)
 			err = s.debugger.AmendBreakpoint(got)
 		}
 		createdBps[want.name] = struct{}{}
@@ -1337,58 +1336,43 @@
 		}
 
 		var got *api.Breakpoint
-<<<<<<< HEAD
-		var err error
-		if _, ok := bpAdded[reqString]; ok {
-			err = fmt.Errorf("breakpoint exists at %q, line: %d, column: %d", request.Arguments.Source.Path, want.Line, want.Column)
-		} else {
-			bp := &api.Breakpoint{
-				File:    serverPath,
-				Line:    want.Line,
-				Cond:    want.Condition,
-				HitCond: want.HitCondition,
-				Name:    reqString,
-			}
-			var (
-				tracepoint bool
-				userdata   *logMessage
-			)
-			tracepoint, userdata, err = parseLogPoint(want.LogMessage)
-			if err == nil {
-				bp.Tracepoint = tracepoint
-				if userdata != nil {
-					bp.UserData = *userdata
-				}
-				// Create new breakpoints.
-				got, err = s.debugger.CreateBreakpoint(bp)
-			}
-			bpAdded[reqString] = struct{}{}
-=======
 		wantLoc, err := locFunc(i)
 		if err == nil {
 			if _, ok := createdBps[want.name]; ok {
 				err = fmt.Errorf("breakpoint already exists")
 			} else {
-				// Create new breakpoints.
-				got, err = s.debugger.CreateBreakpoint(
-					&api.Breakpoint{
-						Name:       want.name,
-						File:       wantLoc.file,
-						Line:       wantLoc.line,
-						Addr:       wantLoc.addr,
-						Addrs:      wantLoc.addrs,
-						Cond:       want.condition,
-						HitCond:    want.hitCondition,
-						Tracepoint: want.logMessage != "",
-						UserData:   want.logMessage,
-					})
-			}
->>>>>>> 98a0bcf7
+				bp := &api.Breakpoint{
+					Name:    want.name,
+					File:    wantLoc.file,
+					Line:    wantLoc.line,
+					Addr:    wantLoc.addr,
+					Addrs:   wantLoc.addrs,
+					Cond:    want.condition,
+					HitCond: want.hitCondition,
+				}
+				bp, err = setLogMessage(want.logMessage, bp)
+				if err == nil {
+					// Create new breakpoints.
+					got, err = s.debugger.CreateBreakpoint(bp)
+				}
+			}
 		}
 		createdBps[want.name] = struct{}{}
 		s.updateBreakpointsResponse(breakpoints, i, err, got)
 	}
 	return breakpoints
+}
+
+func setLogMessage(msg string, got *api.Breakpoint) (*api.Breakpoint, error) {
+	tracepoint, userdata, err := parseLogPoint(msg)
+	if err != nil {
+		return nil, err
+	}
+	got.Tracepoint = tracepoint
+	if userdata != nil {
+		got.UserData = *userdata
+	}
+	return got, nil
 }
 
 func (s *Session) updateBreakpointsResponse(breakpoints []dap.Breakpoint, i int, err error, got *api.Breakpoint) {
