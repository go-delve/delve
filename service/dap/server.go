--- conflicted
+++ resolved
@@ -818,9 +818,7 @@
 	// -- doesn't exist and in request => SetBreakpoint
 
 	// Clear all existing breakpoints in the file.
-<<<<<<< HEAD
 	s.clearMatchingBreakpoints(request.Request, func(bp *api.Breakpoint) bool { return bp.File == request.Arguments.Source.Path })
-=======
 	existing := s.debugger.Breakpoints()
 	for _, bp := range existing {
 		// Skip special breakpoints such as for panic.
@@ -838,7 +836,6 @@
 			return
 		}
 	}
->>>>>>> 6a85f349
 
 	// Set all requested breakpoints.
 	response := &dap.SetBreakpointsResponse{Response: *newResponse(request.Request)}
