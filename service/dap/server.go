--- conflicted
+++ resolved
@@ -858,22 +858,18 @@
 	}
 	s.config.log.Debug("parsed launch config: ", prettyPrint(args))
 
-<<<<<<< HEAD
-	if args.Mode == "" {
-		args.Mode = "debug"
-=======
 	if args.DelveCwd != "" {
 		if err := os.Chdir(args.DelveCwd); err != nil {
 			s.sendShowUserErrorResponse(request.Request,
 				FailedToLaunch, "Failed to launch", fmt.Sprintf("failed to chdir using %q - %v", args.DelveCwd, err))
 			return
 		}
-	}
-
-	mode := args.Mode
-	if mode == "" {
-		mode = "debug"
->>>>>>> 70df230e
+	} else {
+		args.DelveCwd, _ = os.Getwd()
+	}
+
+	if args.Mode == "" {
+		args.Mode = "debug"
 	}
 	if !isValidLaunchMode(args.Mode) {
 		s.sendShowUserErrorResponse(request.Request, FailedToLaunch, "Failed to launch",
@@ -922,46 +918,27 @@
 
 	s.config.Debugger.Backend = args.Backend
 
-<<<<<<< HEAD
 	// Prepare the debug executable filename, building it if necessary
 	debugbinary := args.Program
 	if args.Mode == "debug" || args.Mode == "test" {
 		if args.Output == "" {
-			args.Output = defaultDebugBinary
-		}
-		args.Output, err = filepath.Abs(cleanExeName(args.Output))
+			args.Output = s.tempDebugBinary()
+		} else {
+			args.Output = cleanExeName(args.Output)
+		}
+		args.Output, err = filepath.Abs(args.Output)
 		if err != nil {
 			s.sendShowUserErrorResponse(request.Request, FailedToLaunch, "Failed to launch", err.Error())
-=======
-	// Prepare the debug executable filename, build flags and build it
-	if mode == "debug" || mode == "test" {
-		debugbinary := args.Output
-		if debugbinary == "" {
-			debugbinary = s.tempDebugBinary()
-		} else {
-			debugbinary = cleanExeName(debugbinary)
-		}
-
-		if o, err := filepath.Abs(debugbinary); err != nil {
-			s.sendErrorResponse(request.Request, FailedToLaunch, "Failed to launch", err.Error())
->>>>>>> 70df230e
 			return
-		} else {
-			debugbinary = o
-		}
+		}
+		debugbinary = args.Output
 
 		var cmd string
 		var out []byte
-		wd, _ := os.Getwd()
-<<<<<<< HEAD
-		s.config.log.Debugf("building program '%s' in '%s' with flags '%v'", args.Program, wd, args.BuildFlags)
+		s.config.log.Debugf("building program '%s' in '%s' with flags '%v'", args.Program, args.DelveCwd, args.BuildFlags)
+
+		var err error
 		switch args.Mode {
-=======
-		s.config.log.Debugf("building program '%s' in '%s' with flags '%v'", program, wd, buildFlags)
-
-		var err error
-		switch mode {
->>>>>>> 70df230e
 		case "debug":
 			cmd, out, err = gobuild.GoBuildCombinedOutput(args.Output, []string{args.Program}, args.BuildFlags)
 		case "test":
@@ -980,36 +957,30 @@
 				"Build error: Check the debug console for details.")
 			return
 		}
-		debugbinary = args.Output
 		s.mu.Lock()
 		s.binaryToRemove = args.Output
 		s.mu.Unlock()
 	} else {
 		args.Output = "" // optional arg that can be ignored: no program to build
 	}
+	s.config.ProcessArgs = append([]string{debugbinary}, args.Args...)
 
 	if err := s.setLaunchAttachArgs(args.LaunchAttachCommonConfig); err != nil {
 		s.sendShowUserErrorResponse(request.Request, FailedToLaunch, "Failed to launch", err.Error())
 		return
 	}
 
-<<<<<<< HEAD
-	s.config.ProcessArgs = append([]string{debugbinary}, args.Args...)
 	if args.Cwd == "" {
-		args.Cwd = filepath.Dir(debugbinary)
-=======
-	s.config.ProcessArgs = append([]string{program}, args.Args...)
-	if args.Cwd != "" {
-		s.config.Debugger.WorkingDir = args.Cwd
-	} else if mode == "test" {
-		// In test mode, run the test binary from the package directory
-		// like in `go test` and `dlv test` by default.
-		s.config.Debugger.WorkingDir = s.getPackageDir(args.Program)
-	} else {
-		s.config.Debugger.WorkingDir = "."
->>>>>>> 70df230e
+		if args.Mode == "test" {
+			// In test mode, run the test binary from the package directory
+			// like in `go test` and `dlv test` by default.
+			args.Cwd = s.getPackageDir(args.Program)
+		} else {
+			args.Cwd = "."
+		}
 	}
 	s.config.Debugger.WorkingDir = args.Cwd
+
 	s.config.log.Debugf("launching binary '%s' with config: %s", debugbinary, prettyPrint(args))
 
 	if args.NoDebug {
