--- conflicted
+++ resolved
@@ -255,14 +255,10 @@
 		logger.Debug("DAP server for a predetermined client")
 	}
 	logger.Debug("DAP server pid = ", os.Getpid())
-<<<<<<< HEAD
-
-=======
 	if config.AcceptMulti {
 		logger.Warn("DAP server does not support accept-multiclient mode")
 		config.AcceptMulti = false
 	}
->>>>>>> d613f8ec
 	return &Server{
 		config: &Config{
 			Config:        config,
