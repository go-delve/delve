// Package dap implements VSCode's Debug Adaptor Protocol (DAP).
// This allows delve to communicate with frontends using DAP
// without a separate adaptor. The frontend will run the debugger
// (which now doubles as an adaptor) in server mode listening on
// a port and communicating over TCP. This is work in progress,
// so for now Delve in dap mode only supports synchronous
// request-response communication, blocking while processing each request.
// For DAP details see https://microsoft.github.io/debug-adapter-protocol.
package dap

import (
	"bufio"
	"encoding/json"
	"fmt"
	"go/constant"
	"io"
	"net"
	"os"
	"os/exec"
	"path/filepath"
	"reflect"
	"regexp"
	"runtime"
	"strings"
	"sync"

	"github.com/go-delve/delve/pkg/gobuild"
	"github.com/go-delve/delve/pkg/locspec"
	"github.com/go-delve/delve/pkg/logflags"
	"github.com/go-delve/delve/pkg/proc"
	"github.com/go-delve/delve/service"
	"github.com/go-delve/delve/service/api"
	"github.com/go-delve/delve/service/debugger"
	"github.com/google/go-dap"
	"github.com/sirupsen/logrus"
)

// Server implements a DAP server that can accept a single client for
// a single debug session. It does not support restarting.
// The server operates via two goroutines:
// (1) Main goroutine where the server is created via NewServer(),
// started via Run() and stopped via Stop().
// (2) Run goroutine started from Run() that accepts a client connection,
// reads, decodes and processes each request, issuing commands to the
// underlying debugger and sending back events and responses.
// TODO(polina): make it asynchronous (i.e. launch goroutine per request)
type Server struct {
	// config is all the information necessary to start the debugger and server.
	config *service.Config
	// listener is used to accept the client connection.
	listener net.Listener
	// conn is the accepted client connection.
	conn net.Conn
	// stopChan is closed when the server is Stop()-ed. This can be used to signal
	// to goroutines run by the server that it's time to quit.
	stopChan chan struct{}
	// reader is used to read requests from the connection.
	reader *bufio.Reader
	// debugger is the underlying debugger service.
	debugger *debugger.Debugger
	// log is used for structured logging.
	log *logrus.Entry
	// binaryToRemove is the compiled binary to be removed on disconnect.
	binaryToRemove string
	// stackFrameHandles maps frames of each goroutine to unique ids across all goroutines.
	// Reset at every stop.
	stackFrameHandles *handlesMap
	// variableHandles maps compound variables to unique references within their stack frame.
	// Reset at every stop.
	// See also comment for convertVariable.
	variableHandles *variablesHandlesMap
	// args tracks special settings for handling debug session requests.
	args launchAttachArgs

	mu sync.Mutex

	// noDebugProcess is set for the noDebug launch process.
	noDebugProcess *exec.Cmd
}

// launchAttachArgs captures arguments from launch/attach request that
// impact handling of subsequent requests.
type launchAttachArgs struct {
	// stopOnEntry is set to automatically stop the debugee after start.
	stopOnEntry bool
	// stackTraceDepth is the maximum length of the returned list of stack frames.
	stackTraceDepth int
	// showGlobalVariables indicates if global package variables should be loaded.
	showGlobalVariables bool
	// substitutePathClientToServer indicates rules for converting file paths between client and debugger.
	// These must be absolute directory paths.
	substitutePathClientToServer [][2]string
	// substitutePathServerToClient indicates rules for converting file paths between debugger and client.
	// These must be absolute directory paths.
	substitutePathServerToClient [][2]string
}

// defaultArgs borrows the defaults for the arguments from the original vscode-go adapter.
var defaultArgs = launchAttachArgs{
	stopOnEntry:                  false,
	stackTraceDepth:              50,
	showGlobalVariables:          false,
	substitutePathClientToServer: [][2]string{},
	substitutePathServerToClient: [][2]string{},
}

// DefaultLoadConfig controls how variables are loaded from the target's memory, borrowing the
// default value from the original vscode-go debug adapter and rpc server.
// TODO(polina): Support setting config via launch/attach args or only rely on on-demand loading?
var DefaultLoadConfig = proc.LoadConfig{
	FollowPointers:     true,
	MaxVariableRecurse: 1,
	MaxStringLen:       64,
	MaxArrayValues:     64,
	MaxStructFields:    -1,
}

// NewServer creates a new DAP Server. It takes an opened Listener
// via config and assumes its ownership. config.disconnectChan has to be set;
// it will be closed by the server when the client disconnects or requests
// shutdown. Once disconnectChan is closed, Server.Stop() must be called.
func NewServer(config *service.Config) *Server {
	logger := logflags.DAPLogger()
	logflags.WriteDAPListeningMessage(config.Listener.Addr().String())
	logger.Debug("DAP server pid = ", os.Getpid())
	return &Server{
		config:            config,
		listener:          config.Listener,
		stopChan:          make(chan struct{}),
		log:               logger,
		stackFrameHandles: newHandlesMap(),
		variableHandles:   newVariablesHandlesMap(),
		args:              defaultArgs,
	}
}

// If user-specified options are provided via Launch/AttachRequest,
// we override the defaults for optional args.
func (s *Server) setLaunchAttachArgs(request dap.LaunchAttachRequest) error {
	stop, ok := request.GetArguments()["stopOnEntry"].(bool)
	if ok {
		s.args.stopOnEntry = stop
	}
	depth, ok := request.GetArguments()["stackTraceDepth"].(float64)
	if ok && depth > 0 {
		s.args.stackTraceDepth = int(depth)
	}
	globals, ok := request.GetArguments()["showGlobalVariables"].(bool)
	if ok {
		s.args.showGlobalVariables = globals
	}
	paths, ok := request.GetArguments()["substitutePath"]
	if ok {
		typeMismatchError := fmt.Errorf("'substitutePath' attribute '%v' in debug configuration is not a []{'from': string, 'to': string}", paths)
		pathsParsed, ok := paths.([]interface{})
		if !ok {
			return typeMismatchError
		}
		clientToServer := make([][2]string, 0, len(pathsParsed))
		serverToClient := make([][2]string, 0, len(pathsParsed))
		for _, arg := range pathsParsed {
			pathMapping, ok := arg.(map[string]interface{})
			if !ok {
				return typeMismatchError
			}
			from, ok := pathMapping["from"].(string)
			if !ok {
				return typeMismatchError
			}
			to, ok := pathMapping["to"].(string)
			if !ok {
				return typeMismatchError
			}
			clientToServer = append(clientToServer, [2]string{from, to})
			serverToClient = append(serverToClient, [2]string{to, from})
		}
		s.args.substitutePathClientToServer = clientToServer
		s.args.substitutePathServerToClient = serverToClient
	}
	return nil
}

// Stop stops the DAP debugger service, closes the listener and the client
// connection. It shuts down the underlying debugger and kills the target
// process if it was launched by it. This method mustn't be called more than
// once.
func (s *Server) Stop() {
	_ = s.listener.Close()
	close(s.stopChan)
	if s.conn != nil {
		// Unless Stop() was called after serveDAPCodec()
		// returned, this will result in closed connection error
		// on next read, breaking out of the read loop and
		// allowing the run goroutine to exit.
		_ = s.conn.Close()
	}
	if s.debugger != nil {
		kill := s.config.Debugger.AttachPid == 0
		if err := s.debugger.Detach(kill); err != nil {
			s.log.Error(err)
		}
	}
}

// signalDisconnect closes config.DisconnectChan if not nil, which
// signals that the client disconnected or there was a client
// connection failure. Since the server currently services only one
// client, this can be used as a signal to the entire server via
// Stop(). The function safeguards agaist closing the channel more
// than once and can be called multiple times. It is not thread-safe
// and is currently only called from the run goroutine.
// TODO(polina): lock this when we add more goroutines that could call
// this when we support asynchronous request-response communication.
func (s *Server) signalDisconnect() {
	// Avoid accidentally closing the channel twice and causing a panic, when
	// this function is called more than once. For example, we could have the
	// following sequence of events:
	// -- run goroutine: calls onDisconnectRequest()
	// -- run goroutine: calls signalDisconnect()
	// -- main goroutine: calls Stop()
	// -- main goroutine: Stop() closes client connection
	// -- run goroutine: serveDAPCodec() gets "closed network connection"
	// -- run goroutine: serveDAPCodec() returns
	// -- run goroutine: serveDAPCodec calls signalDisconnect()
	if s.config.DisconnectChan != nil {
		close(s.config.DisconnectChan)
		s.config.DisconnectChan = nil
	}
	if s.binaryToRemove != "" {
		gobuild.Remove(s.binaryToRemove)
		s.binaryToRemove = ""
	}
}

// Run launches a new goroutine where it accepts a client connection
// and starts processing requests from it. Use Stop() to close connection.
// The server does not support multiple clients, serially or in parallel.
// The server should be restarted for every new debug session.
// The debugger won't be started until launch/attach request is received.
// TODO(polina): allow new client connections for new debug sessions,
// so the editor needs to launch delve only once?
func (s *Server) Run() {
	go func() {
		conn, err := s.listener.Accept()
		if err != nil {
			select {
			case <-s.stopChan:
			default:
				s.log.Errorf("Error accepting client connection: %s\n", err)
			}
			s.signalDisconnect()
			return
		}
		s.conn = conn
		s.serveDAPCodec()
	}()
}

// serveDAPCodec reads and decodes requests from the client
// until it encounters an error or EOF, when it sends
// the disconnect signal and returns.
func (s *Server) serveDAPCodec() {
	defer s.signalDisconnect()
	s.reader = bufio.NewReader(s.conn)
	for {
		request, err := dap.ReadProtocolMessage(s.reader)
		// TODO(polina): Differentiate between errors and handle them
		// gracefully. For example,
		// -- "Request command 'foo' is not supported" means we
		// potentially got some new DAP request that we do not yet have
		// decoding support for, so we can respond with an ErrorResponse.
		// TODO(polina): to support this add Seq to
		// dap.DecodeProtocolMessageFieldError.
		if err != nil {
			stopRequested := false
			select {
			case <-s.stopChan:
				stopRequested = true
			default:
			}
			if err != io.EOF && !stopRequested {
				s.log.Error("DAP error: ", err)
			}
			return
		}
		s.handleRequest(request)
	}
}

func (s *Server) handleRequest(request dap.Message) {
	defer func() {
		// In case a handler panics, we catch the panic and send an error response
		// back to the client.
		if ierr := recover(); ierr != nil {
			s.sendInternalErrorResponse(request.GetSeq(), fmt.Sprintf("%v", ierr))
		}
	}()

	jsonmsg, _ := json.Marshal(request)
	s.log.Debug("[<- from client]", string(jsonmsg))

	switch request := request.(type) {
	case *dap.InitializeRequest:
		// Required
		s.onInitializeRequest(request)
	case *dap.LaunchRequest:
		// Required
		s.onLaunchRequest(request)
	case *dap.AttachRequest:
		// Required
		s.onAttachRequest(request)
	case *dap.DisconnectRequest:
		// Required
		s.onDisconnectRequest(request)
	case *dap.TerminateRequest:
		// Optional (capability ‘supportsTerminateRequest‘)
		// TODO: implement this request in V1
		s.onTerminateRequest(request)
	case *dap.RestartRequest:
		// Optional (capability ‘supportsRestartRequest’)
		// TODO: implement this request in V1
		s.onRestartRequest(request)
	case *dap.SetBreakpointsRequest:
		// Required
		s.onSetBreakpointsRequest(request)
	case *dap.SetFunctionBreakpointsRequest:
		// Optional (capability ‘supportsFunctionBreakpoints’)
		// TODO: implement this request in V1
		s.onSetFunctionBreakpointsRequest(request)
	case *dap.SetExceptionBreakpointsRequest:
		// Optional (capability ‘exceptionBreakpointFilters’)
		s.onSetExceptionBreakpointsRequest(request)
	case *dap.ConfigurationDoneRequest:
		// Optional (capability ‘supportsConfigurationDoneRequest’)
		// Supported by vscode-go
		s.onConfigurationDoneRequest(request)
	case *dap.ContinueRequest:
		// Required
		s.onContinueRequest(request)
	case *dap.NextRequest:
		// Required
		s.onNextRequest(request)
	case *dap.StepInRequest:
		// Required
		s.onStepInRequest(request)
	case *dap.StepOutRequest:
		// Required
		s.onStepOutRequest(request)
	case *dap.StepBackRequest:
		// Optional (capability ‘supportsStepBack’)
		// TODO: implement this request in V1
		s.onStepBackRequest(request)
	case *dap.ReverseContinueRequest:
		// Optional (capability ‘supportsStepBack’)
		// TODO: implement this request in V1
		s.onReverseContinueRequest(request)
	case *dap.RestartFrameRequest:
		// Optional (capability ’supportsRestartFrame’)
		s.sendUnsupportedErrorResponse(request.Request)
	case *dap.GotoRequest:
		// Optional (capability ‘supportsGotoTargetsRequest’)
		s.sendUnsupportedErrorResponse(request.Request)
	case *dap.PauseRequest:
		// Required
		// TODO: implement this request in V0
		s.onPauseRequest(request)
	case *dap.StackTraceRequest:
		// Required
		s.onStackTraceRequest(request)
	case *dap.ScopesRequest:
		// Required
		s.onScopesRequest(request)
	case *dap.VariablesRequest:
		// Required
		s.onVariablesRequest(request)
	case *dap.SetVariableRequest:
		// Optional (capability ‘supportsSetVariable’)
		// Supported by vscode-go
		// TODO: implement this request in V0
		s.onSetVariableRequest(request)
	case *dap.SetExpressionRequest:
		// Optional (capability ‘supportsSetExpression’)
		// TODO: implement this request in V1
		s.onSetExpressionRequest(request)
	case *dap.SourceRequest:
		// Required
		// This does not make sense in the context of Go as
		// the source cannot be a string eval'ed at runtime.
		s.sendUnsupportedErrorResponse(request.Request)
	case *dap.ThreadsRequest:
		// Required
		s.onThreadsRequest(request)
	case *dap.TerminateThreadsRequest:
		// Optional (capability ‘supportsTerminateThreadsRequest’)
		s.sendUnsupportedErrorResponse(request.Request)
	case *dap.EvaluateRequest:
		// Required
		s.onEvaluateRequest(request)
	case *dap.StepInTargetsRequest:
		// Optional (capability ‘supportsStepInTargetsRequest’)
		s.sendUnsupportedErrorResponse(request.Request)
	case *dap.GotoTargetsRequest:
		// Optional (capability ‘supportsGotoTargetsRequest’)
		s.sendUnsupportedErrorResponse(request.Request)
	case *dap.CompletionsRequest:
		// Optional (capability ‘supportsCompletionsRequest’)
		s.sendUnsupportedErrorResponse(request.Request)
	case *dap.ExceptionInfoRequest:
		// Optional (capability ‘supportsExceptionInfoRequest’)
		// TODO: does this request make sense for delve?
		s.sendUnsupportedErrorResponse(request.Request)
	case *dap.LoadedSourcesRequest:
		// Optional (capability ‘supportsLoadedSourcesRequest’)
		// TODO: implement this request in V1
		s.onLoadedSourcesRequest(request)
	case *dap.DataBreakpointInfoRequest:
		// Optional (capability ‘supportsDataBreakpoints’)
		s.sendUnsupportedErrorResponse(request.Request)
	case *dap.SetDataBreakpointsRequest:
		// Optional (capability ‘supportsDataBreakpoints’)
		s.sendUnsupportedErrorResponse(request.Request)
	case *dap.ReadMemoryRequest:
		// Optional (capability ‘supportsReadMemoryRequest‘)
		// TODO: implement this request in V1
		s.onReadMemoryRequest(request)
	case *dap.DisassembleRequest:
		// Optional (capability ‘supportsDisassembleRequest’)
		// TODO: implement this request in V1
		s.onDisassembleRequest(request)
	case *dap.CancelRequest:
		// Optional (capability ‘supportsCancelRequest’)
		// TODO: does this request make sense for delve?
		s.onCancelRequest(request)
	case *dap.BreakpointLocationsRequest:
		// Optional (capability ‘supportsBreakpointLocationsRequest’)
		s.sendUnsupportedErrorResponse(request.Request)
	case *dap.ModulesRequest:
		// Optional (capability ‘supportsModulesRequest’)
		// TODO: does this request make sense for delve?
		s.sendUnsupportedErrorResponse(request.Request)
	default:
		// This is a DAP message that go-dap has a struct for, so
		// decoding succeeded, but this function does not know how
		// to handle.
		s.sendInternalErrorResponse(request.GetSeq(), fmt.Sprintf("Unable to process %#v\n", request))
	}
}

func (s *Server) send(message dap.Message) {
	jsonmsg, _ := json.Marshal(message)
	s.log.Debug("[-> to client]", string(jsonmsg))
	_ = dap.WriteProtocolMessage(s.conn, message)
}

func (s *Server) onInitializeRequest(request *dap.InitializeRequest) {
	// TODO(polina): Respond with an error if debug session is in progress?
	response := &dap.InitializeResponse{Response: *newResponse(request.Request)}
	response.Body.SupportsConfigurationDoneRequest = true
	response.Body.SupportsConditionalBreakpoints = true
	response.Body.SupportsDelayedStackTraceLoading = true
	response.Body.SupportTerminateDebuggee = true
	// TODO(polina): support this to match vscode-go functionality
	response.Body.SupportsSetVariable = false
	// TODO(polina): support these requests in addition to vscode-go feature parity
	response.Body.SupportsTerminateRequest = false
	response.Body.SupportsRestartRequest = false
	response.Body.SupportsFunctionBreakpoints = false
	response.Body.SupportsStepBack = false
	response.Body.SupportsSetExpression = false
	response.Body.SupportsLoadedSourcesRequest = false
	response.Body.SupportsReadMemoryRequest = false
	response.Body.SupportsDisassembleRequest = false
	response.Body.SupportsCancelRequest = false
	s.send(response)
}

// Output path for the compiled binary in debug or test modes.
const debugBinary string = "./__debug_bin"

func cleanExeName(name string) string {
	if runtime.GOOS == "windows" && filepath.Ext(name) != ".exe" {
		return name + ".exe"
	}
	return name
}

func (s *Server) onLaunchRequest(request *dap.LaunchRequest) {
	// Validate launch request mode
	mode, ok := request.Arguments["mode"]
	if !ok || mode == "" {
		mode = "debug"
	}
	if !isValidLaunchMode(mode) {
		s.sendErrorResponse(request.Request,
			FailedToLaunch, "Failed to launch",
			fmt.Sprintf("Unsupported 'mode' value %q in debug configuration.", mode))
		return
	}

	// TODO(polina): Respond with an error if debug session is in progress?
	program, ok := request.Arguments["program"].(string)
	if !ok || program == "" {
		s.sendErrorResponse(request.Request,
			FailedToLaunch, "Failed to launch",
			"The program attribute is missing in debug configuration.")
		return
	}

	if mode == "debug" || mode == "test" {
		output, ok := request.Arguments["output"].(string)
		if !ok || output == "" {
			output = cleanExeName(debugBinary)
		}
		debugname, err := filepath.Abs(output)
		if err != nil {
			s.sendInternalErrorResponse(request.Seq, err.Error())
			return
		}

		buildFlags := ""
		buildFlagsArg, ok := request.Arguments["buildFlags"]
		if ok {
			buildFlags, ok = buildFlagsArg.(string)
			if !ok {
				s.sendErrorResponse(request.Request,
					FailedToLaunch, "Failed to launch",
					fmt.Sprintf("'buildFlags' attribute '%v' in debug configuration is not a string.", buildFlagsArg))
				return
			}
		}

		switch mode {
		case "debug":
			err = gobuild.GoBuild(debugname, []string{program}, buildFlags)
		case "test":
			err = gobuild.GoTestBuild(debugname, []string{program}, buildFlags)
		}
		if err != nil {
			s.sendErrorResponse(request.Request,
				FailedToLaunch, "Failed to launch",
				fmt.Sprintf("Build error: %s", err.Error()))
			return
		}
		program = debugname
		s.binaryToRemove = debugname
	}

	err := s.setLaunchAttachArgs(request)
	if err != nil {
		s.sendErrorResponse(request.Request,
			FailedToLaunch, "Failed to launch",
			err.Error())
		return
	}

	var targetArgs []string
	args, ok := request.Arguments["args"]
	if ok {
		argsParsed, ok := args.([]interface{})
		if !ok {
			s.sendErrorResponse(request.Request,
				FailedToLaunch, "Failed to launch",
				fmt.Sprintf("'args' attribute '%v' in debug configuration is not an array.", args))
			return
		}
		for _, arg := range argsParsed {
			argParsed, ok := arg.(string)
			if !ok {
				s.sendErrorResponse(request.Request,
					FailedToLaunch, "Failed to launch",
					fmt.Sprintf("value '%v' in 'args' attribute in debug configuration is not a string.", arg))
				return
			}
			targetArgs = append(targetArgs, argParsed)
		}
	}

	s.config.ProcessArgs = append([]string{program}, targetArgs...)
	s.config.Debugger.WorkingDir = filepath.Dir(program)

<<<<<<< HEAD
=======
	// Set the WorkingDir for this program to the one specified in the request arguments.
	wd, ok := request.Arguments["wd"]
	if ok {
		wdParsed, ok := wd.(string)
		if !ok {
			s.sendErrorResponse(request.Request,
				FailedToLaunch, "Failed to launch",
				fmt.Sprintf("'wd' attribute '%v' in debug configuration is not a string.", wd))
			return
		}
		s.config.Debugger.WorkingDir = wdParsed
	}

	noDebug, ok := request.Arguments["noDebug"]
	if ok {
		if v, ok := noDebug.(bool); ok && v { // noDebug == true
			if err := s.runWithoutDebug(program, targetArgs, s.config.Debugger.WorkingDir); err != nil {
				s.sendErrorResponse(request.Request, FailedToLaunch, "Failed to launch", err.Error())
			} else { // program terminated.
				s.send(&dap.TerminatedEvent{Event: *newEvent("terminated")})
			}
			return
		}
	}
	var err error
>>>>>>> 3c1b9427
	if s.debugger, err = debugger.New(&s.config.Debugger, s.config.ProcessArgs); err != nil {
		s.sendErrorResponse(request.Request,
			FailedToLaunch, "Failed to launch", err.Error())
		return
	}

	// Notify the client that the debugger is ready to start accepting
	// configuration requests for setting breakpoints, etc. The client
	// will end the configuration sequence with 'configurationDone'.
	s.send(&dap.InitializedEvent{Event: *newEvent("initialized")})
	s.send(&dap.LaunchResponse{Response: *newResponse(request.Request)})
}

func (s *Server) runWithoutDebug(program string, targetArgs []string, wd string) error {
	s.log.Println("Running without debug: ", program)

	cmd := exec.Command(program, targetArgs...)
	// TODO: send stdin/out/err as OutputEvent messages
	cmd.Stdout = os.Stdout
	cmd.Stderr = os.Stderr
	cmd.Stdin = os.Stdin
	cmd.Dir = s.config.Debugger.WorkingDir

	s.mu.Lock()
	defer s.mu.Unlock()
	if s.noDebugProcess != nil {
		return fmt.Errorf("previous process (pid=%v) is still active", s.noDebugProcess.Process.Pid)
	}
	if err := cmd.Start(); err != nil {
		return err
	}
	s.noDebugProcess = cmd
	s.mu.Unlock() // allow disconnect or restart requests to call stopNoDebugProcess.

	// block until the process terminates.
	if err := cmd.Wait(); err != nil {
		s.log.Errorf("process exited with %v", err)
	}

	s.mu.Lock()
	if s.noDebugProcess == cmd {
		s.noDebugProcess = nil
	}
	return nil // Program ran and terminated.
}

func (s *Server) stopNoDebugProcess() {
	s.mu.Lock()
	defer s.mu.Unlock()
	if s.noDebugProcess == nil {
		return
	}

	// TODO(hyangah): gracefully terminate the process and its children processes.
	if err := s.noDebugProcess.Process.Kill(); err != nil {
		s.log.Errorf("killing process (pid=%v) failed: %v", s.noDebugProcess.Process.Pid, err)
	}
}

// TODO(polina): support "remote" mode
func isValidLaunchMode(launchMode interface{}) bool {
	switch launchMode {
	case "exec", "debug", "test":
		return true
	}

	return false
}

// onDisconnectRequest handles the DisconnectRequest. Per the DAP spec,
// it disconnects the debuggee and signals that the debug adaptor
// (in our case this TCP server) can be terminated.
func (s *Server) onDisconnectRequest(request *dap.DisconnectRequest) {
	s.send(&dap.DisconnectResponse{Response: *newResponse(request.Request)})
	if s.debugger != nil {
		_, err := s.debugger.Command(&api.DebuggerCommand{Name: api.Halt}, nil)
		if err != nil {
			s.log.Error(err)
		}
		// We always kill launched programs
		kill := s.config.Debugger.AttachPid == 0
		// In case of attach, we leave the program
		// running but default, which can be
		// overridden by an explicit request to terminate.
		if request.Arguments.TerminateDebuggee {
			kill = true
		}
		err = s.debugger.Detach(kill)
		if err != nil {
			s.log.Error(err)
		}
	} else {
		s.stopNoDebugProcess()
	}
	// TODO(polina): make thread-safe when handlers become asynchronous.
	s.signalDisconnect()
}

func (s *Server) onSetBreakpointsRequest(request *dap.SetBreakpointsRequest) {
	// TODO(polina): handle this while running by halting first.

	if request.Arguments.Source.Path == "" {
		s.sendErrorResponse(request.Request, UnableToSetBreakpoints, "Unable to set or clear breakpoints", "empty file path")
		return
	}

	clientPath := request.Arguments.Source.Path
	serverPath := s.toServerPath(clientPath)

	// According to the spec we should "set multiple breakpoints for a single source
	// and clear all previous breakpoints in that source." The simplest way is
	// to clear all and then set all.
	//
	// TODO(polina): should we optimize this as follows?
	// See https://github.com/golang/vscode-go/issues/163 for details.
	// If a breakpoint:
	// -- exists and not in request => ClearBreakpoint
	// -- exists and in request => AmendBreakpoint
	// -- doesn't exist and in request => SetBreakpoint

	// Clear all existing breakpoints in the file.
	existing := s.debugger.Breakpoints()
	for _, bp := range existing {
		// Skip special breakpoints such as for panic.
		if bp.ID < 0 {
			continue
		}
		// Skip other source files.
		// TODO(polina): should this be normalized because of different OSes?
		if bp.File != serverPath {
			continue
		}
		_, err := s.debugger.ClearBreakpoint(bp)
		if err != nil {
			s.sendErrorResponse(request.Request, UnableToSetBreakpoints, "Unable to set or clear breakpoints", err.Error())
			return
		}
	}

	// Set all requested breakpoints.
	response := &dap.SetBreakpointsResponse{Response: *newResponse(request.Request)}
	response.Body.Breakpoints = make([]dap.Breakpoint, len(request.Arguments.Breakpoints))
	for i, want := range request.Arguments.Breakpoints {
		got, err := s.debugger.CreateBreakpoint(
			&api.Breakpoint{File: serverPath, Line: want.Line, Cond: want.Condition})
		response.Body.Breakpoints[i].Verified = (err == nil)
		if err != nil {
			response.Body.Breakpoints[i].Line = want.Line
			response.Body.Breakpoints[i].Message = err.Error()
		} else {
			response.Body.Breakpoints[i].Id = got.ID
			response.Body.Breakpoints[i].Line = got.Line
			response.Body.Breakpoints[i].Source = dap.Source{Name: request.Arguments.Source.Name, Path: clientPath}
		}
	}
	s.send(response)
}

func (s *Server) onSetExceptionBreakpointsRequest(request *dap.SetExceptionBreakpointsRequest) {
	// Unlike what DAP documentation claims, this request is always sent
	// even though we specified no filters at initialization. Handle as no-op.
	s.send(&dap.SetExceptionBreakpointsResponse{Response: *newResponse(request.Request)})
}

func (s *Server) onConfigurationDoneRequest(request *dap.ConfigurationDoneRequest) {
	if s.args.stopOnEntry {
		e := &dap.StoppedEvent{
			Event: *newEvent("stopped"),
			Body:  dap.StoppedEventBody{Reason: "entry", ThreadId: 1, AllThreadsStopped: true},
		}
		s.send(e)
	}
	s.send(&dap.ConfigurationDoneResponse{Response: *newResponse(request.Request)})
	if !s.args.stopOnEntry {
		s.doCommand(api.Continue)
	}
}

func (s *Server) onContinueRequest(request *dap.ContinueRequest) {
	s.send(&dap.ContinueResponse{
		Response: *newResponse(request.Request),
		Body:     dap.ContinueResponseBody{AllThreadsContinued: true}})
	s.doCommand(api.Continue)
}

func fnName(loc *proc.Location) string {
	if loc.Fn == nil {
		return "???"
	}
	return loc.Fn.Name
}

func (s *Server) onThreadsRequest(request *dap.ThreadsRequest) {
	if s.debugger == nil {
		s.sendErrorResponse(request.Request, UnableToDisplayThreads, "Unable to display threads", "debugger is nil")
		return
	}
	gs, _, err := s.debugger.Goroutines(0, 0)
	if err != nil {
		switch err.(type) {
		case *proc.ErrProcessExited:
			// If the program exits very quickly, the initial threads request will complete after it has exited.
			// A TerminatedEvent has already been sent. Ignore the err returned in this case.
			s.send(&dap.ThreadsResponse{Response: *newResponse(request.Request)})
		default:
			s.sendErrorResponse(request.Request, UnableToDisplayThreads, "Unable to display threads", err.Error())
		}
		return
	}

	threads := make([]dap.Thread, len(gs))
	if len(threads) == 0 {
		// Depending on the debug session stage, goroutines information
		// might not be available. However, the DAP spec states that
		// "even if a debug adapter does not support multiple threads,
		// it must implement the threads request and return a single
		// (dummy) thread".
		threads = []dap.Thread{{Id: 1, Name: "Dummy"}}
	} else {
		state, err := s.debugger.State( /*nowait*/ true)
		if err != nil {
			s.sendErrorResponse(request.Request, UnableToDisplayThreads, "Unable to display threads", err.Error())
			return
		}
		s.debugger.LockTarget()
		defer s.debugger.UnlockTarget()

		for i, g := range gs {
			selected := ""
			if state.SelectedGoroutine != nil && g.ID == state.SelectedGoroutine.ID {
				selected = "* "
			}
			thread := ""
			if g.Thread != nil && g.Thread.ThreadID() != 0 {
				thread = fmt.Sprintf(" (Thread %d)", g.Thread.ThreadID())
			}
			// File name and line number are communicated via `stackTrace`
			// so no need to include them here.
			loc := g.UserCurrent()
			threads[i].Name = fmt.Sprintf("%s[Go %d] %s%s", selected, g.ID, fnName(&loc), thread)
			threads[i].Id = g.ID
		}
	}
	response := &dap.ThreadsResponse{
		Response: *newResponse(request.Request),
		Body:     dap.ThreadsResponseBody{Threads: threads},
	}
	s.send(response)
}

// onAttachRequest handles 'attach' request.
// This is a mandatory request to support.
func (s *Server) onAttachRequest(request *dap.AttachRequest) {
	mode, ok := request.Arguments["mode"]
	if !ok || mode == "" {
		mode = "local"
	}
	if mode == "local" {
		pid, ok := request.Arguments["processId"].(float64)
		if !ok || pid == 0 {
			s.sendErrorResponse(request.Request,
				FailedToAttach, "Failed to attach",
				"The 'processId' attribute is missing in debug configuration")
			return
		}
		s.config.Debugger.AttachPid = int(pid)
		err := s.setLaunchAttachArgs(request)
		if err != nil {
			s.sendErrorResponse(request.Request,
				FailedToAttach, "Failed to attach",
				err.Error())
			return
		}
		if s.debugger, err = debugger.New(&s.config.Debugger, nil); err != nil {
			s.sendErrorResponse(request.Request,
				FailedToAttach, "Failed to attach", err.Error())
			return
		}
	} else {
		// TODO(polina): support 'remote' mode with 'host' and 'port'
		s.sendErrorResponse(request.Request,
			FailedToAttach, "Failed to attach",
			fmt.Sprintf("Unsupported 'mode' value %q in debug configuration", mode))
		return
	}
	// Notify the client that the debugger is ready to start accepting
	// configuration requests for setting breakpoints, etc. The client
	// will end the configuration sequence with 'configurationDone'.
	s.send(&dap.InitializedEvent{Event: *newEvent("initialized")})
	s.send(&dap.AttachResponse{Response: *newResponse(request.Request)})
}

// onNextRequest handles 'next' request.
// This is a mandatory request to support.
func (s *Server) onNextRequest(request *dap.NextRequest) {
	// This ignores threadId argument to match the original vscode-go implementation.
	// TODO(polina): use SwitchGoroutine to change the current goroutine.
	s.send(&dap.NextResponse{Response: *newResponse(request.Request)})
	s.doCommand(api.Next)
}

// onStepInRequest handles 'stepIn' request
// This is a mandatory request to support.
func (s *Server) onStepInRequest(request *dap.StepInRequest) {
	// This ignores threadId argument to match the original vscode-go implementation.
	// TODO(polina): use SwitchGoroutine to change the current goroutine.
	s.send(&dap.StepInResponse{Response: *newResponse(request.Request)})
	s.doCommand(api.Step)
}

// onStepOutRequest handles 'stepOut' request
// This is a mandatory request to support.
func (s *Server) onStepOutRequest(request *dap.StepOutRequest) {
	// This ignores threadId argument to match the original vscode-go implementation.
	// TODO(polina): use SwitchGoroutine to change the current goroutine.
	s.send(&dap.StepOutResponse{Response: *newResponse(request.Request)})
	s.doCommand(api.StepOut)
}

// onPauseRequest sends a not-yet-implemented error response.
// This is a mandatory request to support.
func (s *Server) onPauseRequest(request *dap.PauseRequest) { // TODO V0
	s.sendNotYetImplementedErrorResponse(request.Request)
}

// stackFrame represents the index of a frame within
// the context of a stack of a specific goroutine.
type stackFrame struct {
	goroutineID int
	frameIndex  int
}

// onStackTraceRequest handles ‘stackTrace’ requests.
// This is a mandatory request to support.
func (s *Server) onStackTraceRequest(request *dap.StackTraceRequest) {
	goroutineID := request.Arguments.ThreadId
	frames, err := s.debugger.Stacktrace(goroutineID, s.args.stackTraceDepth, 0)
	if err != nil {
		s.sendErrorResponse(request.Request, UnableToProduceStackTrace, "Unable to produce stack trace", err.Error())
		return
	}

	stackFrames := make([]dap.StackFrame, len(frames))
	for i, frame := range frames {
		loc := &frame.Call
		uniqueStackFrameID := s.stackFrameHandles.create(stackFrame{goroutineID, i})
		stackFrames[i] = dap.StackFrame{Id: uniqueStackFrameID, Line: loc.Line, Name: fnName(loc)}
		if loc.File != "<autogenerated>" {
			clientPath := s.toClientPath(loc.File)
			stackFrames[i].Source = dap.Source{Name: filepath.Base(clientPath), Path: clientPath}
		}
		stackFrames[i].Column = 0
	}
	// Since the backend doesn't support paging, we load all frames up to
	// pre-configured depth every time and then slice them here per
	// `supportsDelayedStackTraceLoading` capability.
	// TODO(polina): consider optimizing this, so subsequent stack requests
	// slice already loaded frames and handles instead of reloading every time.
	if request.Arguments.StartFrame > 0 {
		stackFrames = stackFrames[min(request.Arguments.StartFrame, len(stackFrames)):]
	}
	if request.Arguments.Levels > 0 {
		stackFrames = stackFrames[:min(request.Arguments.Levels, len(stackFrames))]
	}
	response := &dap.StackTraceResponse{
		Response: *newResponse(request.Request),
		Body:     dap.StackTraceResponseBody{StackFrames: stackFrames, TotalFrames: len(frames)},
	}
	s.send(response)
}

// onScopesRequest handles 'scopes' requests.
// This is a mandatory request to support.
func (s *Server) onScopesRequest(request *dap.ScopesRequest) {
	sf, ok := s.stackFrameHandles.get(request.Arguments.FrameId)
	if !ok {
		s.sendErrorResponse(request.Request, UnableToListLocals, "Unable to list locals", fmt.Sprintf("unknown frame id %d", request.Arguments.FrameId))
		return
	}

	goid := sf.(stackFrame).goroutineID
	frame := sf.(stackFrame).frameIndex

	// Retrieve arguments
	args, err := s.debugger.FunctionArguments(goid, frame, 0, DefaultLoadConfig)
	if err != nil {
		s.sendErrorResponse(request.Request, UnableToListArgs, "Unable to list args", err.Error())
		return
	}
	argScope := &fullyQualifiedVariable{&proc.Variable{Name: "Arguments", Children: slicePtrVarToSliceVar(args)}, "", true}

	// Retrieve local variables
	locals, err := s.debugger.LocalVariables(goid, frame, 0, DefaultLoadConfig)
	if err != nil {
		s.sendErrorResponse(request.Request, UnableToListLocals, "Unable to list locals", err.Error())
		return
	}
	locScope := &fullyQualifiedVariable{&proc.Variable{Name: "Locals", Children: slicePtrVarToSliceVar(locals)}, "", true}

	// TODO(polina): Annotate shadowed variables

	scopeArgs := dap.Scope{Name: argScope.Name, VariablesReference: s.variableHandles.create(argScope)}
	scopeLocals := dap.Scope{Name: locScope.Name, VariablesReference: s.variableHandles.create(locScope)}
	scopes := []dap.Scope{scopeArgs, scopeLocals}

	if s.args.showGlobalVariables {
		// Limit what global variables we will return to the current package only.
		// TODO(polina): This is how vscode-go currently does it to make
		// the amount of the returned data manageable. In fact, this is
		// considered so expensive even with the package filter, that
		// the default for showGlobalVariables was recently flipped to
		// not showing. If we delay loading of the globals until the corresponding
		// scope is expanded, generating an explicit variable request,
		// should we consider making all globals accessible with a scope per package?
		// Or users can just rely on watch variables.
		currPkg, err := s.debugger.CurrentPackage()
		if err != nil {
			s.sendErrorResponse(request.Request, UnableToListGlobals, "Unable to list globals", err.Error())
			return
		}
		currPkgFilter := fmt.Sprintf("^%s\\.", currPkg)
		globals, err := s.debugger.PackageVariables(currPkgFilter, DefaultLoadConfig)
		if err != nil {
			s.sendErrorResponse(request.Request, UnableToListGlobals, "Unable to list globals", err.Error())
			return
		}
		// Remove package prefix from the fully-qualified variable names.
		// We will include the package info once in the name of the scope instead.
		for i, g := range globals {
			globals[i].Name = strings.TrimPrefix(g.Name, currPkg+".")
		}

		globScope := &fullyQualifiedVariable{&proc.Variable{
			Name:     fmt.Sprintf("Globals (package %s)", currPkg),
			Children: slicePtrVarToSliceVar(globals),
		}, currPkg, true}
		scopeGlobals := dap.Scope{Name: globScope.Name, VariablesReference: s.variableHandles.create(globScope)}
		scopes = append(scopes, scopeGlobals)
	}
	response := &dap.ScopesResponse{
		Response: *newResponse(request.Request),
		Body:     dap.ScopesResponseBody{Scopes: scopes},
	}
	s.send(response)
}

func slicePtrVarToSliceVar(vars []*proc.Variable) []proc.Variable {
	r := make([]proc.Variable, len(vars))
	for i := range vars {
		r[i] = *vars[i]
	}
	return r
}

// onVariablesRequest handles 'variables' requests.
// This is a mandatory request to support.
func (s *Server) onVariablesRequest(request *dap.VariablesRequest) {
	v, ok := s.variableHandles.get(request.Arguments.VariablesReference)
	if !ok {
		s.sendErrorResponse(request.Request, UnableToLookupVariable, "Unable to lookup variable", fmt.Sprintf("unknown reference %d", request.Arguments.VariablesReference))
		return
	}
	children := make([]dap.Variable, 0)

	switch v.Kind {
	case reflect.Map:
		for i := 0; i < len(v.Children); i += 2 {
			// A map will have twice as many children as there are key-value elements.
			kvIndex := i / 2
			// Process children in pairs: even indices are map keys, odd indices are values.
			keyv, valv := &v.Children[i], &v.Children[i+1]
			keyexpr := fmt.Sprintf("(*(*%q)(%#x))", keyv.TypeString(), keyv.Addr)
			valexpr := fmt.Sprintf("%s[%s]", v.fullyQualifiedNameOrExpr, keyexpr)
			switch keyv.Kind {
			// For value expression, use the key value, not the corresponding expression if the key is a scalar.
			case reflect.Bool, reflect.Float32, reflect.Float64, reflect.Complex64, reflect.Complex128,
				reflect.Int, reflect.Int8, reflect.Int16, reflect.Int32, reflect.Int64,
				reflect.Uint, reflect.Uint8, reflect.Uint16, reflect.Uint32, reflect.Uint64, reflect.Uintptr:
				valexpr = fmt.Sprintf("%s[%s]", v.fullyQualifiedNameOrExpr, api.VariableValueAsString(keyv))
			case reflect.String:
				if key := constant.StringVal(keyv.Value); keyv.Len == int64(len(key)) { // fully loaded
					valexpr = fmt.Sprintf("%s[%q]", v.fullyQualifiedNameOrExpr, key)
				}
			}
			key, keyref := s.convertVariable(keyv, keyexpr)
			val, valref := s.convertVariable(valv, valexpr)
			// If key or value or both are scalars, we can use
			// a single variable to represet key:value format.
			// Otherwise, we must return separate variables for both.
			if keyref > 0 && valref > 0 { // Both are not scalars
				keyvar := dap.Variable{
					Name:               fmt.Sprintf("[key %d]", kvIndex),
					EvaluateName:       keyexpr,
					Value:              key,
					VariablesReference: keyref,
				}
				valvar := dap.Variable{
					Name:               fmt.Sprintf("[val %d]", kvIndex),
					EvaluateName:       valexpr,
					Value:              val,
					VariablesReference: valref,
				}
				children = append(children, keyvar, valvar)
			} else { // At least one is a scalar
				kvvar := dap.Variable{
					Name:         key,
					EvaluateName: valexpr,
					Value:        val,
				}
				if keyref != 0 { // key is a type to be expanded
					kvvar.Name = fmt.Sprintf("%s(%#x)", kvvar.Name, keyv.Addr) // Make the name unique
					kvvar.VariablesReference = keyref
				} else if valref != 0 { // val is a type to be expanded
					kvvar.VariablesReference = valref
				}
				children = append(children, kvvar)
			}
		}
	case reflect.Slice, reflect.Array:
		children = make([]dap.Variable, len(v.Children))
		for i := range v.Children {
			cfqname := fmt.Sprintf("%s[%d]", v.fullyQualifiedNameOrExpr, i)
			cvalue, cvarref := s.convertVariable(&v.Children[i], cfqname)
			children[i] = dap.Variable{
				Name:               fmt.Sprintf("[%d]", i),
				EvaluateName:       cfqname,
				Value:              cvalue,
				VariablesReference: cvarref,
			}
		}
	default:
		children = make([]dap.Variable, len(v.Children))
		for i := range v.Children {
			c := &v.Children[i]
			cfqname := fmt.Sprintf("%s.%s", v.fullyQualifiedNameOrExpr, c.Name)

			if strings.HasPrefix(c.Name, "~") || strings.HasPrefix(c.Name, ".") {
				cfqname = ""
			} else if v.isScope && v.fullyQualifiedNameOrExpr == "" {
				cfqname = c.Name
			} else if v.fullyQualifiedNameOrExpr == "" {
				cfqname = ""
			} else if v.Kind == reflect.Interface {
				cfqname = fmt.Sprintf("%s.(%s)", v.fullyQualifiedNameOrExpr, c.Name) // c is data
			} else if v.Kind == reflect.Ptr {
				cfqname = fmt.Sprintf("(*%v)", v.fullyQualifiedNameOrExpr) // c is the nameless pointer value
			} else if v.Kind == reflect.Complex64 || v.Kind == reflect.Complex128 {
				cfqname = "" // complex children are not struct fields and can't be accessed directly
			}
			cvalue, cvarref := s.convertVariable(c, cfqname)
			children[i] = dap.Variable{
				Name:               c.Name,
				EvaluateName:       cfqname,
				Value:              cvalue,
				VariablesReference: cvarref,
			}
		}
	}
	response := &dap.VariablesResponse{
		Response: *newResponse(request.Request),
		Body:     dap.VariablesResponseBody{Variables: children},
	}
	s.send(response)
}

// convertVariable converts proc.Variable to dap.Variable value and reference
// while keeping track of the full qualified name or load expression.
// Variable reference is used to keep track of the children associated with each
// variable. It is shared with the host via scopes or evaluate response and is an index
// into the s.variableHandles map, used to look up variables and their children on
// subsequent variables requests. A positive reference signals the host that another
// variables request can be issued to get the elements of the compound variable. As a
// custom, a zero reference, reminiscent of a zero pointer, is used to indicate that
// a scalar variable cannot be "dereferenced" to get its elements (as there are none).
func (s *Server) convertVariable(v *proc.Variable, qualifiedNameOrExpr string) (value string, variablesReference int) {
	return s.convertVariableWithOpts(v, qualifiedNameOrExpr, false)
}

func (s *Server) convertVariableToString(v *proc.Variable) string {
	val, _ := s.convertVariableWithOpts(v, "", true)
	return val
}

// convertVariableWithOpts allows to skip reference generation in case all we need is
// a string representation of the variable.
func (s *Server) convertVariableWithOpts(v *proc.Variable, qualifiedNameOrExpr string, skipRef bool) (value string, variablesReference int) {
	maybeCreateVariableHandle := func(v *proc.Variable) int {
		if skipRef {
			return 0
		}
		return s.variableHandles.create(&fullyQualifiedVariable{v, qualifiedNameOrExpr, false /*not a scope*/})
	}
	value = api.ConvertVar(v).SinglelineString()
	if v.Unreadable != nil {
		return
	}
	typeName := api.PrettyTypeName(v.DwarfType)

	// As per https://github.com/go-delve/delve/blob/master/Documentation/api/ClientHowto.md#looking-into-variables,
	// some of the types might be fully or partially not loaded based on LoadConfig. For now, clearly
	// communicate when values are not fully loaded. TODO(polina): look into loading on demand.

	switch v.Kind {
	case reflect.UnsafePointer:
		// Skip child reference
	case reflect.Ptr:
		if v.DwarfType != nil && len(v.Children) > 0 && v.Children[0].Addr != 0 && v.Children[0].Kind != reflect.Invalid {
			if v.Children[0].OnlyAddr {
				value = "(not loaded) " + value
			} else {
				variablesReference = maybeCreateVariableHandle(v)
			}
		}
	case reflect.Slice, reflect.Array:
		if v.Len > int64(len(v.Children)) { // Not fully loaded
			value = fmt.Sprintf("(loaded %d/%d) ", len(v.Children), v.Len) + value
		}
		if v.Base != 0 && len(v.Children) > 0 {
			variablesReference = maybeCreateVariableHandle(v)
		}
	case reflect.Map:
		if v.Len > int64(len(v.Children)/2) { // Not fully loaded
			value = fmt.Sprintf("(loaded %d/%d) ", len(v.Children)/2, v.Len) + value
		}
		if v.Base != 0 && len(v.Children) > 0 {
			variablesReference = maybeCreateVariableHandle(v)
		}
	case reflect.String:
		// TODO(polina): implement auto-loading here
	case reflect.Interface:
		if v.Addr != 0 && len(v.Children) > 0 && v.Children[0].Kind != reflect.Invalid && v.Children[0].Addr != 0 {
			if v.Children[0].OnlyAddr { // Not fully loaded
				// We might be loading variables from the frame that's not topmost, so use
				// frame-independent address-based expression, not fully-qualified name.
				loadExpr := fmt.Sprintf("*(*%q)(%#x)", typeName, v.Addr)
				s.log.Debugf("loading %s (type %s) with %s", qualifiedNameOrExpr, typeName, loadExpr)
				vLoaded, err := s.debugger.EvalVariableInScope(-1, 0, 0, loadExpr, DefaultLoadConfig)
				if err != nil {
					value += fmt.Sprintf(" - FAILED TO LOAD: %s", err)
				} else {
					v.Children = vLoaded.Children
					value = api.ConvertVar(v).SinglelineString()
				}
			}
			// Provide a reference to the child only if it fully loaded
			if !v.Children[0].OnlyAddr {
				variablesReference = maybeCreateVariableHandle(v)
			}
		}
	case reflect.Struct:
		if v.Len > int64(len(v.Children)) { // Not fully loaded
			value = fmt.Sprintf("(loaded %d/%d) ", len(v.Children), v.Len) + value
		}
		if len(v.Children) > 0 {
			variablesReference = maybeCreateVariableHandle(v)
		}
	case reflect.Complex64, reflect.Complex128:
		v.Children = make([]proc.Variable, 2)
		v.Children[0].Name = "real"
		v.Children[0].Value = constant.Real(v.Value)
		v.Children[1].Name = "imaginary"
		v.Children[1].Value = constant.Imag(v.Value)
		if v.Kind == reflect.Complex64 {
			v.Children[0].Kind = reflect.Float32
			v.Children[1].Kind = reflect.Float32
		} else {
			v.Children[0].Kind = reflect.Float64
			v.Children[1].Kind = reflect.Float64
		}
		fallthrough
	default: // Complex, Scalar, Chan, Func
		if len(v.Children) > 0 {
			variablesReference = maybeCreateVariableHandle(v)
		}
	}
	return
}

// onEvaluateRequest handles 'evalute' requests.
// This is a mandatory request to support.
// Support the following expressions:
// -- {expression} - evaluates the expression and returns the result as a variable
// -- call {function} - injects a function call and returns the result as a variable
// TODO(polina): users have complained about having to click to expand multi-level
// variables, so consider also adding the following:
// -- print {expression} - return the result as a string like from dlv cli
func (s *Server) onEvaluateRequest(request *dap.EvaluateRequest) {
	showErrorToUser := request.Arguments.Context != "watch"
	if s.debugger == nil {
		s.sendErrorResponseWithOpts(request.Request, UnableToEvaluateExpression, "Unable to evaluate expression", "debugger is nil", showErrorToUser)
		return
	}
	// Default to the topmost stack frame of the current goroutine in case
	// no frame is specified (e.g. when stopped on entry or no call stack frame is expanded)
	goid, frame := -1, 0
	if sf, ok := s.stackFrameHandles.get(request.Arguments.FrameId); ok {
		goid = sf.(stackFrame).goroutineID
		frame = sf.(stackFrame).frameIndex
	}

	response := &dap.EvaluateResponse{Response: *newResponse(request.Request)}
	isCall, err := regexp.MatchString(`^\s*call\s+\S+`, request.Arguments.Expression)
	if err == nil && isCall { // call {expression}
		// This call might be evaluated in the context of the frame that is not topmost
		// if the editor is set to view the variables for one of the parent frames.
		// If the call expression refers to any of these variables, unlike regular
		// expressions, it will evaluate them in the context of the topmost frame,
		// and the user will get an unexpected result or an unexpected symbol error.
		// We prevent this but disallowing any frames other than topmost.
		if frame > 0 {
			s.sendErrorResponseWithOpts(request.Request, UnableToEvaluateExpression, "Unable to evaluate expression", "call is only supported with topmost stack frame", showErrorToUser)
			return
		}
		stateBeforeCall, err := s.debugger.State( /*nowait*/ true)
		if err != nil {
			s.sendErrorResponseWithOpts(request.Request, UnableToEvaluateExpression, "Unable to evaluate expression", err.Error(), showErrorToUser)
			return
		}
		state, err := s.debugger.Command(&api.DebuggerCommand{
			Name:                 api.Call,
			ReturnInfoLoadConfig: api.LoadConfigFromProc(&DefaultLoadConfig),
			Expr:                 strings.Replace(request.Arguments.Expression, "call ", "", 1),
			UnsafeCall:           false,
			GoroutineID:          goid,
		}, nil)
		if _, isexited := err.(proc.ErrProcessExited); isexited || err == nil && state.Exited {
			e := &dap.TerminatedEvent{Event: *newEvent("terminated")}
			s.send(e)
			return
		}
		if err != nil {
			s.sendErrorResponseWithOpts(request.Request, UnableToEvaluateExpression, "Unable to evaluate expression", err.Error(), showErrorToUser)
			return
		}
		// After the call is done, the goroutine where we injected the call should
		// return to the original stopped line with return values. However,
		// it is not guaranteed to be selected due to the possibility of the
		// of simultaenous breakpoints. Therefore, we check all threads.
		var retVars []*proc.Variable
		for _, t := range state.Threads {
			if t.GoroutineID == stateBeforeCall.SelectedGoroutine.ID &&
				t.Line == stateBeforeCall.SelectedGoroutine.CurrentLoc.Line && t.CallReturn {
				// The call completed. Get the return values.
				retVars, err = s.debugger.FindThreadReturnValues(t.ID, DefaultLoadConfig)
				if err != nil {
					s.sendErrorResponseWithOpts(request.Request, UnableToEvaluateExpression, "Unable to evaluate expression", err.Error(), showErrorToUser)
					return
				}
				break
			}
		}
		if retVars == nil {
			// The call got interrupted by a stop (e.g. breakpoint in injected
			// function call or in another goroutine)
			s.resetHandlesForStop()
			stopped := &dap.StoppedEvent{Event: *newEvent("stopped")}
			stopped.Body.AllThreadsStopped = true
			if state.SelectedGoroutine != nil {
				stopped.Body.ThreadId = state.SelectedGoroutine.ID
			}
			stopped.Body.Reason = s.debugger.StopReason().String()
			s.send(stopped)
			// TODO(polina): once this is asynchronous, we could wait to reply until the user
			// continues, call ends, original stop point is hit and return values are available.
			s.sendErrorResponseWithOpts(request.Request, UnableToEvaluateExpression, "Unable to evaluate expression", "call stopped", showErrorToUser)
			return
		}
		// The call completed and we can reply with its return values (if any)
		if len(retVars) > 0 {
			// Package one or more return values in a single scope-like nameless variable
			// that preserves their names.
			retVarsAsVar := &proc.Variable{Children: slicePtrVarToSliceVar(retVars)}
			// As a shortcut also express the return values as a single string.
			retVarsAsStr := ""
			for _, v := range retVars {
				retVarsAsStr += s.convertVariableToString(v) + ", "
			}
			response.Body = dap.EvaluateResponseBody{
				Result:             strings.TrimRight(retVarsAsStr, ", "),
				VariablesReference: s.variableHandles.create(&fullyQualifiedVariable{retVarsAsVar, "", false /*not a scope*/}),
			}
		}
	} else { // {expression}
		exprVar, err := s.debugger.EvalVariableInScope(goid, frame, 0, request.Arguments.Expression, DefaultLoadConfig)
		if err != nil {
			s.sendErrorResponseWithOpts(request.Request, UnableToEvaluateExpression, "Unable to evaluate expression", err.Error(), showErrorToUser)
			return
		}
		// TODO(polina): as far as I can tell, evaluateName is ignored by vscode for expression variables.
		// Should it be skipped alltogether for all levels?
		exprVal, exprRef := s.convertVariable(exprVar, fmt.Sprintf("(%s)", request.Arguments.Expression))
		response.Body = dap.EvaluateResponseBody{Result: exprVal, VariablesReference: exprRef}
	}
	s.send(response)
}

// onTerminateRequest sends a not-yet-implemented error response.
// Capability 'supportsTerminateRequest' is not set in 'initialize' response.
func (s *Server) onTerminateRequest(request *dap.TerminateRequest) {
	s.sendNotYetImplementedErrorResponse(request.Request)
}

// onRestartRequest sends a not-yet-implemented error response
// Capability 'supportsRestartRequest' is not set in 'initialize' response.
func (s *Server) onRestartRequest(request *dap.RestartRequest) {
	s.sendNotYetImplementedErrorResponse(request.Request)
}

// onSetFunctionBreakpointsRequest sends a not-yet-implemented error response.
// Capability 'supportsFunctionBreakpoints' is not set 'initialize' response.
func (s *Server) onSetFunctionBreakpointsRequest(request *dap.SetFunctionBreakpointsRequest) {
	s.sendNotYetImplementedErrorResponse(request.Request)
}

// onStepBackRequest sends a not-yet-implemented error response.
// Capability 'supportsStepBack' is not set 'initialize' response.
func (s *Server) onStepBackRequest(request *dap.StepBackRequest) {
	s.sendNotYetImplementedErrorResponse(request.Request)
}

// onReverseContinueRequest sends a not-yet-implemented error response.
// Capability 'supportsStepBack' is not set 'initialize' response.
func (s *Server) onReverseContinueRequest(request *dap.ReverseContinueRequest) {
	s.sendNotYetImplementedErrorResponse(request.Request)
}

// onSetVariableRequest sends a not-yet-implemented error response.
// Capability 'supportsSetVariable' is not set 'initialize' response.
func (s *Server) onSetVariableRequest(request *dap.SetVariableRequest) { // TODO V0
	s.sendNotYetImplementedErrorResponse(request.Request)
}

// onSetExpression sends a not-yet-implemented error response.
// Capability 'supportsSetExpression' is not set 'initialize' response.
func (s *Server) onSetExpressionRequest(request *dap.SetExpressionRequest) {
	s.sendNotYetImplementedErrorResponse(request.Request)
}

// onLoadedSourcesRequest sends a not-yet-implemented error response.
// Capability 'supportsLoadedSourcesRequest' is not set 'initialize' response.
func (s *Server) onLoadedSourcesRequest(request *dap.LoadedSourcesRequest) {
	s.sendNotYetImplementedErrorResponse(request.Request)
}

// onReadMemoryRequest sends a not-yet-implemented error response.
// Capability 'supportsReadMemoryRequest' is not set 'initialize' response.
func (s *Server) onReadMemoryRequest(request *dap.ReadMemoryRequest) {
	s.sendNotYetImplementedErrorResponse(request.Request)
}

// onDisassembleRequest sends a not-yet-implemented error response.
// Capability 'supportsDisassembleRequest' is not set 'initialize' response.
func (s *Server) onDisassembleRequest(request *dap.DisassembleRequest) {
	s.sendNotYetImplementedErrorResponse(request.Request)
}

// onCancelRequest sends a not-yet-implemented error response.
// Capability 'supportsCancelRequest' is not set 'initialize' response.
func (s *Server) onCancelRequest(request *dap.CancelRequest) {
	s.sendNotYetImplementedErrorResponse(request.Request)
}

// sendERrorResponseWithOpts offers configuration options.
//   showUser - if true, the error will be shown to the user (e.g. via a visible pop-up)
func (s *Server) sendErrorResponseWithOpts(request dap.Request, id int, summary, details string, showUser bool) {
	er := &dap.ErrorResponse{}
	er.Type = "response"
	er.Command = request.Command
	er.RequestSeq = request.Seq
	er.Success = false
	er.Message = summary
	er.Body.Error.Id = id
	er.Body.Error.Format = fmt.Sprintf("%s: %s", summary, details)
	er.Body.Error.ShowUser = showUser
	s.log.Error(er.Body.Error.Format)
	s.send(er)
}

// sendErrorResponse sends an error response with default visibility settings.
func (s *Server) sendErrorResponse(request dap.Request, id int, summary, details string) {
	s.sendErrorResponseWithOpts(request, id, summary, details, false /*showUser*/)
}

// sendInternalErrorResponse sends an "internal error" response back to the client.
// We only take a seq here because we don't want to make assumptions about the
// kind of message received by the server that this error is a reply to.
func (s *Server) sendInternalErrorResponse(seq int, details string) {
	er := &dap.ErrorResponse{}
	er.Type = "response"
	er.RequestSeq = seq
	er.Success = false
	er.Message = "Internal Error"
	er.Body.Error.Id = InternalError
	er.Body.Error.Format = fmt.Sprintf("%s: %s", er.Message, details)
	s.log.Error(er.Body.Error.Format)
	s.send(er)
}

func (s *Server) sendUnsupportedErrorResponse(request dap.Request) {
	s.sendErrorResponse(request, UnsupportedCommand, "Unsupported command",
		fmt.Sprintf("cannot process '%s' request", request.Command))
}

func (s *Server) sendNotYetImplementedErrorResponse(request dap.Request) {
	s.sendErrorResponse(request, NotYetImplemented, "Not yet implemented",
		fmt.Sprintf("cannot process '%s' request", request.Command))
}

func newResponse(request dap.Request) *dap.Response {
	return &dap.Response{
		ProtocolMessage: dap.ProtocolMessage{
			Seq:  0,
			Type: "response",
		},
		Command:    request.Command,
		RequestSeq: request.Seq,
		Success:    true,
	}
}

func newEvent(event string) *dap.Event {
	return &dap.Event{
		ProtocolMessage: dap.ProtocolMessage{
			Seq:  0,
			Type: "event",
		},
		Event: event,
	}
}

const BetterBadAccessError = `invalid memory address or nil pointer dereference [signal SIGSEGV: segmentation violation]
Unable to propagate EXC_BAD_ACCESS signal to target process and panic (see https://github.com/go-delve/delve/issues/852)`

func (s *Server) resetHandlesForStop() {
	s.stackFrameHandles.reset()
	s.variableHandles.reset()
}

// doCommand runs a debugger command until it stops on
// termination, error, breakpoint, etc, when an appropriate
// event needs to be sent to the client.
func (s *Server) doCommand(command string) {
	if s.debugger == nil {
		return
	}

	state, err := s.debugger.Command(&api.DebuggerCommand{Name: command}, nil)
	if _, isexited := err.(proc.ErrProcessExited); isexited || err == nil && state.Exited {
		e := &dap.TerminatedEvent{Event: *newEvent("terminated")}
		s.send(e)
		return
	}

	s.resetHandlesForStop()
	stopped := &dap.StoppedEvent{Event: *newEvent("stopped")}
	stopped.Body.AllThreadsStopped = true

	if err == nil {
		if state.SelectedGoroutine != nil {
			stopped.Body.ThreadId = state.SelectedGoroutine.ID
		}

		switch s.debugger.StopReason() {
		case proc.StopNextFinished:
			stopped.Body.Reason = "step"
		default:
			stopped.Body.Reason = "breakpoint"
		}
		if state.CurrentThread.Breakpoint != nil {
			switch state.CurrentThread.Breakpoint.Name {
			case proc.FatalThrow:
				stopped.Body.Reason = "fatal error"
			case proc.UnrecoveredPanic:
				stopped.Body.Reason = "panic"
			}
		}
		s.send(stopped)
	} else {
		s.log.Error("runtime error: ", err)
		stopped.Body.Reason = "runtime error"
		stopped.Body.Text = err.Error()
		// Special case in the spirit of https://github.com/microsoft/vscode-go/issues/1903
		if stopped.Body.Text == "bad access" {
			stopped.Body.Text = BetterBadAccessError
		}
		state, err := s.debugger.State( /*nowait*/ true)
		if err == nil {
			stopped.Body.ThreadId = state.CurrentThread.GoroutineID
		}
		s.send(stopped)

		// TODO(polina): according to the spec, the extra 'text' is supposed to show up in the UI (e.g. on hover),
		// but so far I am unable to get this to work in vscode - see https://github.com/microsoft/vscode/issues/104475.
		// Options to explore:
		//   - supporting ExceptionInfo request
		//   - virtual variable scope for Exception that shows the message (details here: https://github.com/microsoft/vscode/issues/3101)
		// In the meantime, provide the extra details by outputing an error message.
		s.send(&dap.OutputEvent{
			Event: *newEvent("output"),
			Body: dap.OutputEventBody{
				Output:   fmt.Sprintf("ERROR: %s\n", stopped.Body.Text),
				Category: "stderr",
			}})
	}
}

func (s *Server) toClientPath(path string) string {
	if len(s.args.substitutePathServerToClient) == 0 {
		return path
	}
	clientPath := locspec.SubstitutePath(path, s.args.substitutePathServerToClient)
	if clientPath != path {
		s.log.Debugf("server path=%s converted to client path=%s\n", path, clientPath)
	}
	return clientPath
}

func (s *Server) toServerPath(path string) string {
	if len(s.args.substitutePathClientToServer) == 0 {
		return path
	}
	serverPath := locspec.SubstitutePath(path, s.args.substitutePathClientToServer)
	if serverPath != path {
		s.log.Debugf("client path=%s converted to server path=%s\n", path, serverPath)
	}
	return serverPath
}<|MERGE_RESOLUTION|>--- conflicted
+++ resolved
@@ -578,8 +578,6 @@
 	s.config.ProcessArgs = append([]string{program}, targetArgs...)
 	s.config.Debugger.WorkingDir = filepath.Dir(program)
 
-<<<<<<< HEAD
-=======
 	// Set the WorkingDir for this program to the one specified in the request arguments.
 	wd, ok := request.Arguments["wd"]
 	if ok {
@@ -604,8 +602,7 @@
 			return
 		}
 	}
-	var err error
->>>>>>> 3c1b9427
+
 	if s.debugger, err = debugger.New(&s.config.Debugger, s.config.ProcessArgs); err != nil {
 		s.sendErrorResponse(request.Request,
 			FailedToLaunch, "Failed to launch", err.Error())
