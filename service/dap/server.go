// Package dap implements VSCode's Debug Adaptor Protocol (DAP).
// This allows delve to communicate with frontends using DAP
// without a separate adaptor. The frontend will run the debugger
// (which now doubles as an adaptor) in server mode listening on
// a port and communicating over TCP. This is work in progress,
// so for now Delve in dap mode only supports synchronous
// request-response communication, blocking while processing each request.
// For DAP details see https://microsoft.github.io/debug-adapter-protocol.
package dap

import (
	"bufio"
	"bytes"
	"encoding/json"
	"errors"
	"fmt"
	"go/constant"
	"go/parser"
	"io"
	"net"
	"os"
	"os/exec"
	"path/filepath"
	"reflect"
	"regexp"
	"runtime"
	"runtime/debug"
	"strings"
	"sync"

	"github.com/go-delve/delve/pkg/gobuild"
	"github.com/go-delve/delve/pkg/locspec"
	"github.com/go-delve/delve/pkg/logflags"
	"github.com/go-delve/delve/pkg/proc"
	"github.com/go-delve/delve/pkg/terminal"
	"github.com/go-delve/delve/service"
	"github.com/go-delve/delve/service/api"
	"github.com/go-delve/delve/service/debugger"
	"github.com/google/go-dap"
	"github.com/sirupsen/logrus"
)

// Server implements a DAP server that can accept a single client for
// a single debug session (for now). It does not yet support restarting.
// That means that in addition to explicit shutdown requests,
// program termination and failed or closed client connection
// would also result in stopping this single-use server.
//
// The DAP server operates via the following goroutines:
//
// (1) Main goroutine where the server is created via NewServer(),
// started via Run() and stopped via Stop(). Once the server is
// started, this goroutine blocks until it receives a stop-server
// signal that can come from an OS interrupt (such as Ctrl-C) or
// config.DisconnectChan (passed to NewServer()) as a result of
// client connection failure or closure or a DAP disconnect request.
//
// (2) Run goroutine started from Run() that serves as both
// a listener and a client goroutine. It accepts a client connection,
// reads, decodes and dispatches each request from the client.
// For synchronous requests, it issues commands to the
// underlying debugger and sends back events and responses.
// These requests block while the debuggee is running, so,
// where applicable, the handlers need to check if debugging
// state is running, so there is a need for a halt request or
// a dummy/error response to avoid blocking.
//
// This is the only goroutine that sends a stop-server signal
// via config.DisconnecChan when encountering a client connection
// error or responding to a (synchronous) DAP disconnect request.
// Once stop is triggered, the goroutine exits.
//
// TODO(polina): add another layer of per-client goroutines to support multiple clients
//
// (3) Per-request goroutine is started for each asynchronous request
// that resumes execution. We check if target is running already, so
// there should be no more than one pending asynchronous request at
// a time. This goroutine issues commands to the underlying debugger
// and sends back events and responses. It takes a setup-done channel
// as an argument and temporarily blocks the request loop until setup
// for asynchronous execution is complete and targe is running.
// Once done, it unblocks processing of parallel requests unblocks
// (e.g. disconnecting while the program is running).
//
// These per-request goroutines never send a stop-server signal.
// They block on running debugger commands that are interrupted
// when halt is issued while stopping. At that point these goroutines
// wrap-up and exit.
type Server struct {
	// config is all the information necessary to start the debugger and server.
	config *service.Config
	// listener is used to accept the client connection.
	listener net.Listener
	// stopTriggered is closed when the server is Stop()-ed.
	stopTriggered chan struct{}
	// reader is used to read requests from the connection.
	reader *bufio.Reader
	// log is used for structured logging.
	log *logrus.Entry
	// stackFrameHandles maps frames of each goroutine to unique ids across all goroutines.
	// Reset at every stop.
	stackFrameHandles *handlesMap
	// variableHandles maps compound variables to unique references within their stack frame.
	// Reset at every stop.
	// See also comment for convertVariable.
	variableHandles *variablesHandlesMap
	// args tracks special settings for handling debug session requests.
	args launchAttachArgs
	// exceptionErr tracks the runtime error that last occurred.
	exceptionErr error
	// clientCapabilities tracks special settings for handling debug session requests.
	clientCapabilities dapClientCapabilites

	// mu synchronizes access to objects set on start-up (from run goroutine)
	// and stopped on teardown (from main goroutine)
	mu sync.Mutex

	// conn is the accepted client connection.
	conn net.Conn
	// debugger is the underlying debugger service.
	debugger *debugger.Debugger
	// binaryToRemove is the temp compiled binary to be removed on disconnect (if any).
	binaryToRemove string
	// noDebugProcess is set for the noDebug launch process.
	noDebugProcess *exec.Cmd

	// sendingMu synchronizes writing to net.Conn
	// to ensure that messages do not get interleaved
	sendingMu sync.Mutex
}

// launchAttachArgs captures arguments from launch/attach request that
// impact handling of subsequent requests.
type launchAttachArgs struct {
	// stopOnEntry is set to automatically stop the debugee after start.
	stopOnEntry bool
	// stackTraceDepth is the maximum length of the returned list of stack frames.
	stackTraceDepth int
	// showGlobalVariables indicates if global package variables should be loaded.
	showGlobalVariables bool
	// substitutePathClientToServer indicates rules for converting file paths between client and debugger.
	// These must be directory paths.
	substitutePathClientToServer [][2]string
	// substitutePathServerToClient indicates rules for converting file paths between debugger and client.
	// These must be directory paths.
	substitutePathServerToClient [][2]string
}

// defaultArgs borrows the defaults for the arguments from the original vscode-go adapter.
var defaultArgs = launchAttachArgs{
	stopOnEntry:                  false,
	stackTraceDepth:              50,
	showGlobalVariables:          false,
	substitutePathClientToServer: [][2]string{},
	substitutePathServerToClient: [][2]string{},
}

// dapClientCapabilites captures arguments from intitialize request that
// impact handling of subsequent requests.
type dapClientCapabilites struct {
	supportsVariableType         bool
	supportsVariablePaging       bool
	supportsRunInTerminalRequest bool
	supportsMemoryReferences     bool
	supportsProgressReporting    bool
}

// DefaultLoadConfig controls how variables are loaded from the target's memory, borrowing the
// default value from the original vscode-go debug adapter and rpc server.
// With dlv-dap, users currently do not have a way to adjust these.
// TODO(polina): Support setting config via launch/attach args or only rely on on-demand loading?
var DefaultLoadConfig = proc.LoadConfig{
	FollowPointers:     true,
	MaxVariableRecurse: 1,
	MaxStringLen:       64,
	MaxArrayValues:     64,
	MaxStructFields:    -1,
}

// NewServer creates a new DAP Server. It takes an opened Listener
// via config and assumes its ownership. config.DisconnectChan has to be set;
// it will be closed by the server when the client fails to connect,
// disconnects or requests shutdown. Once config.DisconnectChan is closed,
// Server.Stop() must be called to shutdown this single-user server.
func NewServer(config *service.Config) *Server {
	logger := logflags.DAPLogger()
	logflags.WriteDAPListeningMessage(config.Listener.Addr().String())
	logger.Debug("DAP server pid = ", os.Getpid())
	return &Server{
		config:            config,
		listener:          config.Listener,
		stopTriggered:     make(chan struct{}),
		log:               logger,
		stackFrameHandles: newHandlesMap(),
		variableHandles:   newVariablesHandlesMap(),
		args:              defaultArgs,
		exceptionErr:      nil,
	}
}

// If user-specified options are provided via Launch/AttachRequest,
// we override the defaults for optional args.
func (s *Server) setLaunchAttachArgs(request dap.LaunchAttachRequest) error {
	stop, ok := request.GetArguments()["stopOnEntry"].(bool)
	if ok {
		s.args.stopOnEntry = stop
	}
	depth, ok := request.GetArguments()["stackTraceDepth"].(float64)
	if ok && depth > 0 {
		s.args.stackTraceDepth = int(depth)
	}
	globals, ok := request.GetArguments()["showGlobalVariables"].(bool)
	if ok {
		s.args.showGlobalVariables = globals
	}
	paths, ok := request.GetArguments()["substitutePath"]
	if ok {
		typeMismatchError := fmt.Errorf("'substitutePath' attribute '%v' in debug configuration is not a []{'from': string, 'to': string}", paths)
		pathsParsed, ok := paths.([]interface{})
		if !ok {
			return typeMismatchError
		}
		clientToServer := make([][2]string, 0, len(pathsParsed))
		serverToClient := make([][2]string, 0, len(pathsParsed))
		for _, arg := range pathsParsed {
			pathMapping, ok := arg.(map[string]interface{})
			if !ok {
				return typeMismatchError
			}
			from, ok := pathMapping["from"].(string)
			if !ok {
				return typeMismatchError
			}
			to, ok := pathMapping["to"].(string)
			if !ok {
				return typeMismatchError
			}
			clientToServer = append(clientToServer, [2]string{from, to})
			serverToClient = append(serverToClient, [2]string{to, from})
		}
		s.args.substitutePathClientToServer = clientToServer
		s.args.substitutePathServerToClient = serverToClient
	}
	return nil
}

// Stop stops the DAP debugger service, closes the listener and the client
// connection. It shuts down the underlying debugger and kills the target
// process if it was launched by it or stops the noDebug process.
// This method mustn't be called more than once.
func (s *Server) Stop() {
	s.log.Debug("DAP server stopping...")
	close(s.stopTriggered)
	_ = s.listener.Close()

	s.mu.Lock()
	defer s.mu.Unlock()
	if s.conn != nil {
		// Unless Stop() was called after serveDAPCodec()
		// returned, this will result in closed connection error
		// on next read, breaking out of the read loop and
		// allowing the run goroutine to exit.
		_ = s.conn.Close()
	}

	if s.debugger != nil {
		killProcess := s.config.Debugger.AttachPid == 0
		s.stopDebugSession(killProcess)
	} else {
		s.stopNoDebugProcess()
	}
	// The binary is no longer in use by the debugger. It is safe to remove it.
	if s.binaryToRemove != "" {
		gobuild.Remove(s.binaryToRemove)
		s.binaryToRemove = ""
	}
	s.log.Debug("DAP server stopped")
}

// triggerServerStop closes config.DisconnectChan if not nil, which
// signals that client sent a disconnect request or there was connection
// failure or closure. Since the server currently services only one
// client, this is used as a signal to stop the entire server.
// The function safeguards agaist closing the channel more
// than once and can be called multiple times. It is not thread-safe
// and is currently only called from the run goroutine.
func (s *Server) triggerServerStop() {
	// Avoid accidentally closing the channel twice and causing a panic, when
	// this function is called more than once. For example, we could have the
	// following sequence of events:
	// -- run goroutine: calls onDisconnectRequest()
	// -- run goroutine: calls triggerServerStop()
	// -- main goroutine: calls Stop()
	// -- main goroutine: Stop() closes client connection (or client closed it)
	// -- run goroutine: serveDAPCodec() gets "closed network connection"
	// -- run goroutine: serveDAPCodec() returns and calls triggerServerStop()
	if s.config.DisconnectChan != nil {
		close(s.config.DisconnectChan)
		s.config.DisconnectChan = nil
	}
	// There should be no logic here after the stop-server
	// signal that might cause everything to shutdown before this
	// logic gets executed.
}

// Run launches a new goroutine where it accepts a client connection
// and starts processing requests from it. Use Stop() to close connection.
// The server does not support multiple clients, serially or in parallel.
// The server should be restarted for every new debug session.
// The debugger won't be started until launch/attach request is received.
// TODO(polina): allow new client connections for new debug sessions,
// so the editor needs to launch delve only once?
func (s *Server) Run() {
	go func() {
		conn, err := s.listener.Accept() // listener is closed in Stop()
		if err != nil {
			select {
			case <-s.stopTriggered:
			default:
				s.log.Errorf("Error accepting client connection: %s\n", err)
				s.triggerServerStop()
			}
			return
		}
		s.mu.Lock()
		s.conn = conn // closed in Stop()
		s.mu.Unlock()
		s.serveDAPCodec()
	}()
}

// serveDAPCodec reads and decodes requests from the client
// until it encounters an error or EOF, when it sends
// a disconnect signal and returns.
func (s *Server) serveDAPCodec() {
	s.reader = bufio.NewReader(s.conn)
	for {
		request, err := dap.ReadProtocolMessage(s.reader)
		// TODO(polina): Differentiate between errors and handle them
		// gracefully. For example,
		// -- "Request command 'foo' is not supported" means we
		// potentially got some new DAP request that we do not yet have
		// decoding support for, so we can respond with an ErrorResponse.
		// TODO(polina): to support this add Seq to
		// dap.DecodeProtocolMessageFieldError.
		if err != nil {
			select {
			case <-s.stopTriggered:
			default:
				if err != io.EOF {
					s.log.Error("DAP error: ", err)
				}
				s.triggerServerStop()
			}
			return
		}
		s.handleRequest(request)
	}
}

// In case a handler panics, we catch the panic to avoid crashing both
// the server and the target. We send an error response back, but
// in case its a dup and ignored by the client, we also log the error.
func (s *Server) recoverPanic(request dap.Message) {
	if ierr := recover(); ierr != nil {
		s.log.Errorf("recovered panic: %s\n%s\n", ierr, debug.Stack())
		s.sendInternalErrorResponse(request.GetSeq(), fmt.Sprintf("%v", ierr))
	}
}

func (s *Server) handleRequest(request dap.Message) {
	defer s.recoverPanic(request)

	jsonmsg, _ := json.Marshal(request)
	s.log.Debug("[<- from client]", string(jsonmsg))

	if _, ok := request.(dap.RequestMessage); !ok {
		s.sendInternalErrorResponse(request.GetSeq(), fmt.Sprintf("Unable to process non-request %#v\n", request))
		return
	}

	// These requests, can be handled regardless of whether the targret is running
	switch request := request.(type) {
	case *dap.DisconnectRequest:
		// Required
		s.onDisconnectRequest(request)
		return
	case *dap.PauseRequest:
		// Required
		s.onPauseRequest(request)
		return
	case *dap.TerminateRequest:
		// Optional (capability ‘supportsTerminateRequest‘)
		// TODO: implement this request in V1
		s.onTerminateRequest(request)
		return
	case *dap.RestartRequest:
		// Optional (capability ‘supportsRestartRequest’)
		// TODO: implement this request in V1
		s.onRestartRequest(request)
		return
	}

	// Most requests cannot be processed while the debuggee is running.
	// We have a couple of options for handling these without blocking
	// the request loop indefinitely when we are in running state.
	// --1-- Return a dummy response or an error right away.
	// --2-- Halt execution, process the request, maybe resume execution.
	// --3-- Handle such requests asynchronously and let them block until
	// the process stops or terminates (e.g. using a channel and a single
	// goroutine to preserve the order). This might not be appropriate
	// for requests such as continue or step because they would skip
	// the stop, resuming execution right away. Other requests
	// might not be relevant anymore when the stop is finally reached, and
	// state changed from the previous snapshot. The user might want to
	// resume execution before the backlog of buffered requests is cleared,
	// so we would have to either cancel them or delay processing until
	// the next stop. In addition, the editor itself might block waiting
	// for these requests to return. We are not aware of any requests
	// that would benefit from this approach at this time.
	if s.debugger != nil && s.debugger.IsRunning() {
		switch request := request.(type) {
		case *dap.ThreadsRequest:
			// On start-up, the client requests the baseline of currently existing threads
			// right away as there are a number of DAP requests that require a thread id
			// (pause, continue, stacktrace, etc). This can happen after the program
			// continues on entry, preventing the client from handling any pause requests
			// from the user. We remedy this by sending back a placeholder thread id
			// for the current goroutine.
			response := &dap.ThreadsResponse{
				Response: *newResponse(request.Request),
				Body:     dap.ThreadsResponseBody{Threads: []dap.Thread{{Id: -1, Name: "Current"}}},
			}
			s.send(response)
		case *dap.SetBreakpointsRequest:
			s.log.Debug("halting execution to set breakpoints")
			_, err := s.debugger.Command(&api.DebuggerCommand{Name: api.Halt}, nil)
			if err != nil {
				s.sendErrorResponse(request.Request, UnableToSetBreakpoints, "Unable to set or clear breakpoints", err.Error())
				return
			}
			s.onSetBreakpointsRequest(request)
			// TODO(polina): consider resuming execution here automatically after suppressing
			// a stop event when an operation in doRunCommand returns. In case that operation
			// was already stopping for a different reason, we would need to examine the state
			// that is returned to determine if this halt was the cause of the stop or not.
			// We should stop with an event and not resume if one of the following is true:
			// - StopReason is anything but manual
			// - Any thread has a breakpoint or CallReturn set
			// - NextInProgress is false and the last command sent by the user was: next,
			//   step, stepOut, reverseNext, reverseStep or reverseStepOut
			// Otherwise, we can skip the stop event and resume the temporarily
			// interrupted process execution with api.DirectionCongruentContinue.
			// For this to apply in cases other than api.Continue, we would also need to
			// introduce a new version of halt that skips ClearInternalBreakpoints
			// in proc.(*Target).Continue, leaving NextInProgress as true.
		default:
			r := request.(dap.RequestMessage).GetRequest()
			s.sendErrorResponse(*r, DebuggeeIsRunning, fmt.Sprintf("Unable to process `%s`", r.Command), "debuggee is running")
		}
		return
	}

	// Requests below can only be handled while target is stopped.
	// Some of them are blocking and will be handled synchronously
	// on this goroutine while non-blocking requests will be dispatched
	// to another goroutine. Please note that because of the running
	// check above, there should be no more than one pending asynchronous
	// request at a time.

	// Non-blocking request handlers will signal when they are ready
	// setting up for async execution, so more requests can be processed.
	resumeRequestLoop := make(chan struct{})

	switch request := request.(type) {
	//--- Asynchronous requests ---
	case *dap.ConfigurationDoneRequest:
		// Optional (capability ‘supportsConfigurationDoneRequest’)
		go func() {
			defer s.recoverPanic(request)
			s.onConfigurationDoneRequest(request, resumeRequestLoop)
		}()
		<-resumeRequestLoop
	case *dap.ContinueRequest:
		// Required
		go func() {
			defer s.recoverPanic(request)
			s.onContinueRequest(request, resumeRequestLoop)
		}()
		<-resumeRequestLoop
	case *dap.NextRequest:
		// Required
		go func() {
			defer s.recoverPanic(request)
			s.onNextRequest(request, resumeRequestLoop)
		}()
		<-resumeRequestLoop
	case *dap.StepInRequest:
		// Required
		go func() {
			defer s.recoverPanic(request)
			s.onStepInRequest(request, resumeRequestLoop)
		}()
		<-resumeRequestLoop
	case *dap.StepOutRequest:
		// Required
		go func() {
			defer s.recoverPanic(request)
			s.onStepOutRequest(request, resumeRequestLoop)
		}()
		<-resumeRequestLoop
	case *dap.StepBackRequest:
		// Optional (capability ‘supportsStepBack’)
		// TODO: implement this request in V1
		s.onStepBackRequest(request)
	case *dap.ReverseContinueRequest:
		// Optional (capability ‘supportsStepBack’)
		// TODO: implement this request in V1
		s.onReverseContinueRequest(request)
	//--- Synchronous requests ---
	case *dap.InitializeRequest:
		// Required
		s.onInitializeRequest(request)
	case *dap.LaunchRequest:
		// Required
		s.onLaunchRequest(request)
	case *dap.AttachRequest:
		// Required
		s.onAttachRequest(request)
	case *dap.SetBreakpointsRequest:
		// Required
		s.onSetBreakpointsRequest(request)
	case *dap.SetFunctionBreakpointsRequest:
		// Optional (capability ‘supportsFunctionBreakpoints’)
		// TODO: implement this request in V1
		s.onSetFunctionBreakpointsRequest(request)
	case *dap.SetExceptionBreakpointsRequest:
		// Optional (capability ‘exceptionBreakpointFilters’)
		s.onSetExceptionBreakpointsRequest(request)
	case *dap.ThreadsRequest:
		// Required
		s.onThreadsRequest(request)
	case *dap.StackTraceRequest:
		// Required
		s.onStackTraceRequest(request)
	case *dap.ScopesRequest:
		// Required
		s.onScopesRequest(request)
	case *dap.VariablesRequest:
		// Required
		s.onVariablesRequest(request)
	case *dap.EvaluateRequest:
		// Required
		s.onEvaluateRequest(request)
	case *dap.SetVariableRequest:
		// Optional (capability ‘supportsSetVariable’)
		// Supported by vscode-go
		// TODO: implement this request in V0
		s.onSetVariableRequest(request)
	case *dap.SetExpressionRequest:
		// Optional (capability ‘supportsSetExpression’)
		// TODO: implement this request in V1
		s.onSetExpressionRequest(request)
	case *dap.LoadedSourcesRequest:
		// Optional (capability ‘supportsLoadedSourcesRequest’)
		// TODO: implement this request in V1
		s.onLoadedSourcesRequest(request)
	case *dap.ReadMemoryRequest:
		// Optional (capability ‘supportsReadMemoryRequest‘)
		// TODO: implement this request in V1
		s.onReadMemoryRequest(request)
	case *dap.DisassembleRequest:
		// Optional (capability ‘supportsDisassembleRequest’)
		// TODO: implement this request in V1
		s.onDisassembleRequest(request)
	case *dap.CancelRequest:
		// Optional (capability ‘supportsCancelRequest’)
		// TODO: does this request make sense for delve?
		s.onCancelRequest(request)
	case *dap.ExceptionInfoRequest:
		// Optional (capability ‘supportsExceptionInfoRequest’)
		s.onExceptionInfoRequest(request)
	//--- Requests that we do not plan to support ---
	case *dap.RestartFrameRequest:
		// Optional (capability ’supportsRestartFrame’)
		s.sendUnsupportedErrorResponse(request.Request)
	case *dap.GotoRequest:
		// Optional (capability ‘supportsGotoTargetsRequest’)
		s.sendUnsupportedErrorResponse(request.Request)
	case *dap.SourceRequest:
		// Required
		// This does not make sense in the context of Go as
		// the source cannot be a string eval'ed at runtime.
		s.sendUnsupportedErrorResponse(request.Request)
	case *dap.TerminateThreadsRequest:
		// Optional (capability ‘supportsTerminateThreadsRequest’)
		s.sendUnsupportedErrorResponse(request.Request)
	case *dap.StepInTargetsRequest:
		// Optional (capability ‘supportsStepInTargetsRequest’)
		s.sendUnsupportedErrorResponse(request.Request)
	case *dap.GotoTargetsRequest:
		// Optional (capability ‘supportsGotoTargetsRequest’)
		s.sendUnsupportedErrorResponse(request.Request)
	case *dap.CompletionsRequest:
		// Optional (capability ‘supportsCompletionsRequest’)
		s.sendUnsupportedErrorResponse(request.Request)
	case *dap.DataBreakpointInfoRequest:
		// Optional (capability ‘supportsDataBreakpoints’)
		s.sendUnsupportedErrorResponse(request.Request)
	case *dap.SetDataBreakpointsRequest:
		// Optional (capability ‘supportsDataBreakpoints’)
		s.sendUnsupportedErrorResponse(request.Request)
	case *dap.BreakpointLocationsRequest:
		// Optional (capability ‘supportsBreakpointLocationsRequest’)
		s.sendUnsupportedErrorResponse(request.Request)
	case *dap.ModulesRequest:
		// Optional (capability ‘supportsModulesRequest’)
		// TODO: does this request make sense for delve?
		s.sendUnsupportedErrorResponse(request.Request)
	default:
		// This is a DAP message that go-dap has a struct for, so
		// decoding succeeded, but this function does not know how
		// to handle.
		s.sendInternalErrorResponse(request.GetSeq(), fmt.Sprintf("Unable to process %#v\n", request))
	}
}

func (s *Server) send(message dap.Message) {
	jsonmsg, _ := json.Marshal(message)
	s.log.Debug("[-> to client]", string(jsonmsg))
	// TODO(polina): consider using a channel for all the sends and to have a dedicated
	// goroutine that reads from that channel and sends over the connection.
	// This will avoid blocking on slow network sends.
	s.sendingMu.Lock()
	defer s.sendingMu.Unlock()
	_ = dap.WriteProtocolMessage(s.conn, message)
}

func (s *Server) logToConsole(msg string) {
	s.send(&dap.OutputEvent{
		Event: *newEvent("output"),
		Body: dap.OutputEventBody{
			Output:   msg + "\n",
			Category: "console",
		}})
}

func (s *Server) onInitializeRequest(request *dap.InitializeRequest) {
	s.setClientCapabilities(request.Arguments)
	if request.Arguments.PathFormat != "path" {
		s.sendErrorResponse(request.Request, FailedToInitialize, "Failed to initialize",
			fmt.Sprintf("Unsupported 'pathFormat' value '%s'.", request.Arguments.PathFormat))
		return
	}
	if !request.Arguments.LinesStartAt1 {
		s.sendErrorResponse(request.Request, FailedToInitialize, "Failed to initialize",
			"Only 1-based line numbers are supported.")
		return
	}
	if !request.Arguments.ColumnsStartAt1 {
		s.sendErrorResponse(request.Request, FailedToInitialize, "Failed to initialize",
			"Only 1-based column numbers are supported.")
		return
	}

	// TODO(polina): Respond with an error if debug session is in progress?
	response := &dap.InitializeResponse{Response: *newResponse(request.Request)}
	response.Body.SupportsConfigurationDoneRequest = true
	response.Body.SupportsConditionalBreakpoints = true
	response.Body.SupportsDelayedStackTraceLoading = true
	response.Body.SupportTerminateDebuggee = true
<<<<<<< HEAD
	response.Body.SupportsSetVariable = true
=======
	response.Body.SupportsExceptionInfoRequest = true
	// TODO(polina): support this to match vscode-go functionality
	response.Body.SupportsSetVariable = false
>>>>>>> 4e582fa5
	// TODO(polina): support these requests in addition to vscode-go feature parity
	response.Body.SupportsTerminateRequest = false
	response.Body.SupportsRestartRequest = false
	response.Body.SupportsFunctionBreakpoints = false
	response.Body.SupportsStepBack = false
	response.Body.SupportsSetExpression = false
	response.Body.SupportsLoadedSourcesRequest = false
	response.Body.SupportsReadMemoryRequest = false
	response.Body.SupportsDisassembleRequest = false
	response.Body.SupportsCancelRequest = false
	s.send(response)
}

func (s *Server) setClientCapabilities(args dap.InitializeRequestArguments) {
	s.clientCapabilities.supportsMemoryReferences = args.SupportsMemoryReferences
	s.clientCapabilities.supportsProgressReporting = args.SupportsProgressReporting
	s.clientCapabilities.supportsRunInTerminalRequest = args.SupportsRunInTerminalRequest
	s.clientCapabilities.supportsVariablePaging = args.SupportsVariablePaging
	s.clientCapabilities.supportsVariableType = args.SupportsVariableType
}

// Default output file pathname for the compiled binary in debug or test modes,
// relative to the current working directory of the server.
const defaultDebugBinary string = "./__debug_bin"

func cleanExeName(name string) string {
	if runtime.GOOS == "windows" && filepath.Ext(name) != ".exe" {
		return name + ".exe"
	}
	return name
}

func (s *Server) onLaunchRequest(request *dap.LaunchRequest) {
	// Validate launch request mode
	mode, ok := request.Arguments["mode"]
	if !ok || mode == "" {
		mode = "debug"
	}
	if !isValidLaunchMode(mode) {
		s.sendErrorResponse(request.Request,
			FailedToLaunch, "Failed to launch",
			fmt.Sprintf("Unsupported 'mode' value %q in debug configuration.", mode))
		return
	}

	// TODO(polina): Respond with an error if debug session is in progress?
	program, ok := request.Arguments["program"].(string)
	if !ok || program == "" {
		s.sendErrorResponse(request.Request,
			FailedToLaunch, "Failed to launch",
			"The program attribute is missing in debug configuration.")
		return
	}

	if mode == "debug" || mode == "test" {
		output, ok := request.Arguments["output"].(string)
		if !ok || output == "" {
			output = cleanExeName(defaultDebugBinary)
		}
		debugbinary, err := filepath.Abs(output)
		if err != nil {
			s.sendInternalErrorResponse(request.Seq, err.Error())
			return
		}

		buildFlags := ""
		buildFlagsArg, ok := request.Arguments["buildFlags"]
		if ok {
			buildFlags, ok = buildFlagsArg.(string)
			if !ok {
				s.sendErrorResponse(request.Request,
					FailedToLaunch, "Failed to launch",
					fmt.Sprintf("'buildFlags' attribute '%v' in debug configuration is not a string.", buildFlagsArg))
				return
			}
		}

		s.log.Debugf("building binary at %s", debugbinary)
		var cmd string
		var out []byte
		switch mode {
		case "debug":
			cmd, out, err = gobuild.GoBuildCombinedOutput(debugbinary, []string{program}, buildFlags)
		case "test":
			cmd, out, err = gobuild.GoTestBuildCombinedOutput(debugbinary, []string{program}, buildFlags)
		}
		if err != nil {
			s.send(&dap.OutputEvent{
				Event: *newEvent("output"),
				Body: dap.OutputEventBody{
					Output:   fmt.Sprintf("Build Error: %s\n%s (%s)\n", cmd, strings.TrimSpace(string(out)), err.Error()),
					Category: "stderr",
				}})
			s.sendErrorResponse(request.Request,
				FailedToLaunch, "Failed to launch",
				"Build error: Check the debug console for details.")
			return
		}
		program = debugbinary
		s.mu.Lock()
		s.binaryToRemove = debugbinary
		s.mu.Unlock()
	}

	err := s.setLaunchAttachArgs(request)
	if err != nil {
		s.sendErrorResponse(request.Request,
			FailedToLaunch, "Failed to launch",
			err.Error())
		return
	}

	var targetArgs []string
	args, ok := request.Arguments["args"]
	if ok {
		argsParsed, ok := args.([]interface{})
		if !ok {
			s.sendErrorResponse(request.Request,
				FailedToLaunch, "Failed to launch",
				fmt.Sprintf("'args' attribute '%v' in debug configuration is not an array.", args))
			return
		}
		for _, arg := range argsParsed {
			argParsed, ok := arg.(string)
			if !ok {
				s.sendErrorResponse(request.Request,
					FailedToLaunch, "Failed to launch",
					fmt.Sprintf("value '%v' in 'args' attribute in debug configuration is not a string.", arg))
				return
			}
			targetArgs = append(targetArgs, argParsed)
		}
	}

	s.config.ProcessArgs = append([]string{program}, targetArgs...)
	s.config.Debugger.WorkingDir = filepath.Dir(program)

	// Set the WorkingDir for this program to the one specified in the request arguments.
	wd, ok := request.Arguments["cwd"]
	if ok {
		wdParsed, ok := wd.(string)
		if !ok {
			s.sendErrorResponse(request.Request,
				FailedToLaunch, "Failed to launch",
				fmt.Sprintf("'cwd' attribute '%v' in debug configuration is not a string.", wd))
			return
		}
		s.config.Debugger.WorkingDir = wdParsed
	}

	s.log.Debugf("running program in %s\n", s.config.Debugger.WorkingDir)
	if noDebug, ok := request.Arguments["noDebug"].(bool); ok && noDebug {
		s.mu.Lock()
		cmd, err := s.startNoDebugProcess(program, targetArgs, s.config.Debugger.WorkingDir)
		s.mu.Unlock()
		if err != nil {
			s.sendErrorResponse(request.Request, FailedToLaunch, "Failed to launch", err.Error())
			return
		}
		// Skip 'initialized' event, which will prevent the client from sending
		// debug-related requests.
		s.send(&dap.LaunchResponse{Response: *newResponse(request.Request)})

		// Then, block until the program terminates or is stopped.
		if err := cmd.Wait(); err != nil {
			s.log.Debugf("program exited with error: %v", err)
		}
		stopped := false
		s.mu.Lock()
		stopped = s.noDebugProcess == nil // if it was stopped, this should be nil.
		s.noDebugProcess = nil
		s.mu.Unlock()

		if !stopped {
			s.logToConsole(proc.ErrProcessExited{Pid: cmd.ProcessState.Pid(), Status: cmd.ProcessState.ExitCode()}.Error())
			s.send(&dap.TerminatedEvent{Event: *newEvent("terminated")})
		}
		return
	}

	func() {
		s.mu.Lock()
		defer s.mu.Unlock() // Make sure to unlock in case of panic that will become internal error
		s.debugger, err = debugger.New(&s.config.Debugger, s.config.ProcessArgs)
	}()
	if err != nil {
		s.sendErrorResponse(request.Request, FailedToLaunch, "Failed to launch", err.Error())
		return
	}

	// Notify the client that the debugger is ready to start accepting
	// configuration requests for setting breakpoints, etc. The client
	// will end the configuration sequence with 'configurationDone'.
	s.send(&dap.InitializedEvent{Event: *newEvent("initialized")})
	s.send(&dap.LaunchResponse{Response: *newResponse(request.Request)})
}

// startNoDebugProcess is called from onLaunchRequest (run goroutine) and
// requires holding mu lock.
func (s *Server) startNoDebugProcess(program string, targetArgs []string, wd string) (*exec.Cmd, error) {
	if s.noDebugProcess != nil {
		return nil, fmt.Errorf("another launch request is in progress")
	}
	cmd := exec.Command(program, targetArgs...)
	cmd.Stdout, cmd.Stderr, cmd.Stdin, cmd.Dir = os.Stdout, os.Stderr, os.Stdin, wd
	if err := cmd.Start(); err != nil {
		return nil, err
	}
	s.noDebugProcess = cmd
	return cmd, nil
}

// stopNoDebugProcess is called from Stop (main goroutine) and
// onDisconnectRequest (run goroutine) and requires holding mu lock.
func (s *Server) stopNoDebugProcess() {
	if s.noDebugProcess == nil {
		// We already handled termination or there was never a process
		return
	}
	if s.noDebugProcess.ProcessState.Exited() {
		s.logToConsole(proc.ErrProcessExited{Pid: s.noDebugProcess.ProcessState.Pid(), Status: s.noDebugProcess.ProcessState.ExitCode()}.Error())
	} else {
		// TODO(hyangah): gracefully terminate the process and its children processes.
		s.logToConsole(fmt.Sprintf("Terminating process %d", s.noDebugProcess.Process.Pid))
		s.noDebugProcess.Process.Kill() // Don't check error. Process killing and self-termination may race.
	}
	s.noDebugProcess = nil
}

// TODO(polina): support "remote" mode
func isValidLaunchMode(launchMode interface{}) bool {
	switch launchMode {
	case "exec", "debug", "test":
		return true
	}

	return false
}

// onDisconnectRequest handles the DisconnectRequest. Per the DAP spec,
// it disconnects the debuggee and signals that the debug adaptor
// (in our case this TCP server) can be terminated.
func (s *Server) onDisconnectRequest(request *dap.DisconnectRequest) {
	defer s.triggerServerStop()
	s.mu.Lock()
	defer s.mu.Unlock()

	var err error
	if s.debugger != nil {
		// We always kill launched programs.
		// In case of attach, we leave the program
		// running by default, which can be
		// overridden by an explicit request to terminate.
		killProcess := s.config.Debugger.AttachPid == 0 || request.Arguments.TerminateDebuggee
		err = s.stopDebugSession(killProcess)
	} else {
		s.stopNoDebugProcess()
	}
	if err != nil {
		s.sendErrorResponse(request.Request, DisconnectError, "Error while disconnecting", err.Error())
	} else {
		s.send(&dap.DisconnectResponse{Response: *newResponse(request.Request)})
	}
}

// stopDebugSession is called from Stop (main goroutine) and
// onDisconnectRequest (run goroutine) and requires holding mu lock.
// Returns any detach error other than proc.ErrProcessExited.
func (s *Server) stopDebugSession(killProcess bool) error {
	if s.debugger == nil {
		return nil
	}
	var err error
	var exited error
	// Halting will stop any debugger command that's pending on another
	// per-request goroutine, hence unblocking that goroutine to wrap-up and exit.
	// TODO(polina): Per-request goroutine could still not be done when this one is.
	// To avoid goroutine leaks, we can use a wait group or have the goroutine listen
	// for a stop signal on a dedicated quit channel at suitable points (use context?).
	// Additional clean-up might be especially critical when we support multiple clients.
	state, err := s.debugger.Command(&api.DebuggerCommand{Name: api.Halt}, nil)
	if err == proc.ErrProcessDetached {
		s.log.Debug("halt returned error:", err)
		return nil
	}
	if err != nil {
		switch err.(type) {
		case proc.ErrProcessExited:
			exited = err
		default:
			s.log.Error("halt returned error:", err)
		}
	} else if state.Exited {
		exited = proc.ErrProcessExited{Pid: s.debugger.ProcessPid(), Status: state.ExitStatus}
		s.log.Debug("halt returned state:", exited)
	}
	if exited != nil {
		s.logToConsole(exited.Error())
		s.logToConsole("Detaching")
	} else if killProcess {
		s.logToConsole("Detaching and terminating target process")
	} else {
		s.logToConsole("Detaching without terminating target processs")
	}
	err = s.debugger.Detach(killProcess)
	s.debugger = nil
	if err != nil {
		switch err.(type) {
		case proc.ErrProcessExited:
			s.log.Debug(err)
			s.logToConsole(exited.Error())
			err = nil
		default:
			s.log.Error(err)
		}
	}
	return err
}

func (s *Server) isNoDebug() bool {
	s.mu.Lock()
	defer s.mu.Unlock()
	return s.noDebugProcess != nil
}

func (s *Server) onSetBreakpointsRequest(request *dap.SetBreakpointsRequest) {
	if s.isNoDebug() {
		s.sendErrorResponse(request.Request, UnableToSetBreakpoints, "Unable to set or clear breakpoints", "running in noDebug mode")
		return
	}

	if request.Arguments.Source.Path == "" {
		s.sendErrorResponse(request.Request, UnableToSetBreakpoints, "Unable to set or clear breakpoints", "empty file path")
		return
	}

	clientPath := request.Arguments.Source.Path
	serverPath := s.toServerPath(clientPath)

	// According to the spec we should "set multiple breakpoints for a single source
	// and clear all previous breakpoints in that source." The simplest way is
	// to clear all and then set all.
	//
	// TODO(polina): should we optimize this as follows?
	// See https://github.com/golang/vscode-go/issues/163 for details.
	// If a breakpoint:
	// -- exists and not in request => ClearBreakpoint
	// -- exists and in request => AmendBreakpoint
	// -- doesn't exist and in request => SetBreakpoint

	// Clear all existing breakpoints in the file.
	existing := s.debugger.Breakpoints()
	for _, bp := range existing {
		// Skip special breakpoints such as for panic.
		if bp.ID < 0 {
			continue
		}
		// Skip other source files.
		// TODO(polina): should this be normalized because of different OSes?
		if bp.File != serverPath {
			continue
		}
		_, err := s.debugger.ClearBreakpoint(bp)
		if err != nil {
			s.sendErrorResponse(request.Request, UnableToSetBreakpoints, "Unable to set or clear breakpoints", err.Error())
			return
		}
	}

	// Set all requested breakpoints.
	response := &dap.SetBreakpointsResponse{Response: *newResponse(request.Request)}
	response.Body.Breakpoints = make([]dap.Breakpoint, len(request.Arguments.Breakpoints))
	for i, want := range request.Arguments.Breakpoints {
		got, err := s.debugger.CreateBreakpoint(
			&api.Breakpoint{File: serverPath, Line: want.Line, Cond: want.Condition})
		response.Body.Breakpoints[i].Verified = (err == nil)
		if err != nil {
			response.Body.Breakpoints[i].Line = want.Line
			response.Body.Breakpoints[i].Message = err.Error()
		} else {
			response.Body.Breakpoints[i].Id = got.ID
			response.Body.Breakpoints[i].Line = got.Line
			response.Body.Breakpoints[i].Source = dap.Source{Name: request.Arguments.Source.Name, Path: clientPath}
		}
	}
	s.send(response)
}

func (s *Server) onSetExceptionBreakpointsRequest(request *dap.SetExceptionBreakpointsRequest) {
	// Unlike what DAP documentation claims, this request is always sent
	// even though we specified no filters at initialization. Handle as no-op.
	s.send(&dap.SetExceptionBreakpointsResponse{Response: *newResponse(request.Request)})
}

func (s *Server) asyncCommandDone(asyncSetupDone chan struct{}) {
	if asyncSetupDone != nil {
		select {
		case <-asyncSetupDone:
			// already closed
		default:
			close(asyncSetupDone)
		}
	}
}

// onConfigurationDoneRequest handles 'configurationDone' request.
// This is an optional request enabled by capability ‘supportsConfigurationDoneRequest’.
// It gets triggered after all the debug requests that followinitalized event,
// so the s.debugger is guaranteed to be set.
func (s *Server) onConfigurationDoneRequest(request *dap.ConfigurationDoneRequest, asyncSetupDone chan struct{}) {
	defer s.asyncCommandDone(asyncSetupDone)
	if s.args.stopOnEntry {
		e := &dap.StoppedEvent{
			Event: *newEvent("stopped"),
			Body:  dap.StoppedEventBody{Reason: "entry", ThreadId: 1, AllThreadsStopped: true},
		}
		s.send(e)
	}
	s.send(&dap.ConfigurationDoneResponse{Response: *newResponse(request.Request)})
	if !s.args.stopOnEntry {
		s.doRunCommand(api.Continue, asyncSetupDone)
	}
}

// onContinueRequest handles 'continue' request.
// This is a mandatory request to support.
func (s *Server) onContinueRequest(request *dap.ContinueRequest, asyncSetupDone chan struct{}) {
	s.send(&dap.ContinueResponse{
		Response: *newResponse(request.Request),
		Body:     dap.ContinueResponseBody{AllThreadsContinued: true}})
	s.doRunCommand(api.Continue, asyncSetupDone)
}

func fnName(loc *proc.Location) string {
	if loc.Fn == nil {
		return "???"
	}
	return loc.Fn.Name
}

// onThreadsRequest handles 'threads' request.
// This is a mandatory request to support.
// It is sent in response to configurationDone response and stopped events.
func (s *Server) onThreadsRequest(request *dap.ThreadsRequest) {
	if s.debugger == nil {
		s.sendErrorResponse(request.Request, UnableToDisplayThreads, "Unable to display threads", "debugger is nil")
		return
	}

	gs, _, err := s.debugger.Goroutines(0, 0)
	if err != nil {
		switch err.(type) {
		case proc.ErrProcessExited:
			// If the program exits very quickly, the initial threads request will complete after it has exited.
			// A TerminatedEvent has already been sent. Ignore the err returned in this case.
			s.send(&dap.ThreadsResponse{Response: *newResponse(request.Request)})
		default:
			s.sendErrorResponse(request.Request, UnableToDisplayThreads, "Unable to display threads", err.Error())
		}
		return
	}

	threads := make([]dap.Thread, len(gs))
	if len(threads) == 0 {
		// Depending on the debug session stage, goroutines information
		// might not be available. However, the DAP spec states that
		// "even if a debug adapter does not support multiple threads,
		// it must implement the threads request and return a single
		// (dummy) thread".
		threads = []dap.Thread{{Id: 1, Name: "Dummy"}}
	} else {
		state, err := s.debugger.State( /*nowait*/ true)
		if err != nil {
			s.sendErrorResponse(request.Request, UnableToDisplayThreads, "Unable to display threads", err.Error())
			return
		}
		s.debugger.LockTarget()
		defer s.debugger.UnlockTarget()

		for i, g := range gs {
			selected := ""
			if state.SelectedGoroutine != nil && g.ID == state.SelectedGoroutine.ID {
				selected = "* "
			}
			thread := ""
			if g.Thread != nil && g.Thread.ThreadID() != 0 {
				thread = fmt.Sprintf(" (Thread %d)", g.Thread.ThreadID())
			}
			// File name and line number are communicated via `stackTrace`
			// so no need to include them here.
			loc := g.UserCurrent()
			threads[i].Name = fmt.Sprintf("%s[Go %d] %s%s", selected, g.ID, fnName(&loc), thread)
			threads[i].Id = g.ID
		}
	}

	response := &dap.ThreadsResponse{
		Response: *newResponse(request.Request),
		Body:     dap.ThreadsResponseBody{Threads: threads},
	}
	s.send(response)
}

// onAttachRequest handles 'attach' request.
// This is a mandatory request to support.
func (s *Server) onAttachRequest(request *dap.AttachRequest) {
	mode, ok := request.Arguments["mode"]
	if !ok || mode == "" {
		mode = "local"
	}
	if mode == "local" {
		pid, ok := request.Arguments["processId"].(float64)
		if !ok || pid == 0 {
			s.sendErrorResponse(request.Request,
				FailedToAttach, "Failed to attach",
				"The 'processId' attribute is missing in debug configuration")
			return
		}
		s.config.Debugger.AttachPid = int(pid)
		err := s.setLaunchAttachArgs(request)
		if err != nil {
			s.sendErrorResponse(request.Request, FailedToAttach, "Failed to attach", err.Error())
			return
		}
		func() {
			s.mu.Lock()
			defer s.mu.Unlock() // Make sure to unlock in case of panic that will become internal error
			s.debugger, err = debugger.New(&s.config.Debugger, nil)
		}()
		if err != nil {
			s.sendErrorResponse(request.Request, FailedToAttach, "Failed to attach", err.Error())
			return
		}
	} else {
		// TODO(polina): support 'remote' mode with 'host' and 'port'
		s.sendErrorResponse(request.Request,
			FailedToAttach, "Failed to attach",
			fmt.Sprintf("Unsupported 'mode' value %q in debug configuration", mode))
		return
	}
	// Notify the client that the debugger is ready to start accepting
	// configuration requests for setting breakpoints, etc. The client
	// will end the configuration sequence with 'configurationDone'.
	s.send(&dap.InitializedEvent{Event: *newEvent("initialized")})
	s.send(&dap.AttachResponse{Response: *newResponse(request.Request)})
}

// onNextRequest handles 'next' request.
// This is a mandatory request to support.
func (s *Server) onNextRequest(request *dap.NextRequest, asyncSetupDone chan struct{}) {
	s.send(&dap.NextResponse{Response: *newResponse(request.Request)})
	s.doStepCommand(api.Next, request.Arguments.ThreadId, asyncSetupDone)
}

// onStepInRequest handles 'stepIn' request
// This is a mandatory request to support.
func (s *Server) onStepInRequest(request *dap.StepInRequest, asyncSetupDone chan struct{}) {
	s.send(&dap.StepInResponse{Response: *newResponse(request.Request)})
	s.doStepCommand(api.Step, request.Arguments.ThreadId, asyncSetupDone)
}

// onStepOutRequest handles 'stepOut' request
// This is a mandatory request to support.
func (s *Server) onStepOutRequest(request *dap.StepOutRequest, asyncSetupDone chan struct{}) {
	s.send(&dap.StepOutResponse{Response: *newResponse(request.Request)})
	s.doStepCommand(api.StepOut, request.Arguments.ThreadId, asyncSetupDone)
}

func stoppedGoroutineID(state *api.DebuggerState) (id int) {
	if state.SelectedGoroutine != nil {
		id = state.SelectedGoroutine.ID
	} else if state.CurrentThread != nil {
		id = state.CurrentThread.GoroutineID
	}
	return id
}

// doStepCommand is a wrapper around doRunCommand that
// first switches selected goroutine. asyncSetupDone is
// a channel that will be closed to signal that an
// asynchornous command has completed setup or was interrupted
// due to an error, so the server is ready to receive new requests.
func (s *Server) doStepCommand(command string, threadId int, asyncSetupDone chan struct{}) {
	defer s.asyncCommandDone(asyncSetupDone)
	// All of the threads will be continued by this request, so we need to send
	// a continued event so the UI can properly reflect the current state.
	s.send(&dap.ContinuedEvent{
		Event: *newEvent("continued"),
		Body: dap.ContinuedEventBody{
			ThreadId:            threadId,
			AllThreadsContinued: true,
		},
	})
	_, err := s.debugger.Command(&api.DebuggerCommand{Name: api.SwitchGoroutine, GoroutineID: threadId}, nil)
	if err != nil {
		s.log.Errorf("Error switching goroutines while stepping: %v", err)
		// If we encounter an error, we will have to send a stopped event
		// since we already sent the step response.
		stopped := &dap.StoppedEvent{Event: *newEvent("stopped")}
		stopped.Body.AllThreadsStopped = true
		if state, err := s.debugger.State(false); err != nil {
			s.log.Errorf("Error retrieving state: %e", err)
		} else {
			stopped.Body.ThreadId = stoppedGoroutineID(state)
		}
		stopped.Body.Reason = "error"
		stopped.Body.Text = err.Error()
		s.send(stopped)
		return
	}
	s.doRunCommand(command, asyncSetupDone)
}

// onPauseRequest handles 'pause' request.
// This is a mandatory request to support.
func (s *Server) onPauseRequest(request *dap.PauseRequest) {
	_, err := s.debugger.Command(&api.DebuggerCommand{Name: api.Halt}, nil)
	if err != nil {
		s.sendErrorResponse(request.Request, UnableToHalt, "Unable to halt execution", err.Error())
		return
	}
	s.send(&dap.PauseResponse{Response: *newResponse(request.Request)})
	// No need to send any event here.
	// If we received this request while stopped, there already was an event for the stop.
	// If we received this while running, then doCommand will unblock and trigger the right
	// event, using debugger.StopReason because manual stop reason always wins even if we
	// simultaneously receive a manual stop request and hit a breakpoint.
}

// stackFrame represents the index of a frame within
// the context of a stack of a specific goroutine.
type stackFrame struct {
	goroutineID int
	frameIndex  int
}

// onStackTraceRequest handles ‘stackTrace’ requests.
// This is a mandatory request to support.
// As per DAP spec, this request only gets triggered as a follow-up
// to a successful threads request as part of the "request waterfall".
func (s *Server) onStackTraceRequest(request *dap.StackTraceRequest) {
	goroutineID := request.Arguments.ThreadId
	frames, err := s.debugger.Stacktrace(goroutineID, s.args.stackTraceDepth, 0)
	if err != nil {
		s.sendErrorResponse(request.Request, UnableToProduceStackTrace, "Unable to produce stack trace", err.Error())
		return
	}

	stackFrames := make([]dap.StackFrame, len(frames))
	for i, frame := range frames {
		loc := &frame.Call
		uniqueStackFrameID := s.stackFrameHandles.create(stackFrame{goroutineID, i})
		stackFrames[i] = dap.StackFrame{Id: uniqueStackFrameID, Line: loc.Line, Name: fnName(loc)}
		if loc.File != "<autogenerated>" {
			clientPath := s.toClientPath(loc.File)
			stackFrames[i].Source = dap.Source{Name: filepath.Base(clientPath), Path: clientPath}
		}
		stackFrames[i].Column = 0
	}
	// Since the backend doesn't support paging, we load all frames up to
	// pre-configured depth every time and then slice them here per
	// `supportsDelayedStackTraceLoading` capability.
	// TODO(polina): consider optimizing this, so subsequent stack requests
	// slice already loaded frames and handles instead of reloading every time.
	if request.Arguments.StartFrame > 0 {
		stackFrames = stackFrames[min(request.Arguments.StartFrame, len(stackFrames)):]
	}
	if request.Arguments.Levels > 0 {
		stackFrames = stackFrames[:min(request.Arguments.Levels, len(stackFrames))]
	}
	response := &dap.StackTraceResponse{
		Response: *newResponse(request.Request),
		Body:     dap.StackTraceResponseBody{StackFrames: stackFrames, TotalFrames: len(frames)},
	}
	s.send(response)
}

// onScopesRequest handles 'scopes' requests.
// This is a mandatory request to support.
// It is automatically sent as part of the threads > stacktrace > scopes > variables
// "waterfall" to highlight the topmost frame at stops, after an evaluate request
// for the selected scope or when a user selects different scopes in the UI.
func (s *Server) onScopesRequest(request *dap.ScopesRequest) {
	sf, ok := s.stackFrameHandles.get(request.Arguments.FrameId)
	if !ok {
		s.sendErrorResponse(request.Request, UnableToListLocals, "Unable to list locals", fmt.Sprintf("unknown frame id %d", request.Arguments.FrameId))
		return
	}

	goid := sf.(stackFrame).goroutineID
	frame := sf.(stackFrame).frameIndex

	// Check if the function is optimized.
	fn, err := s.debugger.Function(goid, frame, 0, DefaultLoadConfig)
	if fn == nil || err != nil {
		s.sendErrorResponse(request.Request, UnableToListArgs, "Unable to find enclosing function", err.Error())
		return
	}
	suffix := ""
	if fn.Optimized() {
		suffix = " (warning: optimized function)"
	}
	// Retrieve arguments
	args, err := s.debugger.FunctionArguments(goid, frame, 0, DefaultLoadConfig)
	if err != nil {
		s.sendErrorResponse(request.Request, UnableToListArgs, "Unable to list args", err.Error())
		return
	}
	argScope := &fullyQualifiedVariable{&proc.Variable{Name: fmt.Sprintf("Arguments%s", suffix), Children: slicePtrVarToSliceVar(args)}, "", true}

	// Retrieve local variables
	locals, err := s.debugger.LocalVariables(goid, frame, 0, DefaultLoadConfig)
	if err != nil {
		s.sendErrorResponse(request.Request, UnableToListLocals, "Unable to list locals", err.Error())
		return
	}
	locScope := &fullyQualifiedVariable{&proc.Variable{Name: fmt.Sprintf("Locals%s", suffix), Children: slicePtrVarToSliceVar(locals)}, "", true}

	scopeArgs := dap.Scope{Name: argScope.Name, VariablesReference: s.variableHandles.create(argScope)}
	scopeLocals := dap.Scope{Name: locScope.Name, VariablesReference: s.variableHandles.create(locScope)}
	scopes := []dap.Scope{scopeArgs, scopeLocals}

	if s.args.showGlobalVariables {
		// Limit what global variables we will return to the current package only.
		// TODO(polina): This is how vscode-go currently does it to make
		// the amount of the returned data manageable. In fact, this is
		// considered so expensive even with the package filter, that
		// the default for showGlobalVariables was recently flipped to
		// not showing. If we delay loading of the globals until the corresponding
		// scope is expanded, generating an explicit variable request,
		// should we consider making all globals accessible with a scope per package?
		// Or users can just rely on watch variables.
		currPkg, err := s.debugger.CurrentPackage()
		if err != nil {
			s.sendErrorResponse(request.Request, UnableToListGlobals, "Unable to list globals", err.Error())
			return
		}
		currPkgFilter := fmt.Sprintf("^%s\\.", currPkg)
		globals, err := s.debugger.PackageVariables(currPkgFilter, DefaultLoadConfig)
		if err != nil {
			s.sendErrorResponse(request.Request, UnableToListGlobals, "Unable to list globals", err.Error())
			return
		}
		// Remove package prefix from the fully-qualified variable names.
		// We will include the package info once in the name of the scope instead.
		for i, g := range globals {
			globals[i].Name = strings.TrimPrefix(g.Name, currPkg+".")
		}

		globScope := &fullyQualifiedVariable{&proc.Variable{
			Name:     fmt.Sprintf("Globals (package %s)", currPkg),
			Children: slicePtrVarToSliceVar(globals),
		}, currPkg, true}
		scopeGlobals := dap.Scope{Name: globScope.Name, VariablesReference: s.variableHandles.create(globScope)}
		scopes = append(scopes, scopeGlobals)
	}
	response := &dap.ScopesResponse{
		Response: *newResponse(request.Request),
		Body:     dap.ScopesResponseBody{Scopes: scopes},
	}
	s.send(response)
}

func slicePtrVarToSliceVar(vars []*proc.Variable) []proc.Variable {
	r := make([]proc.Variable, len(vars))
	for i := range vars {
		r[i] = *vars[i]
	}
	return r
}

// onVariablesRequest handles 'variables' requests.
// This is a mandatory request to support.
func (s *Server) onVariablesRequest(request *dap.VariablesRequest) {
	ref := request.Arguments.VariablesReference
	v, ok := s.variableHandles.get(ref)
	if !ok {
		s.sendErrorResponse(request.Request, UnableToLookupVariable, "Unable to lookup variable", fmt.Sprintf("unknown reference %d", ref))
		return
	}

	children, err := s.childrenToDAPVariables(v)
	if err != nil {
		s.sendErrorResponse(request.Request, UnableToLookupVariable, "Unable to lookup variable", err.Error())
		return
	}
	response := &dap.VariablesResponse{
		Response: *newResponse(request.Request),
		Body:     dap.VariablesResponseBody{Variables: children},
	}
	s.send(response)
}

// childrenToDAPVariables returns the DAP presentation of the referenced variable's children.
func (s *Server) childrenToDAPVariables(v *fullyQualifiedVariable) ([]dap.Variable, error) {
	// TODO(polina): consider convertVariableToString instead of convertVariable
	// and avoid unnecessary creation of variable handles when this is called to
	// compute evaluate names when this is called from onSetVariableRequest.
	var children []dap.Variable

	switch v.Kind {
	case reflect.Map:
		for i := 0; i < len(v.Children); i += 2 {
			// A map will have twice as many children as there are key-value elements.
			kvIndex := i / 2
			// Process children in pairs: even indices are map keys, odd indices are values.
			keyv, valv := &v.Children[i], &v.Children[i+1]
			keyexpr := fmt.Sprintf("(*(*%q)(%#x))", keyv.TypeString(), keyv.Addr)
			valexpr := fmt.Sprintf("%s[%s]", v.fullyQualifiedNameOrExpr, keyexpr)
			switch keyv.Kind {
			// For value expression, use the key value, not the corresponding expression if the key is a scalar.
			case reflect.Bool, reflect.Float32, reflect.Float64, reflect.Complex64, reflect.Complex128,
				reflect.Int, reflect.Int8, reflect.Int16, reflect.Int32, reflect.Int64,
				reflect.Uint, reflect.Uint8, reflect.Uint16, reflect.Uint32, reflect.Uint64, reflect.Uintptr:
				valexpr = fmt.Sprintf("%s[%s]", v.fullyQualifiedNameOrExpr, api.VariableValueAsString(keyv))
			case reflect.String:
				if key := constant.StringVal(keyv.Value); keyv.Len == int64(len(key)) { // fully loaded
					valexpr = fmt.Sprintf("%s[%q]", v.fullyQualifiedNameOrExpr, key)
				}
			}
			key, keyref := s.convertVariable(keyv, keyexpr)
			val, valref := s.convertVariable(valv, valexpr)
			keyType := s.getTypeIfSupported(keyv)
			valType := s.getTypeIfSupported(valv)
			// If key or value or both are scalars, we can use
			// a single variable to represet key:value format.
			// Otherwise, we must return separate variables for both.
			if keyref > 0 && valref > 0 { // Both are not scalars
				keyvar := dap.Variable{
					Name:               fmt.Sprintf("[key %d]", kvIndex),
					EvaluateName:       keyexpr,
					Type:               keyType,
					Value:              key,
					VariablesReference: keyref,
				}
				valvar := dap.Variable{
					Name:               fmt.Sprintf("[val %d]", kvIndex),
					EvaluateName:       valexpr,
					Type:               valType,
					Value:              val,
					VariablesReference: valref,
				}
				children = append(children, keyvar, valvar)
			} else { // At least one is a scalar
				keyValType := valType
				if len(keyType) > 0 && len(valType) > 0 {
					keyValType = fmt.Sprintf("%s: %s", keyType, valType)
				}
				kvvar := dap.Variable{
					Name:         key,
					EvaluateName: valexpr,
					Type:         keyValType,
					Value:        val,
				}
				if keyref != 0 { // key is a type to be expanded
					if len(key) > DefaultLoadConfig.MaxStringLen {
						// Truncate and make unique
						kvvar.Name = fmt.Sprintf("%s... @ %#x", key[0:DefaultLoadConfig.MaxStringLen], keyv.Addr)
					}
					kvvar.VariablesReference = keyref
				} else if valref != 0 { // val is a type to be expanded
					kvvar.VariablesReference = valref
				}
				children = append(children, kvvar)
			}
		}
	case reflect.Slice, reflect.Array:
		children = make([]dap.Variable, len(v.Children))
		for i := range v.Children {
			cfqname := fmt.Sprintf("%s[%d]", v.fullyQualifiedNameOrExpr, i)
			cvalue, cvarref := s.convertVariable(&v.Children[i], cfqname)
			children[i] = dap.Variable{
				Name:               fmt.Sprintf("[%d]", i),
				EvaluateName:       cfqname,
				Type:               s.getTypeIfSupported(&v.Children[i]),
				Value:              cvalue,
				VariablesReference: cvarref,
			}
		}
	default:
		children = make([]dap.Variable, len(v.Children))
		for i := range v.Children {
			c := &v.Children[i]
			cfqname := fmt.Sprintf("%s.%s", v.fullyQualifiedNameOrExpr, c.Name)

			if strings.HasPrefix(c.Name, "~") || strings.HasPrefix(c.Name, ".") {
				cfqname = ""
			} else if v.isScope && v.fullyQualifiedNameOrExpr == "" {
				cfqname = c.Name
			} else if v.fullyQualifiedNameOrExpr == "" {
				cfqname = ""
			} else if v.Kind == reflect.Interface {
				cfqname = fmt.Sprintf("%s.(%s)", v.fullyQualifiedNameOrExpr, c.Name) // c is data
			} else if v.Kind == reflect.Ptr {
				cfqname = fmt.Sprintf("(*%v)", v.fullyQualifiedNameOrExpr) // c is the nameless pointer value
			} else if v.Kind == reflect.Complex64 || v.Kind == reflect.Complex128 {
				cfqname = "" // complex children are not struct fields and can't be accessed directly
			}
			cvalue, cvarref := s.convertVariable(c, cfqname)

			// Annotate any shadowed variables to "(name)" in order
			// to distinguish from non-shadowed variables.
			// TODO(suzmue): should we support a special evaluateName syntax that
			// can access shadowed variables?
			name := c.Name
			if c.Flags&proc.VariableShadowed == proc.VariableShadowed {
				name = fmt.Sprintf("(%s)", name)
			}

			children[i] = dap.Variable{
				Name:               name,
				EvaluateName:       cfqname,
				Type:               s.getTypeIfSupported(c),
				Value:              cvalue,
				VariablesReference: cvarref,
			}
		}
	}
<<<<<<< HEAD
	return children, nil
=======
	if !s.clientCapabilities.supportsVariableType {
		// If the client does not support variable type
		// we cannot set the Type field in the response.
		for i := range children {
			children[i].Type = ""
		}
	}
	response := &dap.VariablesResponse{
		Response: *newResponse(request.Request),
		Body:     dap.VariablesResponseBody{Variables: children},
	}
	s.send(response)
>>>>>>> 4e582fa5
}

func (s *Server) getTypeIfSupported(v *proc.Variable) string {
	if !s.clientCapabilities.supportsVariableType {
		return ""
	}
	return v.TypeString()
}

// convertVariable converts proc.Variable to dap.Variable value and reference
// while keeping track of the full qualified name or load expression.
// Variable reference is used to keep track of the children associated with each
// variable. It is shared with the host via scopes or evaluate response and is an index
// into the s.variableHandles map, used to look up variables and their children on
// subsequent variables requests. A positive reference signals the host that another
// variables request can be issued to get the elements of the compound variable. As a
// custom, a zero reference, reminiscent of a zero pointer, is used to indicate that
// a scalar variable cannot be "dereferenced" to get its elements (as there are none).
func (s *Server) convertVariable(v *proc.Variable, qualifiedNameOrExpr string) (value string, variablesReference int) {
	return s.convertVariableWithOpts(v, qualifiedNameOrExpr, false)
}

func (s *Server) convertVariableToString(v *proc.Variable) string {
	val, _ := s.convertVariableWithOpts(v, "", true)
	return val
}

// convertVariableWithOpts allows to skip reference generation in case all we need is
// a string representation of the variable.
func (s *Server) convertVariableWithOpts(v *proc.Variable, qualifiedNameOrExpr string, skipRef bool) (value string, variablesReference int) {
	maybeCreateVariableHandle := func(v *proc.Variable) int {
		if skipRef {
			return 0
		}
		return s.variableHandles.create(&fullyQualifiedVariable{v, qualifiedNameOrExpr, false /*not a scope*/})
	}
	value = api.ConvertVar(v).SinglelineString()
	if v.Unreadable != nil {
		return
	}

	// Some of the types might be fully or partially not loaded based on LoadConfig.
	// Those that are fully missing (e.g. due to hitting MaxVariableRecurse), can be reloaded in place.
	// Those that are partially missing (e.g. MaxArrayValues from a large array), need a more creative solution
	// that is still to be determined. For now, clearly communicate when that happens with additional value labels.
	// TODO(polina): look into layered/paged loading for truncated strings, arrays, maps and structs.
	var reloadVariable = func(v *proc.Variable, qualifiedNameOrExpr string) (value string) {
		// We might be loading variables from the frame that's not topmost, so use
		// frame-independent address-based expression, not fully-qualified name as per
		// https://github.com/go-delve/delve/blob/master/Documentation/api/ClientHowto.md#looking-into-variables.
		// TODO(polina): Get *proc.Variable object from debugger instead. Export and set v.loaded to false
		// and call v.loadValue gain. It's more efficient, and it's guaranteed to keep working with generics.
		value = api.ConvertVar(v).SinglelineString()
		typeName := api.PrettyTypeName(v.DwarfType)
		loadExpr := fmt.Sprintf("*(*%q)(%#x)", typeName, v.Addr)
		s.log.Debugf("loading %s (type %s) with %s", qualifiedNameOrExpr, typeName, loadExpr)
		// Make sure we can load the pointers directly, not by updating just the child
		// This is not really necessary now because users have no way of setting FollowPointers to false.
		config := DefaultLoadConfig
		config.FollowPointers = true
		vLoaded, err := s.debugger.EvalVariableInScope(-1, 0, 0, loadExpr, config)
		if err != nil {
			value += fmt.Sprintf(" - FAILED TO LOAD: %s", err)
		} else {
			v.Children = vLoaded.Children
			value = api.ConvertVar(v).SinglelineString()
		}
		return value
	}

	switch v.Kind {
	case reflect.UnsafePointer:
		// Skip child reference
	case reflect.Ptr:
		if v.DwarfType != nil && len(v.Children) > 0 && v.Children[0].Addr != 0 && v.Children[0].Kind != reflect.Invalid {
			if v.Children[0].OnlyAddr { // Not loaded
				if v.Addr == 0 {
					// This is equvalent to the following with the cli:
					//    (dlv) p &a7
					//    (**main.FooBar)(0xc0000a3918)
					//
					// TODO(polina): what is more appropriate?
					// Option 1: leave it unloaded because it is a special case
					// Option 2: load it, but then we have to load the child, not the parent, unlike all others
					// TODO(polina): see if reloadVariable can be reused here
					cTypeName := api.PrettyTypeName(v.Children[0].DwarfType)
					cLoadExpr := fmt.Sprintf("*(*%q)(%#x)", cTypeName, v.Children[0].Addr)
					s.log.Debugf("loading *(%s) (type %s) with %s", qualifiedNameOrExpr, cTypeName, cLoadExpr)
					cLoaded, err := s.debugger.EvalVariableInScope(-1, 0, 0, cLoadExpr, DefaultLoadConfig)
					if err != nil {
						value += fmt.Sprintf(" - FAILED TO LOAD: %s", err)
					} else {
						cLoaded.Name = v.Children[0].Name // otherwise, this will be the pointer expression
						v.Children = []proc.Variable{*cLoaded}
						value = api.ConvertVar(v).SinglelineString()
					}
				} else {
					value = reloadVariable(v, qualifiedNameOrExpr)
				}
			}
			if !v.Children[0].OnlyAddr {
				variablesReference = maybeCreateVariableHandle(v)
			}
		}
	case reflect.Slice, reflect.Array:
		if v.Len > int64(len(v.Children)) { // Not fully loaded
			if v.Base != 0 && len(v.Children) == 0 { // Fully missing
				value = reloadVariable(v, qualifiedNameOrExpr)
			} else { // Partially missing (TODO)
				value = fmt.Sprintf("(loaded %d/%d) ", len(v.Children), v.Len) + value
			}
		}
		if v.Base != 0 && len(v.Children) > 0 {
			variablesReference = maybeCreateVariableHandle(v)
		}
	case reflect.Map:
		if v.Len > int64(len(v.Children)/2) { // Not fully loaded
			if len(v.Children) == 0 { // Fully missing
				value = reloadVariable(v, qualifiedNameOrExpr)
			} else { // Partially missing (TODO)
				value = fmt.Sprintf("(loaded %d/%d) ", len(v.Children)/2, v.Len) + value
			}
		}
		if v.Base != 0 && len(v.Children) > 0 {
			variablesReference = maybeCreateVariableHandle(v)
		}
	case reflect.String:
		// TODO(polina): implement auto-loading here
	case reflect.Interface:
		if v.Addr != 0 && len(v.Children) > 0 && v.Children[0].Kind != reflect.Invalid && v.Children[0].Addr != 0 {
			if v.Children[0].OnlyAddr { // Not loaded
				value = reloadVariable(v, qualifiedNameOrExpr)
			}
			if !v.Children[0].OnlyAddr {
				variablesReference = maybeCreateVariableHandle(v)
			}
		}
	case reflect.Struct:
		if v.Len > int64(len(v.Children)) { // Not fully loaded
			if len(v.Children) == 0 { // Fully missing
				value = reloadVariable(v, qualifiedNameOrExpr)
			} else { // Partially missing (TODO)
				value = fmt.Sprintf("(loaded %d/%d) ", len(v.Children), v.Len) + value
			}
		}
		if len(v.Children) > 0 {
			variablesReference = maybeCreateVariableHandle(v)
		}
	case reflect.Complex64, reflect.Complex128:
		v.Children = make([]proc.Variable, 2)
		v.Children[0].Name = "real"
		v.Children[0].Value = constant.Real(v.Value)
		v.Children[1].Name = "imaginary"
		v.Children[1].Value = constant.Imag(v.Value)
		if v.Kind == reflect.Complex64 {
			v.Children[0].Kind = reflect.Float32
			v.Children[1].Kind = reflect.Float32
		} else {
			v.Children[0].Kind = reflect.Float64
			v.Children[1].Kind = reflect.Float64
		}
		fallthrough
	default: // Complex, Scalar, Chan, Func
		if len(v.Children) > 0 {
			variablesReference = maybeCreateVariableHandle(v)
		}
	}
	return
}

var errTerminated = errors.New("terminated")

// onEvaluateRequest handles 'evalute' requests.
// This is a mandatory request to support.
// Support the following expressions:
// -- {expression} - evaluates the expression and returns the result as a variable
// -- call {function} - injects a function call and returns the result as a variable
// TODO(polina): users have complained about having to click to expand multi-level
// variables, so consider also adding the following:
// -- print {expression} - return the result as a string like from dlv cli
func (s *Server) onEvaluateRequest(request *dap.EvaluateRequest) {
	showErrorToUser := request.Arguments.Context != "watch" && request.Arguments.Context != "repl"
	if s.debugger == nil {
		s.sendErrorResponseWithOpts(request.Request, UnableToEvaluateExpression, "Unable to evaluate expression", "debugger is nil", showErrorToUser)
		return
	}

	// Default to the topmost stack frame of the current goroutine in case
	// no frame is specified (e.g. when stopped on entry or no call stack frame is expanded)
	goid, frame := -1, 0
	if sf, ok := s.stackFrameHandles.get(request.Arguments.FrameId); ok {
		goid = sf.(stackFrame).goroutineID
		frame = sf.(stackFrame).frameIndex
	}

	response := &dap.EvaluateResponse{Response: *newResponse(request.Request)}
	isCall, err := regexp.MatchString(`^\s*call\s+\S+`, request.Arguments.Expression)
	if err == nil && isCall { // call {expression}
		expr := strings.Replace(request.Arguments.Expression, "call ", "", 1)
		_, retVars, err := s.doCall(goid, frame, expr)
		// TODO(polina): We don't need to single out errTerminated case, and sending error
		// response after 'terminated' event is fine. But TestEvaluateCallRequest is sensitive
		// and fails without this.
		if err == errTerminated {
			return
		}
		if err != nil {
			// TODO(polina): once this is asynchronous, we could wait to reply until the user
			// continues, call ends, original stop point is hit and return values are available.
			s.sendErrorResponseWithOpts(request.Request, UnableToEvaluateExpression, "Unable to evaluate expression", err.Error(), showErrorToUser)
			return
		}
		// The call completed and we can reply with its return values (if any)
		if len(retVars) > 0 {
			// Package one or more return values in a single scope-like nameless variable
			// that preserves their names.
			retVarsAsVar := &proc.Variable{Children: slicePtrVarToSliceVar(retVars)}
			// As a shortcut also express the return values as a single string.
			retVarsAsStr := ""
			for _, v := range retVars {
				retVarsAsStr += s.convertVariableToString(v) + ", "
			}
			response.Body = dap.EvaluateResponseBody{
				Result:             strings.TrimRight(retVarsAsStr, ", "),
				VariablesReference: s.variableHandles.create(&fullyQualifiedVariable{retVarsAsVar, "", false /*not a scope*/}),
			}
		}
	} else { // {expression}
		exprVar, err := s.debugger.EvalVariableInScope(goid, frame, 0, request.Arguments.Expression, DefaultLoadConfig)
		if err != nil {
			s.sendErrorResponseWithOpts(request.Request, UnableToEvaluateExpression, "Unable to evaluate expression", err.Error(), showErrorToUser)
			return
		}
		// TODO(polina): as far as I can tell, evaluateName is ignored by vscode for expression variables.
		// Should it be skipped alltogether for all levels?
		exprVal, exprRef := s.convertVariable(exprVar, fmt.Sprintf("(%s)", request.Arguments.Expression))
		response.Body = dap.EvaluateResponseBody{Result: exprVal, VariablesReference: exprRef}
	}
	s.send(response)
}

func (s *Server) doCall(goid, frame int, expr string) (*api.DebuggerState, []*proc.Variable, error) {
	// This call might be evaluated in the context of the frame that is not topmost
	// if the editor is set to view the variables for one of the parent frames.
	// If the call expression refers to any of these variables, unlike regular
	// expressions, it will evaluate them in the context of the topmost frame,
	// and the user will get an unexpected result or an unexpected symbol error.
	// We prevent this but disallowing any frames other than topmost.
	if frame > 0 {
		return nil, nil, fmt.Errorf("call is only supported with topmost stack frame")
	}
	stateBeforeCall, err := s.debugger.State( /*nowait*/ true)
	if err != nil {
		return nil, nil, err
	}
	// TODO(polina): since call will resume execution of all goroutines,
	// we should do this asynchronously and send a continued event to the
	// editor, followed by a stop event when the call completes.
	state, err := s.debugger.Command(&api.DebuggerCommand{
		Name:                 api.Call,
		ReturnInfoLoadConfig: api.LoadConfigFromProc(&DefaultLoadConfig),
		Expr:                 expr,
		UnsafeCall:           false,
		GoroutineID:          goid,
	}, nil)
	if _, isexited := err.(proc.ErrProcessExited); isexited || err == nil && state.Exited {
		e := &dap.TerminatedEvent{Event: *newEvent("terminated")}
		s.send(e)
		return nil, nil, errTerminated
	}
	if err != nil {
		return nil, nil, err
	}

	// After the call is done, the goroutine where we injected the call should
	// return to the original stopped line with return values. However,
	// it is not guaranteed to be selected due to the possibility of the
	// of simultaenous breakpoints. Therefore, we check all threads.
	var retVars []*proc.Variable
	found := false
	for _, t := range state.Threads {
		if t.GoroutineID == stateBeforeCall.SelectedGoroutine.ID &&
			t.Line == stateBeforeCall.SelectedGoroutine.CurrentLoc.Line && t.CallReturn {
			found = true
			// The call completed. Get the return values.
			retVars, err = s.debugger.FindThreadReturnValues(t.ID, DefaultLoadConfig)
			if err != nil {
				return nil, nil, err
			}
			break
		}
	}
	// Normal function calls expect return values, but call commands
	// used for variable assignments do not return a value when they succeed.
	// In go '=' is not an operator. Check if go/parser complains.
	// If the above Call command passed but the expression is not a valid
	// go expression, we just handled a variable assignment request.
	isAssignment := false
	if _, err := parser.ParseExpr(expr); err != nil {
		isAssignment = true
	}

	// note: as described in https://github.com/golang/go/issues/25578, function call injection
	// causes to resume the entire Go process. Due to this limitation, there is no guarantee
	// that the process is in the same state even after the injected call returns normally
	// without any surprises such as breakpoints or panic. To handle this correctly we need
	// to reset all the handles (both variables and stack frames).
	//
	// We considered sending a stopped event after each call unconditionally, but a stopped
	// event can be expensive and can interact badly with the client-side optimization
	// to refresh information. For example, VS Code reissues scopes/evaluate (for watch) after
	// completing a setVariable or evaluate request for repl context. Thus, for now, we
	// do not trigger a stopped event and hope editors to refetch the updated state as soon
	// as the user resumes debugging.

	if !found || !isAssignment && retVars == nil {
		// The call got interrupted by a stop (e.g. breakpoint in injected
		// function call or in another goroutine).
		s.resetHandlesForStoppedEvent()
		s.sendStoppedEvent(state)

		// TODO(polina): once this is asynchronous, we could wait to reply until the user
		// continues, call ends, original stop point is hit and return values are available.
		return nil, nil, errors.New("call stopped")
	}
	return state, retVars, nil
}

func (s *Server) sendStoppedEvent(state *api.DebuggerState) {
	stopped := &dap.StoppedEvent{Event: *newEvent("stopped")}
	stopped.Body.AllThreadsStopped = true
	stopped.Body.ThreadId = stoppedGoroutineID(state)
	stopped.Body.Reason = s.debugger.StopReason().String()
	s.send(stopped)
}

// onTerminateRequest sends a not-yet-implemented error response.
// Capability 'supportsTerminateRequest' is not set in 'initialize' response.
func (s *Server) onTerminateRequest(request *dap.TerminateRequest) {
	s.sendNotYetImplementedErrorResponse(request.Request)
}

// onRestartRequest sends a not-yet-implemented error response
// Capability 'supportsRestartRequest' is not set in 'initialize' response.
func (s *Server) onRestartRequest(request *dap.RestartRequest) {
	s.sendNotYetImplementedErrorResponse(request.Request)
}

// onSetFunctionBreakpointsRequest sends a not-yet-implemented error response.
// Capability 'supportsFunctionBreakpoints' is not set 'initialize' response.
func (s *Server) onSetFunctionBreakpointsRequest(request *dap.SetFunctionBreakpointsRequest) {
	s.sendNotYetImplementedErrorResponse(request.Request)
}

// onStepBackRequest sends a not-yet-implemented error response.
// Capability 'supportsStepBack' is not set 'initialize' response.
func (s *Server) onStepBackRequest(request *dap.StepBackRequest) {
	s.sendNotYetImplementedErrorResponse(request.Request)
}

// onReverseContinueRequest sends a not-yet-implemented error response.
// Capability 'supportsStepBack' is not set 'initialize' response.
func (s *Server) onReverseContinueRequest(request *dap.ReverseContinueRequest) {
	s.sendNotYetImplementedErrorResponse(request.Request)
}

// computeEvaluateName finds the named child, and computes its evaluate name.
func (s *Server) computeEvaluateName(v *fullyQualifiedVariable, name string) (string, error) {
	children, err := s.childrenToDAPVariables(v)
	if err != nil {
		return "", err
	}
	for _, c := range children {
		if c.Name == name {
			if c.EvaluateName != "" {
				return c.EvaluateName, nil
			}
			return "", errors.New("cannot set the variable without evaluate name")
		}
	}
	return "", errors.New("failed to find the named variable")
}

// onSetVariableRequest handles 'setVariable' requests.
func (s *Server) onSetVariableRequest(request *dap.SetVariableRequest) {
	arg := request.Arguments

	v, ok := s.variableHandles.get(arg.VariablesReference)
	if !ok {
		s.sendErrorResponse(request.Request, UnableToSetVariable, "Unable to lookup variable", fmt.Sprintf("unknown reference %d", arg.VariablesReference))
		return
	}
	// We need to translate the arg.Name to its evaluateName if the name
	// refers to a field or element of a variable.
	// https://github.com/microsoft/vscode/issues/120774
	evaluateName, err := s.computeEvaluateName(v, arg.Name)
	if err != nil {
		s.sendErrorResponse(request.Request, UnableToSetVariable, "Unable to set variable", err.Error())
		return
	}

	// By running EvalVariableInScope, we get the type info of the variable
	// that can be accessed with the evaluateName, and ensure the variable we are
	// trying to update is valid and accessible from the top most frame & the
	// current goroutine.
	goid, frame := -1, 0
	evaluated, err := s.debugger.EvalVariableInScope(goid, frame, 0, evaluateName, DefaultLoadConfig)
	if err != nil {
		s.sendErrorResponse(request.Request, UnableToSetVariable, "Unable to lookup variable", err.Error())
		return
	}

	useFnCall := false
	switch evaluated.Kind {
	case reflect.String:
		useFnCall = true
	default:
		// TODO(hyangah): it's possible to set a non-string variable using (`call i = fn()`)
		// and we don't support it through the Set Variable request yet.
		// If we want to support it for non-string types, we need to parse arg.Value.
	}

	if useFnCall {
		// TODO(hyangah): function call injection currentlly allows to assign return values of
		// a function call to variables. So, curious users would find set variable
		// on string would accept expression like `fn()`.
		if state, retVals, err := s.doCall(goid, frame, fmt.Sprintf("%v=%v", evaluateName, arg.Value)); err != nil {
			s.sendErrorResponse(request.Request, UnableToSetVariable, "Unable to set variable", err.Error())
			return
		} else if retVals != nil {
			// The assignment expression isn't supposed to return values, but we got them.
			// That indicates something went wrong (e.g. panic).
			// TODO: isn't it simpler to do this in s.doCall?
			s.resetHandlesForStoppedEvent()
			s.sendStoppedEvent(state)

			var r []string
			for _, v := range retVals {
				r = append(r, s.convertVariableToString(v))
			}
			msg := "interrupted"
			if len(r) > 0 {
				msg = "interrupted:" + strings.Join(r, ", ")
			}

			s.sendErrorResponse(request.Request, UnableToSetVariable, "Unable to set variable", msg)
			return
		}
	} else {
		if err := s.debugger.SetVariableInScope(goid, frame, 0, evaluateName, arg.Value); err != nil {
			s.sendErrorResponse(request.Request, UnableToSetVariable, "Unable to set variable", err.Error())
			return
		}
	}
	// * Note on inconsistent state after set variable:
	//
	// The variable handles may be in inconsistent state - for example,
	// let's assume there are two aliased variables pointing to the same
	// memory and both are already loaded and cached in the variable handle.
	// VSCode tries to locally update the UI when the set variable
	// request succeeds, and may issue additional scopes or evaluate requests
	// to update the variable/watch sections if necessary.
	//
	// More complicated situation is when the set variable involves call
	// injection - after the injected call is completed, the debugee can
	// be in a completely different state (see the note in doCall) due to
	// how the call injection is implemented. Ideally, we need to also refresh
	// the stack frames but that is complicated. For now we don't try to actively
	// invalidate this state hoping that the editors will refetch the state
	// as soon as the user resumes debugging.

	response := &dap.SetVariableResponse{Response: *newResponse(request.Request)}
	response.Body.Value = arg.Value
	// TODO(hyangah): instead of arg.Value, reload the variable and return
	// the presentation of the new value.
	s.send(response)
}

// onSetExpression sends a not-yet-implemented error response.
// Capability 'supportsSetExpression' is not set 'initialize' response.
func (s *Server) onSetExpressionRequest(request *dap.SetExpressionRequest) {
	s.sendNotYetImplementedErrorResponse(request.Request)
}

// onLoadedSourcesRequest sends a not-yet-implemented error response.
// Capability 'supportsLoadedSourcesRequest' is not set 'initialize' response.
func (s *Server) onLoadedSourcesRequest(request *dap.LoadedSourcesRequest) {
	s.sendNotYetImplementedErrorResponse(request.Request)
}

// onReadMemoryRequest sends a not-yet-implemented error response.
// Capability 'supportsReadMemoryRequest' is not set 'initialize' response.
func (s *Server) onReadMemoryRequest(request *dap.ReadMemoryRequest) {
	s.sendNotYetImplementedErrorResponse(request.Request)
}

// onDisassembleRequest sends a not-yet-implemented error response.
// Capability 'supportsDisassembleRequest' is not set 'initialize' response.
func (s *Server) onDisassembleRequest(request *dap.DisassembleRequest) {
	s.sendNotYetImplementedErrorResponse(request.Request)
}

// onCancelRequest sends a not-yet-implemented error response.
// Capability 'supportsCancelRequest' is not set 'initialize' response.
func (s *Server) onCancelRequest(request *dap.CancelRequest) {
	s.sendNotYetImplementedErrorResponse(request.Request)
}

// onExceptionInfoRequest handles 'exceptionInfo' requests.
// Capability 'supportsExceptionInfoRequest' is set in 'initialize' response.
func (s *Server) onExceptionInfoRequest(request *dap.ExceptionInfoRequest) {
	goroutineID := request.Arguments.ThreadId
	var body dap.ExceptionInfoResponseBody
	// Get the goroutine and the current state.
	g, err := s.debugger.FindGoroutine(goroutineID)
	if err != nil {
		s.sendErrorResponse(request.Request, UnableToGetExceptionInfo, "Unable to get exception info", err.Error())
		return
	}
	if g == nil {
		s.sendErrorResponse(request.Request, UnableToGetExceptionInfo, "Unable to get exception info", fmt.Sprintf("could not find goroutine %d", goroutineID))
		return
	}
	var bpState *proc.BreakpointState
	if g.Thread != nil {
		bpState = g.Thread.Breakpoint()
	}
	// Check if this goroutine ID is stopped at a breakpoint.
	if bpState != nil && bpState.Breakpoint != nil && (bpState.Breakpoint.Name == proc.FatalThrow || bpState.Breakpoint.Name == proc.UnrecoveredPanic) {
		switch bpState.Breakpoint.Name {
		case proc.FatalThrow:
			// TODO(suzmue): add the fatal throw reason to body.Description.
			body.ExceptionId = "fatal error"
		case proc.UnrecoveredPanic:
			body.ExceptionId = "panic"
			// Attempt to get the value of the panic message.
			exprVar, err := s.debugger.EvalVariableInScope(goroutineID, 0, 0, "(*msgs).arg.(data)", DefaultLoadConfig)
			if err == nil {
				body.Description = exprVar.Value.String()
			}
		}
	} else {
		// If this thread is not stopped on a breakpoint, then a runtime error must have occurred.
		// If we do not have any error saved, or if this thread is not current thread,
		// return an error.
		if s.exceptionErr == nil {
			s.sendErrorResponse(request.Request, UnableToGetExceptionInfo, "Unable to get exception info", "no runtime error found")
			return
		}

		state, err := s.debugger.State( /*nowait*/ true)
		if err != nil {
			s.sendErrorResponse(request.Request, UnableToGetExceptionInfo, "Unable to get exception info", err.Error())
			return
		}
		if state == nil || state.CurrentThread == nil || g.Thread == nil || state.CurrentThread.ID != g.Thread.ThreadID() {
			s.sendErrorResponse(request.Request, UnableToGetExceptionInfo, "Unable to get exception info", fmt.Sprintf("no exception found for goroutine %d", goroutineID))
			return
		}
		body.ExceptionId = "runtime error"
		body.Description = s.exceptionErr.Error()
		if body.Description == "bad access" {
			body.Description = BetterBadAccessError
		}
	}

	frames, err := s.debugger.Stacktrace(goroutineID, s.args.stackTraceDepth, 0)
	if err == nil && len(frames) > 0 {
		apiFrames, err := s.debugger.ConvertStacktrace(frames, nil)
		if err == nil {
			var buf bytes.Buffer
			fmt.Fprintln(&buf, "Stack:")
			terminal.PrintStack(s.toClientPath, &buf, apiFrames, "\t", false)
			body.Details.StackTrace = buf.String()
		}
	}
	response := &dap.ExceptionInfoResponse{
		Response: *newResponse(request.Request),
		Body:     body,
	}
	s.send(response)
}

// sendErrorResponseWithOpts offers configuration options.
//   showUser - if true, the error will be shown to the user (e.g. via a visible pop-up)
func (s *Server) sendErrorResponseWithOpts(request dap.Request, id int, summary, details string, showUser bool) {
	er := &dap.ErrorResponse{}
	er.Type = "response"
	er.Command = request.Command
	er.RequestSeq = request.Seq
	er.Success = false
	er.Message = summary
	er.Body.Error.Id = id
	er.Body.Error.Format = fmt.Sprintf("%s: %s", summary, details)
	er.Body.Error.ShowUser = showUser
	s.log.Debug(er.Body.Error.Format)
	s.send(er)
}

// sendErrorResponse sends an error response with default visibility settings.
func (s *Server) sendErrorResponse(request dap.Request, id int, summary, details string) {
	s.sendErrorResponseWithOpts(request, id, summary, details, false /*showUser*/)
}

// sendInternalErrorResponse sends an "internal error" response back to the client.
// We only take a seq here because we don't want to make assumptions about the
// kind of message received by the server that this error is a reply to.
func (s *Server) sendInternalErrorResponse(seq int, details string) {
	er := &dap.ErrorResponse{}
	er.Type = "response"
	er.RequestSeq = seq
	er.Success = false
	er.Message = "Internal Error"
	er.Body.Error.Id = InternalError
	er.Body.Error.Format = fmt.Sprintf("%s: %s", er.Message, details)
	s.log.Debug(er.Body.Error.Format)
	s.send(er)
}

func (s *Server) sendUnsupportedErrorResponse(request dap.Request) {
	s.sendErrorResponse(request, UnsupportedCommand, "Unsupported command",
		fmt.Sprintf("cannot process %q request", request.Command))
}

func (s *Server) sendNotYetImplementedErrorResponse(request dap.Request) {
	s.sendErrorResponse(request, NotYetImplemented, "Not yet implemented",
		fmt.Sprintf("cannot process %q request", request.Command))
}

func newResponse(request dap.Request) *dap.Response {
	return &dap.Response{
		ProtocolMessage: dap.ProtocolMessage{
			Seq:  0,
			Type: "response",
		},
		Command:    request.Command,
		RequestSeq: request.Seq,
		Success:    true,
	}
}

func newEvent(event string) *dap.Event {
	return &dap.Event{
		ProtocolMessage: dap.ProtocolMessage{
			Seq:  0,
			Type: "event",
		},
		Event: event,
	}
}

const BetterBadAccessError = `invalid memory address or nil pointer dereference [signal SIGSEGV: segmentation violation]
Unable to propagate EXC_BAD_ACCESS signal to target process and panic (see https://github.com/go-delve/delve/issues/852)`

func (s *Server) resetHandlesForStoppedEvent() {
	s.stackFrameHandles.reset()
	s.variableHandles.reset()
	s.exceptionErr = nil
}

// doRunCommand runs a debugger command until it stops on
// termination, error, breakpoint, etc, when an appropriate
// event needs to be sent to the client. asyncSetupDone is
// a channel that will be closed to signal that an
// asynchornous command has completed setup or was interrupted
// due to an error, so the server is ready to receive new requests.
func (s *Server) doRunCommand(command string, asyncSetupDone chan struct{}) {
	// TODO(polina): it appears that debugger.Command doesn't always close
	// asyncSetupDone (e.g. when having an error next while nexting).
	// So we should always close it ourselves just in case.
	defer s.asyncCommandDone(asyncSetupDone)
	state, err := s.debugger.Command(&api.DebuggerCommand{Name: command}, asyncSetupDone)
	if _, isexited := err.(proc.ErrProcessExited); isexited || err == nil && state.Exited {
		s.send(&dap.TerminatedEvent{Event: *newEvent("terminated")})
		return
	}

	stopReason := s.debugger.StopReason()
	file, line := "?", -1
	if state != nil && state.CurrentThread != nil {
		file, line = state.CurrentThread.File, state.CurrentThread.Line
	}
	s.log.Debugf("%q command stopped - reason %q, location %s:%d", command, stopReason, file, line)

	s.resetHandlesForStoppedEvent()
	stopped := &dap.StoppedEvent{Event: *newEvent("stopped")}
	stopped.Body.AllThreadsStopped = true

	if err == nil {
		// TODO(suzmue): If stopped.Body.ThreadId is not a valid goroutine
		// then the stopped reason does not show up anywhere in the
		// vscode ui.
		stopped.Body.ThreadId = stoppedGoroutineID(state)

		switch stopReason {
		case proc.StopNextFinished:
			stopped.Body.Reason = "step"
		case proc.StopManual: // triggered by halt
			stopped.Body.Reason = "pause"
		case proc.StopUnknown: // can happen while terminating
			stopped.Body.Reason = "unknown"
		case proc.StopWatchpoint:
			stopped.Body.Reason = "data breakpoint"
		default:
			stopped.Body.Reason = "breakpoint"
		}
		if state.CurrentThread != nil && state.CurrentThread.Breakpoint != nil {
			switch state.CurrentThread.Breakpoint.Name {
			case proc.FatalThrow:
				stopped.Body.Reason = "exception"
				stopped.Body.Description = "Paused on fatal error"
			case proc.UnrecoveredPanic:
				stopped.Body.Reason = "exception"
				stopped.Body.Description = "Paused on panic"
			}
		}
	} else {
		s.exceptionErr = err
		s.log.Error("runtime error: ", err)
		stopped.Body.Reason = "exception"
		stopped.Body.Description = "Paused on runtime error"
		stopped.Body.Text = err.Error()
		// Special case in the spirit of https://github.com/microsoft/vscode-go/issues/1903
		if stopped.Body.Text == "bad access" {
			stopped.Body.Text = BetterBadAccessError
		}
		state, err := s.debugger.State( /*nowait*/ true)
		if err == nil {
			stopped.Body.ThreadId = stoppedGoroutineID(state)
		}
	}

	// NOTE: If we happen to be responding to another request with an is-running
	// error while this one completes, it is possible that the error response
	// will arrive after this stopped event.
	s.send(stopped)
}

func (s *Server) toClientPath(path string) string {
	if len(s.args.substitutePathServerToClient) == 0 {
		return path
	}
	clientPath := locspec.SubstitutePath(path, s.args.substitutePathServerToClient)
	if clientPath != path {
		s.log.Debugf("server path=%s converted to client path=%s\n", path, clientPath)
	}
	return clientPath
}

func (s *Server) toServerPath(path string) string {
	if len(s.args.substitutePathClientToServer) == 0 {
		return path
	}
	serverPath := locspec.SubstitutePath(path, s.args.substitutePathClientToServer)
	if serverPath != path {
		s.log.Debugf("client path=%s converted to server path=%s\n", path, serverPath)
	}
	return serverPath
}<|MERGE_RESOLUTION|>--- conflicted
+++ resolved
@@ -669,13 +669,8 @@
 	response.Body.SupportsConditionalBreakpoints = true
 	response.Body.SupportsDelayedStackTraceLoading = true
 	response.Body.SupportTerminateDebuggee = true
-<<<<<<< HEAD
+	response.Body.SupportsExceptionInfoRequest = true
 	response.Body.SupportsSetVariable = true
-=======
-	response.Body.SupportsExceptionInfoRequest = true
-	// TODO(polina): support this to match vscode-go functionality
-	response.Body.SupportsSetVariable = false
->>>>>>> 4e582fa5
 	// TODO(polina): support these requests in addition to vscode-go feature parity
 	response.Body.SupportsTerminateRequest = false
 	response.Body.SupportsRestartRequest = false
@@ -1461,6 +1456,13 @@
 	if err != nil {
 		s.sendErrorResponse(request.Request, UnableToLookupVariable, "Unable to lookup variable", err.Error())
 		return
+	}
+	if !s.clientCapabilities.supportsVariableType {
+		// If the client does not support variable type
+		// we cannot set the Type field in the response.
+		for i := range children {
+			children[i].Type = ""
+		}
 	}
 	response := &dap.VariablesResponse{
 		Response: *newResponse(request.Request),
@@ -1594,22 +1596,7 @@
 			}
 		}
 	}
-<<<<<<< HEAD
 	return children, nil
-=======
-	if !s.clientCapabilities.supportsVariableType {
-		// If the client does not support variable type
-		// we cannot set the Type field in the response.
-		for i := range children {
-			children[i].Type = ""
-		}
-	}
-	response := &dap.VariablesResponse{
-		Response: *newResponse(request.Request),
-		Body:     dap.VariablesResponseBody{Variables: children},
-	}
-	s.send(response)
->>>>>>> 4e582fa5
 }
 
 func (s *Server) getTypeIfSupported(v *proc.Variable) string {
