// Package dap implements VSCode's Debug Adaptor Protocol (DAP).
// This allows delve to communicate with frontends using DAP
// without a separate adaptor. The frontend will run the debugger
// (which now doubles as an adaptor) in server mode listening on
// a port and communicating over TCP. This is work in progress,
// so for now Delve in dap mode only supports synchronous
// request-response communication, blocking while processing each request.
// For DAP details see https://microsoft.github.io/debug-adapter-protocol.
package dap

import (
	"bufio"
	"bytes"
	"encoding/json"
	"errors"
	"fmt"
	"go/constant"
	"go/parser"
	"io"
	"io/ioutil"
	"net"
	"os"
	"os/exec"
	"path/filepath"
	"reflect"
	"regexp"
	"runtime"
	"runtime/debug"
	"strconv"
	"strings"
	"sync"

	"github.com/go-delve/delve/pkg/gobuild"
	"github.com/go-delve/delve/pkg/goversion"
	"github.com/go-delve/delve/pkg/locspec"
	"github.com/go-delve/delve/pkg/logflags"
	"github.com/go-delve/delve/pkg/proc"

	"github.com/go-delve/delve/service"
	"github.com/go-delve/delve/service/api"
	"github.com/go-delve/delve/service/debugger"
	"github.com/go-delve/delve/service/internal/sameuser"
	"github.com/google/go-dap"

	"github.com/sirupsen/logrus"
)

// Server implements a DAP server that can accept a single client for
// a single debug session (for now). It does not yet support restarting.
// That means that in addition to explicit shutdown requests,
// program termination and failed or closed client connection
// would also result in stopping this single-use server.
//
// The DAP server operates via the following goroutines:
//
// (1) Main goroutine where the server is created via NewServer(),
// started via Run() and stopped via Stop(). Once the server is
// started, this goroutine blocks until it receives a stop-server
// signal that can come from an OS interrupt (such as Ctrl-C) or
// config.DisconnectChan (passed to NewServer()) as a result of
// client connection failure or closure or a DAP disconnect request.
//
// (2) Run goroutine started from Run() that serves as both
// a listener and a client goroutine. It accepts a client connection,
// reads, decodes and dispatches each request from the client.
// For synchronous requests, it issues commands to the
// underlying debugger and sends back events and responses.
// These requests block while the debuggee is running, so,
// where applicable, the handlers need to check if debugging
// state is running, so there is a need for a halt request or
// a dummy/error response to avoid blocking.
//
// This is the only goroutine that sends a stop-server signal
// via config.DisconnecChan when encountering a client connection
// error or responding to a (synchronous) DAP disconnect request.
// Once stop is triggered, the goroutine exits.
//
<<<<<<< HEAD
// Unlike rpccommon, there is not another layer of per-client
// goroutines here because the dap server does not support
// multiple clients.
=======
// TODO(polina): add another layer of per-client goroutines to support multiple clients.
// Note that some requests change the process's environment such
// as working directory (for example, see DelveCwd of launch configuration).
// So if we want to reuse this process for multiple debugging sessions
// we need to address that.
>>>>>>> 70df230e
//
// (3) Per-request goroutine is started for each asynchronous request
// that resumes execution. We check if target is running already, so
// there should be no more than one pending asynchronous request at
// a time. This goroutine issues commands to the underlying debugger
// and sends back events and responses. It takes a setup-done channel
// as an argument and temporarily blocks the request loop until setup
// for asynchronous execution is complete and targe is running.
// Once done, it unblocks processing of parallel requests unblocks
// (e.g. disconnecting while the program is running).
//
// These per-request goroutines never send a stop-server signal.
// They block on running debugger commands that are interrupted
// when halt is issued while stopping. At that point these goroutines
// wrap-up and exit.
type Server struct {
	// config is all the information necessary to start the debugger and server.
	config *Config
	// listener is used to accept the client connection.
	listener net.Listener
	// session is the debug session that comes with an client connection.
	session   *Session
	sessionMu sync.Mutex
}

// Session is an abstraction for serving and shutting down
// a DAP debug session with a pre-connected client.
// TODO(polina): move this to a different file/package
type Session struct {
	config *Config

	// stackFrameHandles maps frames of each goroutine to unique ids across all goroutines.
	// Reset at every stop.
	stackFrameHandles *handlesMap
	// variableHandles maps compound variables to unique references within their stack frame.
	// Reset at every stop.
	// See also comment for convertVariable.
	variableHandles *variablesHandlesMap
	// args tracks special settings for handling debug session requests.
	args launchAttachArgs
	// exceptionErr tracks the runtime error that last occurred.
	exceptionErr error
	// clientCapabilities tracks special settings for handling debug session requests.
	clientCapabilities dapClientCapabilites

	// mu synchronizes access to objects set on start-up (from run goroutine)
	// and stopped on teardown (from main goroutine)
	mu sync.Mutex

	// conn is the accepted client connection.
	conn io.ReadWriteCloser
	// debugger is the underlying debugger service.
	debugger *debugger.Debugger
	// binaryToRemove is the temp compiled binary to be removed on disconnect (if any).
	binaryToRemove string
	// noDebugProcess is set for the noDebug launch process.
	noDebugProcess *exec.Cmd

	// sendingMu synchronizes writing to conn
	// to ensure that messages do not get interleaved
	sendingMu sync.Mutex

	// runningCmd tracks whether the server is running an asyncronous
	// command that resumes execution, which may not correspond to the actual
	// running state of the process (e.g. if a command is temporarily interrupted).
	runningCmd bool
	runningMu  sync.Mutex

	// haltRequested tracks whether a halt of the program has been requested, which may
	// not correspond to whether a Halt Request has been sent to the target.
	haltRequested bool
	haltMu        sync.Mutex

	// changeStateMu must be held for a request to protect itself from another goroutine
	// changing the state of the running process at the same time.
	changeStateMu sync.Mutex
}

// Config is all the information needed to start the debugger, handle
// DAP connection traffic and signal to the server when it is time to stop.
type Config struct {
	*service.Config

	// log is used for structured logging.
	log *logrus.Entry
	// stopTriggered is closed when the server is Stop()-ed.
	// Can be used to safeguard against duplicate shutdown sequences.
	stopTriggered chan struct{}
}

// launchAttachArgs captures arguments from launch/attach request that
// impact handling of subsequent requests.
type launchAttachArgs struct {
	// stopOnEntry is set to automatically stop the debugee after start.
	stopOnEntry bool
	// stackTraceDepth is the maximum length of the returned list of stack frames.
	stackTraceDepth int
	// showGlobalVariables indicates if global package variables should be loaded.
	showGlobalVariables bool
	// substitutePathClientToServer indicates rules for converting file paths between client and debugger.
	// These must be directory paths.
	substitutePathClientToServer [][2]string
	// substitutePathServerToClient indicates rules for converting file paths between debugger and client.
	// These must be directory paths.
	substitutePathServerToClient [][2]string
}

// defaultArgs borrows the defaults for the arguments from the original vscode-go adapter.
// TODO(polinasok): clean up this and its reference (Server.args)
// in favor of default*Config variables defined in types.go.
var defaultArgs = launchAttachArgs{
	stopOnEntry:                  false,
	stackTraceDepth:              50,
	showGlobalVariables:          false,
	substitutePathClientToServer: [][2]string{},
	substitutePathServerToClient: [][2]string{},
}

// dapClientCapabilites captures arguments from intitialize request that
// impact handling of subsequent requests.
type dapClientCapabilites struct {
	supportsVariableType         bool
	supportsVariablePaging       bool
	supportsRunInTerminalRequest bool
	supportsMemoryReferences     bool
	supportsProgressReporting    bool
}

// DefaultLoadConfig controls how variables are loaded from the target's memory.
// These limits are conservative to minimize performace overhead for bulk loading.
// With dlv-dap, users do not have a way to adjust these.
// Instead we are focusing in interacive loading with nested reloads, array/map
// paging and context-specific string limits.
var DefaultLoadConfig = proc.LoadConfig{
	FollowPointers:     true,
	MaxVariableRecurse: 1,
	// TODO(polina): consider 1024 limit instead:
	// - vscode+C appears to use 1024 as the load limit
	// - vscode viewlet hover truncates at 1023 characters
	MaxStringLen:    512,
	MaxArrayValues:  64,
	MaxStructFields: -1,
}

const (
	// When a user examines a single string, we can relax the loading limit.
	maxSingleStringLen = 4 << 10 // 4096
	// Results of a call are single-use and transient. We need to maximize
	// what is presented. A common use case of a call injection is to
	// stringify complex data conveniently.
	maxStringLenInCallRetVars = 1 << 10 // 1024
)

var (
	// Max number of goroutines that we will return.
	// This is a var for testing
	maxGoroutines = 1 << 10
)

// NewServer creates a new DAP Server. It takes an opened Listener
// via config and assumes its ownership. config.DisconnectChan has to be set;
// it will be closed by the server when the client fails to connect,
// disconnects or requests shutdown. Once config.DisconnectChan is closed,
// Server.Stop() must be called to shutdown this single-user server.
func NewServer(config *service.Config) *Server {
	logger := logflags.DAPLogger()
	logflags.WriteDAPListeningMessage(config.Listener.Addr())
	logger.Debug("DAP server pid = ", os.Getpid())
	if config.AcceptMulti {
		logger.Warn("DAP server does not support accept-multiclient mode")
		config.AcceptMulti = false
	}
	return &Server{
		config: &Config{
			Config:        config,
			log:           logger,
			stopTriggered: make(chan struct{}),
		},
		listener: config.Listener,
	}
}

// NewSession creates a new client session that can handle DAP traffic.
// It takes an open connection and provides a Close() method to shut it
// down when the DAP session disconnects or a connection error occurs.
func NewSession(conn io.ReadWriteCloser, config *Config) *Session {
	if config.log == nil {
		config.log = logflags.DAPLogger()
	}
	config.log.Debug("DAP connection started")
	return &Session{
		config:            config,
		conn:              conn,
		stackFrameHandles: newHandlesMap(),
		variableHandles:   newVariablesHandlesMap(),
		args:              defaultArgs,
		exceptionErr:      nil,
	}
}

// If user-specified options are provided via Launch/AttachRequest,
// we override the defaults for optional args.
func (s *Session) setLaunchAttachArgs(args LaunchAttachCommonConfig) error {
	s.args.stopOnEntry = args.StopOnEntry
	if depth := args.StackTraceDepth; depth > 0 {
		s.args.stackTraceDepth = depth
	}
	s.args.showGlobalVariables = args.ShowGlobalVariables
	if paths := args.SubstitutePath; len(paths) > 0 {
		clientToServer := make([][2]string, 0, len(paths))
		serverToClient := make([][2]string, 0, len(paths))
		for _, p := range paths {
			clientToServer = append(clientToServer, [2]string{p.From, p.To})
			serverToClient = append(serverToClient, [2]string{p.To, p.From})
		}
		s.args.substitutePathClientToServer = clientToServer
		s.args.substitutePathServerToClient = serverToClient
	}
	return nil
}

// Stop stops the DAP debugger service, closes the listener and the client
// connection. It shuts down the underlying debugger and kills the target
// process if it was launched by it or stops the noDebug process.
// This method mustn't be called more than once.
// stopTriggered notifies other goroutines that stop is in progreess.
func (s *Server) Stop() {
	s.config.log.Debug("DAP server stopping...")
	defer s.config.log.Debug("DAP server stopped")
	close(s.config.stopTriggered)
	// If run goroutine is blocked on accept, this will unblock it.
	_ = s.listener.Close()

	s.sessionMu.Lock()
	defer s.sessionMu.Unlock()
	if s.session == nil {
		return
	}
	// If run goroutine is blocked on read, this will unblock it.
	s.session.Close()
}

// Close closes the underlying debugger/process and connection.
func (s *Session) Close() {
	s.mu.Lock()
	defer s.mu.Unlock()

	if s.debugger != nil {
		killProcess := s.config.Debugger.AttachPid == 0
		s.stopDebugSession(killProcess)
	} else {
		s.stopNoDebugProcess()
	}
	// The binary is no longer in use by the debugger. It is safe to remove it.
	if s.binaryToRemove != "" {
		gobuild.Remove(s.binaryToRemove)
	}
	// Close client connection last, so other shutdown stages
	// can send client notifications.
	// Unless Stop() was called after read loop in serveDAPCodec()
	// returned, this will result in a closed connection error
	// on next read, breaking out the read loop andd
	// allowing the run goroutinee to exit.
	_ = s.conn.Close()
}

// triggerServerStop closes DisconnectChan if not nil, which
// signals that client sent a disconnect request or there was connection
// failure or closure. Since the server currently services only one
// client, this is used as a signal to stop the entire server.
// The function safeguards agaist closing the channel more
// than once and can be called multiple times. It is not thread-safe
// and is currently only called from the run goroutine.
func (c *Config) triggerServerStop() {
	// Avoid accidentally closing the channel twice and causing a panic, when
	// this function is called more than once. For example, we could have the
	// following sequence of events:
	// -- run goroutine: calls onDisconnectRequest()
	// -- run goroutine: calls triggerServerStop()
	// -- main goroutine: calls Stop()
	// -- main goroutine: Stop() closes client connection (or client closed it)
	// -- run goroutine: serveDAPCodec() gets "closed network connection"
	// -- run goroutine: serveDAPCodec() returns and calls triggerServerStop()
	if c.DisconnectChan != nil {
		close(c.DisconnectChan)
		c.DisconnectChan = nil
	}
	// There should be no logic here after the stop-server
	// signal that might cause everything to shutdown before this
	// logic gets executed.
}

// Run launches a new goroutine where it accepts a client connection
// and starts processing requests from it. Use Stop() to close connection.
// The server does not support multiple clients, serially or in parallel.
// The server should be restarted for every new debug session.
// The debugger won't be started until launch/attach request is received.
// TODO(polina): allow new client connections for new debug sessions,
// so the editor needs to launch delve only once?
func (s *Server) Run() {
	go func() {
		conn, err := s.listener.Accept() // listener is closed in Stop()
		if err != nil {
			select {
			case <-s.config.stopTriggered:
			default:
				s.config.log.Errorf("Error accepting client connection: %s\n", err)
				s.config.triggerServerStop()
			}
			return
		}
		if s.config.CheckLocalConnUser {
			if !sameuser.CanAccept(s.listener.Addr(), conn.LocalAddr(), conn.RemoteAddr()) {
				s.config.log.Error("Error accepting client connection: Only connections from the same user that started this instance of Delve are allowed to connect. See --only-same-user.")
				s.config.triggerServerStop()
				return
			}
		}
		s.sessionMu.Lock()
		s.session = NewSession(conn, s.config) // closed in Stop()
		s.sessionMu.Unlock()
		s.session.serveDAPCodec()
	}()
}

// serveDAPCodec reads and decodes requests from the client
// until it encounters an error or EOF, when it sends
// a disconnect signal and returns.
func (s *Session) serveDAPCodec() {
	// TODO(polina): defer-close conn/session like in serveJSONCodec
	reader := bufio.NewReader(s.conn)
	for {
		request, err := dap.ReadProtocolMessage(reader)
		// Handle dap.DecodeProtocolMessageFieldError errors gracefully by responding with an ErrorResponse.
		// For example:
		// -- "Request command 'foo' is not supported" means we
		// potentially got some new DAP request that we do not yet have
		// decoding support for, so we can respond with an ErrorResponse.
		//
		// Other errors, such as unmarshalling errors, will log the error and cause the server to trigger
		// a stop.
		if err != nil {
			s.config.log.Debug("DAP error: ", err)
			select {
			case <-s.config.stopTriggered:
			default:
				if err != io.EOF { // EOF means client closed connection
					if decodeErr, ok := err.(*dap.DecodeProtocolMessageFieldError); ok {
						// Send an error response to the users if we were unable to process the message.
						s.sendInternalErrorResponse(decodeErr.Seq, err.Error())
						continue
					}
					s.config.log.Error("DAP error: ", err)
				}
				if s.config.AcceptMulti {
					s.conn.Close()
				} else {
					s.config.triggerServerStop()
				}
			}
			return
		}
		s.handleRequest(request)
	}
}

// In case a handler panics, we catch the panic to avoid crashing both
// the server and the target. We send an error response back, but
// in case its a dup and ignored by the client, we also log the error.
func (s *Session) recoverPanic(request dap.Message) {
	if ierr := recover(); ierr != nil {
		s.config.log.Errorf("recovered panic: %s\n%s\n", ierr, debug.Stack())
		s.sendInternalErrorResponse(request.GetSeq(), fmt.Sprintf("%v", ierr))
	}
}

func (s *Session) handleRequest(request dap.Message) {
	defer s.recoverPanic(request)
	jsonmsg, _ := json.Marshal(request)
	s.config.log.Debug("[<- from client]", string(jsonmsg))

	if _, ok := request.(dap.RequestMessage); !ok {
		s.sendInternalErrorResponse(request.GetSeq(), fmt.Sprintf("Unable to process non-request %#v\n", request))
		return
	}

	if s.isNoDebug() {
		switch request := request.(type) {
		case *dap.DisconnectRequest:
			s.onDisconnectRequest(request)
		case *dap.RestartRequest:
			s.sendUnsupportedErrorResponse(request.Request)
		default:
			r := request.(dap.RequestMessage).GetRequest()
			s.sendErrorResponse(*r, NoDebugIsRunning, "noDebug mode", fmt.Sprintf("unable to process '%s' request", r.Command))
		}
		return
	}

	// These requests, can be handled regardless of whether the targret is running
	switch request := request.(type) {
	case *dap.DisconnectRequest:
		// Required
		s.onDisconnectRequest(request)
		return
	case *dap.PauseRequest:
		// Required
		s.onPauseRequest(request)
		return
	case *dap.TerminateRequest:
		// Optional (capability ‘supportsTerminateRequest‘)
		// TODO: implement this request in V1
		s.onTerminateRequest(request)
		return
	case *dap.RestartRequest:
		// Optional (capability ‘supportsRestartRequest’)
		// TODO: implement this request in V1
		s.onRestartRequest(request)
		return
	}

	// Most requests cannot be processed while the debuggee is running.
	// We have a couple of options for handling these without blocking
	// the request loop indefinitely when we are in running state.
	// --1-- Return a dummy response or an error right away.
	// --2-- Halt execution, process the request, maybe resume execution.
	// --3-- Handle such requests asynchronously and let them block until
	// the process stops or terminates (e.g. using a channel and a single
	// goroutine to preserve the order). This might not be appropriate
	// for requests such as continue or step because they would skip
	// the stop, resuming execution right away. Other requests
	// might not be relevant anymore when the stop is finally reached, and
	// state changed from the previous snapshot. The user might want to
	// resume execution before the backlog of buffered requests is cleared,
	// so we would have to either cancel them or delay processing until
	// the next stop. In addition, the editor itself might block waiting
	// for these requests to return. We are not aware of any requests
	// that would benefit from this approach at this time.
	if s.debugger != nil && s.isRunningCmd() {
		switch request := request.(type) {
		case *dap.ThreadsRequest:
			// On start-up, the client requests the baseline of currently existing threads
			// right away as there are a number of DAP requests that require a thread id
			// (pause, continue, stacktrace, etc). This can happen after the program
			// continues on entry, preventing the client from handling any pause requests
			// from the user. We remedy this by sending back a placeholder thread id
			// for the current goroutine.
			response := &dap.ThreadsResponse{
				Response: *newResponse(request.Request),
				Body:     dap.ThreadsResponseBody{Threads: []dap.Thread{{Id: -1, Name: "Current"}}},
			}
			s.send(response)
		case *dap.SetBreakpointsRequest:
			s.changeStateMu.Lock()
			defer s.changeStateMu.Unlock()
			s.config.log.Debug("halting execution to set breakpoints")
			_, err := s.halt()
			if err != nil {
				s.sendErrorResponse(request.Request, UnableToSetBreakpoints, "Unable to set or clear breakpoints", err.Error())
				return
			}
			s.logToConsole("Execution halted to set breakpoints - please resume execution manually")
			s.onSetBreakpointsRequest(request)
			// TODO(polina): consider resuming execution here automatically after suppressing
			// a stop event when an operation in runUntilStopAndNotify returns. In case that operation
			// was already stopping for a different reason, we would need to examine the state
			// that is returned to determine if this halt was the cause of the stop or not.
			// We should stop with an event and not resume if one of the following is true:
			// - StopReason is anything but manual
			// - Any thread has a breakpoint or CallReturn set
			// - NextInProgress is false and the last command sent by the user was: next,
			//   step, stepOut, reverseNext, reverseStep or reverseStepOut
			// Otherwise, we can skip the stop event and resume the temporarily
			// interrupted process execution with api.DirectionCongruentContinue.
			// For this to apply in cases other than api.Continue, we would also need to
			// introduce a new version of halt that skips ClearInternalBreakpoints
			// in proc.(*Target).Continue, leaving NextInProgress as true.
		case *dap.SetFunctionBreakpointsRequest:
			s.changeStateMu.Lock()
			defer s.changeStateMu.Unlock()
			s.config.log.Debug("halting execution to set breakpoints")
			_, err := s.halt()
			if err != nil {
				s.sendErrorResponse(request.Request, UnableToSetBreakpoints, "Unable to set or clear breakpoints", err.Error())
				return
			}
			s.logToConsole("Execution halted to set breakpoints - please resume execution manually")
			s.onSetFunctionBreakpointsRequest(request)
		default:
			r := request.(dap.RequestMessage).GetRequest()
			s.sendErrorResponse(*r, DebuggeeIsRunning, fmt.Sprintf("Unable to process `%s`", r.Command), "debuggee is running")
		}
		return
	}

	// Requests below can only be handled while target is stopped.
	// Some of them are blocking and will be handled synchronously
	// on this goroutine while non-blocking requests will be dispatched
	// to another goroutine. Please note that because of the running
	// check above, there should be no more than one pending asynchronous
	// request at a time.

	// Non-blocking request handlers will signal when they are ready
	// setting up for async execution, so more requests can be processed.
	resumeRequestLoop := make(chan struct{})

	switch request := request.(type) {
	//--- Asynchronous requests ---
	case *dap.ConfigurationDoneRequest:
		// Optional (capability ‘supportsConfigurationDoneRequest’)
		go func() {
			defer s.recoverPanic(request)
			s.onConfigurationDoneRequest(request, resumeRequestLoop)
		}()
		<-resumeRequestLoop
	case *dap.ContinueRequest:
		// Required
		go func() {
			defer s.recoverPanic(request)
			s.onContinueRequest(request, resumeRequestLoop)
		}()
		<-resumeRequestLoop
	case *dap.NextRequest:
		// Required
		go func() {
			defer s.recoverPanic(request)
			s.onNextRequest(request, resumeRequestLoop)
		}()
		<-resumeRequestLoop
	case *dap.StepInRequest:
		// Required
		go func() {
			defer s.recoverPanic(request)
			s.onStepInRequest(request, resumeRequestLoop)
		}()
		<-resumeRequestLoop
	case *dap.StepOutRequest:
		// Required
		go func() {
			defer s.recoverPanic(request)
			s.onStepOutRequest(request, resumeRequestLoop)
		}()
		<-resumeRequestLoop
	case *dap.StepBackRequest:
		// Optional (capability ‘supportsStepBack’)
		go func() {
			defer s.recoverPanic(request)
			s.onStepBackRequest(request, resumeRequestLoop)
		}()
		<-resumeRequestLoop
	case *dap.ReverseContinueRequest:
		// Optional (capability ‘supportsStepBack’)
		go func() {
			defer s.recoverPanic(request)
			s.onReverseContinueRequest(request, resumeRequestLoop)
		}()
		<-resumeRequestLoop
	//--- Synchronous requests ---
	// TODO(polina): target might be running when remote attach debug session
	// is started. Support handling initialize and attach requests while running.
	case *dap.InitializeRequest:
		// Required
		s.onInitializeRequest(request)
	case *dap.LaunchRequest:
		// Required
		s.onLaunchRequest(request)
	case *dap.AttachRequest:
		// Required
		s.onAttachRequest(request)
	case *dap.SetBreakpointsRequest:
		// Required
		s.onSetBreakpointsRequest(request)
	case *dap.SetFunctionBreakpointsRequest:
		// Optional (capability ‘supportsFunctionBreakpoints’)
		s.onSetFunctionBreakpointsRequest(request)
	case *dap.SetExceptionBreakpointsRequest:
		// Optional (capability ‘exceptionBreakpointFilters’)
		s.onSetExceptionBreakpointsRequest(request)
	case *dap.ThreadsRequest:
		// Required
		s.onThreadsRequest(request)
	case *dap.StackTraceRequest:
		// Required
		s.onStackTraceRequest(request)
	case *dap.ScopesRequest:
		// Required
		s.onScopesRequest(request)
	case *dap.VariablesRequest:
		// Required
		s.onVariablesRequest(request)
	case *dap.EvaluateRequest:
		// Required
		s.onEvaluateRequest(request)
	case *dap.SetVariableRequest:
		// Optional (capability ‘supportsSetVariable’)
		// Supported by vscode-go
		// TODO: implement this request in V0
		s.onSetVariableRequest(request)
	case *dap.SetExpressionRequest:
		// Optional (capability ‘supportsSetExpression’)
		// TODO: implement this request in V1
		s.onSetExpressionRequest(request)
	case *dap.LoadedSourcesRequest:
		// Optional (capability ‘supportsLoadedSourcesRequest’)
		// TODO: implement this request in V1
		s.onLoadedSourcesRequest(request)
	case *dap.ReadMemoryRequest:
		// Optional (capability ‘supportsReadMemoryRequest‘)
		// TODO: implement this request in V1
		s.onReadMemoryRequest(request)
	case *dap.DisassembleRequest:
		// Optional (capability ‘supportsDisassembleRequest’)
		// TODO: implement this request in V1
		s.onDisassembleRequest(request)
	case *dap.CancelRequest:
		// Optional (capability ‘supportsCancelRequest’)
		// TODO: does this request make sense for delve?
		s.onCancelRequest(request)
	case *dap.ExceptionInfoRequest:
		// Optional (capability ‘supportsExceptionInfoRequest’)
		s.onExceptionInfoRequest(request)
	//--- Requests that we do not plan to support ---
	case *dap.RestartFrameRequest:
		// Optional (capability ’supportsRestartFrame’)
		s.sendUnsupportedErrorResponse(request.Request)
	case *dap.GotoRequest:
		// Optional (capability ‘supportsGotoTargetsRequest’)
		s.sendUnsupportedErrorResponse(request.Request)
	case *dap.SourceRequest:
		// Required
		// This does not make sense in the context of Go as
		// the source cannot be a string eval'ed at runtime.
		s.sendUnsupportedErrorResponse(request.Request)
	case *dap.TerminateThreadsRequest:
		// Optional (capability ‘supportsTerminateThreadsRequest’)
		s.sendUnsupportedErrorResponse(request.Request)
	case *dap.StepInTargetsRequest:
		// Optional (capability ‘supportsStepInTargetsRequest’)
		s.sendUnsupportedErrorResponse(request.Request)
	case *dap.GotoTargetsRequest:
		// Optional (capability ‘supportsGotoTargetsRequest’)
		s.sendUnsupportedErrorResponse(request.Request)
	case *dap.CompletionsRequest:
		// Optional (capability ‘supportsCompletionsRequest’)
		s.sendUnsupportedErrorResponse(request.Request)
	case *dap.DataBreakpointInfoRequest:
		// Optional (capability ‘supportsDataBreakpoints’)
		s.sendUnsupportedErrorResponse(request.Request)
	case *dap.SetDataBreakpointsRequest:
		// Optional (capability ‘supportsDataBreakpoints’)
		s.sendUnsupportedErrorResponse(request.Request)
	case *dap.BreakpointLocationsRequest:
		// Optional (capability ‘supportsBreakpointLocationsRequest’)
		s.sendUnsupportedErrorResponse(request.Request)
	case *dap.ModulesRequest:
		// Optional (capability ‘supportsModulesRequest’)
		// TODO: does this request make sense for delve?
		s.sendUnsupportedErrorResponse(request.Request)
	default:
		// This is a DAP message that go-dap has a struct for, so
		// decoding succeeded, but this function does not know how
		// to handle.
		s.sendInternalErrorResponse(request.GetSeq(), fmt.Sprintf("Unable to process %#v\n", request))
	}
}

func (s *Session) send(message dap.Message) {
	jsonmsg, _ := json.Marshal(message)
	s.config.log.Debug("[-> to client]", string(jsonmsg))
	// TODO(polina): consider using a channel for all the sends and to have a dedicated
	// goroutine that reads from that channel and sends over the connection.
	// This will avoid blocking on slow network sends.
	s.sendingMu.Lock()
	defer s.sendingMu.Unlock()
	err := dap.WriteProtocolMessage(s.conn, message)
	if err != nil {
		s.config.log.Debug(err)
	}
}

func (s *Session) logToConsole(msg string) {
	s.send(&dap.OutputEvent{
		Event: *newEvent("output"),
		Body: dap.OutputEventBody{
			Output:   msg + "\n",
			Category: "console",
		}})
}

func (s *Session) onInitializeRequest(request *dap.InitializeRequest) {
	s.setClientCapabilities(request.Arguments)
	if request.Arguments.PathFormat != "path" {
		s.sendErrorResponse(request.Request, FailedToInitialize, "Failed to initialize",
			fmt.Sprintf("Unsupported 'pathFormat' value '%s'.", request.Arguments.PathFormat))
		return
	}
	if !request.Arguments.LinesStartAt1 {
		s.sendErrorResponse(request.Request, FailedToInitialize, "Failed to initialize",
			"Only 1-based line numbers are supported.")
		return
	}
	if !request.Arguments.ColumnsStartAt1 {
		s.sendErrorResponse(request.Request, FailedToInitialize, "Failed to initialize",
			"Only 1-based column numbers are supported.")
		return
	}

	// TODO(polina): Respond with an error if debug session started
	// with an initialize request is in progress?
	response := &dap.InitializeResponse{Response: *newResponse(request.Request)}
	response.Body.SupportsConfigurationDoneRequest = true
	response.Body.SupportsConditionalBreakpoints = true
	response.Body.SupportsDelayedStackTraceLoading = true
	response.Body.SupportTerminateDebuggee = true
	response.Body.SupportsFunctionBreakpoints = true
	response.Body.SupportsExceptionInfoRequest = true
	response.Body.SupportsSetVariable = true
	response.Body.SupportsEvaluateForHovers = true
	response.Body.SupportsClipboardContext = true
	response.Body.SupportsLogPoints = true
	// TODO(polina): support these requests in addition to vscode-go feature parity
	response.Body.SupportsTerminateRequest = false
	response.Body.SupportsRestartRequest = false
	response.Body.SupportsStepBack = false // To be enabled by CapabilitiesEvent based on configuration
	response.Body.SupportsSetExpression = false
	response.Body.SupportsLoadedSourcesRequest = false
	response.Body.SupportsReadMemoryRequest = false
	response.Body.SupportsDisassembleRequest = false
	response.Body.SupportsCancelRequest = false
	s.send(response)
}

func (s *Session) setClientCapabilities(args dap.InitializeRequestArguments) {
	s.clientCapabilities.supportsMemoryReferences = args.SupportsMemoryReferences
	s.clientCapabilities.supportsProgressReporting = args.SupportsProgressReporting
	s.clientCapabilities.supportsRunInTerminalRequest = args.SupportsRunInTerminalRequest
	s.clientCapabilities.supportsVariablePaging = args.SupportsVariablePaging
	s.clientCapabilities.supportsVariableType = args.SupportsVariableType
}

// Default output file pathname for the compiled binary in debug or test modes
// when temporary debug binary creation fails.
// This is relative to the current working directory of the server.
const defaultDebugBinary string = "./__debug_bin"

func (s *Session) tempDebugBinary() string {
	binaryPattern := "__debug_bin"
	if runtime.GOOS == "windows" {
		binaryPattern = "__debug_bin*.exe"
	}
	f, err := ioutil.TempFile("", binaryPattern)
	if err != nil {
		s.config.log.Errorf("failed to create a temporary binary (%v), falling back to %q", err, defaultDebugBinary)
		return cleanExeName(defaultDebugBinary)
	}
	name := f.Name()
	if err := f.Close(); err != nil {
		s.config.log.Errorf("failed to create a temporary binary (%v), falling back to %q", err, defaultDebugBinary)
		return cleanExeName(defaultDebugBinary)
	}
	return name
}

func cleanExeName(name string) string {
	if runtime.GOOS == "windows" && filepath.Ext(name) != ".exe" {
		return name + ".exe"
	}
	return name
}

func (s *Session) onLaunchRequest(request *dap.LaunchRequest) {
	if s.debugger != nil {
		s.sendShowUserErrorResponse(request.Request, FailedToLaunch,
			"Failed to launch", "debugger already started - use remote attach to connect to a server with an active debug session")
		return
	}

	var args = defaultLaunchConfig // narrow copy for initializing non-zero default values
	if err := unmarshalLaunchAttachArgs(request.Arguments, &args); err != nil {
		s.sendShowUserErrorResponse(request.Request,
			FailedToLaunch, "Failed to launch", fmt.Sprintf("invalid debug configuration - %v", err))
		return
	}

	if args.DelveCwd != "" {
		if err := os.Chdir(args.DelveCwd); err != nil {
			s.sendShowUserErrorResponse(request.Request,
				FailedToLaunch, "Failed to launch", fmt.Sprintf("failed to chdir using %q - %v", args.DelveCwd, err))
			return
		}
	}

	mode := args.Mode
	if mode == "" {
		mode = "debug"
	}
	if !isValidLaunchMode(mode) {
		s.sendShowUserErrorResponse(request.Request, FailedToLaunch, "Failed to launch",
			fmt.Sprintf("invalid debug configuration - unsupported 'mode' attribute %q", mode))
		return
	}

	program := args.Program
	if program == "" && mode != "replay" { // Only fail on modes requiring a program
		s.sendShowUserErrorResponse(request.Request, FailedToLaunch, "Failed to launch",
			"The program attribute is missing in debug configuration.")
		return
	}

	if backend := args.Backend; backend != "" {
		s.config.Debugger.Backend = backend
	} else {
		s.config.Debugger.Backend = "default"
	}

	if mode == "replay" {
		traceDirPath := args.TraceDirPath
		// Validate trace directory
		if traceDirPath == "" {
			s.sendShowUserErrorResponse(request.Request, FailedToLaunch, "Failed to launch",
				"The 'traceDirPath' attribute is missing in debug configuration.")
			return
		}

		// Assign the rr trace directory path to debugger configuration
		s.config.Debugger.CoreFile = traceDirPath
		s.config.Debugger.Backend = "rr"
	}

	if mode == "core" {
		coreFilePath := args.CoreFilePath
		// Validate core dump path
		if coreFilePath == "" {
			s.sendShowUserErrorResponse(request.Request, FailedToLaunch, "Failed to launch",
				"The 'coreFilePath' attribute is missing in debug configuration.")
			return
		}
		// Assign the non-empty core file path to debugger configuration. This will
		// trigger a native core file replay instead of an rr trace replay
		s.config.Debugger.CoreFile = coreFilePath
		s.config.Debugger.Backend = "core"
	}

	s.config.log.Debugf("debug backend is '%s'", s.config.Debugger.Backend)

	// Prepare the debug executable filename, build flags and build it
	if mode == "debug" || mode == "test" {
		debugbinary := args.Output
		if debugbinary == "" {
			debugbinary = s.tempDebugBinary()
		} else {
			debugbinary = cleanExeName(debugbinary)
		}

		if o, err := filepath.Abs(debugbinary); err != nil {
			s.sendErrorResponse(request.Request, FailedToLaunch, "Failed to launch", err.Error())
			return
		} else {
			debugbinary = o
		}
		buildFlags := args.BuildFlags

		var cmd string
		var out []byte
		wd, _ := os.Getwd()
		s.config.log.Debugf("building program '%s' in '%s' with flags '%v'", program, wd, buildFlags)

		var err error
		switch mode {
		case "debug":
			cmd, out, err = gobuild.GoBuildCombinedOutput(debugbinary, []string{program}, buildFlags)
		case "test":
			cmd, out, err = gobuild.GoTestBuildCombinedOutput(debugbinary, []string{program}, buildFlags)
		}
		if err != nil {
			s.send(&dap.OutputEvent{
				Event: *newEvent("output"),
				Body: dap.OutputEventBody{
					Output:   fmt.Sprintf("Build Error: %s\n%s (%s)\n", cmd, strings.TrimSpace(string(out)), err.Error()),
					Category: "stderr",
				}})
			// Users are used to checking the Debug Console for build errors.
			// No need to bother them with a visible pop-up.
			s.sendErrorResponse(request.Request, FailedToLaunch, "Failed to launch",
				"Build error: Check the debug console for details.")
			return
		}
		program = debugbinary
		s.mu.Lock()
		s.binaryToRemove = debugbinary
		s.mu.Unlock()
	}

	if err := s.setLaunchAttachArgs(args.LaunchAttachCommonConfig); err != nil {
		s.sendShowUserErrorResponse(request.Request, FailedToLaunch, "Failed to launch", err.Error())
		return
	}

	s.config.ProcessArgs = append([]string{program}, args.Args...)
	if args.Cwd != "" {
		s.config.Debugger.WorkingDir = args.Cwd
	} else if mode == "test" {
		// In test mode, run the test binary from the package directory
		// like in `go test` and `dlv test` by default.
		s.config.Debugger.WorkingDir = s.getPackageDir(args.Program)
	} else {
		s.config.Debugger.WorkingDir = "."
	}

	s.config.log.Debugf("running binary '%s' in '%s'", program, s.config.Debugger.WorkingDir)
	if args.NoDebug {
		s.mu.Lock()
		cmd, err := s.newNoDebugProcess(program, args.Args, s.config.Debugger.WorkingDir)
		s.mu.Unlock()
		if err != nil {
			s.sendShowUserErrorResponse(request.Request, FailedToLaunch, "Failed to launch", err.Error())
			return
		}
		// Skip 'initialized' event, which will prevent the client from sending
		// debug-related requests.
		s.send(&dap.LaunchResponse{Response: *newResponse(request.Request)})

		// Start the program on a different goroutine, so we can listen for disconnect request.
		go func() {
			if err := cmd.Wait(); err != nil {
				s.config.log.Debugf("program exited with error: %v", err)
			}
			stopped := false
			s.mu.Lock()
			stopped = s.noDebugProcess == nil // if it was stopped, this should be nil
			s.noDebugProcess = nil
			s.mu.Unlock()

			if !stopped { // process terminated on its own
				s.logToConsole(proc.ErrProcessExited{Pid: cmd.ProcessState.Pid(), Status: cmd.ProcessState.ExitCode()}.Error())
				s.send(&dap.TerminatedEvent{Event: *newEvent("terminated")})
			}
		}()
		return
	}

	var err error
	func() {
		s.mu.Lock()
		defer s.mu.Unlock() // Make sure to unlock in case of panic that will become internal error
		s.debugger, err = debugger.New(&s.config.Debugger, s.config.ProcessArgs)
	}()
	if err != nil {
		s.sendShowUserErrorResponse(request.Request, FailedToLaunch, "Failed to launch", err.Error())
		return
	}
	// Enable StepBack controls on supported backends
	if s.config.Debugger.Backend == "rr" {
		s.send(&dap.CapabilitiesEvent{Event: *newEvent("capabilities"), Body: dap.CapabilitiesEventBody{Capabilities: dap.Capabilities{SupportsStepBack: true}}})
	}

	// Notify the client that the debugger is ready to start accepting
	// configuration requests for setting breakpoints, etc. The client
	// will end the configuration sequence with 'configurationDone'.
	s.send(&dap.InitializedEvent{Event: *newEvent("initialized")})
	s.send(&dap.LaunchResponse{Response: *newResponse(request.Request)})
}

func (s *Session) getPackageDir(pkg string) string {
	cmd := exec.Command("go", "list", "-f", "{{.Dir}}", pkg)
	out, err := cmd.Output()
	if err != nil {
		s.config.log.Debugf("failed to determin package directory for %v: %v\n%s", pkg, err, out)
		return "."
	}
	return string(bytes.TrimSpace(out))
}

// newNoDebugProcess is called from onLaunchRequest (run goroutine) and
// requires holding mu lock. It prepares process exec.Cmd to be started.
func (s *Session) newNoDebugProcess(program string, targetArgs []string, wd string) (*exec.Cmd, error) {
	if s.noDebugProcess != nil {
		return nil, fmt.Errorf("another launch request is in progress")
	}
	cmd := exec.Command(program, targetArgs...)
	cmd.Stdout, cmd.Stderr, cmd.Stdin, cmd.Dir = os.Stdout, os.Stderr, os.Stdin, wd
	if err := cmd.Start(); err != nil {
		return nil, err
	}
	s.noDebugProcess = cmd
	return cmd, nil
}

// stopNoDebugProcess is called from Stop (main goroutine) and
// onDisconnectRequest (run goroutine) and requires holding mu lock.
func (s *Session) stopNoDebugProcess() {
	if s.noDebugProcess == nil {
		// We already handled termination or there was never a process
		return
	}
	if s.noDebugProcess.ProcessState != nil && s.noDebugProcess.ProcessState.Exited() {
		s.logToConsole(proc.ErrProcessExited{Pid: s.noDebugProcess.ProcessState.Pid(), Status: s.noDebugProcess.ProcessState.ExitCode()}.Error())
	} else {
		// TODO(hyangah): gracefully terminate the process and its children processes.
		s.logToConsole(fmt.Sprintf("Terminating process %d", s.noDebugProcess.Process.Pid))
		s.noDebugProcess.Process.Kill() // Don't check error. Process killing and self-termination may race.
	}
	s.noDebugProcess = nil
}

// onDisconnectRequest handles the DisconnectRequest. Per the DAP spec,
// it disconnects the debuggee and signals that the debug adaptor
// (in our case this TCP server) can be terminated.
func (s *Session) onDisconnectRequest(request *dap.DisconnectRequest) {
	s.mu.Lock()
	defer s.mu.Unlock()

	if s.debugger != nil && s.config.AcceptMulti && !request.Arguments.TerminateDebuggee {
		// This is a multi-use server/debugger, so a disconnect request that doesn't
		// terminate the debuggee should clean up only the client connection, but not the server.
		s.logToConsole("Closing client session, but leaving multi-client DAP server running at " + s.config.Listener.Addr().String())
		s.send(&dap.DisconnectResponse{Response: *newResponse(request.Request)})
		s.send(&dap.TerminatedEvent{Event: *newEvent("terminated")})
		s.conn.Close()
		// TODO(polina): should we always restart the target if it is not running?
		// There is also suspendDebuggee - TBD if vscode supports it.
		return
	}

	defer s.config.triggerServerStop()
	var err error
	if s.debugger != nil {
		// We always kill launched programs.
		// In case of attach, we leave the program
		// running by default, which can be
		// overridden by an explicit request to terminate.
		killProcess := s.config.Debugger.AttachPid == 0 || request.Arguments.TerminateDebuggee
		err = s.stopDebugSession(killProcess)
	} else {
		s.stopNoDebugProcess()
	}
	if err != nil {
		s.sendErrorResponse(request.Request, DisconnectError, "Error while disconnecting", err.Error())
	} else {
		s.send(&dap.DisconnectResponse{Response: *newResponse(request.Request)})
	}
	// The debugging session has ended, so we send a terminated event.
	s.send(&dap.TerminatedEvent{Event: *newEvent("terminated")})
}

// stopDebugSession is called from Stop (main goroutine) and
// onDisconnectRequest (run goroutine) and requires holding mu lock.
// Returns any detach error other than proc.ErrProcessExited.
func (s *Session) stopDebugSession(killProcess bool) error {
	s.changeStateMu.Lock()
	defer s.changeStateMu.Unlock()
	if s.debugger == nil {
		return nil
	}
	// TODO(polina): reset debuggeer to nil at the end
	var err error
	var exited error
	// Halting will stop any debugger command that's pending on another
	// per-request goroutine, hence unblocking that goroutine to wrap-up and exit.
	// TODO(polina): Per-request goroutine could still not be done when this one is.
	// To avoid goroutine leaks, we can use a wait group or have the goroutine listen
	// for a stop signal on a dedicated quit channel at suitable points (use context?).
	// Additional clean-up might be especially critical when we support multiple clients.
	state, err := s.halt()
	if err == proc.ErrProcessDetached {
		s.config.log.Debug("halt returned error: ", err)
		return nil
	}
	if err != nil {
		switch err.(type) {
		case proc.ErrProcessExited:
			exited = err
		default:
			s.config.log.Error("halt returned error: ", err)
			if err.Error() == "no such process" {
				exited = err
			}
		}
	} else if state.Exited {
		exited = proc.ErrProcessExited{Pid: s.debugger.ProcessPid(), Status: state.ExitStatus}
		s.config.log.Debug("halt returned state: ", exited)
	}
	if exited != nil {
		// TODO(suzmue): log exited error when the process exits, which may have been before
		// halt was called.
		s.logToConsole(exited.Error())
		s.logToConsole("Detaching")
	} else if killProcess {
		s.logToConsole("Detaching and terminating target process")
	} else {
		s.logToConsole("Detaching without terminating target processs")
	}
	err = s.debugger.Detach(killProcess)
	if err != nil {
		switch err.(type) {
		case proc.ErrProcessExited:
			s.config.log.Debug(err)
			s.logToConsole(exited.Error())
			err = nil
		default:
			s.config.log.Error("detach returned error: ", err)
		}
	}
	return err
}

// halt sends a halt request if the debuggee is running.
// changeStateMu should be held when calling (*Server).halt.
func (s *Session) halt() (*api.DebuggerState, error) {
	s.setHaltRequested(true)
	// Only send a halt request if the debuggee is running.
	if s.debugger.IsRunning() {
		return s.debugger.Command(&api.DebuggerCommand{Name: api.Halt}, nil)
	}
	return s.debugger.State(false)
}

func (s *Session) isNoDebug() bool {
	s.mu.Lock()
	defer s.mu.Unlock()
	return s.noDebugProcess != nil
}

func (s *Session) onSetBreakpointsRequest(request *dap.SetBreakpointsRequest) {
	if request.Arguments.Source.Path == "" {
		s.sendErrorResponse(request.Request, UnableToSetBreakpoints, "Unable to set or clear breakpoints", "empty file path")
		return
	}

	clientPath := request.Arguments.Source.Path
	serverPath := s.toServerPath(clientPath)

	// According to the spec we should "set multiple breakpoints for a single source
	// and clear all previous breakpoints in that source." The simplest way is
	// to clear all and then set all. To maintain state (for hit count conditions)
	// we want to amend existing breakpoints.
	//
	// See https://github.com/golang/vscode-go/issues/163 for details.
	// If a breakpoint:
	// -- exists and not in request => ClearBreakpoint
	// -- exists and in request => AmendBreakpoint
	// -- doesn't exist and in request => SetBreakpoint

	// Get all existing breakpoints that match for this source.
	sourceRequestPrefix := fmt.Sprintf("sourceBp Path=%q ", request.Arguments.Source.Path)
	existingBps := s.getMatchingBreakpoints(sourceRequestPrefix)
	bpAdded := make(map[string]struct{}, len(existingBps))

	// Amend existing breakpoints.
	breakpoints := make([]dap.Breakpoint, len(request.Arguments.Breakpoints))
	for i, want := range request.Arguments.Breakpoints {
		reqString := fmt.Sprintf("%s Line=%d Column=%d", sourceRequestPrefix, want.Line, want.Column)
		var err error
		got, ok := existingBps[reqString]
		if !ok {
			// Skip if the breakpoint does not already exist.
			// These will be created after deleting existing
			// breakpoints to avoid conflicts.
			continue
		}
		if _, ok := bpAdded[reqString]; ok {
			err = fmt.Errorf("breakpoint exists at %q, line: %d, column: %d", request.Arguments.Source.Path, want.Line, want.Column)
		} else {
			got.Cond = want.Condition
			got.HitCond = want.HitCondition
			got.Tracepoint = want.LogMessage != ""
			got.UserData = want.LogMessage
			err = s.debugger.AmendBreakpoint(got)
			bpAdded[reqString] = struct{}{}
		}

		updateBreakpointsResponse(breakpoints, i, err, got, clientPath)
	}

	// Clear existing breakpoints that were not added.
	err := s.clearBreakpoints(existingBps, bpAdded)
	if err != nil {
		s.sendErrorResponse(request.Request, UnableToSetBreakpoints, "Unable to set or clear breakpoints", err.Error())
		return
	}

	for i, want := range request.Arguments.Breakpoints {
		reqString := fmt.Sprintf("%s Line=%d Column=%d", sourceRequestPrefix, want.Line, want.Column)
		if _, ok := existingBps[reqString]; ok {
			continue
		}

		var got *api.Breakpoint
		var err error
		if _, ok := bpAdded[reqString]; ok {
			err = fmt.Errorf("breakpoint exists at %q, line: %d, column: %d", request.Arguments.Source.Path, want.Line, want.Column)
		} else {
			// Create new breakpoints.
			got, err = s.debugger.CreateBreakpoint(
				&api.Breakpoint{
					File:       serverPath,
					Line:       want.Line,
					Cond:       want.Condition,
					HitCond:    want.HitCondition,
					Name:       reqString,
					Tracepoint: want.LogMessage != "",
					UserData:   want.LogMessage,
				})
			bpAdded[reqString] = struct{}{}
		}

		updateBreakpointsResponse(breakpoints, i, err, got, clientPath)
	}

	response := &dap.SetBreakpointsResponse{Response: *newResponse(request.Request)}
	response.Body.Breakpoints = breakpoints

	s.send(response)
}

func updateBreakpointsResponse(breakpoints []dap.Breakpoint, i int, err error, got *api.Breakpoint, path string) {
	breakpoints[i].Verified = (err == nil)
	if err != nil {
		breakpoints[i].Message = err.Error()
	} else {
		breakpoints[i].Id = got.ID
		breakpoints[i].Line = got.Line
		breakpoints[i].Source = dap.Source{Name: filepath.Base(path), Path: path}
	}
}

// functionBpPrefix is the prefix of bp.Name for every breakpoint bp set
// in this request.
const functionBpPrefix = "functionBreakpoint"

func (s *Session) onSetFunctionBreakpointsRequest(request *dap.SetFunctionBreakpointsRequest) {
	// According to the spec, setFunctionBreakpoints "replaces all existing function
	// breakpoints with new function breakpoints." The simplest way is
	// to clear all and then set all. To maintain state (for hit count conditions)
	// we want to amend existing breakpoints.
	//
	// See https://github.com/golang/vscode-go/issues/163 for details.
	// If a breakpoint:
	// -- exists and not in request => ClearBreakpoint
	// -- exists and in request => AmendBreakpoint
	// -- doesn't exist and in request => SetBreakpoint

	// Get all existing function breakpoints.
	existingBps := s.getMatchingBreakpoints(functionBpPrefix)
	bpAdded := make(map[string]struct{}, len(existingBps))
	for _, bp := range existingBps {
		existingBps[bp.Name] = bp
	}

	// Amend any existing breakpoints.
	breakpoints := make([]dap.Breakpoint, len(request.Arguments.Breakpoints))
	for i, want := range request.Arguments.Breakpoints {
		reqString := fmt.Sprintf("%s Name=%s", functionBpPrefix, want.Name)
		var err error
		got, ok := existingBps[reqString]
		if !ok {
			// Skip if the breakpoint does not already exist.
			// These will be created after deleting existing
			// breakpoints to avoid conflicts.
			continue
		}
		if _, ok := bpAdded[reqString]; ok {
			err = fmt.Errorf("breakpoint exists at function %q", want.Name)
		} else {
			got.Cond = want.Condition
			got.HitCond = want.HitCondition
			err = s.debugger.AmendBreakpoint(got)
			bpAdded[reqString] = struct{}{}
		}

		var clientPath string
		if got != nil {
			clientPath = s.toClientPath(got.File)
		}
		updateBreakpointsResponse(breakpoints, i, err, got, clientPath)
	}

	// Clear existing breakpoints that were not added.
	err := s.clearBreakpoints(existingBps, bpAdded)
	if err != nil {
		s.sendErrorResponse(request.Request, UnableToSetBreakpoints, "Unable to set or clear breakpoints", err.Error())
		return
	}

	// Create new breakpoints.
	for i, want := range request.Arguments.Breakpoints {
		reqString := fmt.Sprintf("%s Name=%s", functionBpPrefix, want.Name)
		if _, ok := existingBps[reqString]; ok {
			// Amend existing breakpoints.
			continue
		}

		// Set the function breakpoint breakpoint
		spec, err := locspec.Parse(want.Name)
		if err != nil {
			breakpoints[i].Message = err.Error()
			continue
		}
		if loc, ok := spec.(*locspec.NormalLocationSpec); !ok || loc.FuncBase == nil {
			// Other locations do not make sense in the context of function breakpoints.
			// Regex locations are likely to resolve to multiple places and offset locations
			// are only meaningful at the time the breakpoint was created.
			breakpoints[i].Message = fmt.Sprintf("breakpoint name %q could not be parsed as a function. name must be in the format 'funcName', 'funcName:line' or 'fileName:line'.", want.Name)
			continue
		}

		if want.Name[0] == '.' {
			breakpoints[i].Message = "breakpoint names that are relative paths are not supported."
			continue
		}
		// Find the location of the function name. CreateBreakpoint requires the name to include the base
		// (e.g. main.functionName is supported but not functionName).
		// We first find the location of the function, and then set breakpoints for that location.
		var locs []api.Location
		locs, err = s.debugger.FindLocationSpec(-1, 0, 0, want.Name, spec, true, s.args.substitutePathClientToServer)
		if err != nil {
			breakpoints[i].Message = err.Error()
			continue
		}
		if len(locs) == 0 {
			breakpoints[i].Message = fmt.Sprintf("no location found for %q", want.Name)
			continue
		}
		if len(locs) > 0 {
			s.config.log.Debugf("multiple locations found for %s", want.Name)
			breakpoints[i].Message = fmt.Sprintf("multiple locations found for %s, function breakpoint is only set for the first location", want.Name)
		}

		// Set breakpoint using the PCs that were found.
		loc := locs[0]
		got, err := s.debugger.CreateBreakpoint(&api.Breakpoint{Addr: loc.PC, Addrs: loc.PCs, Cond: want.Condition, Name: reqString})

		var clientPath string
		if got != nil {
			clientPath = s.toClientPath(got.File)
		}
		updateBreakpointsResponse(breakpoints, i, err, got, clientPath)
	}

	response := &dap.SetFunctionBreakpointsResponse{Response: *newResponse(request.Request)}
	response.Body.Breakpoints = breakpoints

	s.send(response)
}

func (s *Session) clearBreakpoints(existingBps map[string]*api.Breakpoint, bpAdded map[string]struct{}) error {
	for req, bp := range existingBps {
		if _, ok := bpAdded[req]; ok {
			continue
		}
		_, err := s.debugger.ClearBreakpoint(bp)
		if err != nil {
			return err
		}
	}
	return nil
}

func (s *Session) getMatchingBreakpoints(prefix string) map[string]*api.Breakpoint {
	existing := s.debugger.Breakpoints(false)
	matchingBps := make(map[string]*api.Breakpoint, len(existing))
	for _, bp := range existing {
		// Skip special breakpoints such as for panic.
		if bp.ID < 0 {
			continue
		}
		// Skip breakpoints that do not meet the condition.
		if !strings.HasPrefix(bp.Name, prefix) {
			continue
		}
		matchingBps[bp.Name] = bp
	}
	return matchingBps
}

func (s *Session) onSetExceptionBreakpointsRequest(request *dap.SetExceptionBreakpointsRequest) {
	// Unlike what DAP documentation claims, this request is always sent
	// even though we specified no filters at initialization. Handle as no-op.
	s.send(&dap.SetExceptionBreakpointsResponse{Response: *newResponse(request.Request)})
}

func closeIfOpen(ch chan struct{}) {
	if ch != nil {
		select {
		case <-ch:
			// already closed
		default:
			close(ch)
		}
	}
}

// onConfigurationDoneRequest handles 'configurationDone' request.
// This is an optional request enabled by capability ‘supportsConfigurationDoneRequest’.
// It gets triggered after all the debug requests that follow initalized event,
// so the s.debugger is guaranteed to be set.
func (s *Session) onConfigurationDoneRequest(request *dap.ConfigurationDoneRequest, allowNextStateChange chan struct{}) {
	defer closeIfOpen(allowNextStateChange)
	if s.args.stopOnEntry {
		e := &dap.StoppedEvent{
			Event: *newEvent("stopped"),
			Body:  dap.StoppedEventBody{Reason: "entry", ThreadId: 1, AllThreadsStopped: true},
		}
		s.send(e)
	}
	s.debugger.Target().KeepSteppingBreakpoints = proc.HaltKeepsSteppingBreakpoints | proc.TracepointKeepsSteppingBreakpoints

	s.send(&dap.ConfigurationDoneResponse{Response: *newResponse(request.Request)})
	if !s.args.stopOnEntry {
		s.runUntilStopAndNotify(api.Continue, allowNextStateChange)
	}
}

// onContinueRequest handles 'continue' request.
// This is a mandatory request to support.
func (s *Session) onContinueRequest(request *dap.ContinueRequest, allowNextStateChange chan struct{}) {
	s.send(&dap.ContinueResponse{
		Response: *newResponse(request.Request),
		Body:     dap.ContinueResponseBody{AllThreadsContinued: true}})
	s.runUntilStopAndNotify(api.Continue, allowNextStateChange)
}

func fnName(loc *proc.Location) string {
	if loc.Fn == nil {
		return "???"
	}
	return loc.Fn.Name
}

func fnPackageName(loc *proc.Location) string {
	if loc.Fn == nil {
		// attribute unknown functions to the runtime
		return "runtime"
	}
	return loc.Fn.PackageName()
}

// onThreadsRequest handles 'threads' request.
// This is a mandatory request to support.
// It is sent in response to configurationDone response and stopped events.
// Depending on the debug session stage, goroutines information
// might not be available. However, the DAP spec states that
// "even if a debug adapter does not support multiple threads,
// it must implement the threads request and return a single
// (dummy) thread". Therefore, this handler never returns
// an error response. If the dummy thread is returned in its place,
// the next waterfall request for its stackTrace will return the error.
func (s *Session) onThreadsRequest(request *dap.ThreadsRequest) {
	var err error
	var gs []*proc.G
	var next int
	if s.debugger != nil {
		gs, next, err = s.debugger.Goroutines(0, maxGoroutines)
	}

	var threads []dap.Thread
	if err != nil {
		switch err.(type) {
		case proc.ErrProcessExited:
			// If the program exits very quickly, the initial threads request will complete after it has exited.
			// A TerminatedEvent has already been sent. Ignore the err returned in this case.
			s.config.log.Debug(err)
		default:
			s.send(&dap.OutputEvent{
				Event: *newEvent("output"),
				Body: dap.OutputEventBody{
					Output:   fmt.Sprintf("Unable to retrieve goroutines: %s\n", err.Error()),
					Category: "stderr",
				}})
		}
		threads = []dap.Thread{{Id: 1, Name: "Dummy"}}
	} else if len(gs) == 0 {
		threads = []dap.Thread{{Id: 1, Name: "Dummy"}}
	} else {
		state, err := s.debugger.State( /*nowait*/ true)
		if err != nil {
			s.config.log.Debug("Unable to get debugger state: ", err)
		}

		if next >= 0 {
			s.logToConsole(fmt.Sprintf("Too many goroutines, only loaded %d", len(gs)))

			// Make sure the selected goroutine is included in the list of threads
			// to return.
			if state != nil && state.SelectedGoroutine != nil {
				var selectedFound bool
				for _, g := range gs {
					if g.ID == state.SelectedGoroutine.ID {
						selectedFound = true
						break
					}
				}
				if !selectedFound {
					g, err := s.debugger.FindGoroutine(state.SelectedGoroutine.ID)
					if err != nil {
						s.config.log.Debug("Error getting selected goroutine: ", err)
					} else {
						// TODO(suzmue): Consider putting the selected goroutine at the top.
						// To be consistent we may want to do this for all threads requests.
						gs = append(gs, g)
					}
				}
			}
		}

		threads = make([]dap.Thread, len(gs))
		s.debugger.LockTarget()
		defer s.debugger.UnlockTarget()

		for i, g := range gs {
			selected := ""
			if state != nil && state.SelectedGoroutine != nil && g.ID == state.SelectedGoroutine.ID {
				selected = "* "
			}
			thread := ""
			if g.Thread != nil && g.Thread.ThreadID() != 0 {
				thread = fmt.Sprintf(" (Thread %d)", g.Thread.ThreadID())
			}
			// File name and line number are communicated via `stackTrace`
			// so no need to include them here.
			loc := g.UserCurrent()
			threads[i].Name = fmt.Sprintf("%s[Go %d] %s%s", selected, g.ID, fnName(&loc), thread)
			threads[i].Id = g.ID
		}
	}

	response := &dap.ThreadsResponse{
		Response: *newResponse(request.Request),
		Body:     dap.ThreadsResponseBody{Threads: threads},
	}
	s.send(response)
}

// onAttachRequest handles 'attach' request.
// This is a mandatory request to support.
// Attach debug sessions support the following modes:
// -- [DEFAULT] "local" -- attaches debugger to a local running process
//      Required args: processID
// -- "remote" - attaches client to a debugger already attached to a process
//      Required args: none (host/port are used externally to connect)
func (s *Session) onAttachRequest(request *dap.AttachRequest) {
	var args AttachConfig = defaultAttachConfig // narrow copy for initializing non-zero default values
	if err := unmarshalLaunchAttachArgs(request.Arguments, &args); err != nil {
		s.sendShowUserErrorResponse(request.Request, FailedToAttach, "Failed to attach", fmt.Sprintf("invalid debug configuration - %v", err))
		return
	}

	mode := args.Mode
	switch mode {
	case "":
		mode = "local"
		fallthrough
	case "local":
		if s.debugger != nil {
			s.sendShowUserErrorResponse(
				request.Request, FailedToAttach,
				"Failed to attach", "debugger already started - use remote mode to connect")
			return
		}
		if args.ProcessID == 0 {
			s.sendShowUserErrorResponse(request.Request, FailedToAttach, "Failed to attach",
				"The 'processId' attribute is missing in debug configuration")
			return
		}
		s.config.Debugger.AttachPid = args.ProcessID
		s.config.log.Debugf("attaching to pid %d", args.ProcessID)
		if backend := args.Backend; backend != "" {
			s.config.Debugger.Backend = backend
		} else {
			s.config.Debugger.Backend = "default"
		}
		var err error
		func() {
			s.mu.Lock()
			defer s.mu.Unlock() // Make sure to unlock in case of panic that will become internal error
			s.debugger, err = debugger.New(&s.config.Debugger, nil)
		}()
		if err != nil {
			s.sendShowUserErrorResponse(request.Request, FailedToAttach, "Failed to attach", err.Error())
			return
		}
	case "remote":
		if s.debugger == nil {
			s.sendShowUserErrorResponse(request.Request, FailedToAttach, "Failed to attach", "no debugger found")
			return
		}
		s.config.log.Debug("debugger already started")
		// TODO(polina): once we allow initialize and attach request while running,
		// halt before sending initialized event. onConfigurationDone will restart
		// execution if user requested !stopOnEntry.

		// Enable StepBack controls on supported backends
		if s.config.Debugger.Backend == "rr" {
			s.send(&dap.CapabilitiesEvent{Event: *newEvent("capabilities"), Body: dap.CapabilitiesEventBody{Capabilities: dap.Capabilities{SupportsStepBack: true}}})
		}
	default:
		s.sendShowUserErrorResponse(request.Request, FailedToAttach, "Failed to attach",
			fmt.Sprintf("invalid debug configuration - unsupported 'mode' attribute %q", args.Mode))
		return
	}

	if err := s.setLaunchAttachArgs(args.LaunchAttachCommonConfig); err != nil {
		s.sendShowUserErrorResponse(request.Request, FailedToAttach, "Failed to attach", err.Error())
		return
	}

	// Notify the client that the debugger is ready to start accepting
	// configuration requests for setting breakpoints, etc. The client
	// will end the configuration sequence with 'configurationDone'.
	s.send(&dap.InitializedEvent{Event: *newEvent("initialized")})
	s.send(&dap.AttachResponse{Response: *newResponse(request.Request)})
}

// onNextRequest handles 'next' request.
// This is a mandatory request to support.
func (s *Session) onNextRequest(request *dap.NextRequest, allowNextStateChange chan struct{}) {
	s.sendStepResponse(request.Arguments.ThreadId, &dap.NextResponse{Response: *newResponse(request.Request)})
	s.stepUntilStopAndNotify(api.Next, request.Arguments.ThreadId, allowNextStateChange)
}

// onStepInRequest handles 'stepIn' request
// This is a mandatory request to support.
func (s *Session) onStepInRequest(request *dap.StepInRequest, allowNextStateChange chan struct{}) {
	s.sendStepResponse(request.Arguments.ThreadId, &dap.StepInResponse{Response: *newResponse(request.Request)})
	s.stepUntilStopAndNotify(api.Step, request.Arguments.ThreadId, allowNextStateChange)
}

// onStepOutRequest handles 'stepOut' request
// This is a mandatory request to support.
func (s *Session) onStepOutRequest(request *dap.StepOutRequest, allowNextStateChange chan struct{}) {
	s.sendStepResponse(request.Arguments.ThreadId, &dap.StepOutResponse{Response: *newResponse(request.Request)})
	s.stepUntilStopAndNotify(api.StepOut, request.Arguments.ThreadId, allowNextStateChange)
}

func (s *Session) sendStepResponse(threadId int, message dap.Message) {
	// All of the threads will be continued by this request, so we need to send
	// a continued event so the UI can properly reflect the current state.
	s.send(&dap.ContinuedEvent{
		Event: *newEvent("continued"),
		Body: dap.ContinuedEventBody{
			ThreadId:            threadId,
			AllThreadsContinued: true,
		},
	})
	s.send(message)
}

func stoppedGoroutineID(state *api.DebuggerState) (id int) {
	if state.SelectedGoroutine != nil {
		id = state.SelectedGoroutine.ID
	} else if state.CurrentThread != nil {
		id = state.CurrentThread.GoroutineID
	}
	return id
}

// stoppedOnBreakpointGoroutineID gets the goroutine id of the first goroutine
// that is stopped on a real breakpoint, starting with the selected goroutine.
func (s *Session) stoppedOnBreakpointGoroutineID(state *api.DebuggerState) (int, *api.Breakpoint) {
	// Check if the selected goroutine is stopped on a real breakpoint
	// since we would prefer to use that one.
	goid := stoppedGoroutineID(state)
	if g, _ := s.debugger.FindGoroutine(goid); g != nil && g.Thread != nil {
		if bp := g.Thread.Breakpoint(); bp != nil && bp.Breakpoint != nil && !bp.Breakpoint.Tracepoint {
			return goid, api.ConvertBreakpoint(bp.Breakpoint)
		}
	}

	// Some of the breakpoints may be log points, choose the goroutine
	// that is not stopped on a tracepoint.
	for _, th := range state.Threads {
		if bp := th.Breakpoint; bp != nil {
			if !bp.Tracepoint {
				return th.GoroutineID, bp
			}
		}
	}
	return 0, nil
}

// stepUntilStopAndNotify is a wrapper around runUntilStopAndNotify that
// first switches selected goroutine. allowNextStateChange is
// a channel that will be closed to signal that an
// asynchornous command has completed setup or was interrupted
// due to an error, so the server is ready to receive new requests.
func (s *Session) stepUntilStopAndNotify(command string, threadId int, allowNextStateChange chan struct{}) {
	defer closeIfOpen(allowNextStateChange)
	_, err := s.debugger.Command(&api.DebuggerCommand{Name: api.SwitchGoroutine, GoroutineID: threadId}, nil)
	if err != nil {
		s.config.log.Errorf("Error switching goroutines while stepping: %v", err)
		// If we encounter an error, we will have to send a stopped event
		// since we already sent the step response.
		stopped := &dap.StoppedEvent{Event: *newEvent("stopped")}
		stopped.Body.AllThreadsStopped = true
		if state, err := s.debugger.State(false); err != nil {
			s.config.log.Errorf("Error retrieving state: %e", err)
		} else {
			stopped.Body.ThreadId = stoppedGoroutineID(state)
		}
		stopped.Body.Reason = "error"
		stopped.Body.Text = err.Error()
		s.send(stopped)
		return
	}
	s.runUntilStopAndNotify(command, allowNextStateChange)
}

// onPauseRequest handles 'pause' request.
// This is a mandatory request to support.
func (s *Session) onPauseRequest(request *dap.PauseRequest) {
	s.changeStateMu.Lock()
	defer s.changeStateMu.Unlock()
	_, err := s.halt()
	if err != nil {
		s.sendErrorResponse(request.Request, UnableToHalt, "Unable to halt execution", err.Error())
		return
	}
	s.send(&dap.PauseResponse{Response: *newResponse(request.Request)})
	// No need to send any event here.
	// If we received this request while stopped, there already was an event for the stop.
	// If we received this while running, then doCommand will unblock and trigger the right
	// event, using debugger.StopReason because manual stop reason always wins even if we
	// simultaneously receive a manual stop request and hit a breakpoint.
}

// stackFrame represents the index of a frame within
// the context of a stack of a specific goroutine.
type stackFrame struct {
	goroutineID int
	frameIndex  int
}

// onStackTraceRequest handles ‘stackTrace’ requests.
// This is a mandatory request to support.
// As per DAP spec, this request only gets triggered as a follow-up
// to a successful threads request as part of the "request waterfall".
func (s *Session) onStackTraceRequest(request *dap.StackTraceRequest) {
	if s.debugger == nil {
		s.sendErrorResponse(request.Request, UnableToProduceStackTrace, "Unable to produce stack trace", "debugger is nil")
		return
	}

	goroutineID := request.Arguments.ThreadId
	start := request.Arguments.StartFrame
	if start < 0 {
		start = 0
	}
	levels := s.args.stackTraceDepth
	if request.Arguments.Levels > 0 {
		levels = request.Arguments.Levels
	}

	// Since the backend doesn't support paging, we load all frames up to
	// the requested depth and then slice them here per
	// `supportsDelayedStackTraceLoading` capability.
	frames, err := s.debugger.Stacktrace(goroutineID, start+levels-1, 0)
	if err != nil {
		s.sendErrorResponse(request.Request, UnableToProduceStackTrace, "Unable to produce stack trace", err.Error())
		return
	}

	// Determine if the goroutine is a system goroutine.
	isSystemGoroutine := true
	if g, _ := s.debugger.FindGoroutine(goroutineID); g != nil {
		isSystemGoroutine = g.System(s.debugger.Target())
	}

	stackFrames := []dap.StackFrame{} // initialize to empty, since nil is not an accepted response.
	for i := 0; i < levels && i+start < len(frames); i++ {
		frame := frames[start+i]
		loc := &frame.Call
		uniqueStackFrameID := s.stackFrameHandles.create(stackFrame{goroutineID, start + i})
		stackFrame := dap.StackFrame{Id: uniqueStackFrameID, Line: loc.Line, Name: fnName(loc)}
		if loc.File != "<autogenerated>" {
			clientPath := s.toClientPath(loc.File)
			stackFrame.Source = dap.Source{Name: filepath.Base(clientPath), Path: clientPath}
		}
		stackFrame.Column = 0

		packageName := fnPackageName(loc)
		if !isSystemGoroutine && packageName == "runtime" {
			stackFrame.Source.PresentationHint = "deemphasize"
		}
		stackFrames = append(stackFrames, stackFrame)
	}

	totalFrames := len(frames)
	if len(frames) >= start+levels && !frames[len(frames)-1].Bottom {
		// We don't know the exact number of available stack frames, so
		// add an arbitrary number so the client knows to request additional
		// frames.
		totalFrames += s.args.stackTraceDepth
	}
	response := &dap.StackTraceResponse{
		Response: *newResponse(request.Request),
		Body:     dap.StackTraceResponseBody{StackFrames: stackFrames, TotalFrames: totalFrames},
	}
	s.send(response)
}

// onScopesRequest handles 'scopes' requests.
// This is a mandatory request to support.
// It is automatically sent as part of the threads > stacktrace > scopes > variables
// "waterfall" to highlight the topmost frame at stops, after an evaluate request
// for the selected scope or when a user selects different scopes in the UI.
func (s *Session) onScopesRequest(request *dap.ScopesRequest) {
	sf, ok := s.stackFrameHandles.get(request.Arguments.FrameId)
	if !ok {
		s.sendErrorResponse(request.Request, UnableToListLocals, "Unable to list locals", fmt.Sprintf("unknown frame id %d", request.Arguments.FrameId))
		return
	}

	goid := sf.(stackFrame).goroutineID
	frame := sf.(stackFrame).frameIndex

	// Check if the function is optimized.
	fn, err := s.debugger.Function(goid, frame, 0, DefaultLoadConfig)
	if fn == nil || err != nil {
		s.sendErrorResponse(request.Request, UnableToListArgs, "Unable to find enclosing function", err.Error())
		return
	}
	suffix := ""
	if fn.Optimized() {
		suffix = " (warning: optimized function)"
	}
	// Retrieve arguments
	args, err := s.debugger.FunctionArguments(goid, frame, 0, DefaultLoadConfig)
	if err != nil {
		s.sendErrorResponse(request.Request, UnableToListArgs, "Unable to list args", err.Error())
		return
	}

	// Retrieve local variables
	locals, err := s.debugger.LocalVariables(goid, frame, 0, DefaultLoadConfig)
	if err != nil {
		s.sendErrorResponse(request.Request, UnableToListLocals, "Unable to list locals", err.Error())
		return
	}
	locScope := &fullyQualifiedVariable{&proc.Variable{Name: fmt.Sprintf("Locals%s", suffix), Children: slicePtrVarToSliceVar(append(args, locals...))}, "", true, 0}
	scopeLocals := dap.Scope{Name: locScope.Name, VariablesReference: s.variableHandles.create(locScope)}
	scopes := []dap.Scope{scopeLocals}

	if s.args.showGlobalVariables {
		// Limit what global variables we will return to the current package only.
		// TODO(polina): This is how vscode-go currently does it to make
		// the amount of the returned data manageable. In fact, this is
		// considered so expensive even with the package filter, that
		// the default for showGlobalVariables was recently flipped to
		// not showing. If we delay loading of the globals until the corresponding
		// scope is expanded, generating an explicit variable request,
		// should we consider making all globals accessible with a scope per package?
		// Or users can just rely on watch variables.
		currPkg, err := s.debugger.CurrentPackage()
		if err != nil {
			s.sendErrorResponse(request.Request, UnableToListGlobals, "Unable to list globals", err.Error())
			return
		}
		currPkgFilter := fmt.Sprintf("^%s\\.", currPkg)
		globals, err := s.debugger.PackageVariables(currPkgFilter, DefaultLoadConfig)
		if err != nil {
			s.sendErrorResponse(request.Request, UnableToListGlobals, "Unable to list globals", err.Error())
			return
		}
		// Remove package prefix from the fully-qualified variable names.
		// We will include the package info once in the name of the scope instead.
		for i, g := range globals {
			globals[i].Name = strings.TrimPrefix(g.Name, currPkg+".")
		}

		globScope := &fullyQualifiedVariable{&proc.Variable{
			Name:     fmt.Sprintf("Globals (package %s)", currPkg),
			Children: slicePtrVarToSliceVar(globals),
		}, currPkg, true, 0}
		scopeGlobals := dap.Scope{Name: globScope.Name, VariablesReference: s.variableHandles.create(globScope)}
		scopes = append(scopes, scopeGlobals)
	}
	response := &dap.ScopesResponse{
		Response: *newResponse(request.Request),
		Body:     dap.ScopesResponseBody{Scopes: scopes},
	}
	s.send(response)
}

func slicePtrVarToSliceVar(vars []*proc.Variable) []proc.Variable {
	r := make([]proc.Variable, len(vars))
	for i := range vars {
		r[i] = *vars[i]
	}
	return r
}

// onVariablesRequest handles 'variables' requests.
// This is a mandatory request to support.
func (s *Session) onVariablesRequest(request *dap.VariablesRequest) {
	ref := request.Arguments.VariablesReference
	v, ok := s.variableHandles.get(ref)
	if !ok {
		s.sendErrorResponse(request.Request, UnableToLookupVariable, "Unable to lookup variable", fmt.Sprintf("unknown reference %d", ref))
		return
	}

	// If there is a filter applied, we will need to create a new variable that includes
	// the values actually needed to load. This cannot be done when loading the parent
	// node, since it is unknown at that point which children will need to be loaded.
	if request.Arguments.Filter == "indexed" {
		var err error
		v, err = s.maybeLoadResliced(v, request.Arguments.Start, request.Arguments.Count)
		if err != nil {
			s.sendErrorResponse(request.Request, UnableToLookupVariable, "Unable to lookup variable", err.Error())
			return
		}
	}

	children := []dap.Variable{} // must return empty array, not null, if no children
	if request.Arguments.Filter == "named" || request.Arguments.Filter == "" {
		named, err := s.metadataToDAPVariables(v)
		if err != nil {
			s.sendErrorResponse(request.Request, UnableToLookupVariable, "Unable to lookup variable", err.Error())
			return
		}
		children = append(children, named...)
	}
	if request.Arguments.Filter == "indexed" || request.Arguments.Filter == "" {
		indexed, err := s.childrenToDAPVariables(v)
		if err != nil {
			s.sendErrorResponse(request.Request, UnableToLookupVariable, "Unable to lookup variable", err.Error())
			return
		}
		children = append(children, indexed...)
	}
	response := &dap.VariablesResponse{
		Response: *newResponse(request.Request),
		Body:     dap.VariablesResponseBody{Variables: children},
	}
	s.send(response)
}

func (s *Session) maybeLoadResliced(v *fullyQualifiedVariable, start, count int) (*fullyQualifiedVariable, error) {
	if start == 0 && count == len(v.Children) {
		// If we have already loaded the correct children,
		// just return the variable.
		return v, nil
	}
	indexedLoadConfig := DefaultLoadConfig
	indexedLoadConfig.MaxArrayValues = count
	newV, err := s.debugger.LoadResliced(v.Variable, start, indexedLoadConfig)
	if err != nil {
		return nil, err
	}
	return &fullyQualifiedVariable{newV, v.fullyQualifiedNameOrExpr, false, start}, nil
}

func getIndexedVariableCount(c *proc.Variable) int {
	indexedVars := 0
	switch c.Kind {
	case reflect.Array, reflect.Slice, reflect.Map:
		indexedVars = int(c.Len)
	}
	return indexedVars
}

// childrenToDAPVariables returns the DAP presentation of the referenced variable's children.
func (s *Session) childrenToDAPVariables(v *fullyQualifiedVariable) ([]dap.Variable, error) {
	// TODO(polina): consider convertVariableToString instead of convertVariable
	// and avoid unnecessary creation of variable handles when this is called to
	// compute evaluate names when this is called from onSetVariableRequest.
	children := []dap.Variable{} // must return empty array, not null, if no children

	switch v.Kind {
	case reflect.Map:
		for i := 0; i < len(v.Children); i += 2 {
			// A map will have twice as many children as there are key-value elements.
			kvIndex := i / 2
			// Process children in pairs: even indices are map keys, odd indices are values.
			keyv, valv := &v.Children[i], &v.Children[i+1]
			keyexpr := fmt.Sprintf("(*(*%q)(%#x))", keyv.TypeString(), keyv.Addr)
			valexpr := fmt.Sprintf("%s[%s]", v.fullyQualifiedNameOrExpr, keyexpr)
			switch keyv.Kind {
			// For value expression, use the key value, not the corresponding expression if the key is a scalar.
			case reflect.Bool, reflect.Float32, reflect.Float64, reflect.Complex64, reflect.Complex128,
				reflect.Int, reflect.Int8, reflect.Int16, reflect.Int32, reflect.Int64,
				reflect.Uint, reflect.Uint8, reflect.Uint16, reflect.Uint32, reflect.Uint64, reflect.Uintptr:
				valexpr = fmt.Sprintf("%s[%s]", v.fullyQualifiedNameOrExpr, api.VariableValueAsString(keyv))
			case reflect.String:
				if key := constant.StringVal(keyv.Value); keyv.Len == int64(len(key)) { // fully loaded
					valexpr = fmt.Sprintf("%s[%q]", v.fullyQualifiedNameOrExpr, key)
				}
			}
			key, keyref := s.convertVariable(keyv, keyexpr)
			val, valref := s.convertVariable(valv, valexpr)
			keyType := s.getTypeIfSupported(keyv)
			valType := s.getTypeIfSupported(valv)
			// If key or value or both are scalars, we can use
			// a single variable to represet key:value format.
			// Otherwise, we must return separate variables for both.
			if keyref > 0 && valref > 0 { // Both are not scalars
				keyvar := dap.Variable{
					Name:               fmt.Sprintf("[key %d]", v.startIndex+kvIndex),
					EvaluateName:       keyexpr,
					Type:               keyType,
					Value:              key,
					VariablesReference: keyref,
					IndexedVariables:   getIndexedVariableCount(keyv),
					NamedVariables:     getNamedVariableCount(keyv),
				}
				valvar := dap.Variable{
					Name:               fmt.Sprintf("[val %d]", v.startIndex+kvIndex),
					EvaluateName:       valexpr,
					Type:               valType,
					Value:              val,
					VariablesReference: valref,
					IndexedVariables:   getIndexedVariableCount(valv),
					NamedVariables:     getNamedVariableCount(valv),
				}
				children = append(children, keyvar, valvar)
			} else { // At least one is a scalar
				keyValType := valType
				if len(keyType) > 0 && len(valType) > 0 {
					keyValType = fmt.Sprintf("%s: %s", keyType, valType)
				}
				kvvar := dap.Variable{
					Name:         key,
					EvaluateName: valexpr,
					Type:         keyValType,
					Value:        val,
				}
				if keyref != 0 { // key is a type to be expanded
					if len(key) > maxMapKeyValueLen {
						// Truncate and make unique
						kvvar.Name = fmt.Sprintf("%s... @ %#x", key[0:maxMapKeyValueLen], keyv.Addr)
					}
					kvvar.VariablesReference = keyref
					kvvar.IndexedVariables = getIndexedVariableCount(keyv)
					kvvar.NamedVariables = getNamedVariableCount(keyv)
				} else if valref != 0 { // val is a type to be expanded
					kvvar.VariablesReference = valref
					kvvar.IndexedVariables = getIndexedVariableCount(valv)
					kvvar.NamedVariables = getNamedVariableCount(valv)
				}
				children = append(children, kvvar)
			}
		}
	case reflect.Slice, reflect.Array:
		children = make([]dap.Variable, len(v.Children))
		for i := range v.Children {
			idx := v.startIndex + i
			cfqname := fmt.Sprintf("%s[%d]", v.fullyQualifiedNameOrExpr, idx)
			cvalue, cvarref := s.convertVariable(&v.Children[i], cfqname)
			children[i] = dap.Variable{
				Name:               fmt.Sprintf("[%d]", idx),
				EvaluateName:       cfqname,
				Type:               s.getTypeIfSupported(&v.Children[i]),
				Value:              cvalue,
				VariablesReference: cvarref,
				IndexedVariables:   getIndexedVariableCount(&v.Children[i]),
				NamedVariables:     getNamedVariableCount(&v.Children[i]),
			}
		}
	default:
		children = make([]dap.Variable, len(v.Children))
		for i := range v.Children {
			c := &v.Children[i]
			cfqname := fmt.Sprintf("%s.%s", v.fullyQualifiedNameOrExpr, c.Name)

			if strings.HasPrefix(c.Name, "~") || strings.HasPrefix(c.Name, ".") {
				cfqname = ""
			} else if v.isScope && v.fullyQualifiedNameOrExpr == "" {
				cfqname = c.Name
			} else if v.fullyQualifiedNameOrExpr == "" {
				cfqname = ""
			} else if v.Kind == reflect.Interface {
				cfqname = fmt.Sprintf("%s.(%s)", v.fullyQualifiedNameOrExpr, c.Name) // c is data
			} else if v.Kind == reflect.Ptr {
				cfqname = fmt.Sprintf("(*%v)", v.fullyQualifiedNameOrExpr) // c is the nameless pointer value
			} else if v.Kind == reflect.Complex64 || v.Kind == reflect.Complex128 {
				cfqname = "" // complex children are not struct fields and can't be accessed directly
			}
			cvalue, cvarref := s.convertVariable(c, cfqname)

			// Annotate any shadowed variables to "(name)" in order
			// to distinguish from non-shadowed variables.
			// TODO(suzmue): should we support a special evaluateName syntax that
			// can access shadowed variables?
			name := c.Name
			if c.Flags&proc.VariableShadowed == proc.VariableShadowed {
				name = fmt.Sprintf("(%s)", name)
			}

			children[i] = dap.Variable{
				Name:               name,
				EvaluateName:       cfqname,
				Type:               s.getTypeIfSupported(c),
				Value:              cvalue,
				VariablesReference: cvarref,
				IndexedVariables:   getIndexedVariableCount(c),
				NamedVariables:     getNamedVariableCount(c),
			}
		}
	}
	return children, nil
}

func getNamedVariableCount(v *proc.Variable) int {
	namedVars := 0
	if v.Kind == reflect.Map && v.Len > 0 {
		// len
		namedVars += 1
	}
	if isListOfBytesOrRunes(v) {
		// string value of array/slice of bytes and runes.
		namedVars += 1
	}

	return namedVars
}

// metadataToDAPVariables returns the DAP presentation of the referenced variable's metadata.
// These are included as named variables
func (s *Session) metadataToDAPVariables(v *fullyQualifiedVariable) ([]dap.Variable, error) {
	children := []dap.Variable{} // must return empty array, not null, if no children

	if v.Kind == reflect.Map && v.Len > 0 {
		children = append(children, dap.Variable{
			Name:         "len()",
			Value:        fmt.Sprintf("%d", v.Len),
			Type:         "int",
			EvaluateName: fmt.Sprintf("len(%s)", v.fullyQualifiedNameOrExpr),
		})
	}

	if isListOfBytesOrRunes(v.Variable) {
		// Return the string value of []byte or []rune.
		typeName := api.PrettyTypeName(v.DwarfType)
		loadExpr := fmt.Sprintf("string(*(*%q)(%#x))", typeName, v.Addr)

		s.config.log.Debugf("loading %s (type %s) with %s", v.fullyQualifiedNameOrExpr, typeName, loadExpr)
		// We know that this is an array/slice of Uint8 or Int32, so we will load up to MaxStringLen.
		config := DefaultLoadConfig
		config.MaxArrayValues = config.MaxStringLen
		vLoaded, err := s.debugger.EvalVariableInScope(-1, 0, 0, loadExpr, config)
		val := s.convertVariableToString(vLoaded)
		if err == nil {
			// TODO(suzmue): Add evaluate name. Using string(name) will not get the same result because the
			// MaxArrayValues is not auto adjusted in evaluate requests like MaxStringLen is adjusted.
			children = append(children, dap.Variable{
				Name:  "string()",
				Value: val,
				Type:  "string",
			})
		}
	}
	return children, nil
}

func isListOfBytesOrRunes(v *proc.Variable) bool {
	if len(v.Children) > 0 && (v.Kind == reflect.Array || v.Kind == reflect.Slice) {
		childKind := v.Children[0].RealType.Common().ReflectKind
		return childKind == reflect.Uint8 || childKind == reflect.Int32
	}
	return false
}

func (s *Session) getTypeIfSupported(v *proc.Variable) string {
	if !s.clientCapabilities.supportsVariableType {
		return ""
	}
	return v.TypeString()
}

// convertVariable converts proc.Variable to dap.Variable value and reference
// while keeping track of the full qualified name or load expression.
// Variable reference is used to keep track of the children associated with each
// variable. It is shared with the host via scopes or evaluate response and is an index
// into the s.variableHandles map, used to look up variables and their children on
// subsequent variables requests. A positive reference signals the host that another
// variables request can be issued to get the elements of the compound variable. As a
// custom, a zero reference, reminiscent of a zero pointer, is used to indicate that
// a scalar variable cannot be "dereferenced" to get its elements (as there are none).
func (s *Session) convertVariable(v *proc.Variable, qualifiedNameOrExpr string) (value string, variablesReference int) {
	return s.convertVariableWithOpts(v, qualifiedNameOrExpr, 0)
}

func (s *Session) convertVariableToString(v *proc.Variable) string {
	val, _ := s.convertVariableWithOpts(v, "", skipRef)
	return val
}

const (
	// Limit the length of a string representation of a compound or reference type variable.
	maxVarValueLen = 1 << 8 // 256
	// Limit the length of an inlined map key.
	maxMapKeyValueLen = 64
)

// Flags for convertVariableWithOpts option.
type convertVariableFlags uint8

const (
	skipRef convertVariableFlags = 1 << iota
	showFullValue
)

// convertVariableWithOpts allows to skip reference generation in case all we need is
// a string representation of the variable. When the variable is a compound or reference
// type variable and its full string representation can be larger than defaultMaxValueLen,
// this returns a truncated value unless showFull option flag is set.
func (s *Session) convertVariableWithOpts(v *proc.Variable, qualifiedNameOrExpr string, opts convertVariableFlags) (value string, variablesReference int) {
	canHaveRef := false
	maybeCreateVariableHandle := func(v *proc.Variable) int {
		canHaveRef = true
		if opts&skipRef != 0 {
			return 0
		}
		return s.variableHandles.create(&fullyQualifiedVariable{v, qualifiedNameOrExpr, false /*not a scope*/, 0})
	}
	value = api.ConvertVar(v).SinglelineString()
	if v.Unreadable != nil {
		return value, 0
	}

	// Some of the types might be fully or partially not loaded based on LoadConfig.
	// Those that are fully missing (e.g. due to hitting MaxVariableRecurse), can be reloaded in place.
	var reloadVariable = func(v *proc.Variable, qualifiedNameOrExpr string) (value string) {
		// We might be loading variables from the frame that's not topmost, so use
		// frame-independent address-based expression, not fully-qualified name as per
		// https://github.com/go-delve/delve/blob/master/Documentation/api/ClientHowto.md#looking-into-variables.
		// TODO(polina): Get *proc.Variable object from debugger instead. Export a function to set v.loaded to false
		// and call v.loadValue gain with a different load config. It's more efficient, and it's guaranteed to keep
		// working with generics.
		value = api.ConvertVar(v).SinglelineString()
		typeName := api.PrettyTypeName(v.DwarfType)
		loadExpr := fmt.Sprintf("*(*%q)(%#x)", typeName, v.Addr)
		s.config.log.Debugf("loading %s (type %s) with %s", qualifiedNameOrExpr, typeName, loadExpr)
		// Make sure we can load the pointers directly, not by updating just the child
		// This is not really necessary now because users have no way of setting FollowPointers to false.
		config := DefaultLoadConfig
		config.FollowPointers = true
		vLoaded, err := s.debugger.EvalVariableInScope(-1, 0, 0, loadExpr, config)
		if err != nil {
			value += fmt.Sprintf(" - FAILED TO LOAD: %s", err)
		} else {
			v.Children = vLoaded.Children
			value = api.ConvertVar(v).SinglelineString()
		}
		return value
	}

	switch v.Kind {
	case reflect.Uint, reflect.Uint8, reflect.Uint16, reflect.Uint32, reflect.Uint64, reflect.Uintptr:
		n, _ := strconv.ParseUint(api.ConvertVar(v).Value, 10, 64)
		value = fmt.Sprintf("%s = %#x", value, n)
	case reflect.UnsafePointer:
		// Skip child reference
	case reflect.Ptr:
		if v.DwarfType != nil && len(v.Children) > 0 && v.Children[0].Addr != 0 && v.Children[0].Kind != reflect.Invalid {
			if v.Children[0].OnlyAddr { // Not loaded
				if v.Addr == 0 {
					// This is equvalent to the following with the cli:
					//    (dlv) p &a7
					//    (**main.FooBar)(0xc0000a3918)
					//
					// TODO(polina): what is more appropriate?
					// Option 1: leave it unloaded because it is a special case
					// Option 2: load it, but then we have to load the child, not the parent, unlike all others
					// TODO(polina): see if reloadVariable can be reused here
					cTypeName := api.PrettyTypeName(v.Children[0].DwarfType)
					cLoadExpr := fmt.Sprintf("*(*%q)(%#x)", cTypeName, v.Children[0].Addr)
					s.config.log.Debugf("loading *(%s) (type %s) with %s", qualifiedNameOrExpr, cTypeName, cLoadExpr)
					cLoaded, err := s.debugger.EvalVariableInScope(-1, 0, 0, cLoadExpr, DefaultLoadConfig)
					if err != nil {
						value += fmt.Sprintf(" - FAILED TO LOAD: %s", err)
					} else {
						cLoaded.Name = v.Children[0].Name // otherwise, this will be the pointer expression
						v.Children = []proc.Variable{*cLoaded}
						value = api.ConvertVar(v).SinglelineString()
					}
				} else {
					value = reloadVariable(v, qualifiedNameOrExpr)
				}
			}
			if !v.Children[0].OnlyAddr {
				variablesReference = maybeCreateVariableHandle(v)
			}
		}
	case reflect.Slice, reflect.Array:
		if v.Len > int64(len(v.Children)) { // Not fully loaded
			if v.Base != 0 && len(v.Children) == 0 { // Fully missing
				value = reloadVariable(v, qualifiedNameOrExpr)
			} else if !s.clientCapabilities.supportsVariablePaging {
				value = fmt.Sprintf("(loaded %d/%d) ", len(v.Children), v.Len) + value
			}
		}
		if v.Base != 0 && len(v.Children) > 0 {
			variablesReference = maybeCreateVariableHandle(v)
		}
	case reflect.Map:
		if v.Len > int64(len(v.Children)/2) { // Not fully loaded
			if len(v.Children) == 0 { // Fully missing
				value = reloadVariable(v, qualifiedNameOrExpr)
			} else if !s.clientCapabilities.supportsVariablePaging {
				value = fmt.Sprintf("(loaded %d/%d) ", len(v.Children)/2, v.Len) + value
			}
		}
		if v.Base != 0 && len(v.Children) > 0 {
			variablesReference = maybeCreateVariableHandle(v)
		}
	case reflect.String:
		// TODO(polina): implement auto-loading here.
	case reflect.Interface:
		if v.Addr != 0 && len(v.Children) > 0 && v.Children[0].Kind != reflect.Invalid && v.Children[0].Addr != 0 {
			if v.Children[0].OnlyAddr { // Not loaded
				value = reloadVariable(v, qualifiedNameOrExpr)
			}
			if !v.Children[0].OnlyAddr {
				variablesReference = maybeCreateVariableHandle(v)
			}
		}
	case reflect.Struct:
		if v.Len > int64(len(v.Children)) { // Not fully loaded
			if len(v.Children) == 0 { // Fully missing
				value = reloadVariable(v, qualifiedNameOrExpr)
			} else { // Partially missing (TODO)
				value = fmt.Sprintf("(loaded %d/%d) ", len(v.Children), v.Len) + value
			}
		}
		if len(v.Children) > 0 {
			variablesReference = maybeCreateVariableHandle(v)
		}
	case reflect.Complex64, reflect.Complex128:
		v.Children = make([]proc.Variable, 2)
		v.Children[0].Name = "real"
		v.Children[0].Value = constant.Real(v.Value)
		v.Children[1].Name = "imaginary"
		v.Children[1].Value = constant.Imag(v.Value)
		if v.Kind == reflect.Complex64 {
			v.Children[0].Kind = reflect.Float32
			v.Children[1].Kind = reflect.Float32
		} else {
			v.Children[0].Kind = reflect.Float64
			v.Children[1].Kind = reflect.Float64
		}
		fallthrough
	default: // Complex, Scalar, Chan, Func
		if len(v.Children) > 0 {
			variablesReference = maybeCreateVariableHandle(v)
		}
	}

	// By default, only values of variables that have children can be truncated.
	// If showFullValue is set, then all value strings are not truncated.
	canTruncateValue := showFullValue&opts == 0
	if len(value) > maxVarValueLen && canTruncateValue && canHaveRef {
		value = value[:maxVarValueLen] + "..."
	}
	return value, variablesReference
}

// onEvaluateRequest handles 'evalute' requests.
// This is a mandatory request to support.
// Support the following expressions:
// -- {expression} - evaluates the expression and returns the result as a variable
// -- call {function} - injects a function call and returns the result as a variable
// TODO(polina): users have complained about having to click to expand multi-level
// variables, so consider also adding the following:
// -- print {expression} - return the result as a string like from dlv cli
func (s *Session) onEvaluateRequest(request *dap.EvaluateRequest) {
	showErrorToUser := request.Arguments.Context != "watch" && request.Arguments.Context != "repl" && request.Arguments.Context != "hover"
	if s.debugger == nil {
		s.sendErrorResponseWithOpts(request.Request, UnableToEvaluateExpression, "Unable to evaluate expression", "debugger is nil", showErrorToUser)
		return
	}

	// Default to the topmost stack frame of the current goroutine in case
	// no frame is specified (e.g. when stopped on entry or no call stack frame is expanded)
	goid, frame := -1, 0
	if sf, ok := s.stackFrameHandles.get(request.Arguments.FrameId); ok {
		goid = sf.(stackFrame).goroutineID
		frame = sf.(stackFrame).frameIndex
	}

	response := &dap.EvaluateResponse{Response: *newResponse(request.Request)}
	isCall, err := regexp.MatchString(`^\s*call\s+\S+`, request.Arguments.Expression)
	if err == nil && isCall { // call {expression}
		expr := strings.Replace(request.Arguments.Expression, "call ", "", 1)
		_, retVars, err := s.doCall(goid, frame, expr)
		if err != nil {
			s.sendErrorResponseWithOpts(request.Request, UnableToEvaluateExpression, "Unable to evaluate expression", err.Error(), showErrorToUser)
			return
		}
		// The call completed and we can reply with its return values (if any)
		if len(retVars) > 0 {
			// Package one or more return values in a single scope-like nameless variable
			// that preserves their names.
			retVarsAsVar := &proc.Variable{Children: slicePtrVarToSliceVar(retVars)}
			// As a shortcut also express the return values as a single string.
			retVarsAsStr := ""
			for _, v := range retVars {
				retVarsAsStr += s.convertVariableToString(v) + ", "
			}
			response.Body = dap.EvaluateResponseBody{
				Result:             strings.TrimRight(retVarsAsStr, ", "),
				VariablesReference: s.variableHandles.create(&fullyQualifiedVariable{retVarsAsVar, "", false /*not a scope*/, 0}),
			}
		}
	} else { // {expression}
		exprVar, err := s.debugger.EvalVariableInScope(goid, frame, 0, request.Arguments.Expression, DefaultLoadConfig)
		if err != nil {
			s.sendErrorResponseWithOpts(request.Request, UnableToEvaluateExpression, "Unable to evaluate expression", err.Error(), showErrorToUser)
			return
		}

		ctxt := request.Arguments.Context
		switch ctxt {
		case "repl", "variables", "hover", "clipboard":
			if exprVar.Kind == reflect.String {
				if strVal := constant.StringVal(exprVar.Value); exprVar.Len > int64(len(strVal)) {
					// Reload the string value with a bigger limit.
					loadCfg := DefaultLoadConfig
					loadCfg.MaxStringLen = maxSingleStringLen
					if v, err := s.debugger.EvalVariableInScope(goid, frame, 0, request.Arguments.Expression, loadCfg); err != nil {
						s.config.log.Debugf("Failed to load more for %v: %v", request.Arguments.Expression, err)
					} else {
						exprVar = v
					}
				}
			}
		}
		var opts convertVariableFlags
		// Send the full value when the context is "clipboard" or "variables" since
		// these contexts are used to copy the value.
		if ctxt == "clipboard" || ctxt == "variables" {
			opts |= showFullValue
		}
		exprVal, exprRef := s.convertVariableWithOpts(exprVar, fmt.Sprintf("(%s)", request.Arguments.Expression), opts)
		response.Body = dap.EvaluateResponseBody{Result: exprVal, VariablesReference: exprRef, IndexedVariables: getIndexedVariableCount(exprVar), NamedVariables: getNamedVariableCount(exprVar)}
	}
	s.send(response)
}

func (s *Session) doCall(goid, frame int, expr string) (*api.DebuggerState, []*proc.Variable, error) {
	// This call might be evaluated in the context of the frame that is not topmost
	// if the editor is set to view the variables for one of the parent frames.
	// If the call expression refers to any of these variables, unlike regular
	// expressions, it will evaluate them in the context of the topmost frame,
	// and the user will get an unexpected result or an unexpected symbol error.
	// We prevent this but disallowing any frames other than topmost.
	if frame > 0 {
		return nil, nil, fmt.Errorf("call is only supported with topmost stack frame")
	}
	stateBeforeCall, err := s.debugger.State( /*nowait*/ true)
	if err != nil {
		return nil, nil, err
	}
	// The return values of injected function calls are volatile.
	// Load as much useful data as possible.
	// TODO: investigate whether we need to increase other limits. For example,
	// the return value is a pointer to a temporary object, which can become
	// invalid by other injected function calls. Do we care about such use cases?
	loadCfg := DefaultLoadConfig
	loadCfg.MaxStringLen = maxStringLenInCallRetVars

	// TODO(polina): since call will resume execution of all goroutines,
	// we should do this asynchronously and send a continued event to the
	// editor, followed by a stop event when the call completes.
	state, err := s.debugger.Command(&api.DebuggerCommand{
		Name:                 api.Call,
		ReturnInfoLoadConfig: api.LoadConfigFromProc(&loadCfg),
		Expr:                 expr,
		UnsafeCall:           false,
		GoroutineID:          goid,
	}, nil)
	if processExited(state, err) {
		e := &dap.TerminatedEvent{Event: *newEvent("terminated")}
		s.send(e)
		return nil, nil, errors.New("terminated")
	}
	if err != nil {
		return nil, nil, err
	}

	// After the call is done, the goroutine where we injected the call should
	// return to the original stopped line with return values. However,
	// it is not guaranteed to be selected due to the possibility of the
	// of simultaenous breakpoints. Therefore, we check all threads.
	var retVars []*proc.Variable
	found := false
	for _, t := range state.Threads {
		if t.GoroutineID == stateBeforeCall.SelectedGoroutine.ID &&
			t.Line == stateBeforeCall.SelectedGoroutine.CurrentLoc.Line && t.CallReturn {
			found = true
			// The call completed. Get the return values.
			retVars, err = s.debugger.FindThreadReturnValues(t.ID, loadCfg)
			if err != nil {
				return nil, nil, err
			}
			break
		}
	}
	// Normal function calls expect return values, but call commands
	// used for variable assignments do not return a value when they succeed.
	// In go '=' is not an operator. Check if go/parser complains.
	// If the above Call command passed but the expression is not a valid
	// go expression, we just handled a variable assignment request.
	isAssignment := false
	if _, err := parser.ParseExpr(expr); err != nil {
		isAssignment = true
	}

	// note: as described in https://github.com/golang/go/issues/25578, function call injection
	// causes to resume the entire Go process. Due to this limitation, there is no guarantee
	// that the process is in the same state even after the injected call returns normally
	// without any surprises such as breakpoints or panic. To handle this correctly we need
	// to reset all the handles (both variables and stack frames).
	//
	// We considered sending a stopped event after each call unconditionally, but a stopped
	// event can be expensive and can interact badly with the client-side optimization
	// to refresh information. For example, VS Code reissues scopes/evaluate (for watch) after
	// completing a setVariable or evaluate request for repl context. Thus, for now, we
	// do not trigger a stopped event and hope editors to refetch the updated state as soon
	// as the user resumes debugging.

	if !found || !isAssignment && retVars == nil {
		// The call got interrupted by a stop (e.g. breakpoint in injected
		// function call or in another goroutine).
		s.resetHandlesForStoppedEvent()
		s.sendStoppedEvent(state)

		// TODO(polina): once this is asynchronous, we could wait to reply until the user
		// continues, call ends, original stop point is hit and return values are available
		// instead of returning an error 'call stopped' here.
		return nil, nil, errors.New("call stopped")
	}
	return state, retVars, nil
}

func (s *Session) sendStoppedEvent(state *api.DebuggerState) {
	stopped := &dap.StoppedEvent{Event: *newEvent("stopped")}
	stopped.Body.AllThreadsStopped = true
	stopped.Body.ThreadId = stoppedGoroutineID(state)
	stopped.Body.Reason = s.debugger.StopReason().String()
	s.send(stopped)
}

// onTerminateRequest sends a not-yet-implemented error response.
// Capability 'supportsTerminateRequest' is not set in 'initialize' response.
func (s *Session) onTerminateRequest(request *dap.TerminateRequest) {
	s.sendNotYetImplementedErrorResponse(request.Request)
}

// onRestartRequest sends a not-yet-implemented error response
// Capability 'supportsRestartRequest' is not set in 'initialize' response.
func (s *Session) onRestartRequest(request *dap.RestartRequest) {
	s.sendNotYetImplementedErrorResponse(request.Request)
}

// onStepBackRequest handles 'stepBack' request.
// This is an optional request enabled by capability ‘supportsStepBackRequest’.
func (s *Session) onStepBackRequest(request *dap.StepBackRequest, allowNextStateChange chan struct{}) {
	s.sendStepResponse(request.Arguments.ThreadId, &dap.StepBackResponse{Response: *newResponse(request.Request)})
	s.stepUntilStopAndNotify(api.ReverseNext, request.Arguments.ThreadId, allowNextStateChange)
}

// onReverseContinueRequest performs a rewind command call up to the previous
// breakpoint or the start of the process
// This is an optional request enabled by capability ‘supportsStepBackRequest’.
func (s *Session) onReverseContinueRequest(request *dap.ReverseContinueRequest, allowNextStateChange chan struct{}) {
	s.send(&dap.ReverseContinueResponse{
		Response: *newResponse(request.Request),
	})
	s.runUntilStopAndNotify(api.Rewind, allowNextStateChange)
}

// computeEvaluateName finds the named child, and computes its evaluate name.
func (s *Session) computeEvaluateName(v *fullyQualifiedVariable, cname string) (string, error) {
	children, err := s.childrenToDAPVariables(v)
	if err != nil {
		return "", err
	}
	for _, c := range children {
		if c.Name == cname {
			if c.EvaluateName != "" {
				return c.EvaluateName, nil
			}
			return "", errors.New("cannot set the variable without evaluate name")
		}
	}
	return "", errors.New("failed to find the named variable")
}

// onSetVariableRequest handles 'setVariable' requests.
func (s *Session) onSetVariableRequest(request *dap.SetVariableRequest) {
	arg := request.Arguments

	v, ok := s.variableHandles.get(arg.VariablesReference)
	if !ok {
		s.sendErrorResponse(request.Request, UnableToSetVariable, "Unable to lookup variable", fmt.Sprintf("unknown reference %d", arg.VariablesReference))
		return
	}
	// We need to translate the arg.Name to its evaluateName if the name
	// refers to a field or element of a variable.
	// https://github.com/microsoft/vscode/issues/120774
	evaluateName, err := s.computeEvaluateName(v, arg.Name)
	if err != nil {
		s.sendErrorResponse(request.Request, UnableToSetVariable, "Unable to set variable", err.Error())
		return
	}

	// By running EvalVariableInScope, we get the type info of the variable
	// that can be accessed with the evaluateName, and ensure the variable we are
	// trying to update is valid and accessible from the top most frame & the
	// current goroutine.
	goid, frame := -1, 0
	evaluated, err := s.debugger.EvalVariableInScope(goid, frame, 0, evaluateName, DefaultLoadConfig)
	if err != nil {
		s.sendErrorResponse(request.Request, UnableToSetVariable, "Unable to lookup variable", err.Error())
		return
	}

	useFnCall := false
	switch evaluated.Kind {
	case reflect.String:
		useFnCall = true
	default:
		// TODO(hyangah): it's possible to set a non-string variable using (`call i = fn()`)
		// and we don't support it through the Set Variable request yet.
		// If we want to support it for non-string types, we need to parse arg.Value.
	}

	if useFnCall {
		// TODO(hyangah): function call injection currentlly allows to assign return values of
		// a function call to variables. So, curious users would find set variable
		// on string would accept expression like `fn()`.
		if state, retVals, err := s.doCall(goid, frame, fmt.Sprintf("%v=%v", evaluateName, arg.Value)); err != nil {
			s.sendErrorResponse(request.Request, UnableToSetVariable, "Unable to set variable", err.Error())
			return
		} else if retVals != nil {
			// The assignment expression isn't supposed to return values, but we got them.
			// That indicates something went wrong (e.g. panic).
			// TODO: isn't it simpler to do this in s.doCall?
			s.resetHandlesForStoppedEvent()
			s.sendStoppedEvent(state)

			var r []string
			for _, v := range retVals {
				r = append(r, s.convertVariableToString(v))
			}
			msg := "interrupted"
			if len(r) > 0 {
				msg = "interrupted:" + strings.Join(r, ", ")
			}

			s.sendErrorResponse(request.Request, UnableToSetVariable, "Unable to set variable", msg)
			return
		}
	} else {
		if err := s.debugger.SetVariableInScope(goid, frame, 0, evaluateName, arg.Value); err != nil {
			s.sendErrorResponse(request.Request, UnableToSetVariable, "Unable to set variable", err.Error())
			return
		}
	}
	// * Note on inconsistent state after set variable:
	//
	// The variable handles may be in inconsistent state - for example,
	// let's assume there are two aliased variables pointing to the same
	// memory and both are already loaded and cached in the variable handle.
	// VSCode tries to locally update the UI when the set variable
	// request succeeds, and may issue additional scopes or evaluate requests
	// to update the variable/watch sections if necessary.
	//
	// More complicated situation is when the set variable involves call
	// injection - after the injected call is completed, the debugee can
	// be in a completely different state (see the note in doCall) due to
	// how the call injection is implemented. Ideally, we need to also refresh
	// the stack frames but that is complicated. For now we don't try to actively
	// invalidate this state hoping that the editors will refetch the state
	// as soon as the user resumes debugging.

	response := &dap.SetVariableResponse{Response: *newResponse(request.Request)}
	response.Body.Value = arg.Value
	// TODO(hyangah): instead of arg.Value, reload the variable and return
	// the presentation of the new value.
	s.send(response)
}

// onSetExpression sends a not-yet-implemented error response.
// Capability 'supportsSetExpression' is not set 'initialize' response.
func (s *Session) onSetExpressionRequest(request *dap.SetExpressionRequest) {
	s.sendNotYetImplementedErrorResponse(request.Request)
}

// onLoadedSourcesRequest sends a not-yet-implemented error response.
// Capability 'supportsLoadedSourcesRequest' is not set 'initialize' response.
func (s *Session) onLoadedSourcesRequest(request *dap.LoadedSourcesRequest) {
	s.sendNotYetImplementedErrorResponse(request.Request)
}

// onReadMemoryRequest sends a not-yet-implemented error response.
// Capability 'supportsReadMemoryRequest' is not set 'initialize' response.
func (s *Session) onReadMemoryRequest(request *dap.ReadMemoryRequest) {
	s.sendNotYetImplementedErrorResponse(request.Request)
}

// onDisassembleRequest sends a not-yet-implemented error response.
// Capability 'supportsDisassembleRequest' is not set 'initialize' response.
func (s *Session) onDisassembleRequest(request *dap.DisassembleRequest) {
	s.sendNotYetImplementedErrorResponse(request.Request)
}

// onCancelRequest sends a not-yet-implemented error response.
// Capability 'supportsCancelRequest' is not set 'initialize' response.
func (s *Session) onCancelRequest(request *dap.CancelRequest) {
	s.sendNotYetImplementedErrorResponse(request.Request)
}

// onExceptionInfoRequest handles 'exceptionInfo' requests.
// Capability 'supportsExceptionInfoRequest' is set in 'initialize' response.
func (s *Session) onExceptionInfoRequest(request *dap.ExceptionInfoRequest) {
	goroutineID := request.Arguments.ThreadId
	var body dap.ExceptionInfoResponseBody
	// Get the goroutine and the current state.
	g, err := s.debugger.FindGoroutine(goroutineID)
	if err != nil {
		s.sendErrorResponse(request.Request, UnableToGetExceptionInfo, "Unable to get exception info", err.Error())
		return
	}
	if g == nil {
		s.sendErrorResponse(request.Request, UnableToGetExceptionInfo, "Unable to get exception info", fmt.Sprintf("could not find goroutine %d", goroutineID))
		return
	}
	var bpState *proc.BreakpointState
	if g.Thread != nil {
		bpState = g.Thread.Breakpoint()
	}
	// Check if this goroutine ID is stopped at a breakpoint.
	includeStackTrace := true
	if bpState != nil && bpState.Breakpoint != nil && (bpState.Breakpoint.Name == proc.FatalThrow || bpState.Breakpoint.Name == proc.UnrecoveredPanic) {
		switch bpState.Breakpoint.Name {
		case proc.FatalThrow:
			body.ExceptionId = "fatal error"
			body.Description, err = s.throwReason(goroutineID)
			if err != nil {
				body.Description = fmt.Sprintf("Error getting throw reason: %s", err.Error())
				// This is not currently working for Go 1.16.
				ver := goversion.ParseProducer(s.debugger.TargetGoVersion())
				if ver.Major == 1 && ver.Minor == 16 {
					body.Description = "Throw reason unavailable, see https://github.com/golang/go/issues/46425"
				}
			}
		case proc.UnrecoveredPanic:
			body.ExceptionId = "panic"
			// Attempt to get the value of the panic message.
			body.Description, err = s.panicReason(goroutineID)
			if err != nil {
				body.Description = fmt.Sprintf("Error getting panic message: %s", err.Error())
			}
		}
	} else {
		// If this thread is not stopped on a breakpoint, then a runtime error must have occurred.
		// If we do not have any error saved, or if this thread is not current thread,
		// return an error.
		if s.exceptionErr == nil {
			s.sendErrorResponse(request.Request, UnableToGetExceptionInfo, "Unable to get exception info", "no runtime error found")
			return
		}

		state, err := s.debugger.State( /*nowait*/ true)
		if err != nil {
			s.sendErrorResponse(request.Request, UnableToGetExceptionInfo, "Unable to get exception info", err.Error())
			return
		}
		if s.exceptionErr.Error() != "next while nexting" && (state == nil || state.CurrentThread == nil || g.Thread == nil || state.CurrentThread.ID != g.Thread.ThreadID()) {
			s.sendErrorResponse(request.Request, UnableToGetExceptionInfo, "Unable to get exception info", fmt.Sprintf("no exception found for goroutine %d", goroutineID))
			return
		}
		body.ExceptionId = "runtime error"
		body.Description = s.exceptionErr.Error()
		if body.Description == "bad access" {
			body.Description = BetterBadAccessError
		}
		if body.Description == "next while nexting" {
			body.ExceptionId = "invalid command"
			body.Description = BetterNextWhileNextingError
			includeStackTrace = false
		}
	}

	if includeStackTrace {
		frames, err := s.stacktrace(goroutineID, g)
		if err != nil {
			body.Details.StackTrace = fmt.Sprintf("Error getting stack trace: %s", err.Error())
		} else {
			body.Details.StackTrace = frames
		}
	}
	response := &dap.ExceptionInfoResponse{
		Response: *newResponse(request.Request),
		Body:     body,
	}
	s.send(response)
}

func (s *Session) stacktrace(goroutineID int, g *proc.G) (string, error) {
	frames, err := s.debugger.Stacktrace(goroutineID, s.args.stackTraceDepth, 0)
	if err != nil {
		return "", err
	}
	apiFrames, err := s.debugger.ConvertStacktrace(frames, nil)
	if err != nil {
		return "", err
	}

	var buf bytes.Buffer
	fmt.Fprintln(&buf, "Stack:")
	userLoc := g.UserCurrent()
	userFuncPkg := fnPackageName(&userLoc)
	api.PrintStack(s.toClientPath, &buf, apiFrames, "\t", false, func(s api.Stackframe) bool {
		// Include all stack frames if the stack trace is for a system goroutine,
		// otherwise, skip runtime stack frames.
		if userFuncPkg == "runtime" {
			return true
		}
		return s.Location.Function != nil && !strings.HasPrefix(s.Location.Function.Name(), "runtime.")
	})
	return buf.String(), nil
}

func (s *Session) throwReason(goroutineID int) (string, error) {
	return s.getExprString("s", goroutineID, 0)
}

func (s *Session) panicReason(goroutineID int) (string, error) {
	return s.getExprString("(*msgs).arg.(data)", goroutineID, 0)
}

func (s *Session) getExprString(expr string, goroutineID, frame int) (string, error) {
	exprVar, err := s.debugger.EvalVariableInScope(goroutineID, frame, 0, expr, DefaultLoadConfig)
	if err != nil {
		return "", err
	}
	if exprVar.Value == nil {
		return "", exprVar.Unreadable
	}
	return exprVar.Value.String(), nil
}

// sendErrorResponseWithOpts offers configuration options.
//   showUser - if true, the error will be shown to the user (e.g. via a visible pop-up)
func (s *Session) sendErrorResponseWithOpts(request dap.Request, id int, summary, details string, showUser bool) {
	er := &dap.ErrorResponse{}
	er.Type = "response"
	er.Command = request.Command
	er.RequestSeq = request.Seq
	er.Success = false
	er.Message = summary
	er.Body.Error.Id = id
	er.Body.Error.Format = fmt.Sprintf("%s: %s", summary, details)
	er.Body.Error.ShowUser = showUser
	s.config.log.Debug(er.Body.Error.Format)
	s.send(er)
}

// sendErrorResponse sends an error response with showUser disabled (default).
func (s *Session) sendErrorResponse(request dap.Request, id int, summary, details string) {
	s.sendErrorResponseWithOpts(request, id, summary, details, false /*showUser*/)
}

// sendShowUserErrorResponse sends an error response with showUser enabled.
func (s *Session) sendShowUserErrorResponse(request dap.Request, id int, summary, details string) {
	s.sendErrorResponseWithOpts(request, id, summary, details, true /*showUser*/)
}

// sendInternalErrorResponse sends an "internal error" response back to the client.
// We only take a seq here because we don't want to make assumptions about the
// kind of message received by the server that this error is a reply to.
func (s *Session) sendInternalErrorResponse(seq int, details string) {
	er := &dap.ErrorResponse{}
	er.Type = "response"
	er.RequestSeq = seq
	er.Success = false
	er.Message = "Internal Error"
	er.Body.Error.Id = InternalError
	er.Body.Error.Format = fmt.Sprintf("%s: %s", er.Message, details)
	s.config.log.Debug(er.Body.Error.Format)
	s.send(er)
}

func (s *Session) sendUnsupportedErrorResponse(request dap.Request) {
	s.sendErrorResponse(request, UnsupportedCommand, "Unsupported command",
		fmt.Sprintf("cannot process %q request", request.Command))
}

func (s *Session) sendNotYetImplementedErrorResponse(request dap.Request) {
	s.sendErrorResponse(request, NotYetImplemented, "Not yet implemented",
		fmt.Sprintf("cannot process %q request", request.Command))
}

func newResponse(request dap.Request) *dap.Response {
	return &dap.Response{
		ProtocolMessage: dap.ProtocolMessage{
			Seq:  0,
			Type: "response",
		},
		Command:    request.Command,
		RequestSeq: request.Seq,
		Success:    true,
	}
}

func newEvent(event string) *dap.Event {
	return &dap.Event{
		ProtocolMessage: dap.ProtocolMessage{
			Seq:  0,
			Type: "event",
		},
		Event: event,
	}
}

const BetterBadAccessError = `invalid memory address or nil pointer dereference [signal SIGSEGV: segmentation violation]
Unable to propagate EXC_BAD_ACCESS signal to target process and panic (see https://github.com/go-delve/delve/issues/852)`
const BetterNextWhileNextingError = `Unable to step while the previous step is interrupted by a breakpoint.
Use 'Continue' to resume the original step command.`

func (s *Session) resetHandlesForStoppedEvent() {
	s.stackFrameHandles.reset()
	s.variableHandles.reset()
	s.exceptionErr = nil
}

func processExited(state *api.DebuggerState, err error) bool {
	_, isexited := err.(proc.ErrProcessExited)
	return isexited || err == nil && state.Exited
}

func (s *Session) setRunningCmd(running bool) {
	s.runningMu.Lock()
	defer s.runningMu.Unlock()
	s.runningCmd = running
}

func (s *Session) isRunningCmd() bool {
	s.runningMu.Lock()
	defer s.runningMu.Unlock()
	return s.runningCmd
}

func (s *Session) setHaltRequested(requested bool) {
	s.haltMu.Lock()
	defer s.haltMu.Unlock()
	s.haltRequested = requested
}

func (s *Session) checkHaltRequested() bool {
	s.haltMu.Lock()
	defer s.haltMu.Unlock()
	return s.haltRequested
}

// resumeOnce is a helper function to resume the execution
// of the target when the program is halted.
func (s *Session) resumeOnce(command string, allowNextStateChange chan struct{}) (bool, *api.DebuggerState, error) {
	// No other goroutines should be able to try to resume
	// or halt execution while this goroutine is resuming
	// execution, so we do not miss those events.
	asyncSetupDone := make(chan struct{}, 1)
	defer closeIfOpen(asyncSetupDone)
	s.changeStateMu.Lock()
	go func() {
		defer s.changeStateMu.Unlock()
		defer closeIfOpen(allowNextStateChange)
		<-asyncSetupDone
	}()

	// There may have been a manual halt while the program was
	// stopped. If this happened, do not resume execution of
	// the program.
	if s.checkHaltRequested() {
		state, err := s.debugger.State(false)
		return false, state, err
	}
	state, err := s.debugger.Command(&api.DebuggerCommand{Name: command}, asyncSetupDone)
	return true, state, err
}

// runUntilStopAndNotify runs a debugger command until it stops on
// termination, error, breakpoint, etc, when an appropriate
// event needs to be sent to the client. allowNextStateChange is
// a channel that will be closed to signal that an
// asynchornous command has completed setup or was interrupted
// due to an error, so the server is ready to receive new requests.
func (s *Session) runUntilStopAndNotify(command string, allowNextStateChange chan struct{}) {
	state, err := s.runUntilStop(command, allowNextStateChange)

	if processExited(state, err) {
		s.send(&dap.TerminatedEvent{Event: *newEvent("terminated")})
		return
	}

	stopReason := s.debugger.StopReason()
	file, line := "?", -1
	if state != nil && state.CurrentThread != nil {
		file, line = state.CurrentThread.File, state.CurrentThread.Line
	}
	s.config.log.Debugf("%q command stopped - reason %q, location %s:%d", command, stopReason, file, line)

	s.resetHandlesForStoppedEvent()
	stopped := &dap.StoppedEvent{Event: *newEvent("stopped")}
	stopped.Body.AllThreadsStopped = true

	if err == nil {
		if stopReason == proc.StopManual {
			if err := s.debugger.CancelNext(); err != nil {
				s.config.log.Error(err)
			} else {
				state.NextInProgress = false
			}
		}
		stopped.Body.ThreadId = stoppedGoroutineID(state)

		switch stopReason {
		case proc.StopNextFinished:
			stopped.Body.Reason = "step"
		case proc.StopManual: // triggered by halt
			stopped.Body.Reason = "pause"
		case proc.StopUnknown: // can happen while terminating
			stopped.Body.Reason = "unknown"
		case proc.StopWatchpoint:
			stopped.Body.Reason = "data breakpoint"
		default:
			stopped.Body.Reason = "breakpoint"
			var bp *api.Breakpoint
			if stopped.Body.ThreadId, bp = s.stoppedOnBreakpointGoroutineID(state); bp != nil {
				switch bp.Name {
				case proc.FatalThrow:
					stopped.Body.Reason = "exception"
					stopped.Body.Description = "fatal error"
					stopped.Body.Text, _ = s.throwReason(stopped.Body.ThreadId)
				case proc.UnrecoveredPanic:
					stopped.Body.Reason = "exception"
					stopped.Body.Description = "panic"
					stopped.Body.Text, _ = s.panicReason(stopped.Body.ThreadId)
				}
				if strings.HasPrefix(bp.Name, functionBpPrefix) {
					stopped.Body.Reason = "function breakpoint"
				}
				stopped.Body.HitBreakpointIds = []int{bp.ID}
			}
		}

		// Override the stop reason if there was a manual stop request.
		// TODO(suzmue): move this logic into the runUntilStop command
		// so that the stop reason is determined by that function which
		// has all the context.
		if stopped.Body.Reason != "exception" && s.checkHaltRequested() {
			s.config.log.Debugf("manual halt requested, stop reason %q converted to \"pause\"", stopped.Body.Reason)
			stopped.Body.Reason = "pause"
			stopped.Body.HitBreakpointIds = []int{}
		}

	} else {
		s.exceptionErr = err
		s.config.log.Error("runtime error: ", err)
		stopped.Body.Reason = "exception"
		stopped.Body.Description = "runtime error"
		stopped.Body.Text = err.Error()
		// Special case in the spirit of https://github.com/microsoft/vscode-go/issues/1903
		if stopped.Body.Text == "bad access" {
			stopped.Body.Text = BetterBadAccessError
		}
		if stopped.Body.Text == "next while nexting" {
			stopped.Body.Description = "invalid command"
			stopped.Body.Text = BetterNextWhileNextingError
			s.logToConsole(fmt.Sprintf("%s: %s", stopped.Body.Description, stopped.Body.Text))
		}

		state, err := s.debugger.State( /*nowait*/ true)
		if err == nil {
			stopped.Body.ThreadId = stoppedGoroutineID(state)
		}
	}

	// NOTE: If we happen to be responding to another request with an is-running
	// error while this one completes, it is possible that the error response
	// will arrive after this stopped event.
	s.send(stopped)

	// Send an output event with more information if next is in progress.
	if state != nil && state.NextInProgress {
		s.logToConsole("Step interrupted by a breakpoint. Use 'Continue' to resume the original step command.")
	}
}

func (s *Session) runUntilStop(command string, allowNextStateChange chan struct{}) (*api.DebuggerState, error) {
	// Clear any manual stop requests that came in before we started running.
	s.setHaltRequested(false)

	s.setRunningCmd(true)
	defer s.setRunningCmd(false)

	var state *api.DebuggerState
	var err error
	for s.isRunningCmd() {
		state, err = resumeOnceAndCheckStop(s, command, allowNextStateChange)
		command = api.DirectionCongruentContinue
	}
	return state, err
}

// Make this a var so it can be stubbed in testing.
var resumeOnceAndCheckStop = func(s *Session, command string, allowNextStateChange chan struct{}) (*api.DebuggerState, error) {
	return s.resumeOnceAndCheckStop(command, allowNextStateChange)
}

func (s *Session) resumeOnceAndCheckStop(command string, allowNextStateChange chan struct{}) (*api.DebuggerState, error) {
	resumed, state, err := s.resumeOnce(command, allowNextStateChange)
	// We should not try to process the log points if the program was not
	// resumed or there was an error.
	if !resumed || processExited(state, err) || state == nil || err != nil {
		s.setRunningCmd(false)
		return state, err
	}

	if s.debugger.StopReason() != proc.StopBreakpoint {
		s.setRunningCmd(false)
	}

	foundRealBreakpoint := s.handleLogPoints(state)
	if foundRealBreakpoint {
		s.setRunningCmd(false)
	}

	return state, err
}

func (s *Session) handleLogPoints(state *api.DebuggerState) bool {
	foundRealBreakpoint := false
	for _, th := range state.Threads {
		if bp := th.Breakpoint; bp != nil {
			logged := s.logBreakpointMessage(bp)
			if !logged {
				foundRealBreakpoint = true
			}
		}
	}
	return foundRealBreakpoint
}

func (s *Session) logBreakpointMessage(bp *api.Breakpoint) bool {
	if !bp.Tracepoint {
		return false
	}
	// TODO(suzmue): allow evaluate expressions within log points and
	// consider adding line and goid info to output.
	if msg, ok := bp.UserData.(string); ok {
		s.send(&dap.OutputEvent{
			Event: *newEvent("output"),
			Body: dap.OutputEventBody{
				Category: "stdout",
				Output:   msg + "\n",
			},
		})
	}
	return true
}

func (s *Session) toClientPath(path string) string {
	if len(s.args.substitutePathServerToClient) == 0 {
		return path
	}
	clientPath := locspec.SubstitutePath(path, s.args.substitutePathServerToClient)
	if clientPath != path {
		s.config.log.Debugf("server path=%s converted to client path=%s\n", path, clientPath)
	}
	return clientPath
}

func (s *Session) toServerPath(path string) string {
	if len(s.args.substitutePathClientToServer) == 0 {
		return path
	}
	serverPath := locspec.SubstitutePath(path, s.args.substitutePathClientToServer)
	if serverPath != path {
		s.config.log.Debugf("client path=%s converted to server path=%s\n", path, serverPath)
	}
	return serverPath
}<|MERGE_RESOLUTION|>--- conflicted
+++ resolved
@@ -75,17 +75,9 @@
 // error or responding to a (synchronous) DAP disconnect request.
 // Once stop is triggered, the goroutine exits.
 //
-<<<<<<< HEAD
 // Unlike rpccommon, there is not another layer of per-client
 // goroutines here because the dap server does not support
 // multiple clients.
-=======
-// TODO(polina): add another layer of per-client goroutines to support multiple clients.
-// Note that some requests change the process's environment such
-// as working directory (for example, see DelveCwd of launch configuration).
-// So if we want to reuse this process for multiple debugging sessions
-// we need to address that.
->>>>>>> 70df230e
 //
 // (3) Per-request goroutine is started for each asynchronous request
 // that resumes execution. We check if target is running already, so
