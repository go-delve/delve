--- conflicted
+++ resolved
@@ -169,7 +169,6 @@
 	} else {
 		s.stopNoDebugProcess()
 	}
-<<<<<<< HEAD
 	// The binary is no longer in use by the debugger. It is safe to remove it.
 	s.mu.Lock()
 	defer s.mu.Unlock()
@@ -177,9 +176,7 @@
 		gobuild.Remove(s.binaryToRemove)
 		s.binaryToRemove = ""
 	}
-=======
 	s.log.Debug("DAP server stopped")
->>>>>>> 3c69f743
 }
 
 // signalDisconnect closes config.DisconnectChan if not nil, which
