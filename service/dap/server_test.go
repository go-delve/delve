package dap

import (
	"bufio"
	"flag"
	"fmt"
	"io"
	"io/ioutil"
	"math/rand"
	"net"
	"os"
	"os/exec"
	"path/filepath"
	"regexp"
	"runtime"
	"strings"
	"testing"
	"time"

	"github.com/go-delve/delve/pkg/goversion"
	"github.com/go-delve/delve/pkg/logflags"
	protest "github.com/go-delve/delve/pkg/proc/test"
	"github.com/go-delve/delve/service"
	"github.com/go-delve/delve/service/dap/daptest"
	"github.com/go-delve/delve/service/debugger"
	"github.com/google/go-dap"
)

const stopOnEntry bool = true
const hasChildren bool = true
const noChildren bool = false

var testBackend string

func TestMain(m *testing.M) {
	logOutputVal := ""
	if _, isTeamCityTest := os.LookupEnv("TEAMCITY_VERSION"); isTeamCityTest {
		logOutputVal = "debugger,dap"
	}
	var logOutput string
	flag.StringVar(&logOutput, "log-output", logOutputVal, "configures log output")
	flag.Parse()
	logflags.Setup(logOutput != "", logOutput, "")
	protest.DefaultTestBackend(&testBackend)
	os.Exit(protest.RunTestsWithFixtures(m))
}

// name is for _fixtures/<name>.go
func runTest(t *testing.T, name string, test func(c *daptest.Client, f protest.Fixture)) {
	runTestBuildFlags(t, name, test, protest.AllNonOptimized)
}

// name is for _fixtures/<name>.go
func runTestBuildFlags(t *testing.T, name string, test func(c *daptest.Client, f protest.Fixture), buildFlags protest.BuildFlags) {
	fixture := protest.BuildFixture(name, buildFlags)

	// Start the DAP server.
	client := startDapServer(t)
	// client.Close will close the client connectinon, which will cause a connection error
	// on the server side and signal disconnect to unblock Stop() above.
	defer client.Close()

	test(client, fixture)
}

func startDapServer(t *testing.T) *daptest.Client {
	// Start the DAP server.
	listener, err := net.Listen("tcp", ":0")
	if err != nil {
		t.Fatal(err)
	}
	disconnectChan := make(chan struct{})
	server := NewServer(&service.Config{
		Listener:       listener,
		DisconnectChan: disconnectChan,
		Debugger: debugger.Config{
			Backend: "default",
		},
	})
	server.Run()
	// Give server time to start listening for clients
	time.Sleep(100 * time.Millisecond)

	// Run a goroutine that stops the server when disconnectChan is signaled.
	// This helps us test that certain events cause the server to stop as
	// expected.
	go func() {
		<-disconnectChan
		server.Stop()
	}()

	client := daptest.NewClient(listener.Addr().String())
	return client
}

// TestLaunchStopOnEntry emulates the message exchange that can be observed with
// VS Code for the most basic launch debug session with "stopOnEntry" enabled:
// - User selects "Start Debugging":  1 >> initialize
//                                 :  1 << initialize
//                                 :  2 >> launch
//                                 :    << initialized event
//                                 :  2 << launch
//                                 :  3 >> setBreakpoints (empty)
//                                 :  3 << setBreakpoints
//                                 :  4 >> setExceptionBreakpoints (empty)
//                                 :  4 << setExceptionBreakpoints
//                                 :  5 >> configurationDone
// - Program stops upon launching  :    << stopped event
//                                 :  5 << configurationDone
//                                 :  6 >> threads
//                                 :  6 << threads (Dummy)
//                                 :  7 >> threads
//                                 :  7 << threads (Dummy)
//                                 :  8 >> stackTrace
//                                 :  8 << error (Unable to produce stack trace)
//                                 :  9 >> stackTrace
//                                 :  9 << error (Unable to produce stack trace)
// - User evaluates bad expression : 10 >> evaluate
//                                 : 10 << error (unable to find function context)
// - User evaluates good expression: 11 >> evaluate
//                                 : 11 << evaluate
// - User selects "Continue"       : 12 >> continue
//                                 : 12 << continue
// - Program runs to completion    :    << terminated event
//                                 : 13 >> disconnect
//                                 :    << output event (Process exited)
//                                 :    << output event (Detaching)
//                                 : 13 << disconnect
// This test exhaustively tests Seq and RequestSeq on all messages from the
// server. Other tests do not necessarily need to repeat all these checks.
func TestLaunchStopOnEntry(t *testing.T) {
	runTest(t, "increment", func(client *daptest.Client, fixture protest.Fixture) {
		// 1 >> initialize, << initialize
		client.InitializeRequest()
		initResp := client.ExpectInitializeResponseAndCapabilities(t)
		if initResp.Seq != 0 || initResp.RequestSeq != 1 {
			t.Errorf("\ngot %#v\nwant Seq=0, RequestSeq=1", initResp)
		}

		// 2 >> launch, << initialized, << launch
		client.LaunchRequest("exec", fixture.Path, stopOnEntry)
		initEvent := client.ExpectInitializedEvent(t)
		if initEvent.Seq != 0 {
			t.Errorf("\ngot %#v\nwant Seq=0", initEvent)
		}
		launchResp := client.ExpectLaunchResponse(t)
		if launchResp.Seq != 0 || launchResp.RequestSeq != 2 {
			t.Errorf("\ngot %#v\nwant Seq=0, RequestSeq=2", launchResp)
		}

		// 3 >> setBreakpoints, << setBreakpoints
		client.SetBreakpointsRequest(fixture.Source, nil)
		sbpResp := client.ExpectSetBreakpointsResponse(t)
		if sbpResp.Seq != 0 || sbpResp.RequestSeq != 3 || len(sbpResp.Body.Breakpoints) != 0 {
			t.Errorf("\ngot %#v\nwant Seq=0, RequestSeq=3, len(Breakpoints)=0", sbpResp)
		}

		// 4 >> setExceptionBreakpoints, << setExceptionBreakpoints
		client.SetExceptionBreakpointsRequest()
		sebpResp := client.ExpectSetExceptionBreakpointsResponse(t)
		if sebpResp.Seq != 0 || sebpResp.RequestSeq != 4 {
			t.Errorf("\ngot %#v\nwant Seq=0, RequestSeq=4", sebpResp)
		}

		// 5 >> configurationDone, << stopped, << configurationDone
		client.ConfigurationDoneRequest()
		stopEvent := client.ExpectStoppedEvent(t)
		if stopEvent.Seq != 0 ||
			stopEvent.Body.Reason != "entry" ||
			stopEvent.Body.ThreadId != 1 ||
			!stopEvent.Body.AllThreadsStopped {
			t.Errorf("\ngot %#v\nwant Seq=0, Body={Reason=\"entry\", ThreadId=1, AllThreadsStopped=true}", stopEvent)
		}
		cdResp := client.ExpectConfigurationDoneResponse(t)
		if cdResp.Seq != 0 || cdResp.RequestSeq != 5 {
			t.Errorf("\ngot %#v\nwant Seq=0, RequestSeq=5", cdResp)
		}

		// 6 >> threads, << threads
		client.ThreadsRequest()
		tResp := client.ExpectThreadsResponse(t)
		if tResp.Seq != 0 || tResp.RequestSeq != 6 || len(tResp.Body.Threads) != 1 {
			t.Errorf("\ngot %#v\nwant Seq=0, RequestSeq=6 len(Threads)=1", tResp)
		}
		if tResp.Body.Threads[0].Id != 1 || tResp.Body.Threads[0].Name != "Dummy" {
			t.Errorf("\ngot %#v\nwant Id=1, Name=\"Dummy\"", tResp)
		}

		// 7 >> threads, << threads
		client.ThreadsRequest()
		tResp = client.ExpectThreadsResponse(t)
		if tResp.Seq != 0 || tResp.RequestSeq != 7 || len(tResp.Body.Threads) != 1 {
			t.Errorf("\ngot %#v\nwant Seq=0, RequestSeq=7 len(Threads)=1", tResp)
		}

		// 8 >> stackTrace, << error
		client.StackTraceRequest(1, 0, 20)
		stResp := client.ExpectInvisibleErrorResponse(t)
		if stResp.Seq != 0 || stResp.RequestSeq != 8 || stResp.Body.Error.Format != "Unable to produce stack trace: unknown goroutine 1" {
			t.Errorf("\ngot %#v\nwant Seq=0, RequestSeq=8 Format=\"Unable to produce stack trace: unknown goroutine 1\"", stResp)
		}

		// 9 >> stackTrace, << error
		client.StackTraceRequest(1, 0, 20)
		stResp = client.ExpectInvisibleErrorResponse(t)
		if stResp.Seq != 0 || stResp.RequestSeq != 9 || stResp.Body.Error.Id != 2004 {
			t.Errorf("\ngot %#v\nwant Seq=0, RequestSeq=9 Id=2004", stResp)
		}

		// 10 >> evaluate, << error
		client.EvaluateRequest("foo", 0 /*no frame specified*/, "repl")
		erResp := client.ExpectInvisibleErrorResponse(t)
		if erResp.Seq != 0 || erResp.RequestSeq != 10 || erResp.Body.Error.Id != 2009 {
			t.Errorf("\ngot %#v\nwant Seq=0, RequestSeq=10 Id=2009", erResp)
		}

		// 11 >> evaluate, << evaluate
		client.EvaluateRequest("1+1", 0 /*no frame specified*/, "repl")
		evResp := client.ExpectEvaluateResponse(t)
		if evResp.Seq != 0 || evResp.RequestSeq != 11 || evResp.Body.Result != "2" {
			t.Errorf("\ngot %#v\nwant Seq=0, RequestSeq=10 Result=2", evResp)
		}

		// 12 >> continue, << continue, << terminated
		client.ContinueRequest(1)
		contResp := client.ExpectContinueResponse(t)
		if contResp.Seq != 0 || contResp.RequestSeq != 12 || !contResp.Body.AllThreadsContinued {
			t.Errorf("\ngot %#v\nwant Seq=0, RequestSeq=12 Body.AllThreadsContinued=true", contResp)
		}
		termEvent := client.ExpectTerminatedEvent(t)
		if termEvent.Seq != 0 {
			t.Errorf("\ngot %#v\nwant Seq=0", termEvent)
		}

		// 13 >> disconnect, << disconnect
		client.DisconnectRequest()
		oep := client.ExpectOutputEventProcessExited(t, 0)
		if oep.Seq != 0 || oep.Body.Category != "console" {
			t.Errorf("\ngot %#v\nwant Seq=0 Category='console'", oep)
		}
		oed := client.ExpectOutputEventDetaching(t)
		if oed.Seq != 0 || oed.Body.Category != "console" {
			t.Errorf("\ngot %#v\nwant Seq=0 Category='console'", oed)
		}
		dResp := client.ExpectDisconnectResponse(t)
		if dResp.Seq != 0 || dResp.RequestSeq != 13 {
			t.Errorf("\ngot %#v\nwant Seq=0, RequestSeq=13", dResp)
		}
	})
}

// TestAttachStopOnEntry is like TestLaunchStopOnEntry, but with attach request.
func TestAttachStopOnEntry(t *testing.T) {
	if runtime.GOOS == "freebsd" {
		t.SkipNow()
	}
	runTest(t, "loopprog", func(client *daptest.Client, fixture protest.Fixture) {
		// Start the program to attach to
		cmd := exec.Command(fixture.Path)
		stdout, err := cmd.StdoutPipe()
		if err != nil {
			t.Fatal(err)
		}
		cmd.Stderr = os.Stderr
		if err := cmd.Start(); err != nil {
			t.Fatal(err)
		}
		// Wait for output.
		// This will give the target process time to initialize the runtime before we attach,
		// so we can rely on having goroutines when they are requested on attach.
		scanOut := bufio.NewScanner(stdout)
		scanOut.Scan()
		if scanOut.Text() != "past main" {
			t.Errorf("expected loopprog.go to output \"past main\"")
		}

		// 1 >> initialize, << initialize
		client.InitializeRequest()
		initResp := client.ExpectInitializeResponseAndCapabilities(t)
		if initResp.Seq != 0 || initResp.RequestSeq != 1 {
			t.Errorf("\ngot %#v\nwant Seq=0, RequestSeq=1", initResp)
		}

		// 2 >> attach, << initialized, << attach
		client.AttachRequest(
			map[string]interface{}{"mode": "local", "processId": cmd.Process.Pid, "stopOnEntry": true})
		initEvent := client.ExpectInitializedEvent(t)
		if initEvent.Seq != 0 {
			t.Errorf("\ngot %#v\nwant Seq=0", initEvent)
		}
		attachResp := client.ExpectAttachResponse(t)
		if attachResp.Seq != 0 || attachResp.RequestSeq != 2 {
			t.Errorf("\ngot %#v\nwant Seq=0, RequestSeq=2", attachResp)
		}

		// 3 >> setBreakpoints, << setBreakpoints
		client.SetBreakpointsRequest(fixture.Source, nil)
		sbpResp := client.ExpectSetBreakpointsResponse(t)
		if sbpResp.Seq != 0 || sbpResp.RequestSeq != 3 || len(sbpResp.Body.Breakpoints) != 0 {
			t.Errorf("\ngot %#v\nwant Seq=0, RequestSeq=3, len(Breakpoints)=0", sbpResp)
		}

		// 4 >> setExceptionBreakpoints, << setExceptionBreakpoints
		client.SetExceptionBreakpointsRequest()
		sebpResp := client.ExpectSetExceptionBreakpointsResponse(t)
		if sebpResp.Seq != 0 || sebpResp.RequestSeq != 4 {
			t.Errorf("\ngot %#v\nwant Seq=0, RequestSeq=4", sebpResp)
		}

		// 5 >> configurationDone, << stopped, << configurationDone
		client.ConfigurationDoneRequest()
		stopEvent := client.ExpectStoppedEvent(t)
		if stopEvent.Seq != 0 ||
			stopEvent.Body.Reason != "entry" ||
			stopEvent.Body.ThreadId != 1 ||
			!stopEvent.Body.AllThreadsStopped {
			t.Errorf("\ngot %#v\nwant Seq=0, Body={Reason=\"entry\", ThreadId=1, AllThreadsStopped=true}", stopEvent)
		}
		cdResp := client.ExpectConfigurationDoneResponse(t)
		if cdResp.Seq != 0 || cdResp.RequestSeq != 5 {
			t.Errorf("\ngot %#v\nwant Seq=0, RequestSeq=5", cdResp)
		}

		// 6 >> threads, << threads
		client.ThreadsRequest()
		tResp := client.ExpectThreadsResponse(t)
		// Expect main goroutine plus runtime at this point.
		if tResp.Seq != 0 || tResp.RequestSeq != 6 || len(tResp.Body.Threads) < 2 {
			t.Errorf("\ngot %#v\nwant Seq=0, RequestSeq=6 len(Threads)>1", tResp)
		}

		// 7 >> threads, << threads
		client.ThreadsRequest()
		client.ExpectThreadsResponse(t)

		// 8 >> stackTrace, << response
		client.StackTraceRequest(1, 0, 20)
		client.ExpectStackTraceResponse(t)

		// 9 >> stackTrace, << response
		client.StackTraceRequest(1, 0, 20)
		client.ExpectStackTraceResponse(t)

		// 10 >> evaluate, << error
		client.EvaluateRequest("foo", 0 /*no frame specified*/, "repl")
		erResp := client.ExpectInvisibleErrorResponse(t)
		if erResp.Seq != 0 || erResp.RequestSeq != 10 || erResp.Body.Error.Id != 2009 {
			t.Errorf("\ngot %#v\nwant Seq=0, RequestSeq=10 Id=2009", erResp)
		}

		// 11 >> evaluate, << evaluate
		client.EvaluateRequest("1+1", 0 /*no frame specified*/, "repl")
		evResp := client.ExpectEvaluateResponse(t)
		if evResp.Seq != 0 || evResp.RequestSeq != 11 || evResp.Body.Result != "2" {
			t.Errorf("\ngot %#v\nwant Seq=0, RequestSeq=10 Result=2", evResp)
		}

		// 12 >> continue, << continue
		client.ContinueRequest(1)
		cResp := client.ExpectContinueResponse(t)
		if cResp.Seq != 0 || cResp.RequestSeq != 12 {
			t.Errorf("\ngot %#v\nwant Seq=0, RequestSeq=12", cResp)
		}

		// TODO(polina): once https://github.com/go-delve/delve/issues/2259 is
		// fixed, test with kill=false.

		// 13 >> disconnect, << disconnect
		client.DisconnectRequestWithKillOption(true)

		msg := expectMessageFilterStopped(t, client)
		if _, ok := msg.(*dap.OutputEvent); !ok {
			// want detach kill output message
			t.Errorf("got %#v, want *dap.OutputEvent", msg)
		}
		msg = expectMessageFilterStopped(t, client)
		if _, ok := msg.(*dap.DisconnectResponse); !ok {
			t.Errorf("got %#v, want *dap.DisconnectResponse", msg)
		}
		// If this call to KeepAlive isn't here there's a chance that stdout will
		// be garbage collected (since it is no longer alive long before this
		// point), when that happens, on unix-like OSes, the read end of the pipe
		// will be closed by the finalizer and the target process will die by
		// SIGPIPE, which the rest of this test does not expect.
		runtime.KeepAlive(stdout)
	})
}

// Like the test above, except the program is configured to continue on entry.
func TestContinueOnEntry(t *testing.T) {
	runTest(t, "increment", func(client *daptest.Client, fixture protest.Fixture) {
		// 1 >> initialize, << initialize
		client.InitializeRequest()
		client.ExpectInitializeResponseAndCapabilities(t)

		// 2 >> launch, << initialized, << launch
		client.LaunchRequest("exec", fixture.Path, !stopOnEntry)
		client.ExpectInitializedEvent(t)
		client.ExpectLaunchResponse(t)

		// 3 >> setBreakpoints, << setBreakpoints
		client.SetBreakpointsRequest(fixture.Source, nil)
		client.ExpectSetBreakpointsResponse(t)

		// 4 >> setExceptionBreakpoints, << setExceptionBreakpoints
		client.SetExceptionBreakpointsRequest()
		client.ExpectSetExceptionBreakpointsResponse(t)

		// 5 >> configurationDone, << configurationDone
		client.ConfigurationDoneRequest()
		client.ExpectConfigurationDoneResponse(t)
		// "Continue" happens behind the scenes on another goroutine

		// 6 >> threads, << threads
		client.ThreadsRequest()
		// Since we are in async mode while running, we might receive messages in either order.
		for i := 0; i < 2; i++ {
			msg := client.ExpectMessage(t)
			switch m := msg.(type) {
			case *dap.ThreadsResponse:
				if m.Seq != 0 || m.RequestSeq != 6 {
					t.Errorf("\ngot %#v\nwant Seq=0, RequestSeq=6", m)
				}
				// Single current thread is sent when the program is running
				// because DAP spec expects at least one thread.
				// Also accept empty already-terminated response.
				if len(m.Body.Threads) != 0 && (len(m.Body.Threads) != 1 || m.Body.Threads[0].Id != -1 || m.Body.Threads[0].Name != "Current") {
					t.Errorf("\ngot  %#v\nwant Id=-1, Name=\"Current\" or empty", m.Body.Threads)
				}
			case *dap.TerminatedEvent:
			default:
				t.Fatalf("got %#v, want ThreadsResponse or TerminatedEvent", m)
			}
		}

		// It is possible for the program to terminate before the initial
		// threads request is processed. And in that case, the
		// response can be empty
		// 7 >> threads, << threads
		client.ThreadsRequest()
		tResp := client.ExpectThreadsResponse(t)
		if tResp.Seq != 0 || tResp.RequestSeq != 7 || len(tResp.Body.Threads) != 0 {
			t.Errorf("\ngot %#v\nwant Seq=0, RequestSeq=7 len(Threads)=0", tResp)
		}

		// 8 >> disconnect, << disconnect
		client.DisconnectRequest()
		client.ExpectOutputEventProcessExited(t, 0)
		client.ExpectOutputEventDetaching(t)
		dResp := client.ExpectDisconnectResponse(t)
		if dResp.Seq != 0 || dResp.RequestSeq != 8 {
			t.Errorf("\ngot %#v\nwant Seq=0, RequestSeq=8", dResp)
		}
	})
}

// TestPreSetBreakpoint corresponds to a debug session that is configured to
// continue on entry with a pre-set breakpoint.
func TestPreSetBreakpoint(t *testing.T) {
	runTest(t, "increment", func(client *daptest.Client, fixture protest.Fixture) {
		client.InitializeRequest()
		client.ExpectInitializeResponseAndCapabilities(t)

		client.LaunchRequest("exec", fixture.Path, !stopOnEntry)
		client.ExpectInitializedEvent(t)
		client.ExpectLaunchResponse(t)

		client.SetBreakpointsRequest(fixture.Source, []int{8})
		sResp := client.ExpectSetBreakpointsResponse(t)
		if len(sResp.Body.Breakpoints) != 1 {
			t.Errorf("got %#v, want len(Breakpoints)=1", sResp)
		}
		bkpt0 := sResp.Body.Breakpoints[0]
		if !bkpt0.Verified || bkpt0.Line != 8 || bkpt0.Id != 1 || bkpt0.Source.Name != filepath.Base(fixture.Source) || bkpt0.Source.Path != fixture.Source {
			t.Errorf("got breakpoints[0] = %#v, want Verified=true, Line=8, Id=1, Path=%q", bkpt0, fixture.Source)
		}

		client.SetExceptionBreakpointsRequest()
		client.ExpectSetExceptionBreakpointsResponse(t)

		client.ConfigurationDoneRequest()
		client.ExpectConfigurationDoneResponse(t)
		// This triggers "continue" on a separate goroutine

		client.ThreadsRequest()
		// Since we are in async mode while running, we might receive messages in either order.
		for i := 0; i < 2; i++ {
			msg := client.ExpectMessage(t)
			switch m := msg.(type) {
			case *dap.ThreadsResponse:
				// If the thread request arrived while the program was running, we expect to get the dummy response
				// with a single goroutine "Current".
				// If the thread request arrived after the stop, we should get the goroutine stopped at main.Increment.
				if (len(m.Body.Threads) != 1 || m.Body.Threads[0].Id != -1 || m.Body.Threads[0].Name != "Current") &&
					(len(m.Body.Threads) < 1 || m.Body.Threads[0].Id != 1 || !strings.HasPrefix(m.Body.Threads[0].Name, "* [Go 1] main.Increment")) {
					t.Errorf("\ngot  %#v\nwant Id=-1, Name=\"Current\" or Id=1, Name=\"* [Go 1] main.Increment ...\"", m.Body.Threads)
				}
			case *dap.StoppedEvent:
				if m.Body.Reason != "breakpoint" || m.Body.ThreadId != 1 || !m.Body.AllThreadsStopped {
					t.Errorf("got %#v, want Body={Reason=\"breakpoint\", ThreadId=1, AllThreadsStopped=true}", m)
				}
			default:
				t.Fatalf("got %#v, want ThreadsResponse or StoppedEvent", m)
			}
		}

		// Threads-StackTrace-Scopes-Variables request waterfall is
		// triggered on stop event.
		client.ThreadsRequest()
		tResp := client.ExpectThreadsResponse(t)
		if len(tResp.Body.Threads) < 2 { // 1 main + runtime
			t.Errorf("\ngot  %#v\nwant len(Threads)>1", tResp.Body.Threads)
		}
		reMain, _ := regexp.Compile(`\* \[Go 1\] main.Increment \(Thread [0-9]+\)`)
		wantMain := dap.Thread{Id: 1, Name: "* [Go 1] main.Increment (Thread ...)"}
		wantRuntime := dap.Thread{Id: 2, Name: "[Go 2] runtime.gopark"}
		for _, got := range tResp.Body.Threads {
			if got.Id != 1 && !reMain.MatchString(got.Name) && !strings.Contains(got.Name, "runtime") {
				t.Errorf("\ngot  %#v\nwant []dap.Thread{%#v, %#v, ...}", tResp.Body.Threads, wantMain, wantRuntime)
			}
		}

		client.StackTraceRequest(1, 0, 20)
		stResp := client.ExpectStackTraceResponse(t)

		if stResp.Body.TotalFrames != 6 {
			t.Errorf("\ngot %#v\nwant TotalFrames=6", stResp.Body.TotalFrames)
		}
		if len(stResp.Body.StackFrames) != 6 {
			t.Errorf("\ngot %#v\nwant len(StackFrames)=6", stResp.Body.StackFrames)
		} else {
			expectFrame := func(got dap.StackFrame, id int, name string, sourceName string, line int) {
				t.Helper()
				if got.Id != id || got.Name != name {
					t.Errorf("\ngot  %#v\nwant Id=%d Name=%s", got, id, name)
				}
				if (sourceName != "" && got.Source.Name != sourceName) || (line > 0 && got.Line != line) {
					t.Errorf("\ngot  %#v\nwant Source.Name=%s Line=%d", got, sourceName, line)
				}
			}
			expectFrame(stResp.Body.StackFrames[0], 1000, "main.Increment", "increment.go", 8)
			expectFrame(stResp.Body.StackFrames[1], 1001, "main.Increment", "increment.go", 11)
			expectFrame(stResp.Body.StackFrames[2], 1002, "main.Increment", "increment.go", 11)
			expectFrame(stResp.Body.StackFrames[3], 1003, "main.main", "increment.go", 17)
			expectFrame(stResp.Body.StackFrames[4], 1004, "runtime.main", "proc.go", -1)
			expectFrame(stResp.Body.StackFrames[5], 1005, "runtime.goexit", "", -1)
		}

		client.ScopesRequest(1000)
		scopes := client.ExpectScopesResponse(t)
		if len(scopes.Body.Scopes) > 2 {
			t.Errorf("\ngot  %#v\nwant len(Scopes)=2 (Arguments & Locals)", scopes)
		}
		expectScope(t, scopes, 0, "Arguments", 1000)
		expectScope(t, scopes, 1, "Locals", 1001)

		client.VariablesRequest(1000) // Arguments
		args := client.ExpectVariablesResponse(t)
		expectChildren(t, args, "Arguments", 2)
		expectVarExact(t, args, 0, "y", "y", "0", "uint", noChildren)
		expectVarExact(t, args, 1, "~r1", "", "0", "uint", noChildren)

		client.VariablesRequest(1001) // Locals
		locals := client.ExpectVariablesResponse(t)
		expectChildren(t, locals, "Locals", 0)

		client.ContinueRequest(1)
		ctResp := client.ExpectContinueResponse(t)
		if !ctResp.Body.AllThreadsContinued {
			t.Errorf("\ngot  %#v\nwant AllThreadsContinued=true", ctResp.Body)
		}
		// "Continue" is triggered after the response is sent

		client.ExpectTerminatedEvent(t)

		// Pause request after termination should result in an error.
		// But in certain cases this request actually succeeds.
		client.PauseRequest(1)
		switch r := client.ExpectMessage(t).(type) {
		case *dap.ErrorResponse:
			if r.Message != "Unable to halt execution" {
				t.Errorf("\ngot  %#v\nwant Message='Unable to halt execution'", r)
			}
		case *dap.PauseResponse:
		default:
			t.Fatalf("Unexpected response type: expect error or pause, got %#v", r)
		}

		client.DisconnectRequest()
		client.ExpectOutputEventProcessExited(t, 0)
		client.ExpectOutputEventDetaching(t)
		client.ExpectDisconnectResponse(t)
	})
}

// expectStackFrames is a helper for verifying the values within StackTraceResponse.
//     wantStartName - name of the first returned frame (ignored if "")
//     wantStartLine - file line of the first returned frame (ignored if <0).
//     wantStartID - id of the first frame returned (ignored if wantFrames is 0).
//     wantFrames - number of frames returned (length of StackTraceResponse.Body.StackFrames array).
//     wantTotalFrames - total number of stack frames available (StackTraceResponse.Body.TotalFrames).
func expectStackFrames(t *testing.T, got *dap.StackTraceResponse,
	wantStartName string, wantStartLine, wantStartID, wantFrames, wantTotalFrames int) {
	t.Helper()
	expectStackFramesNamed("", t, got, wantStartName, wantStartLine, wantStartID, wantFrames, wantTotalFrames)
}

func expectStackFramesNamed(testName string, t *testing.T, got *dap.StackTraceResponse,
	wantStartName string, wantStartLine, wantStartID, wantFrames, wantTotalFrames int) {
	t.Helper()
	if got.Body.TotalFrames != wantTotalFrames {
		t.Errorf("%s\ngot  %#v\nwant TotalFrames=%d", testName, got.Body.TotalFrames, wantTotalFrames)
	}
	if len(got.Body.StackFrames) != wantFrames {
		t.Errorf("%s\ngot  len(StackFrames)=%d\nwant %d", testName, len(got.Body.StackFrames), wantFrames)
	} else {
		// Verify that frame ids are consecutive numbers starting at wantStartID
		for i := 0; i < wantFrames; i++ {
			if got.Body.StackFrames[i].Id != wantStartID+i {
				t.Errorf("%s\ngot  %#v\nwant Id=%d", testName, got.Body.StackFrames[i], wantStartID+i)
			}
		}
		// Verify the name and line corresponding to the first returned frame (if any).
		// This is useful when the first frame is the frame corresponding to the breakpoint at
		// a predefined line. Line values < 0 are a signal to skip the check (which can be useful
		// for frames in the third-party code, where we do not control the lines).
		if wantFrames > 0 && wantStartLine > 0 && got.Body.StackFrames[0].Line != wantStartLine {
			t.Errorf("%s\ngot  Line=%d\nwant %d", testName, got.Body.StackFrames[0].Line, wantStartLine)
		}
		if wantFrames > 0 && wantStartName != "" && got.Body.StackFrames[0].Name != wantStartName {
			t.Errorf("%s\ngot  Name=%s\nwant %s", testName, got.Body.StackFrames[0].Name, wantStartName)
		}
	}
}

// expectScope is a helper for verifying the values within a ScopesResponse.
//     i - index of the scope within ScopesRespose.Body.Scopes array
//     name - name of the scope
//     varRef - reference to retrieve variables of this scope
func expectScope(t *testing.T, got *dap.ScopesResponse, i int, name string, varRef int) {
	t.Helper()
	if len(got.Body.Scopes) <= i {
		t.Errorf("\ngot  %d\nwant len(Scopes)>%d", len(got.Body.Scopes), i)
	}
	goti := got.Body.Scopes[i]
	if goti.Name != name || goti.VariablesReference != varRef || goti.Expensive {
		t.Errorf("\ngot  %#v\nwant Name=%q VariablesReference=%d Expensive=false", goti, name, varRef)
	}
}

// expectChildren is a helper for verifying the number of variables within a VariablesResponse.
//      parentName - pseudoname of the enclosing variable or scope (used for error message only)
//      numChildren - number of variables/fields/elements of this variable
func expectChildren(t *testing.T, got *dap.VariablesResponse, parentName string, numChildren int) {
	t.Helper()
	if len(got.Body.Variables) != numChildren {
		t.Errorf("\ngot  len(%s)=%d (children=%#v)\nwant len=%d", parentName, len(got.Body.Variables), got.Body.Variables, numChildren)
	}
}

// expectVar is a helper for verifying the values within a VariablesResponse.
//     i - index of the variable within VariablesRespose.Body.Variables array (-1 will search all vars for a match)
//     name - name of the variable
//     evalName - fully qualified variable name or alternative expression to load this variable
//     value - the value of the variable
//     useExactMatch - true if name, evalName and value are to be compared to exactly, false if to be used as regex
//     hasRef - true if the variable should have children and therefore a non-0 variable reference
//     ref - reference to retrieve children of this variable (0 if none)
func expectVar(t *testing.T, got *dap.VariablesResponse, i int, name, evalName, value, typ string, useExactMatch, hasRef bool) (ref int) {
	t.Helper()
	if len(got.Body.Variables) <= i {
		t.Errorf("\ngot  len=%d (children=%#v)\nwant len>%d", len(got.Body.Variables), got.Body.Variables, i)
		return
	}
	if i < 0 {
		for vi, v := range got.Body.Variables {
			if v.Name == name {
				i = vi
				break
			}
		}
	}
	if i < 0 {
		t.Errorf("\ngot  %#v\nwant Variables[i].Name=%q", got, name)
		return 0
	}

	goti := got.Body.Variables[i]
	matchedName := false
	if useExactMatch {
		matchedName = (goti.Name == name)
	} else {
		matchedName, _ = regexp.MatchString(name, goti.Name)
	}
	if !matchedName || (goti.VariablesReference > 0) != hasRef {
		t.Errorf("\ngot  %#v\nwant Name=%q hasRef=%t", goti, name, hasRef)
	}
	matchedEvalName := false
	if useExactMatch {
		matchedEvalName = (goti.EvaluateName == evalName)
	} else {
		matchedEvalName, _ = regexp.MatchString(evalName, goti.EvaluateName)
	}
	if !matchedEvalName {
		t.Errorf("\ngot  %q\nwant EvaluateName=%q", goti.EvaluateName, evalName)
	}
	matchedValue := false
	if useExactMatch {
		matchedValue = (goti.Value == value)
	} else {
		matchedValue, _ = regexp.MatchString(value, goti.Value)
	}
	if !matchedValue {
		t.Errorf("\ngot  %s=%q\nwant %q", name, goti.Value, value)
	}
	matchedType := false
	if useExactMatch {
		matchedType = (goti.Type == typ)
	} else {
		matchedType, _ = regexp.MatchString(typ, goti.Type)
	}
	if !matchedType {
		t.Errorf("\ngot  %s=%q\nwant %q", name, goti.Type, typ)
	}
	return goti.VariablesReference
}

// expectVarExact is a helper like expectVar that matches value exactly.
func expectVarExact(t *testing.T, got *dap.VariablesResponse, i int, name, evalName, value, typ string, hasRef bool) (ref int) {
	t.Helper()
	return expectVar(t, got, i, name, evalName, value, typ, true, hasRef)
}

// expectVarRegex is a helper like expectVar that treats value, evalName or name as a regex.
func expectVarRegex(t *testing.T, got *dap.VariablesResponse, i int, name, evalName, value, typ string, hasRef bool) (ref int) {
	t.Helper()
	return expectVar(t, got, i, name, evalName, value, typ, false, hasRef)
}

func expectMessageFilterStopped(t *testing.T, client *daptest.Client) dap.Message {
	msg := client.ExpectMessage(t)
	if _, isStopped := msg.(*dap.StoppedEvent); isStopped {
		msg = client.ExpectMessage(t)
	}
	return msg
}

// validateEvaluateName issues an evaluate request with evaluateName of a variable and
// confirms that it succeeds and returns the same variable record as the original.
func validateEvaluateName(t *testing.T, client *daptest.Client, got *dap.VariablesResponse, i int) {
	t.Helper()
	original := got.Body.Variables[i]
	client.EvaluateRequest(original.EvaluateName, 1000, "this context will be ignored")
	validated := client.ExpectEvaluateResponse(t)
	if original.VariablesReference == 0 && validated.Body.VariablesReference != 0 ||
		original.VariablesReference != 0 && validated.Body.VariablesReference == 0 {
		t.Errorf("\ngot  varref=%d\nwant %d", validated.Body.VariablesReference, original.VariablesReference)
	}
	// The variable might not be fully loaded, and when we reload it with an expression
	// more of the subvalues might be revealed, so we must match the loaded prefix only.
	if strings.Contains(original.Value, "...") {
		origLoaded := strings.Split(original.Value, "...")[0]
		if !strings.HasPrefix(validated.Body.Result, origLoaded) {
			t.Errorf("\ngot  value=%q\nwant %q", validated.Body.Result, original.Value)
		}
	} else if original.Value != validated.Body.Result {
		t.Errorf("\ngot  value=%q\nwant %q", validated.Body.Result, original.Value)
	}
}

// TestStackTraceRequest executes to a breakpoint and tests different
// good and bad configurations of 'stackTrace' requests.
func TestStackTraceRequest(t *testing.T) {
	runTest(t, "increment", func(client *daptest.Client, fixture protest.Fixture) {
		var stResp *dap.StackTraceResponse
		runDebugSessionWithBPs(t, client, "launch",
			// Launch
			func() {
				client.LaunchRequest("exec", fixture.Path, !stopOnEntry)
			},
			// Set breakpoints
			fixture.Source, []int{8, 18},
			[]onBreakpoint{{
				// Stop at line 8
				execute: func() {
					// Even though the stack frames do not change,
					// repeated requests at the same breakpoint
					// would assign next block of unique ids to them each time.
					const NumFrames = 6
					reqIndex := -1
					frameID := func(frameIndex int) int {
						reqIndex++
						return startHandle + NumFrames*reqIndex + frameIndex
					}

					tests := map[string]struct {
						startFrame          int
						levels              int
						wantStartName       string
						wantStartLine       int
						wantStartFrame      int
						wantFramesReturned  int
						wantFramesAvailable int
					}{
						"all frame levels from 0 to NumFrames":    {0, NumFrames, "main.Increment", 8, 0, NumFrames, NumFrames},
						"subset of frames from 1 to -1":           {1, NumFrames - 1, "main.Increment", 11, 1, NumFrames - 1, NumFrames},
						"load stack in pages: first half":         {0, NumFrames / 2, "main.Increment", 8, 0, NumFrames / 2, NumFrames},
						"load stack in pages: second half":        {NumFrames / 2, NumFrames, "main.main", 17, NumFrames / 2, NumFrames / 2, NumFrames},
						"zero levels means all levels":            {0, 0, "main.Increment", 8, 0, NumFrames, NumFrames},
						"zero levels means all remaining levels":  {NumFrames / 2, 0, "main.main", 17, NumFrames / 2, NumFrames / 2, NumFrames},
						"negative levels treated as 0 (all)":      {0, -10, "main.Increment", 8, 0, NumFrames, NumFrames},
						"OOB levels is capped at available len":   {0, NumFrames + 1, "main.Increment", 8, 0, NumFrames, NumFrames},
						"OOB levels is capped at available len 1": {1, NumFrames + 1, "main.Increment", 11, 1, NumFrames - 1, NumFrames},
						"negative startFrame treated as 0":        {-10, 0, "main.Increment", 8, 0, NumFrames, NumFrames},
						"OOB startFrame returns empty trace":      {NumFrames, 0, "main.Increment", -1, -1, 0, NumFrames},
					}
					for name, tc := range tests {
						client.StackTraceRequest(1, tc.startFrame, tc.levels)
						stResp = client.ExpectStackTraceResponse(t)
						expectStackFramesNamed(name, t, stResp,
							tc.wantStartName, tc.wantStartLine, frameID(tc.wantStartFrame), tc.wantFramesReturned, tc.wantFramesAvailable)
					}
				},
				disconnect: false,
			}, {
				// Stop at line 18
				execute: func() {
					// Frame ids get reset at each breakpoint.
					client.StackTraceRequest(1, 0, 0)
					stResp = client.ExpectStackTraceResponse(t)
					expectStackFrames(t, stResp, "main.main", 18, startHandle, 3, 3)
				},
				disconnect: false,
			}})
	})
}

// TestScopesAndVariablesRequests executes to a breakpoint and tests different
// configurations of 'scopes' and 'variables' requests.
func TestScopesAndVariablesRequests(t *testing.T) {
	runTest(t, "testvariables", func(client *daptest.Client, fixture protest.Fixture) {
		runDebugSessionWithBPs(t, client, "launch",
			// Launch
			func() {
				client.LaunchRequestWithArgs(map[string]interface{}{
					"mode": "exec", "program": fixture.Path, "showGlobalVariables": true,
				})
			},
			// Breakpoints are set within the program
			fixture.Source, []int{},
			[]onBreakpoint{{
				// Stop at first breakpoint
				execute: func() {
					client.StackTraceRequest(1, 0, 20)
					stack := client.ExpectStackTraceResponse(t)

					startLineno := 66
					if runtime.GOOS == "windows" && goversion.VersionAfterOrEqual(runtime.Version(), 1, 15) {
						// Go1.15 on windows inserts a NOP after the call to
						// runtime.Breakpoint and marks it same line as the
						// runtime.Breakpoint call, making this flaky, so skip the line check.
						startLineno = -1
					}

					expectStackFrames(t, stack, "main.foobar", startLineno, 1000, 4, 4)

					client.ScopesRequest(1000)
					scopes := client.ExpectScopesResponse(t)
					expectScope(t, scopes, 0, "Arguments", 1000)
					expectScope(t, scopes, 1, "Locals", 1001)
					expectScope(t, scopes, 2, "Globals (package main)", 1002)

					// Arguments

					client.VariablesRequest(1000)
					args := client.ExpectVariablesResponse(t)
					expectChildren(t, args, "Arguments", 2)
					expectVarExact(t, args, 0, "baz", "baz", `"bazburzum"`, "string", noChildren)
					ref := expectVarExact(t, args, 1, "bar", "bar", `main.FooBar {Baz: 10, Bur: "lorem"}`, "main.FooBar", hasChildren)
					if ref > 0 {
						client.VariablesRequest(ref)
						bar := client.ExpectVariablesResponse(t)
						expectChildren(t, bar, "bar", 2)
						expectVarExact(t, bar, 0, "Baz", "bar.Baz", "10", "int", noChildren)
						expectVarExact(t, bar, 1, "Bur", "bar.Bur", `"lorem"`, "string", noChildren)
						validateEvaluateName(t, client, bar, 0)
						validateEvaluateName(t, client, bar, 1)
					}

					// Globals

					client.VariablesRequest(1002)
					globals := client.ExpectVariablesResponse(t)
					expectVarExact(t, globals, 0, "p1", "main.p1", "10", "int", noChildren)

					// Locals

					client.VariablesRequest(1001)
					locals := client.ExpectVariablesResponse(t)
					expectChildren(t, locals, "Locals", 31)

					// reflect.Kind == Bool
					expectVarExact(t, locals, -1, "b1", "b1", "true", "bool", noChildren)
					expectVarExact(t, locals, -1, "b2", "b2", "false", "bool", noChildren)
					// reflect.Kind == Int
					expectVarExact(t, locals, -1, "a2", "a2", "6", "int", noChildren)
					expectVarExact(t, locals, -1, "neg", "neg", "-1", "int", noChildren)
					// reflect.Kind == Int8
					expectVarExact(t, locals, -1, "i8", "i8", "1", "int8", noChildren)
					// reflect.Kind == Int16 - see testvariables2
					// reflect.Kind == Int32 - see testvariables2
					// reflect.Kind == Int64 - see testvariables2
					// reflect.Kind == Uint
					// reflect.Kind == Uint8
					expectVarExact(t, locals, -1, "u8", "u8", "255", "uint8", noChildren)
					// reflect.Kind == Uint16
					expectVarExact(t, locals, -1, "u16", "u16", "65535", "uint16", noChildren)
					// reflect.Kind == Uint32
					expectVarExact(t, locals, -1, "u32", "u32", "4294967295", "uint32", noChildren)
					// reflect.Kind == Uint64
					expectVarExact(t, locals, -1, "u64", "u64", "18446744073709551615", "uint64", noChildren)
					// reflect.Kind == Uintptr
					expectVarExact(t, locals, -1, "up", "up", "5", "uintptr", noChildren)
					// reflect.Kind == Float32
					expectVarExact(t, locals, -1, "f32", "f32", "1.2", "float32", noChildren)
					// reflect.Kind == Float64
					expectVarExact(t, locals, -1, "a3", "a3", "7.23", "float64", noChildren)
					// reflect.Kind == Complex64
					ref = expectVarExact(t, locals, -1, "c64", "c64", "(1 + 2i)", "complex64", hasChildren)
					if ref > 0 {
						client.VariablesRequest(ref)
						c64 := client.ExpectVariablesResponse(t)
						expectChildren(t, c64, "c64", 2)
						expectVarExact(t, c64, 0, "real", "", "1", "float32", noChildren)
						expectVarExact(t, c64, 1, "imaginary", "", "2", "float32", noChildren)
					}
					// reflect.Kind == Complex128
					ref = expectVarExact(t, locals, -1, "c128", "c128", "(2 + 3i)", "complex128", hasChildren)
					if ref > 0 {
						client.VariablesRequest(ref)
						c128 := client.ExpectVariablesResponse(t)
						expectChildren(t, c128, "c128", 2)
						expectVarExact(t, c128, 0, "real", "", "2", "float64", noChildren)
						expectVarExact(t, c128, 1, "imaginary", "", "3", "float64", noChildren)
					}
					// reflect.Kind == Array
					ref = expectVarExact(t, locals, -1, "a4", "a4", "[2]int [1,2]", "[2]int", hasChildren)
					if ref > 0 {
						client.VariablesRequest(ref)
						a4 := client.ExpectVariablesResponse(t)
						expectChildren(t, a4, "a4", 2)
						expectVarExact(t, a4, 0, "[0]", "a4[0]", "1", "int", noChildren)
						expectVarExact(t, a4, 1, "[1]", "a4[1]", "2", "int", noChildren)
					}
					ref = expectVarExact(t, locals, -1, "a11", "a11", `[3]main.FooBar [{Baz: 1, Bur: "a"},{Baz: 2, Bur: "b"},{Baz: 3, Bur: "c"}]`, "[3]main.FooBar", hasChildren)
					if ref > 0 {
						client.VariablesRequest(ref)
						a11 := client.ExpectVariablesResponse(t)
						expectChildren(t, a11, "a11", 3)
						expectVarExact(t, a11, 0, "[0]", "a11[0]", `main.FooBar {Baz: 1, Bur: "a"}`, "main.FooBar", hasChildren)
						ref = expectVarExact(t, a11, 1, "[1]", "a11[1]", `main.FooBar {Baz: 2, Bur: "b"}`, "main.FooBar", hasChildren)
						if ref > 0 {
							client.VariablesRequest(ref)
							a11_1 := client.ExpectVariablesResponse(t)
							expectChildren(t, a11_1, "a11[1]", 2)
							expectVarExact(t, a11_1, 0, "Baz", "a11[1].Baz", "2", "int", noChildren)
							expectVarExact(t, a11_1, 1, "Bur", "a11[1].Bur", `"b"`, "string", noChildren)
							validateEvaluateName(t, client, a11_1, 0)
							validateEvaluateName(t, client, a11_1, 1)
						}
						expectVarExact(t, a11, 2, "[2]", "a11[2]", `main.FooBar {Baz: 3, Bur: "c"}`, "main.FooBar", hasChildren)
					}

					// reflect.Kind == Chan - see testvariables2
					// reflect.Kind == Func - see testvariables2
					// reflect.Kind == Interface - see testvariables2
					// reflect.Kind == Map - see testvariables2
					// reflect.Kind == Ptr
					ref = expectVarExact(t, locals, -1, "a7", "a7", `*main.FooBar {Baz: 5, Bur: "strum"}`, "*main.FooBar", hasChildren)
					if ref > 0 {
						client.VariablesRequest(ref)
						a7 := client.ExpectVariablesResponse(t)
						expectChildren(t, a7, "a7", 1)
						ref = expectVarExact(t, a7, 0, "", "(*a7)", `main.FooBar {Baz: 5, Bur: "strum"}`, "main.FooBar", hasChildren)
						if ref > 0 {
							client.VariablesRequest(ref)
							a7val := client.ExpectVariablesResponse(t)
							expectChildren(t, a7val, "*a7", 2)
							expectVarExact(t, a7val, 0, "Baz", "(*a7).Baz", "5", "int", noChildren)
							expectVarExact(t, a7val, 1, "Bur", "(*a7).Bur", `"strum"`, "string", noChildren)
							validateEvaluateName(t, client, a7val, 0)
							validateEvaluateName(t, client, a7val, 1)
						}
					}
					// TODO(polina): how to test for "nil" (without type) and "void"?
					expectVarExact(t, locals, -1, "a9", "a9", "*main.FooBar nil", "*main.FooBar", noChildren)
					// reflect.Kind == Slice
					ref = expectVarExact(t, locals, -1, "a5", "a5", "[]int len: 5, cap: 5, [1,2,3,4,5]", "[]int", hasChildren)
					if ref > 0 {
						client.VariablesRequest(ref)
						a5 := client.ExpectVariablesResponse(t)
						expectChildren(t, a5, "a5", 5)
						expectVarExact(t, a5, 0, "[0]", "a5[0]", "1", "int", noChildren)
						expectVarExact(t, a5, 4, "[4]", "a5[4]", "5", "int", noChildren)
						validateEvaluateName(t, client, a5, 0)
						validateEvaluateName(t, client, a5, 1)
					}
					ref = expectVarExact(t, locals, -1, "a12", "a12", `[]main.FooBar len: 2, cap: 2, [{Baz: 4, Bur: "d"},{Baz: 5, Bur: "e"}]`, "[]main.FooBar", hasChildren)
					if ref > 0 {
						client.VariablesRequest(ref)
						a12 := client.ExpectVariablesResponse(t)
						expectChildren(t, a12, "a12", 2)
						expectVarExact(t, a12, 0, "[0]", "a12[0]", `main.FooBar {Baz: 4, Bur: "d"}`, "main.FooBar", hasChildren)
						ref = expectVarExact(t, a12, 1, "[1]", "a12[1]", `main.FooBar {Baz: 5, Bur: "e"}`, "main.FooBar", hasChildren)
						if ref > 0 {
							client.VariablesRequest(ref)
							a12_1 := client.ExpectVariablesResponse(t)
							expectChildren(t, a12_1, "a12[1]", 2)
							expectVarExact(t, a12_1, 0, "Baz", "a12[1].Baz", "5", "int", noChildren)
							expectVarExact(t, a12_1, 1, "Bur", "a12[1].Bur", `"e"`, "string", noChildren)
							validateEvaluateName(t, client, a12_1, 0)
							validateEvaluateName(t, client, a12_1, 1)
						}
					}
					ref = expectVarExact(t, locals, -1, "a13", "a13", `[]*main.FooBar len: 3, cap: 3, [*{Baz: 6, Bur: "f"},*{Baz: 7, Bur: "g"},*{Baz: 8, Bur: "h"}]`, "[]*main.FooBar", hasChildren)
					if ref > 0 {
						client.VariablesRequest(ref)
						a13 := client.ExpectVariablesResponse(t)
						expectChildren(t, a13, "a13", 3)
						expectVarExact(t, a13, 0, "[0]", "a13[0]", `*main.FooBar {Baz: 6, Bur: "f"}`, "*main.FooBar", hasChildren)
						expectVarExact(t, a13, 1, "[1]", "a13[1]", `*main.FooBar {Baz: 7, Bur: "g"}`, "*main.FooBar", hasChildren)
						ref = expectVarExact(t, a13, 2, "[2]", "a13[2]", `*main.FooBar {Baz: 8, Bur: "h"}`, "*main.FooBar", hasChildren)
						if ref > 0 {
							client.VariablesRequest(ref)
							a13_2 := client.ExpectVariablesResponse(t)
							expectChildren(t, a13_2, "a13[2]", 1)
							ref = expectVarExact(t, a13_2, 0, "", "(*a13[2])", `main.FooBar {Baz: 8, Bur: "h"}`, "main.FooBar", hasChildren)
							validateEvaluateName(t, client, a13_2, 0)
							if ref > 0 {
								client.VariablesRequest(ref)
								val := client.ExpectVariablesResponse(t)
								expectChildren(t, val, "*a13[2]", 2)
								expectVarExact(t, val, 0, "Baz", "(*a13[2]).Baz", "8", "int", noChildren)
								expectVarExact(t, val, 1, "Bur", "(*a13[2]).Bur", `"h"`, "string", noChildren)
								validateEvaluateName(t, client, val, 0)
								validateEvaluateName(t, client, val, 1)
							}
						}
					}
					// reflect.Kind == String
					expectVarExact(t, locals, -1, "a1", "a1", `"foofoofoofoofoofoo"`, "string", noChildren)
					expectVarExact(t, locals, -1, "a10", "a10", `"ofo"`, "string", noChildren)
					// reflect.Kind == Struct
					ref = expectVarExact(t, locals, -1, "a6", "a6", `main.FooBar {Baz: 8, Bur: "word"}`, "main.FooBar", hasChildren)
					if ref > 0 {
						client.VariablesRequest(ref)
						a6 := client.ExpectVariablesResponse(t)
						expectChildren(t, a6, "a6", 2)
						expectVarExact(t, a6, 0, "Baz", "a6.Baz", "8", "int", noChildren)
						expectVarExact(t, a6, 1, "Bur", "a6.Bur", `"word"`, "string", noChildren)
					}
					ref = expectVarExact(t, locals, -1, "a8", "a8", `main.FooBar2 {Bur: 10, Baz: "feh"}`, "main.FooBar2", hasChildren)
					if ref > 0 {
						client.VariablesRequest(ref)
						a8 := client.ExpectVariablesResponse(t)
						expectChildren(t, a8, "a8", 2)
						expectVarExact(t, a8, 0, "Bur", "a8.Bur", "10", "int", noChildren)
						expectVarExact(t, a8, 1, "Baz", "a8.Baz", `"feh"`, "string", noChildren)
					}
					// reflect.Kind == UnsafePointer - see testvariables2
				},
				disconnect: false,
			}, {
				// Stop at second breakpoint
				execute: func() {
					// Frame ids get reset at each breakpoint.
					client.StackTraceRequest(1, 0, 20)
					stack := client.ExpectStackTraceResponse(t)
					expectStackFrames(t, stack, "main.barfoo", 27, 1000, 5, 5)

					client.ScopesRequest(1000)
					scopes := client.ExpectScopesResponse(t)
					expectScope(t, scopes, 0, "Arguments", 1000)
					expectScope(t, scopes, 1, "Locals", 1001)
					expectScope(t, scopes, 2, "Globals (package main)", 1002)

					client.ScopesRequest(1111)
					erres := client.ExpectInvisibleErrorResponse(t)
					if erres.Body.Error.Format != "Unable to list locals: unknown frame id 1111" {
						t.Errorf("\ngot %#v\nwant Format=\"Unable to list locals: unknown frame id 1111\"", erres)
					}

					client.VariablesRequest(1000) // Arguments
					args := client.ExpectVariablesResponse(t)
					expectChildren(t, args, "Arguments", 0)

					client.VariablesRequest(1001) // Locals
					locals := client.ExpectVariablesResponse(t)
					expectChildren(t, locals, "Locals", 1)
					expectVarExact(t, locals, -1, "a1", "a1", `"bur"`, "string", noChildren)

					client.VariablesRequest(1002) // Globals
					globals := client.ExpectVariablesResponse(t)
					expectVarExact(t, globals, 0, "p1", "main.p1", "10", "int", noChildren)

					client.VariablesRequest(7777)
					erres = client.ExpectInvisibleErrorResponse(t)
					if erres.Body.Error.Format != "Unable to lookup variable: unknown reference 7777" {
						t.Errorf("\ngot %#v\nwant Format=\"Unable to lookup variable: unknown reference 7777\"", erres)
					}
				},
				disconnect: false,
			}})
	})
}

// TestScopesAndVariablesRequests2 executes to a breakpoint and tests different
// configurations of 'scopes' and 'variables' requests.
func TestScopesAndVariablesRequests2(t *testing.T) {
	runTest(t, "testvariables2", func(client *daptest.Client, fixture protest.Fixture) {
		runDebugSessionWithBPs(t, client, "launch",
			// Launch
			func() {
				client.LaunchRequest("exec", fixture.Path, !stopOnEntry)
			},
			// Breakpoints are set within the program
			fixture.Source, []int{},
			[]onBreakpoint{{
				execute: func() {
					client.StackTraceRequest(1, 0, 20)
					stack := client.ExpectStackTraceResponse(t)
					expectStackFrames(t, stack, "main.main", -1, 1000, 3, 3)

					client.ScopesRequest(1000)
					scopes := client.ExpectScopesResponse(t)
					expectScope(t, scopes, 0, "Arguments", 1000)
					expectScope(t, scopes, 1, "Locals", 1001)
				},
				disconnect: false,
			}, {
				execute: func() {
					client.StackTraceRequest(1, 0, 20)
					stack := client.ExpectStackTraceResponse(t)
					expectStackFrames(t, stack, "main.main", -1, 1000, 3, 3)

					client.ScopesRequest(1000)
					scopes := client.ExpectScopesResponse(t)
					if len(scopes.Body.Scopes) > 2 {
						t.Errorf("\ngot  %#v\nwant len(scopes)=2 (Argumes & Locals)", scopes)
					}
					expectScope(t, scopes, 0, "Arguments", 1000)
					expectScope(t, scopes, 1, "Locals", 1001)

					// Arguments

					client.VariablesRequest(1000)
					args := client.ExpectVariablesResponse(t)
					expectChildren(t, args, "Arguments", 0)

					// Locals

					client.VariablesRequest(1001)
					locals := client.ExpectVariablesResponse(t)

					// reflect.Kind == Bool - see testvariables
					// reflect.Kind == Int - see testvariables
					// reflect.Kind == Int8
					expectVarExact(t, locals, -1, "ni8", "ni8", "-5", "int8", noChildren)
					// reflect.Kind == Int16
					expectVarExact(t, locals, -1, "ni16", "ni16", "-5", "int16", noChildren)
					// reflect.Kind == Int32
					expectVarExact(t, locals, -1, "ni32", "ni32", "-5", "int32", noChildren)
					// reflect.Kind == Int64
					expectVarExact(t, locals, -1, "ni64", "ni64", "-5", "int64", noChildren)
					// reflect.Kind == Uint
					// reflect.Kind == Uint8 - see testvariables
					// reflect.Kind == Uint16 - see testvariables
					// reflect.Kind == Uint32 - see testvariables
					// reflect.Kind == Uint64 - see testvariables
					// reflect.Kind == Uintptr - see testvariables
					// reflect.Kind == Float32 - see testvariables
					// reflect.Kind == Float64
					expectVarExact(t, locals, -1, "pinf", "pinf", "+Inf", "float64", noChildren)
					expectVarExact(t, locals, -1, "ninf", "ninf", "-Inf", "float64", noChildren)
					expectVarExact(t, locals, -1, "nan", "nan", "NaN", "float64", noChildren)
					// reflect.Kind == Complex64 - see testvariables
					// reflect.Kind == Complex128 - see testvariables
					// reflect.Kind == Array
					expectVarExact(t, locals, -1, "a0", "a0", "[0]int []", "[0]int", noChildren)
					// reflect.Kind == Chan
					ref := expectVarExact(t, locals, -1, "ch1", "ch1", "chan int 4/11", "chan int", hasChildren)
					if ref > 0 {
						client.VariablesRequest(ref)
						ch1 := client.ExpectVariablesResponse(t)
						expectChildren(t, ch1, "ch1", 11)
						expectVarExact(t, ch1, 0, "qcount", "ch1.qcount", "4", "uint", noChildren)
						expectVarRegex(t, ch1, 10, "lock", "ch1.lock", `runtime\.mutex {.*key: 0.*}`, `runtime\.mutex`, hasChildren)
						validateEvaluateName(t, client, ch1, 0)
						validateEvaluateName(t, client, ch1, 10)
					}
					expectVarExact(t, locals, -1, "chnil", "chnil", "chan int nil", "chan int", noChildren)
					// reflect.Kind == Func
					expectVarExact(t, locals, -1, "fn1", "fn1", "main.afunc", "main.functype", noChildren)
					expectVarExact(t, locals, -1, "fn2", "fn2", "nil", "main.functype", noChildren)
					// reflect.Kind == Interface
					expectVarExact(t, locals, -1, "ifacenil", "ifacenil", "interface {} nil", "interface {}", noChildren)
					ref = expectVarExact(t, locals, -1, "iface2", "iface2", "interface {}(string) \"test\"", "interface {}", hasChildren)
					if ref > 0 {
						client.VariablesRequest(ref)
						iface2 := client.ExpectVariablesResponse(t)
						expectChildren(t, iface2, "iface2", 1)
						expectVarExact(t, iface2, 0, "data", "iface2.(data)", `"test"`, "string", noChildren)
						validateEvaluateName(t, client, iface2, 0)
					}
					ref = expectVarExact(t, locals, -1, "iface4", "iface4", "interface {}([]go/constant.Value) [4]", "interface {}", hasChildren)
					if ref > 0 {
						client.VariablesRequest(ref)
						iface4 := client.ExpectVariablesResponse(t)
						expectChildren(t, iface4, "iface4", 1)
						ref = expectVarExact(t, iface4, 0, "data", "iface4.(data)", "[]go/constant.Value len: 1, cap: 1, [4]", "[]go/constant.Value", hasChildren)
						if ref > 0 {
							client.VariablesRequest(ref)
							iface4data := client.ExpectVariablesResponse(t)
							expectChildren(t, iface4data, "iface4.data", 1)
							ref = expectVarExact(t, iface4data, 0, "[0]", "iface4.(data)[0]", "go/constant.Value(go/constant.int64Val) 4", "go/constant.Value", hasChildren)
							if ref > 0 {
								client.VariablesRequest(ref)
								iface4data0 := client.ExpectVariablesResponse(t)
								expectChildren(t, iface4data0, "iface4.data[0]", 1)
								expectVarExact(t, iface4data0, 0, "data", "iface4.(data)[0].(data)", "4", "go/constant.int64Val", noChildren)
								validateEvaluateName(t, client, iface4data0, 0)
							}
						}
					}
					expectVarExact(t, locals, -1, "errnil", "errnil", "error nil", "error", noChildren)
					ref = expectVarExact(t, locals, -1, "err1", "err1", "error(*main.astruct) *{A: 1, B: 2}", "error", hasChildren)
					if ref > 0 {
						client.VariablesRequest(ref)
						err1 := client.ExpectVariablesResponse(t)
						expectChildren(t, err1, "err1", 1)
						expectVarExact(t, err1, 0, "data", "err1.(data)", "*main.astruct {A: 1, B: 2}", "*main.astruct", hasChildren)
						validateEvaluateName(t, client, err1, 0)
					}
					ref = expectVarExact(t, locals, -1, "ptrinf", "ptrinf", "*interface {}(**interface {}) **...", "*interface {}", hasChildren)
					if ref > 0 {
						client.VariablesRequest(ref)
						ptrinf_val := client.ExpectVariablesResponse(t)
						expectChildren(t, ptrinf_val, "*ptrinf", 1)
						ref = expectVarExact(t, ptrinf_val, 0, "", "(*ptrinf)", "interface {}(**interface {}) **...", "interface {}", hasChildren)
						if ref > 0 {
							client.VariablesRequest(ref)
							ptrinf_val_data := client.ExpectVariablesResponse(t)
							expectChildren(t, ptrinf_val_data, "(*ptrinf).data", 1)
							expectVarExact(t, ptrinf_val_data, 0, "data", "(*ptrinf).(data)", "**interface {}(**interface {}) ...", "**interface {}", hasChildren)
							validateEvaluateName(t, client, ptrinf_val_data, 0)
						}
					}
					// reflect.Kind == Map
					expectVarExact(t, locals, -1, "mnil", "mnil", "map[string]main.astruct nil", "map[string]main.astruct", noChildren)
					// key - scalar, value - compound
					ref = expectVarExact(t, locals, -1, "m2", "m2", "map[int]*main.astruct [1: *{A: 10, B: 11}, ]", "map[int]*main.astruct", hasChildren)
					if ref > 0 {
						client.VariablesRequest(ref)
						m2 := client.ExpectVariablesResponse(t)
						expectChildren(t, m2, "m2", 1) // each key-value represented by a single child
						ref = expectVarExact(t, m2, 0, "1", "m2[1]", "*main.astruct {A: 10, B: 11}", "int: *main.astruct", hasChildren)
						if ref > 0 {
							client.VariablesRequest(ref)
							m2kv1 := client.ExpectVariablesResponse(t)
							expectChildren(t, m2kv1, "m2[1]", 1)
							ref = expectVarExact(t, m2kv1, 0, "", "(*m2[1])", "main.astruct {A: 10, B: 11}", "main.astruct", hasChildren)
							if ref > 0 {
								client.VariablesRequest(ref)
								m2kv1deref := client.ExpectVariablesResponse(t)
								expectChildren(t, m2kv1deref, "*m2[1]", 2)
								expectVarExact(t, m2kv1deref, 0, "A", "(*m2[1]).A", "10", "int", noChildren)
								expectVarExact(t, m2kv1deref, 1, "B", "(*m2[1]).B", "11", "int", noChildren)
								validateEvaluateName(t, client, m2kv1deref, 0)
								validateEvaluateName(t, client, m2kv1deref, 1)
							}
						}
					}
					// key - compound, value - scalar
					ref = expectVarExact(t, locals, -1, "m3", "m3", "map[main.astruct]int [{A: 1, B: 1}: 42, {A: 2, B: 2}: 43, ]", "map[main.astruct]int", hasChildren)
					if ref > 0 {
						client.VariablesRequest(ref)
						m3 := client.ExpectVariablesResponse(t)
						expectChildren(t, m3, "m3", 2) // each key-value represented by a single child
						ref = expectVarRegex(t, m3, 0, `main\.astruct {A: 1, B: 1}`, `m3\[\(\*\(\*"main.astruct"\)\(0x[0-9a-f]+\)\)\]`, "42", "int", hasChildren)
						if ref > 0 {
							client.VariablesRequest(ref)
							m3kv0 := client.ExpectVariablesResponse(t)
							expectChildren(t, m3kv0, "m3[0]", 2)
							expectVarRegex(t, m3kv0, 0, "A", `\(*\(*"main\.astruct"\)\(0x[0-9a-f]+\)\)\.A`, "1", "int", noChildren)
							validateEvaluateName(t, client, m3kv0, 0)
						}
						ref = expectVarRegex(t, m3, 1, `main\.astruct {A: 2, B: 2}`, `m3\[\(\*\(\*"main.astruct"\)\(0x[0-9a-f]+\)\)\]`, "43", "", hasChildren)
						if ref > 0 { // inspect another key from another key-value child
							client.VariablesRequest(ref)
							m3kv1 := client.ExpectVariablesResponse(t)
							expectChildren(t, m3kv1, "m3[1]", 2)
							expectVarRegex(t, m3kv1, 1, "B", `\(*\(*"main\.astruct"\)\(0x[0-9a-f]+\)\)\.B`, "2", "int", noChildren)
							validateEvaluateName(t, client, m3kv1, 1)
						}
					}
					// key - compound + truncated, value - scalar
					ref = expectVarExact(t, locals, -1, "m5", "m5", `map[main.C]int [{s: "very long string 0123456789a0123456789b0123456789c0123456789d012...+73 more"}: 1, ]`, "map[main.C]int", hasChildren)
					if ref > 0 {
						client.VariablesRequest(ref)
						m5 := client.ExpectVariablesResponse(t)
						expectChildren(t, m5, "m5", 1)
						expectVarRegex(t, m5, 0, `main\.C {s: "very long string 0123456789a0123456789b0123456789c01\.\.\. @ 0x[0-9a-f]+`, `m5\[\(\*\(\*"main\.C"\)\(0x[0-9a-f]+\)\)\]`, "1", `int`, hasChildren)
					}
					// key - compound, value - compound
					ref = expectVarExact(t, locals, -1, "m4", "m4", "map[main.astruct]main.astruct [{A: 1, B: 1}: {A: 11, B: 11}, {A: 2, B: 2}: {A: 22, B: 22}, ]", "map[main.astruct]main.astruct", hasChildren)
					if ref > 0 {
						client.VariablesRequest(ref)
						m4 := client.ExpectVariablesResponse(t)
						expectChildren(t, m4, "m4", 4) // each key and value represented by a child, so double the key-value count
						expectVarRegex(t, m4, 0, `\[key 0\]`, `\(\*\(\*"main\.astruct"\)\(0x[0-9a-f]+\)\)`, `main\.astruct {A: 1, B: 1}`, `main\.astruct`, hasChildren)
						expectVarRegex(t, m4, 1, `\[val 0\]`, `m4\[\(\*\(\*"main\.astruct"\)\(0x[0-9a-f]+\)\)\]`, `main\.astruct {A: 11, B: 11}`, `main\.astruct`, hasChildren)
						ref = expectVarRegex(t, m4, 2, `\[key 1\]`, `\(\*\(\*"main\.astruct"\)\(0x[0-9a-f]+\)\)`, `main\.astruct {A: 2, B: 2}`, `main\.astruct`, hasChildren)
						if ref > 0 {
							client.VariablesRequest(ref)
							m4Key1 := client.ExpectVariablesResponse(t)
							expectChildren(t, m4Key1, "m4Key1", 2)
							expectVarRegex(t, m4Key1, 0, "A", `\(\*\(\*"main\.astruct"\)\(0x[0-9a-f]+\)\)\.A`, "2", "int", noChildren)
							expectVarRegex(t, m4Key1, 1, "B", `\(\*\(\*"main\.astruct"\)\(0x[0-9a-f]+\)\)\.B`, "2", "int", noChildren)
							validateEvaluateName(t, client, m4Key1, 0)
							validateEvaluateName(t, client, m4Key1, 1)
						}
						ref = expectVarRegex(t, m4, 3, `\[val 1\]`, `m4\[\(\*\(\*"main\.astruct"\)\(0x[0-9a-f]+\)\)\]`, `main\.astruct {A: 22, B: 22}`, "main.astruct", hasChildren)
						if ref > 0 {
							client.VariablesRequest(ref)
							m4Val1 := client.ExpectVariablesResponse(t)
							expectChildren(t, m4Val1, "m4Val1", 2)
							expectVarRegex(t, m4Val1, 0, "A", `m4\[\(\*\(\*"main\.astruct"\)\(0x[0-9a-f]+\)\)\]\.A`, "22", "int", noChildren)
							expectVarRegex(t, m4Val1, 1, "B", `m4\[\(\*\(\*"main\.astruct"\)\(0x[0-9a-f]+\)\)\]\.B`, "22", "int", noChildren)
							validateEvaluateName(t, client, m4Val1, 0)
							validateEvaluateName(t, client, m4Val1, 1)
						}
					}
					expectVarExact(t, locals, -1, "emptymap", "emptymap", "map[string]string []", "map[string]string", noChildren)
					// reflect.Kind == Ptr
					ref = expectVarExact(t, locals, -1, "pp1", "pp1", "**1", "**int", hasChildren)
					if ref > 0 {
						client.VariablesRequest(ref)
						pp1val := client.ExpectVariablesResponse(t)
						expectChildren(t, pp1val, "*pp1", 1)
						ref = expectVarExact(t, pp1val, 0, "", "(*pp1)", "*1", "*int", hasChildren)
						if ref > 0 {
							client.VariablesRequest(ref)
							pp1valval := client.ExpectVariablesResponse(t)
							expectChildren(t, pp1valval, "*(*pp1)", 1)
							expectVarExact(t, pp1valval, 0, "", "(*(*pp1))", "1", "int", noChildren)
							validateEvaluateName(t, client, pp1valval, 0)
						}
					}
					// reflect.Kind == Slice
					ref = expectVarExact(t, locals, -1, "zsslice", "zsslice", "[]struct {} len: 3, cap: 3, [{},{},{}]", "[]struct {}", hasChildren)
					if ref > 0 {
						client.VariablesRequest(ref)
						zsslice := client.ExpectVariablesResponse(t)
						expectChildren(t, zsslice, "zsslice", 3)
						expectVarExact(t, zsslice, 2, "[2]", "zsslice[2]", "struct {} {}", "struct {}", noChildren)
						validateEvaluateName(t, client, zsslice, 2)
					}
					expectVarExact(t, locals, -1, "emptyslice", "emptyslice", "[]string len: 0, cap: 0, []", "[]string", noChildren)
					expectVarExact(t, locals, -1, "nilslice", "nilslice", "[]int len: 0, cap: 0, nil", "[]int", noChildren)
					// reflect.Kind == String
					expectVarExact(t, locals, -1, "longstr", "longstr", `"very long string 0123456789a0123456789b0123456789c0123456789d012...+73 more"`, "string", noChildren)
					// reflect.Kind == Struct
					expectVarExact(t, locals, -1, "zsvar", "zsvar", "struct {} {}", "struct {}", noChildren)
					// reflect.Kind == UnsafePointer
					// TODO(polina): how do I test for unsafe.Pointer(nil)?
					expectVarRegex(t, locals, -1, "upnil", "upnil", `unsafe\.Pointer\(0x0\)`, "int", noChildren)
					expectVarRegex(t, locals, -1, "up1", "up1", `unsafe\.Pointer\(0x[0-9a-f]+\)`, "int", noChildren)

					// Test unreadable variable
					ref = expectVarRegex(t, locals, -1, "unread", "unread", `\*\(unreadable .+\)`, "int", hasChildren)
					if ref > 0 {
						client.VariablesRequest(ref)
						val := client.ExpectVariablesResponse(t)
						expectChildren(t, val, "*unread", 1)
						expectVarRegex(t, val, 0, "^$", `\(\*unread\)`, `\(unreadable .+\)`, "int", noChildren)
						validateEvaluateName(t, client, val, 0)
					}
				},
				disconnect: true,
			}})
	})
}

<<<<<<< HEAD
// TestVariablesLoading exposes test cases where variables might be partial or
=======
// TestScopesRequestsOptimized executes to a breakpoint and tests different
// that the names of the "Locals" and "Arguments" scopes are correctly annotated with
// a warning about debugging an optimized function.
func TestScopesRequestsOptimized(t *testing.T) {
	runTestBuildFlags(t, "testvariables", func(client *daptest.Client, fixture protest.Fixture) {
		runDebugSessionWithBPs(t, client, "launch",
			// Launch
			func() {
				client.LaunchRequestWithArgs(map[string]interface{}{
					"mode": "exec", "program": fixture.Path, "showGlobalVariables": true,
				})
			},
			// Breakpoints are set within the program
			fixture.Source, []int{},
			[]onBreakpoint{{
				// Stop at first breakpoint
				execute: func() {
					client.StackTraceRequest(1, 0, 20)
					stack := client.ExpectStackTraceResponse(t)

					startLineno := 66
					if runtime.GOOS == "windows" && goversion.VersionAfterOrEqual(runtime.Version(), 1, 15) {
						// Go1.15 on windows inserts a NOP after the call to
						// runtime.Breakpoint and marks it same line as the
						// runtime.Breakpoint call, making this flaky, so skip the line check.
						startLineno = -1
					}

					expectStackFrames(t, stack, "main.foobar", startLineno, 1000, 4, 4)

					client.ScopesRequest(1000)
					scopes := client.ExpectScopesResponse(t)
					expectScope(t, scopes, 0, "Arguments (warning: optimized function)", 1000)
					expectScope(t, scopes, 1, "Locals (warning: optimized function)", 1001)
					expectScope(t, scopes, 2, "Globals (package main)", 1002)
				},
				disconnect: false,
			}, {
				// Stop at second breakpoint
				execute: func() {
					// Frame ids get reset at each breakpoint.
					client.StackTraceRequest(1, 0, 20)
					stack := client.ExpectStackTraceResponse(t)
					expectStackFrames(t, stack, "main.barfoo", 27, 1000, 5, 5)

					client.ScopesRequest(1000)
					scopes := client.ExpectScopesResponse(t)
					expectScope(t, scopes, 0, "Arguments (warning: optimized function)", 1000)
					expectScope(t, scopes, 1, "Locals (warning: optimized function)", 1001)
					expectScope(t, scopes, 2, "Globals (package main)", 1002)
				},
				disconnect: false,
			}})
	},
		protest.EnableOptimization)
}

// TestVariablesLoading exposes test cases where variables might be partiall or
>>>>>>> 4e582fa5
// fully unloaded.
func TestVariablesLoading(t *testing.T) {
	runTest(t, "testvariables2", func(client *daptest.Client, fixture protest.Fixture) {
		runDebugSessionWithBPs(t, client, "launch",
			// Launch
			func() {
				client.LaunchRequest("exec", fixture.Path, !stopOnEntry)
			},
			// Breakpoints are set within the program
			fixture.Source, []int{},
			[]onBreakpoint{{
				execute:    func() {},
				disconnect: false,
			}, {
				execute: func() {
					// Change default config values to trigger certain unloaded corner cases
					DefaultLoadConfig.MaxStructFields = 5
					defer func() { DefaultLoadConfig.MaxStructFields = -1 }()

					client.StackTraceRequest(1, 0, 0)
					client.ExpectStackTraceResponse(t)

					client.ScopesRequest(1000)
					client.ExpectScopesResponse(t)

					client.VariablesRequest(1001) // Locals
					locals := client.ExpectVariablesResponse(t)

					// String partially missing based on LoadConfig.MaxStringLen
					expectVarExact(t, locals, -1, "longstr", "longstr", "\"very long string 0123456789a0123456789b0123456789c0123456789d012...+73 more\"", "string", noChildren)

					// Array partially missing based on LoadConfig.MaxArrayValues
					ref := expectVarExact(t, locals, -1, "longarr", "longarr", "(loaded 64/100) [100]int [0,0,0,0,0,0,0,0,0,0,0,0,0,0,0,0,0,0,0,0,0,0,0,0,0,0,0,0,0,0,0,0,0,0,0,0,0,0,0,0,0,0,0,0,0,0,0,0,0,0,0,0,0,0,0,0,0,0,0,0,0,0,0,0,...+36 more]", "[100]int", hasChildren)
					if ref > 0 {
						client.VariablesRequest(ref)
						longarr := client.ExpectVariablesResponse(t)
						expectChildren(t, longarr, "longarr", 64)
					}

					// Slice partially missing based on LoadConfig.MaxArrayValues
					ref = expectVarExact(t, locals, -1, "longslice", "longslice", "(loaded 64/100) []int len: 100, cap: 100, [0,0,0,0,0,0,0,0,0,0,0,0,0,0,0,0,0,0,0,0,0,0,0,0,0,0,0,0,0,0,0,0,0,0,0,0,0,0,0,0,0,0,0,0,0,0,0,0,0,0,0,0,0,0,0,0,0,0,0,0,0,0,0,0,...+36 more]", "[]int", hasChildren)
					if ref > 0 {
						client.VariablesRequest(ref)
						longarr := client.ExpectVariablesResponse(t)
						expectChildren(t, longarr, "longslice", 64)
					}

					// Map partially missing based on LoadConfig.MaxArrayValues
					ref = expectVarRegex(t, locals, -1, "m1", "m1", `\(loaded 64/66\) map\[string\]main\.astruct \[.+\.\.\.\+2 more\]`, `map\[string\]main\.astruct`, hasChildren)
					if ref > 0 {
						client.VariablesRequest(ref)
						m1 := client.ExpectVariablesResponse(t)
						expectChildren(t, m1, "m1", 64)
					}

					// Struct partially missing based on LoadConfig.MaxStructFields
					ref = expectVarExact(t, locals, -1, "sd", "sd", "(loaded 5/6) main.D {u1: 0, u2: 0, u3: 0, u4: 0, u5: 0,...+1 more}", "main.D", hasChildren)
					if ref > 0 {
						client.VariablesRequest(ref)
						sd := client.ExpectVariablesResponse(t)
						expectChildren(t, sd, "sd", 5)
					}

					// Fully missing struct auto-loaded when reaching LoadConfig.MaxVariableRecurse (also tests evaluateName corner case)
					ref = expectVarRegex(t, locals, -1, "c1", "c1", `main\.cstruct {pb: \*main\.bstruct {a: \(\*main\.astruct\)\(0x[0-9a-f]+\)}, sa: []\*main\.astruct len: 3, cap: 3, [\*\(\*main\.astruct\)\(0x[0-9a-f]+\),\*\(\*main\.astruct\)\(0x[0-9a-f]+\),\*\(\*main.astruct\)\(0x[0-9a-f]+\)]}`, `main\.cstruct`, hasChildren)
					if ref > 0 {
						client.VariablesRequest(ref)
						c1 := client.ExpectVariablesResponse(t)
						expectChildren(t, c1, "c1", 2)
						ref = expectVarRegex(t, c1, 1, "sa", `c1\.sa`, `\[\]\*main\.astruct len: 3, cap: 3, \[\*\(\*main\.astruct\)\(0x[0-9a-f]+\),\*\(\*main\.astruct\)\(0x[0-9a-f]+\),\*\(\*main\.astruct\)\(0x[0-9a-f]+\)\]`, `\[\]\*main\.astruct`, hasChildren)
						if ref > 0 {
							client.VariablesRequest(ref)
							c1sa := client.ExpectVariablesResponse(t)
							expectChildren(t, c1sa, "c1.sa", 3)
							ref = expectVarRegex(t, c1sa, 0, `\[0\]`, `c1\.sa\[0\]`, `\*\(\*main\.astruct\)\(0x[0-9a-f]+\)`, `\*main\.astruct`, hasChildren)
							if ref > 0 {
								// Auto-loading of fully missing struc children happens here
								client.VariablesRequest(ref)
								c1sa0 := client.ExpectVariablesResponse(t)
								expectChildren(t, c1sa0, "c1.sa[0]", 1)
								// TODO(polina): there should be children here once we support auto loading
								expectVarExact(t, c1sa0, 0, "", "(*c1.sa[0])", "main.astruct {A: 1, B: 2}", "main.astruct", hasChildren)
							}
						}
					}

					// Fully missing struct auto-loaded when hitting LoadConfig.MaxVariableRecurse (also tests evaluteName corner case)
					ref = expectVarRegex(t, locals, -1, "aas", "aas", `\[\]main\.a len: 1, cap: 1, \[{aas: \[\]main\.a len: 1, cap: 1, \[\(\*main\.a\)\(0x[0-9a-f]+\)\]}\]`, `\[\]main\.a`, hasChildren)
					if ref > 0 {
						client.VariablesRequest(ref)
						aas := client.ExpectVariablesResponse(t)
						expectChildren(t, aas, "aas", 1)
						ref = expectVarRegex(t, aas, 0, "[0]", `aas\[0\]`, `main\.a {aas: \[\]main.a len: 1, cap: 1, \[\(\*main\.a\)\(0x[0-9a-f]+\)\]}`, `main\.a`, hasChildren)
						if ref > 0 {
							client.VariablesRequest(ref)
							aas0 := client.ExpectVariablesResponse(t)
							expectChildren(t, aas0, "aas[0]", 1)
							ref = expectVarRegex(t, aas0, 0, "aas", `aas\[0\]\.aas`, `\[\]main\.a len: 1, cap: 1, \[\(\*main\.a\)\(0x[0-9a-f]+\)\]`, `\[\]main\.a`, hasChildren)
							if ref > 0 {
								// Auto-loading of fully missing struct children happens here
								client.VariablesRequest(ref)
								aas0aas := client.ExpectVariablesResponse(t)
								expectChildren(t, aas0aas, "aas[0].aas", 1)
								// TODO(polina): there should be a child here once we support auto loading - test for "aas[0].aas[0].aas"
								ref = expectVarRegex(t, aas0aas, 0, "[0]", `aas\[0\]\.aas\[0\]`, `main\.a {aas: \[\]main\.a len: 1, cap: 1, \[\(\*main\.a\)\(0x[0-9a-f]+\)\]}`, "main.a", hasChildren)
								if ref > 0 {
									client.VariablesRequest(ref)
									aas0aas0 := client.ExpectVariablesResponse(t)
									expectChildren(t, aas0aas, "aas[0].aas[0]", 1)
									expectVarRegex(t, aas0aas0, 0, "aas", `aas\[0\]\.aas\[0\]\.aas`, `\[\]main\.a len: 1, cap: 1, \[\(\*main\.a\)\(0x[0-9a-f]+\)\]`, `\[\]main\.a`, hasChildren)
								}
							}
						}
					}

					// Fully missing map auto-loaded when hitting LoadConfig.MaxVariableRecurse (also tests evaluateName corner case)
					ref = expectVarExact(t, locals, -1, "tm", "tm", "main.truncatedMap {v: []map[string]main.astruct len: 1, cap: 1, [[...]]}", "main.truncatedMap", hasChildren)
					if ref > 0 {
						client.VariablesRequest(ref)
						tm := client.ExpectVariablesResponse(t)
						expectChildren(t, tm, "tm", 1)
						ref = expectVarExact(t, tm, 0, "v", "tm.v", "[]map[string]main.astruct len: 1, cap: 1, [[...]]", "[]map[string]main.astruct", hasChildren)
						if ref > 0 {
							// Auto-loading of fully missing map chidlren happens here, but they get trancated at MaxArrayValuess
							client.VariablesRequest(ref)
							tmV := client.ExpectVariablesResponse(t)
							expectChildren(t, tmV, "tm.v", 1)
							ref = expectVarRegex(t, tmV, 0, `\[0\]`, `tm\.v\[0\]`, `map\[string\]main\.astruct \[.+\.\.\.\+2 more\]`, `map\[string\]main\.astruct`, hasChildren)
							if ref > 0 {
								client.VariablesRequest(ref)
								tmV0 := client.ExpectVariablesResponse(t)
								expectChildren(t, tmV0, "tm.v[0]", 64)
							}
						}
					}

					// Auto-loading works with call return variables as well
					protest.MustSupportFunctionCalls(t, testBackend)
					client.EvaluateRequest("call rettm()", 1000, "repl")
					got := client.ExpectEvaluateResponse(t)
					ref = expectEval(t, got, "main.truncatedMap {v: []map[string]main.astruct len: 1, cap: 1, [[...]]}", hasChildren)
					if ref > 0 {
						client.VariablesRequest(ref)
						rv := client.ExpectVariablesResponse(t)
						expectChildren(t, rv, "rv", 1)
						ref = expectVarExact(t, rv, 0, "~r0", "", "main.truncatedMap {v: []map[string]main.astruct len: 1, cap: 1, [[...]]}", "main.truncatedMap", hasChildren)
						if ref > 0 {
							client.VariablesRequest(ref)
							tm := client.ExpectVariablesResponse(t)
							expectChildren(t, tm, "tm", 1)
							ref = expectVarExact(t, tm, 0, "v", "", "[]map[string]main.astruct len: 1, cap: 1, [[...]]", "[]map[string]main.astruct", hasChildren)
							if ref > 0 {
								// Auto-loading of fully missing map chidlren happens here, but they get trancated at MaxArrayValuess
								client.VariablesRequest(ref)
								tmV := client.ExpectVariablesResponse(t)
								expectChildren(t, tmV, "tm.v", 1)
								// TODO(polina): this evaluate name is not usable - it should be empty
								ref = expectVarRegex(t, tmV, 0, `\[0\]`, `\[0\]`, `map\[string\]main\.astruct \[.+\.\.\.\+2 more\]`, `map\[string\]main\.astruct`, hasChildren)
								if ref > 0 {
									client.VariablesRequest(ref)
									tmV0 := client.ExpectVariablesResponse(t)
									expectChildren(t, tmV0, "tm.v[0]", 64)
								}
							}
						}
					}

					// TODO(polina): need fully missing array/slice test case

					// Zero slices, structs and maps are not treated as fully missing
					// See zsvar, zsslice,, emptyslice, emptymap, a0
				},
				disconnect: true,
			}})
	})
	runTest(t, "testvariables", func(client *daptest.Client, fixture protest.Fixture) {
		runDebugSessionWithBPs(t, client, "launch",
			// Launch
			func() {
				client.LaunchRequest("exec", fixture.Path, !stopOnEntry)
			},
			// Breakpoints are set within the program
			fixture.Source, []int{},
			[]onBreakpoint{{
				execute: func() {
					DefaultLoadConfig.FollowPointers = false
					defer func() { DefaultLoadConfig.FollowPointers = true }()

					client.StackTraceRequest(1, 0, 0)
					client.ExpectStackTraceResponse(t)

					var loadvars = func(frame int) {
						client.ScopesRequest(frame)
						scopes := client.ExpectScopesResponse(t)
						localsRef := 0
						for _, s := range scopes.Body.Scopes {
							if s.Name == "Locals" {
								localsRef = s.VariablesReference
							}
						}

						client.VariablesRequest(localsRef)
						locals := client.ExpectVariablesResponse(t)

						// Interface auto-loaded when hitting LoadConfig.MaxVariableRecurse=1

						ref := expectVarRegex(t, locals, -1, "ni", "ni", `\[\]interface {} len: 1, cap: 1, \[\[\]interface {} len: 1, cap: 1, \[\*\(\*interface {}\)\(0x[0-9a-f]+\)\]\]`, `\[\]interface {}`, hasChildren)
						if ref > 0 {
							client.VariablesRequest(ref)
							ni := client.ExpectVariablesResponse(t)
							ref = expectVarRegex(t, ni, 0, `\[0\]`, `ni\[0\]`, `interface \{\}\(\[\]interface \{\}\) \[\*\(\*interface \{\}\)\(0x[0-9a-f]+\)\]`, "interface {}", hasChildren)
							if ref > 0 {
								client.VariablesRequest(ref)
								niI1 := client.ExpectVariablesResponse(t)
								ref = expectVarRegex(t, niI1, 0, "data", `ni\[0\]\.\(data\)`, `\[\]interface {} len: 1, cap: 1, \[\*\(\*interface {}\)\(0x[0-9a-f]+\)`, `\[\]interface {}`, hasChildren)
								if ref > 0 {
									// Auto-loading happens here
									client.VariablesRequest(ref)
									niI1Data := client.ExpectVariablesResponse(t)
									ref = expectVarExact(t, niI1Data, 0, "[0]", "ni[0].(data)[0]", "interface {}(int) 123", "interface {}", hasChildren)
									if ref > 0 {
										client.VariablesRequest(ref)
										niI1DataI2 := client.ExpectVariablesResponse(t)
										expectVarExact(t, niI1DataI2, 0, "data", "ni[0].(data)[0].(data)", "123", "int", noChildren)
									}
								}
							}
						}

						// Pointer values loaded even with LoadConfig.FollowPointers=false
						expectVarExact(t, locals, -1, "a7", "a7", "*main.FooBar {Baz: 5, Bur: \"strum\"}", "*main.FooBar", hasChildren)

						// Auto-loading works on results of evaluate expressions as well
						client.EvaluateRequest("a7", frame, "repl")
						expectEval(t, client.ExpectEvaluateResponse(t), "*main.FooBar {Baz: 5, Bur: \"strum\"}", hasChildren)

						client.EvaluateRequest("&a7", frame, "repl")
						pa7 := client.ExpectEvaluateResponse(t)
						ref = expectEvalRegex(t, pa7, `\*\(\*main\.FooBar\)\(0x[0-9a-f]+\)`, hasChildren)
						if ref > 0 {
							client.VariablesRequest(ref)
							a7 := client.ExpectVariablesResponse(t)
							expectVarExact(t, a7, 0, "a7", "(*(&a7))", "*main.FooBar {Baz: 5, Bur: \"strum\"}", "*main.FooBar", hasChildren)
						}
					}

					// Frame-independent loading expressions allow us to auto-load
					// variables in any frame, not just topmost.
					loadvars(1000 /*first topmost frame*/)
					// step into another function
					client.StepInRequest(1)
					client.ExpectStepInResponse(t)
					client.ExpectContinuedEvent(t)
					client.ExpectStoppedEvent(t)
					handleStop(t, client, 1, "main.barfoo", 24)
					loadvars(1001 /*second frame here is same as topmost above*/)
				},
				disconnect: true,
			}})
	})
}

// TestGlobalScopeAndVariables launches the program with showGlobalVariables
// arg set, executes to a breakpoint in the main package and tests that global
// package main variables got loaded. It then steps into a function
// in another package and tests that globals scope got updated to those vars.
func TestGlobalScopeAndVariables(t *testing.T) {
	runTest(t, "consts", func(client *daptest.Client, fixture protest.Fixture) {
		runDebugSessionWithBPs(t, client, "launch",
			// Launch
			func() {
				client.LaunchRequestWithArgs(map[string]interface{}{
					"mode": "exec", "program": fixture.Path, "showGlobalVariables": true,
				})
			},
			// Breakpoints are set within the program
			fixture.Source, []int{},
			[]onBreakpoint{{
				// Stop at line 36
				execute: func() {
					client.StackTraceRequest(1, 0, 20)
					stack := client.ExpectStackTraceResponse(t)
					expectStackFrames(t, stack, "main.main", 36, 1000, 3, 3)

					client.ScopesRequest(1000)
					scopes := client.ExpectScopesResponse(t)
					expectScope(t, scopes, 0, "Arguments", 1000)
					expectScope(t, scopes, 1, "Locals", 1001)
					expectScope(t, scopes, 2, "Globals (package main)", 1002)

					client.VariablesRequest(1002)
					client.ExpectVariablesResponse(t)
					// The program has no user-defined globals.
					// Depending on the Go version, there might
					// be some runtime globals (e.g. main..inittask)
					// so testing for the total number is too fragile.

					// Step into pkg.AnotherMethod()
					client.StepInRequest(1)
					client.ExpectStepInResponse(t)
					client.ExpectContinuedEvent(t)
					client.ExpectStoppedEvent(t)

					client.StackTraceRequest(1, 0, 20)
					stack = client.ExpectStackTraceResponse(t)
					expectStackFrames(t, stack, "", 13, 1000, 4, 4)

					client.ScopesRequest(1000)
					scopes = client.ExpectScopesResponse(t)
					expectScope(t, scopes, 0, "Arguments", 1000)
					expectScope(t, scopes, 1, "Locals", 1001)
					expectScope(t, scopes, 2, "Globals (package github.com/go-delve/delve/_fixtures/internal/dir0/pkg)", 1002)

					client.VariablesRequest(1002)
					globals := client.ExpectVariablesResponse(t)
					expectChildren(t, globals, "Globals", 1)
					ref := expectVarExact(t, globals, 0, "SomeVar", "github.com/go-delve/delve/_fixtures/internal/dir0/pkg.SomeVar", "github.com/go-delve/delve/_fixtures/internal/dir0/pkg.SomeType {X: 0}", "github.com/go-delve/delve/_fixtures/internal/dir0/pkg.SomeType", hasChildren)

					if ref > 0 {
						client.VariablesRequest(ref)
						somevar := client.ExpectVariablesResponse(t)
						expectChildren(t, somevar, "SomeVar", 1)
						// TODO(polina): unlike main.p, this prefix won't work
						expectVarExact(t, somevar, 0, "X", "github.com/go-delve/delve/_fixtures/internal/dir0/pkg.SomeVar.X", "0", "float64", noChildren)
					}
				},
				disconnect: false,
			}})
	})
}

// TestShadowedVariables executes to a breakpoint and checks the shadowed
// variable is named correctly.
func TestShadowedVariables(t *testing.T) {
	runTest(t, "testshadow", func(client *daptest.Client, fixture protest.Fixture) {
		runDebugSessionWithBPs(t, client, "launch",
			// Launch
			func() {
				client.LaunchRequestWithArgs(map[string]interface{}{
					"mode": "exec", "program": fixture.Path, "showGlobalVariables": true,
				})
			},
			// Breakpoints are set within the program
			fixture.Source, []int{},
			[]onBreakpoint{{
				// Stop at line 13
				execute: func() {
					client.StackTraceRequest(1, 0, 20)
					stack := client.ExpectStackTraceResponse(t)
					expectStackFrames(t, stack, "main.main", 13, 1000, 3, 3)

					client.ScopesRequest(1000)
					scopes := client.ExpectScopesResponse(t)
					expectScope(t, scopes, 0, "Arguments", 1000)
					expectScope(t, scopes, 1, "Locals", 1001)
					expectScope(t, scopes, 2, "Globals (package main)", 1002)

					client.VariablesRequest(1001)
					locals := client.ExpectVariablesResponse(t)

					expectVarExact(t, locals, 0, "(a)", "a", "0", "int", !hasChildren)
					expectVarExact(t, locals, 1, "a", "a", "1", "int", !hasChildren)

					// Check that the non-shadowed of "a" is returned from evaluate request.
					validateEvaluateName(t, client, locals, 1)
				},
				disconnect: false,
			}})
	})
}

// Tests that 'stackTraceDepth' from LaunchRequest is parsed and passed to
// stacktrace requests handlers.
func TestLaunchRequestWithStackTraceDepth(t *testing.T) {
	runTest(t, "increment", func(client *daptest.Client, fixture protest.Fixture) {
		var stResp *dap.StackTraceResponse
		runDebugSessionWithBPs(t, client, "launch",
			// Launch
			func() {
				client.LaunchRequestWithArgs(map[string]interface{}{
					"mode": "exec", "program": fixture.Path, "stackTraceDepth": 1,
				})
			},
			// Set breakpoints
			fixture.Source, []int{8},
			[]onBreakpoint{{ // Stop at line 8
				execute: func() {
					client.StackTraceRequest(1, 0, 0)
					stResp = client.ExpectStackTraceResponse(t)
					expectStackFrames(t, stResp, "main.Increment", 8, 1000, 2 /*returned*/, 2 /*available*/)
				},
				disconnect: false,
			}})
	})
}

type Breakpoint struct {
	line      int
	path      string
	verified  bool
	msgPrefix string
}

func expectSetBreakpointsResponse(t *testing.T, client *daptest.Client, bps []Breakpoint) {
	t.Helper()
	checkSetBreakpointsResponse(t, client, bps, client.ExpectSetBreakpointsResponse(t))
}

func checkSetBreakpointsResponse(t *testing.T, client *daptest.Client, bps []Breakpoint, got *dap.SetBreakpointsResponse) {
	t.Helper()
	if len(got.Body.Breakpoints) != len(bps) {
		t.Errorf("got %#v,\nwant len(Breakpoints)=%d", got, len(bps))
		return
	}
	for i, bp := range got.Body.Breakpoints {
		if bp.Line != bps[i].line || bp.Verified != bps[i].verified || bp.Source.Path != bps[i].path ||
			!strings.HasPrefix(bp.Message, bps[i].msgPrefix) {
			t.Errorf("got breakpoints[%d] = %#v, \nwant %#v", i, bp, bps[i])
		}
	}
}

// TestSetBreakpoint executes to a breakpoint and tests different
// configurations of setBreakpoint requests.
func TestSetBreakpoint(t *testing.T) {
	runTest(t, "loopprog", func(client *daptest.Client, fixture protest.Fixture) {
		runDebugSessionWithBPs(t, client, "launch",
			// Launch
			func() {
				client.LaunchRequest("exec", fixture.Path, !stopOnEntry)
			},
			// Set breakpoints
			fixture.Source, []int{16}, // b main.main
			[]onBreakpoint{{
				execute: func() {
					handleStop(t, client, 1, "main.main", 16)

					// Set two breakpoints at the next two lines in main
					client.SetBreakpointsRequest(fixture.Source, []int{17, 18})
					expectSetBreakpointsResponse(t, client, []Breakpoint{{17, fixture.Source, true, ""}, {18, fixture.Source, true, ""}})

					// Clear 17, reset 18
					client.SetBreakpointsRequest(fixture.Source, []int{18})
					expectSetBreakpointsResponse(t, client, []Breakpoint{{18, fixture.Source, true, ""}})

					// Skip 17, continue to 18
					client.ContinueRequest(1)
					client.ExpectContinueResponse(t)
					client.ExpectStoppedEvent(t)
					handleStop(t, client, 1, "main.main", 18)

					// Set another breakpoint inside the loop in loop(), twice to trigger error
					client.SetBreakpointsRequest(fixture.Source, []int{8, 8})
					expectSetBreakpointsResponse(t, client, []Breakpoint{{8, fixture.Source, true, ""}, {8, "", false, "Breakpoint exists"}})

					// Continue into the loop
					client.ContinueRequest(1)
					client.ExpectContinueResponse(t)
					client.ExpectStoppedEvent(t)
					handleStop(t, client, 1, "main.loop", 8)
					client.VariablesRequest(1001) // Locals
					locals := client.ExpectVariablesResponse(t)
					expectVarExact(t, locals, 0, "i", "i", "0", "int", noChildren) // i == 0

					// Edit the breakpoint to add a condition
					client.SetConditionalBreakpointsRequest(fixture.Source, []int{8}, map[int]string{8: "i == 3"})
					expectSetBreakpointsResponse(t, client, []Breakpoint{{8, fixture.Source, true, ""}})

					// Continue until condition is hit
					client.ContinueRequest(1)
					client.ExpectContinueResponse(t)
					client.ExpectStoppedEvent(t)
					handleStop(t, client, 1, "main.loop", 8)
					client.VariablesRequest(1001) // Locals
					locals = client.ExpectVariablesResponse(t)
					expectVarExact(t, locals, 0, "i", "i", "3", "int", noChildren) // i == 3

					// Edit the breakpoint to remove a condition
					client.SetConditionalBreakpointsRequest(fixture.Source, []int{8}, map[int]string{8: ""})
					expectSetBreakpointsResponse(t, client, []Breakpoint{{8, fixture.Source, true, ""}})

					// Continue for one more loop iteration
					client.ContinueRequest(1)
					client.ExpectContinueResponse(t)
					client.ExpectStoppedEvent(t)
					handleStop(t, client, 1, "main.loop", 8)
					client.VariablesRequest(1001) // Locals
					locals = client.ExpectVariablesResponse(t)
					expectVarExact(t, locals, 0, "i", "i", "4", "int", noChildren) // i == 4

					// Set at a line without a statement
					client.SetBreakpointsRequest(fixture.Source, []int{1000})
					expectSetBreakpointsResponse(t, client, []Breakpoint{{1000, "", false, "could not find statement"}}) // all cleared, none set
				},
				// The program has an infinite loop, so we must kill it by disconnecting.
				disconnect: true,
			}})
	})
}

func expectSetBreakpointsResponseAndStoppedEvent(t *testing.T, client *daptest.Client) (se *dap.StoppedEvent, br *dap.SetBreakpointsResponse) {
	for i := 0; i < 2; i++ {
		switch m := client.ExpectMessage(t).(type) {
		case *dap.StoppedEvent:
			se = m
		case *dap.SetBreakpointsResponse:
			br = m
		default:
			t.Fatalf("Unexpected message type: expect StoppedEvent or SetBreakpointsResponse, got %#v", m)
		}
	}
	if se == nil || br == nil {
		t.Fatal("Expected StoppedEvent and SetBreakpointsResponse")
	}
	return se, br
}

func TestSetBreakpointWhileRunning(t *testing.T) {
	runTest(t, "integrationprog", func(client *daptest.Client, fixture protest.Fixture) {
		runDebugSessionWithBPs(t, client, "launch",
			// Launch
			func() {
				client.LaunchRequest("exec", fixture.Path, !stopOnEntry)
			},
			// Set breakpoints
			fixture.Source, []int{16},
			[]onBreakpoint{{
				execute: func() {
					// The program loops 3 times over lines 14-15-8-9-10-16
					handleStop(t, client, 1, "main.main", 16) // Line that sleeps for 1 second

					// We can set breakpoints while nexting
					client.NextRequest(1)
					client.ExpectNextResponse(t)
					client.ExpectContinuedEvent(t)
					client.SetBreakpointsRequest(fixture.Source, []int{15}) // [16,] => [15,]
					se, br := expectSetBreakpointsResponseAndStoppedEvent(t, client)
					if se.Body.Reason != "pause" || !se.Body.AllThreadsStopped || se.Body.ThreadId != 0 && se.Body.ThreadId != 1 {
						t.Errorf("\ngot  %#v\nwant Reason='pause' AllThreadsStopped=true ThreadId=0/1", se)
					}
					checkSetBreakpointsResponse(t, client, []Breakpoint{{15, fixture.Source, true, ""}}, br)
					// Halt cancelled next, so if we continue we will not stop at line 14.
					client.ContinueRequest(1)
					client.ExpectContinueResponse(t)
					se = client.ExpectStoppedEvent(t)
					if se.Body.Reason != "breakpoint" || !se.Body.AllThreadsStopped || se.Body.ThreadId != 1 {
						t.Errorf("\ngot  %#v\nwant Reason='breakpoint' AllThreadsStopped=true ThreadId=1", se)
					}
					handleStop(t, client, 1, "main.main", 15)

					// We can set breakpoints while continuing
					client.ContinueRequest(1)
					client.ExpectContinueResponse(t)
					client.SetBreakpointsRequest(fixture.Source, []int{9}) // [15,] => [9,]
					se, br = expectSetBreakpointsResponseAndStoppedEvent(t, client)
					if se.Body.Reason != "pause" || !se.Body.AllThreadsStopped || se.Body.ThreadId != 0 && se.Body.ThreadId != 1 {
						t.Errorf("\ngot  %#v\nwant Reason='pause' AllThreadsStopped=true ThreadId=0/1", se)
					}
					checkSetBreakpointsResponse(t, client, []Breakpoint{{9, fixture.Source, true, ""}}, br)
					client.ContinueRequest(1)
					client.ExpectContinueResponse(t)
					se = client.ExpectStoppedEvent(t)
					if se.Body.Reason != "breakpoint" || !se.Body.AllThreadsStopped || se.Body.ThreadId != 1 {
						t.Errorf("\ngot  %#v\nwant Reason='breakpoint' AllThreadsStopped=true ThreadId=1", se)
					}
					handleStop(t, client, 1, "main.sayhi", 9)

				},
				disconnect: true,
			}})
	})
}

// TestLaunchSubstitutePath sets a breakpoint using a path
// that does not exist and expects the substitutePath attribute
// in the launch configuration to take care of the mapping.
func TestLaunchSubstitutePath(t *testing.T) {
	runTest(t, "loopprog", func(client *daptest.Client, fixture protest.Fixture) {
		substitutePathTestHelper(t, fixture, client, "launch", map[string]interface{}{"mode": "exec", "program": fixture.Path})
	})
}

// TestAttachSubstitutePath sets a breakpoint using a path
// that does not exist and expects the substitutePath attribute
// in the launch configuration to take care of the mapping.
func TestAttachSubstitutePath(t *testing.T) {
	if runtime.GOOS == "freebsd" {
		t.SkipNow()
	}
	if runtime.GOOS == "windows" {
		t.Skip("test skipped on windows, see https://delve.beta.teamcity.com/project/Delve_windows for details")
	}
	runTest(t, "loopprog", func(client *daptest.Client, fixture protest.Fixture) {
		cmd := execFixture(t, fixture)

		substitutePathTestHelper(t, fixture, client, "attach", map[string]interface{}{"mode": "local", "processId": cmd.Process.Pid})
	})
}

func substitutePathTestHelper(t *testing.T, fixture protest.Fixture, client *daptest.Client, request string, launchAttachConfig map[string]interface{}) {
	t.Helper()
	nonexistentDir := filepath.Join(string(filepath.Separator), "path", "that", "does", "not", "exist")
	if runtime.GOOS == "windows" {
		nonexistentDir = "C:" + nonexistentDir
	}

	launchAttachConfig["stopOnEntry"] = false
	// The rules in 'substitutePath' will be applied as follows:
	// - mapping paths from client to server:
	//		The first rule["from"] to match a prefix of 'path' will be applied:
	//			strings.Replace(path, rule["from"], rule["to"], 1)
	// - mapping paths from server to client:
	//		The first rule["to"] to match a prefix of 'path' will be applied:
	//			strings.Replace(path, rule["to"], rule["from"], 1)
	launchAttachConfig["substitutePath"] = []map[string]string{
		{"from": nonexistentDir, "to": filepath.Dir(fixture.Source)},
		// Since the path mappings are ordered, when converting from client path to
		// server path, this mapping will not apply, because nonexistentDir appears in
		// an earlier rule.
		{"from": nonexistentDir, "to": "this_is_a_bad_path"},
		// Since the path mappings are ordered, when converting from server path to
		// client path, this mapping will not apply, because filepath.Dir(fixture.Source)
		// appears in an earlier rule.
		{"from": "this_is_a_bad_path", "to": filepath.Dir(fixture.Source)},
	}

	runDebugSessionWithBPs(t, client, request,
		func() {
			switch request {
			case "attach":
				client.AttachRequest(launchAttachConfig)
			case "launch":
				client.LaunchRequestWithArgs(launchAttachConfig)
			default:
				t.Fatalf("invalid request: %s", request)
			}
		},
		// Set breakpoints
		filepath.Join(nonexistentDir, "loopprog.go"), []int{8},
		[]onBreakpoint{{

			execute: func() {
				handleStop(t, client, 1, "main.loop", 8)
			},
			disconnect: true,
		}})
}

// execFixture runs the binary fixture.Path and hooks up stdout and stderr
// to os.Stdout and os.Stderr.
func execFixture(t *testing.T, fixture protest.Fixture) *exec.Cmd {
	t.Helper()
	// TODO(polina): do I need to sanity check testBackend and runtime.GOOS?
	cmd := exec.Command(fixture.Path)
	cmd.Stdout = os.Stdout
	cmd.Stderr = os.Stderr
	if err := cmd.Start(); err != nil {
		t.Fatal(err)
	}
	return cmd
}

// TestWorkingDir executes to a breakpoint and tests that the specified
// working directory is the one used to run the program.
func TestWorkingDir(t *testing.T) {
	runTest(t, "workdir", func(client *daptest.Client, fixture protest.Fixture) {
		wd := os.TempDir()
		// For Darwin `os.TempDir()` returns `/tmp` which is symlink to `/private/tmp`.
		if runtime.GOOS == "darwin" {
			wd = "/private/tmp"
		}
		runDebugSessionWithBPs(t, client, "launch",
			// Launch
			func() {
				client.LaunchRequestWithArgs(map[string]interface{}{
					"mode":        "exec",
					"program":     fixture.Path,
					"stopOnEntry": false,
					"cwd":         wd,
				})
			},
			// Set breakpoints
			fixture.Source, []int{10}, // b main.main
			[]onBreakpoint{{
				execute: func() {
					handleStop(t, client, 1, "main.main", 10)
					client.VariablesRequest(1001) // Locals
					locals := client.ExpectVariablesResponse(t)
					expectChildren(t, locals, "Locals", 2)
					expectVarExact(t, locals, 0, "pwd", "pwd", fmt.Sprintf("%q", wd), "string", noChildren)
					expectVarExact(t, locals, 1, "err", "err", "error nil", "error", noChildren)

				},
				disconnect: false,
			}})
	})
}

// expectEval is a helper for verifying the values within an EvaluateResponse.
//     value - the value of the evaluated expression
//     hasRef - true if the evaluated expression should have children and therefore a non-0 variable reference
//     ref - reference to retrieve children of this evaluated expression (0 if none)
func expectEval(t *testing.T, got *dap.EvaluateResponse, value string, hasRef bool) (ref int) {
	t.Helper()
	if got.Body.Result != value || (got.Body.VariablesReference > 0) != hasRef {
		t.Errorf("\ngot  %#v\nwant Result=%q hasRef=%t", got, value, hasRef)
	}
	return got.Body.VariablesReference
}

func expectEvalRegex(t *testing.T, got *dap.EvaluateResponse, valueRegex string, hasRef bool) (ref int) {
	t.Helper()
	matched, _ := regexp.MatchString(valueRegex, got.Body.Result)
	if !matched || (got.Body.VariablesReference > 0) != hasRef {
		t.Errorf("\ngot  %#v\nwant Result=%q hasRef=%t", got, valueRegex, hasRef)
	}
	return got.Body.VariablesReference
}

func TestEvaluateRequest(t *testing.T) {
	runTest(t, "testvariables", func(client *daptest.Client, fixture protest.Fixture) {
		runDebugSessionWithBPs(t, client, "launch",
			// Launch
			func() {
				client.LaunchRequest("exec", fixture.Path, !stopOnEntry)
			},
			fixture.Source, []int{}, // Breakpoint set in the program
			[]onBreakpoint{{ // Stop at first breakpoint
				execute: func() {
					handleStop(t, client, 1, "main.foobar", 66)

					// Variable lookup
					client.EvaluateRequest("a2", 1000, "this context will be ignored")
					got := client.ExpectEvaluateResponse(t)
					expectEval(t, got, "6", noChildren)

					client.EvaluateRequest("a5", 1000, "this context will be ignored")
					got = client.ExpectEvaluateResponse(t)
					ref := expectEval(t, got, "[]int len: 5, cap: 5, [1,2,3,4,5]", hasChildren)
					if ref > 0 {
						client.VariablesRequest(ref)
						a5 := client.ExpectVariablesResponse(t)
						expectChildren(t, a5, "a5", 5)
						expectVarExact(t, a5, 0, "[0]", "(a5)[0]", "1", "int", noChildren)
						expectVarExact(t, a5, 4, "[4]", "(a5)[4]", "5", "int", noChildren)
						validateEvaluateName(t, client, a5, 0)
						validateEvaluateName(t, client, a5, 4)
					}

					// Variable lookup that's not fully loaded
					client.EvaluateRequest("ba", 1000, "this context will be ignored")
					got = client.ExpectEvaluateResponse(t)
					expectEval(t, got, "(loaded 64/200) []int len: 200, cap: 200, [0,0,0,0,0,0,0,0,0,0,0,0,0,0,0,0,0,0,0,0,0,0,0,0,0,0,0,0,0,0,0,0,0,0,0,0,0,0,0,0,0,0,0,0,0,0,0,0,0,0,0,0,0,0,0,0,0,0,0,0,0,0,0,0,...+136 more]", hasChildren)

					// All (binary and unary) on basic types except <-, ++ and --
					client.EvaluateRequest("1+1", 1000, "this context will be ignored")
					got = client.ExpectEvaluateResponse(t)
					expectEval(t, got, "2", noChildren)

					// Comparison operators on any type
					client.EvaluateRequest("1<2", 1000, "this context will be ignored")
					got = client.ExpectEvaluateResponse(t)
					expectEval(t, got, "true", noChildren)

					// Type casts between numeric types
					client.EvaluateRequest("int(2.3)", 1000, "this context will be ignored")
					got = client.ExpectEvaluateResponse(t)
					expectEval(t, got, "2", noChildren)

					// Type casts of integer constants into any pointer type and vice versa
					client.EvaluateRequest("(*int)(2)", 1000, "this context will be ignored")
					got = client.ExpectEvaluateResponse(t)
					ref = expectEvalRegex(t, got, `\*\(unreadable .+\)`, hasChildren)
					if ref > 0 {
						client.VariablesRequest(ref)
						val := client.ExpectVariablesResponse(t)
						expectChildren(t, val, "*(*int)(2)", 1)
						expectVarRegex(t, val, 0, "^$", `\(\*\(\(\*int\)\(2\)\)\)`, `\(unreadable .+\)`, "int", noChildren)
						validateEvaluateName(t, client, val, 0)
					}

					// Type casts between string, []byte and []rune
					client.EvaluateRequest("[]byte(\"ABC€\")", 1000, "this context will be ignored")
					got = client.ExpectEvaluateResponse(t)
					expectEval(t, got, "[]uint8 len: 6, cap: 6, [65,66,67,226,130,172]", noChildren)

					// Struct member access (i.e. somevar.memberfield)
					client.EvaluateRequest("ms.Nest.Level", 1000, "this context will be ignored")
					got = client.ExpectEvaluateResponse(t)
					expectEval(t, got, "1", noChildren)

					// Slicing and indexing operators on arrays, slices and strings
					client.EvaluateRequest("a5[4]", 1000, "this context will be ignored")
					got = client.ExpectEvaluateResponse(t)
					expectEval(t, got, "5", noChildren)

					// Map access
					client.EvaluateRequest("mp[1]", 1000, "this context will be ignored")
					got = client.ExpectEvaluateResponse(t)
					ref = expectEval(t, got, "interface {}(int) 42", hasChildren)
					if ref > 0 {
						client.VariablesRequest(ref)
						expr := client.ExpectVariablesResponse(t)
						expectChildren(t, expr, "mp[1]", 1)
						expectVarExact(t, expr, 0, "data", "(mp[1]).(data)", "42", "int", noChildren)
						validateEvaluateName(t, client, expr, 0)
					}

					// Pointer dereference
					client.EvaluateRequest("*ms.Nest", 1000, "this context will be ignored")
					got = client.ExpectEvaluateResponse(t)
					ref = expectEvalRegex(t, got, `main\.Nest {Level: 1, Nest: \*main.Nest {Level: 2, Nest: \*\(\*main\.Nest\)\(0x[0-9a-f]+\)}}`, hasChildren)
					if ref > 0 {
						client.VariablesRequest(ref)
						expr := client.ExpectVariablesResponse(t)
						expectChildren(t, expr, "*ms.Nest", 2)
						expectVarExact(t, expr, 0, "Level", "(*ms.Nest).Level", "1", "int", noChildren)
						validateEvaluateName(t, client, expr, 0)
					}

					// Calls to builtin functions: cap, len, complex, imag and real
					client.EvaluateRequest("len(a5)", 1000, "this context will be ignored")
					got = client.ExpectEvaluateResponse(t)
					expectEval(t, got, "5", noChildren)

					// Type assertion on interface variables (i.e. somevar.(concretetype))
					client.EvaluateRequest("mp[1].(int)", 1000, "this context will be ignored")
					got = client.ExpectEvaluateResponse(t)
					expectEval(t, got, "42", noChildren)
				},
				disconnect: false,
			}, { // Stop at second breakpoint
				execute: func() {
					handleStop(t, client, 1, "main.barfoo", 27)

					// Top-most frame
					client.EvaluateRequest("a1", 1000, "this context will be ignored")
					got := client.ExpectEvaluateResponse(t)
					expectEval(t, got, "\"bur\"", noChildren)
					// No frame defaults to top-most frame
					client.EvaluateRequest("a1", 0, "this context will be ignored")
					got = client.ExpectEvaluateResponse(t)
					expectEval(t, got, "\"bur\"", noChildren)
					// Next frame
					client.EvaluateRequest("a1", 1001, "this context will be ignored")
					got = client.ExpectEvaluateResponse(t)
					expectEval(t, got, "\"foofoofoofoofoofoo\"", noChildren)
					// Next frame
					client.EvaluateRequest("a1", 1002, "any context but watch")
					erres := client.ExpectVisibleErrorResponse(t)
					if erres.Body.Error.Format != "Unable to evaluate expression: could not find symbol value for a1" {
						t.Errorf("\ngot %#v\nwant Format=\"Unable to evaluate expression: could not find symbol value for a1\"", erres)
					}
					client.EvaluateRequest("a1", 1002, "watch")
					erres = client.ExpectInvisibleErrorResponse(t)
					if erres.Body.Error.Format != "Unable to evaluate expression: could not find symbol value for a1" {
						t.Errorf("\ngot %#v\nwant Format=\"Unable to evaluate expression: could not find symbol value for a1\"", erres)
					}
				},
				disconnect: false,
			}})
	})
}

func TestEvaluateRequestLongStr(t *testing.T) {
	runTest(t, "testvariables2", func(client *daptest.Client, fixture protest.Fixture) {
		runDebugSessionWithBPs(t, client, "launch",
			// Launch
			func() {
				client.LaunchRequest("exec", fixture.Path, !stopOnEntry)
			},
			// Breakpoints are set within the program
			fixture.Source, []int{},
			[]onBreakpoint{{
				execute: func() {

					longstr := `"very long string 0123456789a0123456789b0123456789c0123456789d0123456789e0123456789f0123456789g012345678h90123456789i0123456789j0123456789"`
					longstrTruncated := `"very long string 0123456789a0123456789b0123456789c0123456789d012...+73 more"`

					handleStop(t, client, 1, "main.main", -1)
					// reflect.Kind == String, load with longer load limit if evaluated in repl/variables context.
					for _, evalContext := range []string{"", "watch", "repl", "variables", "somethingelse"} {
						t.Run(evalContext, func(t *testing.T) {
							// long string
							client.EvaluateRequest("longstr", 0, evalContext)
							got := client.ExpectEvaluateResponse(t)
							want := longstrTruncated
							if evalContext == "repl" || evalContext == "variables" {
								want = longstr
							}
							expectEval(t, got, want, false)

							// long string as a struct field
							client.EvaluateRequest("(m6).s", 0, evalContext)
							got2 := client.ExpectEvaluateResponse(t)
							expectEval(t, got2, want, false)
						})
					}

				},
				disconnect: true,
			}})
	})
}

func TestEvaluateCallRequest(t *testing.T) {
	protest.MustSupportFunctionCalls(t, testBackend)
	runTest(t, "fncall", func(client *daptest.Client, fixture protest.Fixture) {
		runDebugSessionWithBPs(t, client, "launch",
			// Launch
			func() {
				client.LaunchRequest("exec", fixture.Path, !stopOnEntry)
			},
			fixture.Source, []int{88},
			[]onBreakpoint{{ // Stop in makeclos()
				execute: func() {
					handleStop(t, client, 1, "main.makeclos", 88)

					// Topmost frame: both types of expressions should work
					client.EvaluateRequest("callstacktrace", 1000, "this context will be ignored")
					client.ExpectEvaluateResponse(t)
					client.EvaluateRequest("call callstacktrace()", 1000, "this context will be ignored")
					client.ExpectEvaluateResponse(t)

					// Next frame: only non-call expressions will work
					client.EvaluateRequest("callstacktrace", 1001, "this context will be ignored")
					client.ExpectEvaluateResponse(t)
					client.EvaluateRequest("call callstacktrace()", 1001, "not watch")
					erres := client.ExpectVisibleErrorResponse(t)
					if erres.Body.Error.Format != "Unable to evaluate expression: call is only supported with topmost stack frame" {
						t.Errorf("\ngot %#v\nwant Format=\"Unable to evaluate expression: call is only supported with topmost stack frame\"", erres)
					}

					// A call can stop on a breakpoint
					client.EvaluateRequest("call callbreak()", 1000, "not watch")
					s := client.ExpectStoppedEvent(t)
					if s.Body.Reason != "hardcoded breakpoint" {
						t.Errorf("\ngot %#v\nwant Reason=\"hardcoded breakpoint\"", s)
					}
					erres = client.ExpectVisibleErrorResponse(t)
					if erres.Body.Error.Format != "Unable to evaluate expression: call stopped" {
						t.Errorf("\ngot %#v\nwant Format=\"Unable to evaluate expression: call stopped\"", erres)
					}

					// A call during a call causes an error
					client.EvaluateRequest("call callstacktrace()", 1000, "not watch")
					erres = client.ExpectVisibleErrorResponse(t)
					if erres.Body.Error.Format != "Unable to evaluate expression: cannot call function while another function call is already in progress" {
						t.Errorf("\ngot %#v\nwant Format=\"Unable to evaluate expression: cannot call function while another function call is already in progress\"", erres)
					}

					// Complete the call and get back to original breakpoint in makeclos()
					client.ContinueRequest(1)
					client.ExpectContinueResponse(t)
					client.ExpectStoppedEvent(t)
					handleStop(t, client, 1, "main.makeclos", 88)

					// Inject a call for the same function that is stopped at breakpoint:
					// it might stop at the exact same breakpoint on the same goroutine,
					// but we should still detect that its an injected call that stopped
					// and not the return to the original point of injection after it
					// completed.
					client.EvaluateRequest("call makeclos(nil)", 1000, "not watch")
					stopped := client.ExpectStoppedEvent(t)
					erres = client.ExpectVisibleErrorResponse(t)
					if erres.Body.Error.Format != "Unable to evaluate expression: call stopped" {
						t.Errorf("\ngot %#v\nwant Format=\"Unable to evaluate expression: call stopped\"", erres)
					}
					handleStop(t, client, stopped.Body.ThreadId, "main.makeclos", 88)

					// Complete the call and get back to original breakpoint in makeclos()
					client.ContinueRequest(1)
					client.ExpectContinueResponse(t)
					client.ExpectStoppedEvent(t)
					handleStop(t, client, 1, "main.makeclos", 88)
				},
				disconnect: false,
			}, { // Stop at runtime breakpoint
				execute: func() {
					handleStop(t, client, 1, "main.main", 197)

					// No return values
					client.EvaluateRequest("call call0(1, 2)", 1000, "this context will be ignored")
					got := client.ExpectEvaluateResponse(t)
					expectEval(t, got, "", noChildren)
					// One unnamed return value
					client.EvaluateRequest("call call1(one, two)", 1000, "this context will be ignored")
					got = client.ExpectEvaluateResponse(t)
					ref := expectEval(t, got, "3", hasChildren)
					if ref > 0 {
						client.VariablesRequest(ref)
						rv := client.ExpectVariablesResponse(t)
						expectChildren(t, rv, "rv", 1)
						expectVarExact(t, rv, 0, "~r2", "", "3", "int", noChildren)
					}
					// One named return value
					// Panic doesn't panic, but instead returns the error as a named return variable
					client.EvaluateRequest("call callpanic()", 1000, "this context will be ignored")
					got = client.ExpectEvaluateResponse(t)
					ref = expectEval(t, got, `interface {}(string) "callpanic panicked"`, hasChildren)
					if ref > 0 {
						client.VariablesRequest(ref)
						rv := client.ExpectVariablesResponse(t)
						expectChildren(t, rv, "rv", 1)
						ref = expectVarExact(t, rv, 0, "~panic", "", `interface {}(string) "callpanic panicked"`, "interface {}", hasChildren)
						if ref > 0 {
							client.VariablesRequest(ref)
							p := client.ExpectVariablesResponse(t)
							expectChildren(t, p, "~panic", 1)
							expectVarExact(t, p, 0, "data", "", "\"callpanic panicked\"", "string", noChildren)
						}
					}
					// Multiple return values
					client.EvaluateRequest("call call2(one, two)", 1000, "this context will be ignored")
					got = client.ExpectEvaluateResponse(t)
					ref = expectEval(t, got, "1, 2", hasChildren)
					if ref > 0 {
						client.VariablesRequest(ref)
						rvs := client.ExpectVariablesResponse(t)
						expectChildren(t, rvs, "rvs", 2)
						expectVarExact(t, rvs, 0, "~r2", "", "1", "int", noChildren)
						expectVarExact(t, rvs, 1, "~r3", "", "2", "int", noChildren)
					}
					// No frame defaults to top-most frame
					client.EvaluateRequest("call call1(one, two)", 0, "this context will be ignored")
					got = client.ExpectEvaluateResponse(t)
					expectEval(t, got, "3", hasChildren)
					// Extra spaces don't matter
					client.EvaluateRequest(" call  call1(one, one) ", 0, "this context will be ignored")
					got = client.ExpectEvaluateResponse(t)
					expectEval(t, got, "2", hasChildren)
					// Just 'call', even with extra space, is treated as {expression}
					client.EvaluateRequest("call ", 1000, "watch")
					got = client.ExpectEvaluateResponse(t)
					expectEval(t, got, "\"this is a variable named `call`\"", noChildren)
					// Long string as a return value
					client.EvaluateRequest(`call stringsJoin(longstrs, ",")`, 1000, "variables") // full string
					got = client.ExpectEvaluateResponse(t)
					expectEval(t, got, `"very long string 0123456789a0123456789b0123456789c0123456789d0123456789e0123456789f0123456789g012345678h90123456789i0123456789j0123456789"`, hasChildren)
					client.EvaluateRequest(`call stringsJoin(longstrs, ",")`, 1000, "watch") // full string
					got = client.ExpectEvaluateResponse(t)
					expectEval(t, got, `"very long string 0123456789a0123456789b0123456789c0123456789d0123456789e0123456789f0123456789g012345678h90123456789i0123456789j0123456789"`, hasChildren)

					// Call error
					client.EvaluateRequest("call call1(one)", 1000, "watch")
					erres := client.ExpectInvisibleErrorResponse(t)
					if erres.Body.Error.Format != "Unable to evaluate expression: not enough arguments" {
						t.Errorf("\ngot %#v\nwant Format=\"Unable to evaluate expression: not enough arguments\"", erres)
					}
					// Call can exit
					client.EvaluateRequest("call callexit()", 1000, "this context will be ignored")
				},
				terminated: true,
				disconnect: true,
			}})
	})
}

func TestNextAndStep(t *testing.T) {
	runTest(t, "testinline", func(client *daptest.Client, fixture protest.Fixture) {
		runDebugSessionWithBPs(t, client, "launch",
			// Launch
			func() {
				client.LaunchRequest("exec", fixture.Path, !stopOnEntry)
			},
			// Set breakpoints
			fixture.Source, []int{11},
			[]onBreakpoint{{ // Stop at line 11
				execute: func() {
					handleStop(t, client, 1, "main.initialize", 11)

					expectStop := func(fun string, line int) {
						t.Helper()
						se := client.ExpectStoppedEvent(t)
						if se.Body.Reason != "step" || se.Body.ThreadId != 1 || !se.Body.AllThreadsStopped {
							t.Errorf("got %#v, want Reason=\"step\", ThreadId=1, AllThreadsStopped=true", se)
						}
						handleStop(t, client, 1, fun, line)
					}

					client.StepOutRequest(1)
					client.ExpectStepOutResponse(t)
					client.ExpectContinuedEvent(t)
					expectStop("main.main", 18)

					client.NextRequest(1)
					client.ExpectNextResponse(t)
					client.ExpectContinuedEvent(t)
					expectStop("main.main", 19)

					client.StepInRequest(1)
					client.ExpectStepInResponse(t)
					client.ExpectContinuedEvent(t)
					expectStop("main.inlineThis", 5)

					client.NextRequest(-1000)
					client.ExpectNextResponse(t)
					client.ExpectContinuedEvent(t)
					if se := client.ExpectStoppedEvent(t); se.Body.Reason != "error" || se.Body.Text != "unknown goroutine -1000" {
						t.Errorf("got %#v, want Reaspon=\"error\", Text=\"unknown goroutine -1000\"", se)
					}
					handleStop(t, client, 1, "main.inlineThis", 5)
				},
				disconnect: false,
			}})
	})
}

func TestNextParked(t *testing.T) {
	if runtime.GOOS == "freebsd" {
		t.SkipNow()
	}
	runTest(t, "parallel_next", func(client *daptest.Client, fixture protest.Fixture) {
		runDebugSessionWithBPs(t, client, "launch",
			// Launch
			func() {
				client.LaunchRequest("exec", fixture.Path, !stopOnEntry)
			},
			// Set breakpoints
			fixture.Source, []int{15},
			[]onBreakpoint{{ // Stop at line 15
				execute: func() {
					goroutineId := testStepParkedHelper(t, client, fixture)

					client.NextRequest(goroutineId)
					client.ExpectNextResponse(t)
					client.ExpectContinuedEvent(t)

					se := client.ExpectStoppedEvent(t)
					if se.Body.ThreadId != goroutineId {
						t.Fatalf("Next did not continue on the selected goroutine, expected %d got %d", goroutineId, se.Body.ThreadId)
					}
				},
				disconnect: false,
			}})
	})
}

func TestStepInParked(t *testing.T) {
	if runtime.GOOS == "freebsd" {
		t.SkipNow()
	}
	runTest(t, "parallel_next", func(client *daptest.Client, fixture protest.Fixture) {
		runDebugSessionWithBPs(t, client, "launch",
			// Launch
			func() {
				client.LaunchRequest("exec", fixture.Path, !stopOnEntry)
			},
			// Set breakpoints
			fixture.Source, []int{15},
			[]onBreakpoint{{ // Stop at line 15
				execute: func() {
					goroutineId := testStepParkedHelper(t, client, fixture)

					client.StepInRequest(goroutineId)
					client.ExpectStepInResponse(t)
					client.ExpectContinuedEvent(t)

					se := client.ExpectStoppedEvent(t)
					if se.Body.ThreadId != goroutineId {
						t.Fatalf("StepIn did not continue on the selected goroutine, expected %d got %d", goroutineId, se.Body.ThreadId)
					}
				},
				disconnect: false,
			}})
	})
}

func testStepParkedHelper(t *testing.T, client *daptest.Client, fixture protest.Fixture) int {
	t.Helper()
	// Set a breakpoint at main.sayHi
	client.SetBreakpointsRequest(fixture.Source, []int{8})
	client.ExpectSetBreakpointsResponse(t)

	var goroutineId = -1
	for goroutineId < 0 {
		client.ContinueRequest(1)
		client.ExpectContinueResponse(t)

		se := client.ExpectStoppedEvent(t)

		client.ThreadsRequest()
		threads := client.ExpectThreadsResponse(t)

		// Search for a parked goroutine that we know for sure will have to be
		// resumed before the program can exit. This is a parked goroutine that:
		// 1. is executing main.sayhi
		// 2. hasn't called wg.Done yet
		// 3. is not the currently selected goroutine
		for _, g := range threads.Body.Threads {
			// We do not need to check the thread that the program
			// is currently stopped on.
			if g.Id == se.Body.ThreadId {
				continue
			}
			client.StackTraceRequest(g.Id, 0, 5)
			frames := client.ExpectStackTraceResponse(t)
			for _, frame := range frames.Body.StackFrames {
				// line 11 is the line where wg.Done is called
				if frame.Name == "main.sayhi" && frame.Line < 11 {
					goroutineId = g.Id
					break
				}
			}
			if goroutineId >= 0 {
				break
			}
		}
	}

	// Clear all breakpoints.
	client.SetBreakpointsRequest(fixture.Source, []int{})
	client.ExpectSetBreakpointsResponse(t)

	return goroutineId
}

// TestStepOutPreservesGoroutine is inspired by proc_test.TestStepOutPreservesGoroutine
// and checks that StepOut preserves the currently selected goroutine.
func TestStepOutPreservesGoroutine(t *testing.T) {
	// Checks that StepOut preserves the currently selected goroutine.
	if runtime.GOOS == "freebsd" {
		t.SkipNow()
	}
	rand.Seed(time.Now().Unix())
	runTest(t, "issue2113", func(client *daptest.Client, fixture protest.Fixture) {
		runDebugSessionWithBPs(t, client, "launch",
			// Launch
			func() {
				client.LaunchRequest("exec", fixture.Path, !stopOnEntry)
			},
			// Set breakpoints
			fixture.Source, []int{25},
			[]onBreakpoint{{ // Stop at line 25
				execute: func() {
					client.ContinueRequest(1)
					client.ExpectContinueResponse(t)

					// The program contains runtime.Breakpoint()
					se := client.ExpectStoppedEvent(t)

					client.ThreadsRequest()
					gs := client.ExpectThreadsResponse(t)

					candg := []int{}
					bestg := []int{}
					for _, g := range gs.Body.Threads {
						// We do not need to check the thread that the program
						// is currently stopped on.
						if g.Id == se.Body.ThreadId {
							continue
						}

						client.StackTraceRequest(g.Id, 0, 20)
						frames := client.ExpectStackTraceResponse(t)
						for _, frame := range frames.Body.StackFrames {
							if frame.Name == "main.coroutine" {
								candg = append(candg, g.Id)
								if strings.HasPrefix(frames.Body.StackFrames[0].Name, "runtime.") {
									bestg = append(bestg, g.Id)
								}
								break
							}
						}
					}
					var goroutineId int
					if len(bestg) > 0 {
						goroutineId = bestg[rand.Intn(len(bestg))]
						t.Logf("selected goroutine %d (best)\n", goroutineId)
					} else {
						goroutineId = candg[rand.Intn(len(candg))]
						t.Logf("selected goroutine %d\n", goroutineId)

					}
					client.StepOutRequest(goroutineId)
					client.ExpectStepOutResponse(t)
					client.ExpectContinuedEvent(t)

					switch e := client.ExpectMessage(t).(type) {
					case *dap.StoppedEvent:
						if e.Body.ThreadId != goroutineId {
							t.Fatalf("StepOut did not continue on the selected goroutine, expected %d got %d", goroutineId, e.Body.ThreadId)
						}
					case *dap.TerminatedEvent:
						t.Logf("program terminated")
					default:
						t.Fatalf("Unexpected event type: expect stopped or terminated event, got %#v", e)
					}
				},
				disconnect: false,
			}})
	})
}

func TestBadAccess(t *testing.T) {
	if runtime.GOOS != "darwin" || testBackend != "lldb" {
		t.Skip("not applicable")
	}
	runTest(t, "issue2078", func(client *daptest.Client, fixture protest.Fixture) {
		runDebugSessionWithBPs(t, client, "launch",
			// Launch
			func() {
				client.LaunchRequest("exec", fixture.Path, !stopOnEntry)
			},
			// Set breakpoints
			fixture.Source, []int{4},
			[]onBreakpoint{{ // Stop at line 4
				execute: func() {
					handleStop(t, client, 1, "main.main", 4)

					expectStoppedOnError := func(errorPrefix string) {
						t.Helper()
						se := client.ExpectStoppedEvent(t)
						if se.Body.ThreadId != 1 || se.Body.Reason != "exception" || se.Body.Description != "Paused on runtime error" || !strings.HasPrefix(se.Body.Text, errorPrefix) {
							t.Errorf("\ngot  %#v\nwant ThreadId=1 Reason=\"exception\" Description=\"Paused on runtime error\" Text=\"%s\"", se, errorPrefix)
						}
						client.ExceptionInfoRequest(1)
						eInfo := client.ExpectExceptionInfoResponse(t)
						if eInfo.Body.ExceptionId != "runtime error" || !strings.HasPrefix(eInfo.Body.Description, errorPrefix) {
							t.Errorf("\ngot  %#v\nwant ExceptionId=\"runtime error\" Text=\"%s\"", eInfo, errorPrefix)
						}

					}

					client.ContinueRequest(1)
					client.ExpectContinueResponse(t)
					expectStoppedOnError("invalid memory address or nil pointer dereference")

					client.NextRequest(1)
					client.ExpectNextResponse(t)
					client.ExpectContinuedEvent(t)
					expectStoppedOnError("invalid memory address or nil pointer dereference")

					client.NextRequest(1)
					client.ExpectNextResponse(t)
					client.ExpectContinuedEvent(t)
					expectStoppedOnError("next while nexting")

					client.StepInRequest(1)
					client.ExpectStepInResponse(t)
					client.ExpectContinuedEvent(t)
					expectStoppedOnError("next while nexting")

					client.StepOutRequest(1)
					client.ExpectStepOutResponse(t)
					client.ExpectContinuedEvent(t)
					expectStoppedOnError("next while nexting")
				},
				disconnect: true,
			}})
	})
}

func TestPanicBreakpointOnContinue(t *testing.T) {
	runTest(t, "panic", func(client *daptest.Client, fixture protest.Fixture) {
		runDebugSessionWithBPs(t, client, "launch",
			// Launch
			func() {
				client.LaunchRequest("exec", fixture.Path, !stopOnEntry)
			},
			// Set breakpoints
			fixture.Source, []int{5},
			[]onBreakpoint{{
				execute: func() {
					handleStop(t, client, 1, "main.main", 5)

					client.ContinueRequest(1)
					client.ExpectContinueResponse(t)

					se := client.ExpectStoppedEvent(t)
					if se.Body.ThreadId != 1 || se.Body.Reason != "exception" || se.Body.Description != "Paused on panic" {
						t.Errorf("\ngot  %#v\nwant ThreadId=1 Reason=\"exception\" Description=\"Paused on panic\"", se)
					}

					client.ExceptionInfoRequest(1)
					eInfo := client.ExpectExceptionInfoResponse(t)
					if eInfo.Body.ExceptionId != "panic" || eInfo.Body.Description != "\"BOOM!\"" {
						t.Errorf("\ngot  %#v\nwant ExceptionId=\"panic\" Description=\"\"BOOM!\"\"", eInfo)
					}
				},
				disconnect: true,
			}})
	})
}

func TestPanicBreakpointOnNext(t *testing.T) {
	if !goversion.VersionAfterOrEqual(runtime.Version(), 1, 14) {
		// In Go 1.13, 'next' will step into the defer in the runtime
		// main function, instead of the next line in the main program.
		t.SkipNow()
	}

	runTest(t, "panic", func(client *daptest.Client, fixture protest.Fixture) {
		runDebugSessionWithBPs(t, client, "launch",
			// Launch
			func() {
				client.LaunchRequest("exec", fixture.Path, !stopOnEntry)
			},
			// Set breakpoints
			fixture.Source, []int{5},
			[]onBreakpoint{{
				execute: func() {
					handleStop(t, client, 1, "main.main", 5)

					client.NextRequest(1)
					client.ExpectNextResponse(t)
					client.ExpectContinuedEvent(t)

					se := client.ExpectStoppedEvent(t)
					if se.Body.ThreadId != 1 || se.Body.Reason != "exception" || se.Body.Description != "Paused on panic" {
						t.Errorf("\ngot  %#v\nwant ThreadId=1 Reason=\"exception\" Description=\"Paused on panic\"", se)
					}

					client.ExceptionInfoRequest(1)
					eInfo := client.ExpectExceptionInfoResponse(t)
					if eInfo.Body.ExceptionId != "panic" || eInfo.Body.Description != "\"BOOM!\"" {
						t.Errorf("\ngot  %#v\nwant ExceptionId=\"panic\" Description=\"\"BOOM!\"\"", eInfo)
					}
				},
				disconnect: true,
			}})
	})
}

func TestFatalThrowBreakpoint(t *testing.T) {
	runTest(t, "testdeadlock", func(client *daptest.Client, fixture protest.Fixture) {
		runDebugSessionWithBPs(t, client, "launch",
			// Launch
			func() {
				client.LaunchRequest("exec", fixture.Path, !stopOnEntry)
			},
			// Set breakpoints
			fixture.Source, []int{3},
			[]onBreakpoint{{
				execute: func() {
					handleStop(t, client, 1, "main.main", 3)

					client.ContinueRequest(1)
					client.ExpectContinueResponse(t)

					se := client.ExpectStoppedEvent(t)
					if se.Body.Reason != "exception" || se.Body.Description != "Paused on fatal error" {
						t.Errorf("\ngot  %#v\nwant Reason=\"exception\" Description=\"Paused on fatal error\"", se)
					}
				},
				disconnect: true,
			}})
	})
}

func verifyStopLocation(t *testing.T, client *daptest.Client, thread int, name string, line int) {
	t.Helper()

	client.StackTraceRequest(thread, 0, 20)
	st := client.ExpectStackTraceResponse(t)
	if len(st.Body.StackFrames) < 1 {
		t.Errorf("\ngot  %#v\nwant len(stackframes) => 1", st)
	} else {
		if line != -1 && st.Body.StackFrames[0].Line != line {
			t.Errorf("\ngot  %#v\nwant Line=%d", st, line)
		}
		if st.Body.StackFrames[0].Name != name {
			t.Errorf("\ngot  %#v\nwant Name=%q", st, name)
		}
	}
}

// handleStop covers the standard sequence of requests issued by
// a client at a breakpoint or another non-terminal stop event.
// The details have been tested by other tests,
// so this is just a sanity check.
// Skips line check if line is -1.
func handleStop(t *testing.T, client *daptest.Client, thread int, name string, line int) {
	t.Helper()
	client.ThreadsRequest()
	client.ExpectThreadsResponse(t)

	verifyStopLocation(t, client, thread, name, line)

	client.ScopesRequest(1000)
	client.ExpectScopesResponse(t)

	client.VariablesRequest(1000) // Arguments
	client.ExpectVariablesResponse(t)
	client.VariablesRequest(1001) // Locals
	client.ExpectVariablesResponse(t)
}

// onBreakpoint specifies what the test harness should simulate at
// a stopped breakpoint. First execute() is to be called to test
// specified editor-driven or user-driven requests. Then if
// disconnect is true, the test harness will abort the program
// execution. Otherwise, a continue will be issued and the
// program will continue to the next breakpoint or termination.
// If terminated is true, we expect requests at this breakpoint
// to result in termination.
type onBreakpoint struct {
	execute    func()
	disconnect bool
	terminated bool
}

// runDebugSessionWithBPs is a helper for executing the common init and shutdown
// sequences for a program that does not stop on entry
// while specifying breakpoints and unique launch/attach criteria via parameters.
//    cmd            - "launch" or "attach"
//    cmdRequest     - a function that sends a launch or attach request,
//                     so the test author has full control of its arguments.
//                     Note that he rest of the test sequence assumes that
//                     stopOnEntry is false.
//     breakpoints   - list of lines, where breakpoints are to be set
//     onBreakpoints - list of test sequences to execute at each of the set breakpoints.
func runDebugSessionWithBPs(t *testing.T, client *daptest.Client, cmd string, cmdRequest func(), source string, breakpoints []int, onBPs []onBreakpoint) {
	client.InitializeRequest()
	client.ExpectInitializeResponseAndCapabilities(t)

	cmdRequest()
	client.ExpectInitializedEvent(t)
	if cmd == "launch" {
		client.ExpectLaunchResponse(t)
	} else if cmd == "attach" {
		client.ExpectAttachResponse(t)
	} else {
		panic("expected launch or attach command")
	}

	client.SetBreakpointsRequest(source, breakpoints)
	client.ExpectSetBreakpointsResponse(t)

	// Skip no-op setExceptionBreakpoints

	client.ConfigurationDoneRequest()
	client.ExpectConfigurationDoneResponse(t)

	// Program automatically continues to breakpoint or completion

	// TODO(polina): See if we can make this more like withTestProcessArgs in proc_test:
	// a single function pointer gets called here and then if it wants to continue it calls
	// client.ContinueRequest/client.ExpectContinueResponse/client.ExpectStoppedEvent
	// (possibly using a helper function).
	for _, onBP := range onBPs {
		client.ExpectStoppedEvent(t)
		onBP.execute()
		if onBP.disconnect {
			if onBP.terminated {
				client.ExpectTerminatedEvent(t)
			}
			client.DisconnectRequestWithKillOption(true)
			if onBP.terminated {
				client.ExpectOutputEventProcessExited(t, 0)
				client.ExpectOutputEventDetaching(t)
			} else {
				client.ExpectOutputEventDetachingKill(t)
			}
			client.ExpectDisconnectResponse(t)
			return
		}
		client.ContinueRequest(1)
		client.ExpectContinueResponse(t)
		// "Continue" is triggered after the response is sent
	}

	if cmd == "launch" { // Let the program run to completion
		client.ExpectTerminatedEvent(t)
	}
	client.DisconnectRequestWithKillOption(true)
	if cmd == "launch" {
		client.ExpectOutputEventProcessExited(t, 0)
		client.ExpectOutputEventDetaching(t)
	} else if cmd == "attach" {
		client.ExpectOutputEventDetachingKill(t)
	}
	client.ExpectDisconnectResponse(t)
}

// runDebugSession is a helper for executing the standard init and shutdown
// sequences for a program that does not stop on entry
// while specifying unique launch criteria via parameters.
func runDebugSession(t *testing.T, client *daptest.Client, cmd string, cmdRequest func(), source string) {
	runDebugSessionWithBPs(t, client, cmd, cmdRequest, source, nil, nil)
}

func TestLaunchDebugRequest(t *testing.T) {
	rescueStderr := os.Stderr
	r, w, _ := os.Pipe()
	os.Stderr = w

	tmpBin := "__tmpBin"
	runTest(t, "increment", func(client *daptest.Client, fixture protest.Fixture) {
		// We reuse the harness that builds, but ignore the built binary,
		// only relying on the source to be built in response to LaunchRequest.
		runDebugSession(t, client, "launch", func() {
			wd, _ := os.Getwd()
			client.LaunchRequestWithArgs(map[string]interface{}{
				"mode": "debug", "program": fixture.Source, "output": filepath.Join(wd, tmpBin)})
		}, fixture.Source)
	})
	// Wait for the test to finish to capture all stderr
	time.Sleep(100 * time.Millisecond)

	w.Close()
	err, _ := ioutil.ReadAll(r)
	t.Log(string(err))
	os.Stderr = rescueStderr

	rmErrRe, _ := regexp.Compile(`could not remove .*\n`)
	rmErr := rmErrRe.FindString(string(err))
	if rmErr != "" {
		// On Windows, a file in use cannot be removed, resulting in "Access is denied".
		// When the process exits, Delve releases the binary by calling
		// BinaryInfo.Close(), but it appears that it is still in use (by Windows?)
		// shortly after. gobuild.Remove has a delay to address this, but
		// to avoid any test flakiness we guard against this failure here as well.
		if runtime.GOOS != "windows" || !strings.Contains(rmErr, "Access is denied") {
			t.Fatalf("Binary removal failure:\n%s\n", rmErr)
		}
	} else {
		// We did not get a removal error, but did we even try to remove before exiting?
		// Confirm that the binary did get removed.
		if _, err := os.Stat(tmpBin); err == nil || os.IsExist(err) {
			t.Fatal("Failed to remove temp binary", tmpBin)
		}
	}
}

// TestLaunchRequestDefaults tests defaults for launch attribute that are explicit in other tests.
func TestLaunchRequestDefaults(t *testing.T) {
	runTest(t, "increment", func(client *daptest.Client, fixture protest.Fixture) {
		runDebugSession(t, client, "launch", func() {
			client.LaunchRequestWithArgs(map[string]interface{}{
				"mode": "" /*"debug" by default*/, "program": fixture.Source, "output": "__mybin"})
		}, fixture.Source)
	})
	runTest(t, "increment", func(client *daptest.Client, fixture protest.Fixture) {
		runDebugSession(t, client, "launch", func() {
			// Use the default output directory.
			client.LaunchRequestWithArgs(map[string]interface{}{
				/*"mode":"debug" by default*/ "program": fixture.Source, "output": "__mybin"})
		}, fixture.Source)
	})
	runTest(t, "increment", func(client *daptest.Client, fixture protest.Fixture) {
		runDebugSession(t, client, "launch", func() {
			// Use the default output directory.
			client.LaunchRequestWithArgs(map[string]interface{}{
				"mode": "debug", "program": fixture.Source})
			// writes to default output dir __debug_bin
		}, fixture.Source)
	})

	// if noDebug is not a bool, behave as if it is the default value (false).
	runTest(t, "increment", func(client *daptest.Client, fixture protest.Fixture) {
		runDebugSession(t, client, "launch", func() {
			client.LaunchRequestWithArgs(map[string]interface{}{
				"mode": "debug", "program": fixture.Source, "noDebug": "true"})
		}, fixture.Source)
	})
}

func TestLaunchRequestNoDebug_GoodStatus(t *testing.T) {
	runTest(t, "increment", func(client *daptest.Client, fixture protest.Fixture) {
		runNoDebugDebugSession(t, client, func() {
			client.LaunchRequestWithArgs(map[string]interface{}{
				"noDebug": true,
				"mode":    "debug",
				"program": fixture.Source,
				"output":  cleanExeName("__mybin")})
		}, fixture.Source, []int{8}, 0)
	})
}

func TestLaunchRequestNoDebug_BadStatus(t *testing.T) {
	runTest(t, "issue1101", func(client *daptest.Client, fixture protest.Fixture) {
		runNoDebugDebugSession(t, client, func() {
			client.LaunchRequestWithArgs(map[string]interface{}{
				"noDebug": true,
				"mode":    "debug",
				"program": fixture.Source,
				"output":  cleanExeName("__mybin")})
		}, fixture.Source, []int{8}, 2)
	})
}

// runNoDebugDebugSession tests the session started with noDebug=true runs uninterrupted
// even when breakpoint is set.
func runNoDebugDebugSession(t *testing.T, client *daptest.Client, cmdRequest func(), source string, breakpoints []int, status int) {
	client.InitializeRequest()
	client.ExpectInitializeResponseAndCapabilities(t)

	cmdRequest()
	// no initialized event.
	// noDebug mode applies only to "launch" requests.
	client.ExpectLaunchResponse(t)

	client.ExpectOutputEventProcessExited(t, status)
	client.ExpectTerminatedEvent(t)
	client.DisconnectRequestWithKillOption(true)
	client.ExpectDisconnectResponse(t)
}

func TestLaunchTestRequest(t *testing.T) {
	runTest(t, "increment", func(client *daptest.Client, fixture protest.Fixture) {
		runDebugSession(t, client, "launch", func() {
			// We reuse the harness that builds, but ignore the built binary,
			// only relying on the source to be built in response to LaunchRequest.
			fixtures := protest.FindFixturesDir()
			testdir, _ := filepath.Abs(filepath.Join(fixtures, "buildtest"))
			client.LaunchRequestWithArgs(map[string]interface{}{
				"mode": "test", "program": testdir, "output": "__mytestdir"})
		}, fixture.Source)
	})
}

// Tests that 'args' from LaunchRequest are parsed and passed to the target
// program. The target program exits without an error on success, and
// panics on error, causing an unexpected StoppedEvent instead of
// Terminated Event.
func TestLaunchRequestWithArgs(t *testing.T) {
	runTest(t, "testargs", func(client *daptest.Client, fixture protest.Fixture) {
		runDebugSession(t, client, "launch", func() {
			client.LaunchRequestWithArgs(map[string]interface{}{
				"mode": "exec", "program": fixture.Path,
				"args": []string{"test", "pass flag"}})
		}, fixture.Source)
	})
}

// Tests that 'buildFlags' from LaunchRequest are parsed and passed to the
// compiler. The target program exits without an error on success, and
// panics on error, causing an unexpected StoppedEvent instead of
// TerminatedEvent.
func TestLaunchRequestWithBuildFlags(t *testing.T) {
	runTest(t, "buildflagtest", func(client *daptest.Client, fixture protest.Fixture) {
		runDebugSession(t, client, "launch", func() {
			// We reuse the harness that builds, but ignore the built binary,
			// only relying on the source to be built in response to LaunchRequest.
			client.LaunchRequestWithArgs(map[string]interface{}{
				"mode": "debug", "program": fixture.Source, "output": "__mybin",
				"buildFlags": "-ldflags '-X main.Hello=World'"})
		}, fixture.Source)
	})
}

func TestAttachRequest(t *testing.T) {
	if runtime.GOOS == "freebsd" {
		t.SkipNow()
	}
	if runtime.GOOS == "windows" {
		t.Skip("test skipped on windows, see https://delve.beta.teamcity.com/project/Delve_windows for details")
	}
	runTest(t, "loopprog", func(client *daptest.Client, fixture protest.Fixture) {
		// Start the program to attach to
		cmd := execFixture(t, fixture)

		runDebugSessionWithBPs(t, client, "attach",
			// Attach
			func() {
				client.AttachRequest(map[string]interface{}{
					/*"mode": "local" by default*/ "processId": cmd.Process.Pid, "stopOnEntry": false})
			},
			// Set breakpoints
			fixture.Source, []int{8},
			[]onBreakpoint{{
				// Stop at line 8
				execute: func() {
					handleStop(t, client, 1, "main.loop", 8)
					client.VariablesRequest(1001) // Locals
					locals := client.ExpectVariablesResponse(t)
					expectChildren(t, locals, "Locals", 1)
					expectVarRegex(t, locals, 0, "i", "i", "[0-9]+", "int", noChildren)
				},
				disconnect: true,
			}})
	})
}

func TestPauseAndContinue(t *testing.T) {
	runTest(t, "loopprog", func(client *daptest.Client, fixture protest.Fixture) {
		runDebugSessionWithBPs(t, client, "launch",
			// Launch
			func() {
				client.LaunchRequest("exec", fixture.Path, !stopOnEntry)
			},
			// Set breakpoints
			fixture.Source, []int{6},
			[]onBreakpoint{{
				execute: func() {
					verifyStopLocation(t, client, 1, "main.loop", 6)

					// Continue resumes all goroutines, so thread id is ignored
					client.ContinueRequest(12345)
					client.ExpectContinueResponse(t)

					time.Sleep(time.Second)

					// Halt pauses all goroutines, so thread id is ignored
					client.PauseRequest(56789)
					// Since we are in async mode while running, we might receive next two messages in either order.
					for i := 0; i < 2; i++ {
						msg := client.ExpectMessage(t)
						switch m := msg.(type) {
						case *dap.StoppedEvent:
							if m.Body.Reason != "pause" || m.Body.ThreadId != 0 && m.Body.ThreadId != 1 {
								t.Errorf("\ngot %#v\nwant ThreadId=0/1 Reason='pause'", m)
							}
						case *dap.PauseResponse:
						default:
							t.Fatalf("got %#v, want StoppedEvent or PauseResponse", m)
						}
					}

					// Pause will be a no-op at a pause: there will be no additional stopped events
					client.PauseRequest(1)
					client.ExpectPauseResponse(t)
				},
				// The program has an infinite loop, so we must kill it by disconnecting.
				disconnect: true,
			}})
	})
}

func TestUnupportedCommandResponses(t *testing.T) {
	var got *dap.ErrorResponse
	runTest(t, "increment", func(client *daptest.Client, fixture protest.Fixture) {
		seqCnt := 1
		expectUnsupportedCommand := func(cmd string) {
			t.Helper()
			got = client.ExpectUnsupportedCommandErrorResponse(t)
			if got.RequestSeq != seqCnt || got.Command != cmd {
				t.Errorf("\ngot  %#v\nwant RequestSeq=%d Command=%s", got, seqCnt, cmd)
			}
			seqCnt++
		}

		client.RestartFrameRequest()
		expectUnsupportedCommand("restartFrame")

		client.GotoRequest()
		expectUnsupportedCommand("goto")

		client.SourceRequest()
		expectUnsupportedCommand("source")

		client.TerminateThreadsRequest()
		expectUnsupportedCommand("terminateThreads")

		client.StepInTargetsRequest()
		expectUnsupportedCommand("stepInTargets")

		client.GotoTargetsRequest()
		expectUnsupportedCommand("gotoTargets")

		client.CompletionsRequest()
		expectUnsupportedCommand("completions")

		client.DataBreakpointInfoRequest()
		expectUnsupportedCommand("dataBreakpointInfo")

		client.SetDataBreakpointsRequest()
		expectUnsupportedCommand("setDataBreakpoints")

		client.BreakpointLocationsRequest()
		expectUnsupportedCommand("breakpointLocations")

		client.ModulesRequest()
		expectUnsupportedCommand("modules")
	})
}

func TestOptionalNotYetImplementedResponses(t *testing.T) {
	var got *dap.ErrorResponse
	runTest(t, "increment", func(client *daptest.Client, fixture protest.Fixture) {
		seqCnt := 1
		expectNotYetImplemented := func(cmd string) {
			t.Helper()
			got = client.ExpectNotYetImplementedErrorResponse(t)
			if got.RequestSeq != seqCnt || got.Command != cmd {
				t.Errorf("\ngot  %#v\nwant RequestSeq=%d Command=%s", got, seqCnt, cmd)
			}
			seqCnt++
		}

		client.TerminateRequest()
		expectNotYetImplemented("terminate")

		client.RestartRequest()
		expectNotYetImplemented("restart")

		client.SetFunctionBreakpointsRequest()
		expectNotYetImplemented("setFunctionBreakpoints")

		client.StepBackRequest()
		expectNotYetImplemented("stepBack")

		client.ReverseContinueRequest()
		expectNotYetImplemented("reverseContinue")

		client.SetVariableRequest()
		expectNotYetImplemented("setVariable")

		client.SetExpressionRequest()
		expectNotYetImplemented("setExpression")

		client.LoadedSourcesRequest()
		expectNotYetImplemented("loadedSources")

		client.ReadMemoryRequest()
		expectNotYetImplemented("readMemory")

		client.DisassembleRequest()
		expectNotYetImplemented("disassemble")

		client.CancelRequest()
		expectNotYetImplemented("cancel")
	})
}

func TestBadLaunchRequests(t *testing.T) {
	runTest(t, "increment", func(client *daptest.Client, fixture protest.Fixture) {
		seqCnt := 1
		expectFailedToLaunch := func(response *dap.ErrorResponse) {
			t.Helper()
			if response.RequestSeq != seqCnt {
				t.Errorf("RequestSeq got %d, want %d", seqCnt, response.RequestSeq)
			}
			if response.Command != "launch" {
				t.Errorf("Command got %q, want \"launch\"", response.Command)
			}
			if response.Message != "Failed to launch" {
				t.Errorf("Message got %q, want \"Failed to launch\"", response.Message)
			}
			if response.Body.Error.Id != 3000 {
				t.Errorf("Id got %d, want 3000", response.Body.Error.Id)
			}
			seqCnt++
		}

		expectFailedToLaunchWithMessage := func(response *dap.ErrorResponse, errmsg string) {
			t.Helper()
			expectFailedToLaunch(response)
			if response.Body.Error.Format != errmsg {
				t.Errorf("\ngot  %q\nwant %q", response.Body.Error.Format, errmsg)
			}
		}

		// Test for the DAP-specific detailed error message.
		client.LaunchRequest("exec", "", stopOnEntry)
		expectFailedToLaunchWithMessage(client.ExpectInvisibleErrorResponse(t),
			"Failed to launch: The program attribute is missing in debug configuration.")

		// Bad "program"
		client.LaunchRequestWithArgs(map[string]interface{}{"mode": "debug", "program": 12345})
		expectFailedToLaunchWithMessage(client.ExpectInvisibleErrorResponse(t),
			"Failed to launch: The program attribute is missing in debug configuration.")

		client.LaunchRequestWithArgs(map[string]interface{}{"mode": "debug", "program": nil})
		expectFailedToLaunchWithMessage(client.ExpectInvisibleErrorResponse(t),
			"Failed to launch: The program attribute is missing in debug configuration.")

		client.LaunchRequestWithArgs(map[string]interface{}{"mode": "debug"})
		expectFailedToLaunchWithMessage(client.ExpectInvisibleErrorResponse(t),
			"Failed to launch: The program attribute is missing in debug configuration.")

		// Bad "mode"
		client.LaunchRequest("remote", fixture.Path, stopOnEntry)
		expectFailedToLaunchWithMessage(client.ExpectInvisibleErrorResponse(t),
			"Failed to launch: Unsupported 'mode' value \"remote\" in debug configuration.")

		client.LaunchRequest("notamode", fixture.Path, stopOnEntry)
		expectFailedToLaunchWithMessage(client.ExpectInvisibleErrorResponse(t),
			"Failed to launch: Unsupported 'mode' value \"notamode\" in debug configuration.")

		client.LaunchRequestWithArgs(map[string]interface{}{"mode": 12345, "program": fixture.Path})
		expectFailedToLaunchWithMessage(client.ExpectInvisibleErrorResponse(t),
			"Failed to launch: Unsupported 'mode' value %!q(float64=12345) in debug configuration.")

		client.LaunchRequestWithArgs(map[string]interface{}{"mode": ""}) // empty mode defaults to "debug" (not an error)
		expectFailedToLaunchWithMessage(client.ExpectInvisibleErrorResponse(t),
			"Failed to launch: The program attribute is missing in debug configuration.")

		client.LaunchRequestWithArgs(map[string]interface{}{}) // missing mode defaults to "debug" (not an error)
		expectFailedToLaunchWithMessage(client.ExpectInvisibleErrorResponse(t),
			"Failed to launch: The program attribute is missing in debug configuration.")

		// Bad "args"
		client.LaunchRequestWithArgs(map[string]interface{}{"mode": "exec", "program": fixture.Path, "args": nil})
		expectFailedToLaunchWithMessage(client.ExpectInvisibleErrorResponse(t),
			"Failed to launch: 'args' attribute '<nil>' in debug configuration is not an array.")

		client.LaunchRequestWithArgs(map[string]interface{}{"mode": "exec", "program": fixture.Path, "args": 12345})
		expectFailedToLaunchWithMessage(client.ExpectInvisibleErrorResponse(t),
			"Failed to launch: 'args' attribute '12345' in debug configuration is not an array.")

		client.LaunchRequestWithArgs(map[string]interface{}{"mode": "exec", "program": fixture.Path, "args": []int{1, 2}})
		expectFailedToLaunchWithMessage(client.ExpectInvisibleErrorResponse(t),
			"Failed to launch: value '1' in 'args' attribute in debug configuration is not a string.")

		// Bad "buildFlags"
		client.LaunchRequestWithArgs(map[string]interface{}{"mode": "debug", "program": fixture.Source, "buildFlags": 123})
		expectFailedToLaunchWithMessage(client.ExpectInvisibleErrorResponse(t),
			"Failed to launch: 'buildFlags' attribute '123' in debug configuration is not a string.")

		client.LaunchRequestWithArgs(map[string]interface{}{"mode": "debug", "program": fixture.Source, "substitutePath": 123})
		expectFailedToLaunchWithMessage(client.ExpectInvisibleErrorResponse(t),
			"Failed to launch: 'substitutePath' attribute '123' in debug configuration is not a []{'from': string, 'to': string}")

		client.LaunchRequestWithArgs(map[string]interface{}{"mode": "debug", "program": fixture.Source, "substitutePath": []interface{}{123}})
		expectFailedToLaunchWithMessage(client.ExpectInvisibleErrorResponse(t),
			"Failed to launch: 'substitutePath' attribute '[123]' in debug configuration is not a []{'from': string, 'to': string}")

		client.LaunchRequestWithArgs(map[string]interface{}{"mode": "debug", "program": fixture.Source, "substitutePath": []interface{}{map[string]interface{}{"to": "path2"}}})
		expectFailedToLaunchWithMessage(client.ExpectInvisibleErrorResponse(t),
			"Failed to launch: 'substitutePath' attribute '[map[to:path2]]' in debug configuration is not a []{'from': string, 'to': string}")

		client.LaunchRequestWithArgs(map[string]interface{}{"mode": "debug", "program": fixture.Source, "substitutePath": []interface{}{map[string]interface{}{"from": "path1", "to": 123}}})
		expectFailedToLaunchWithMessage(client.ExpectInvisibleErrorResponse(t),
			"Failed to launch: 'substitutePath' attribute '[map[from:path1 to:123]]' in debug configuration is not a []{'from': string, 'to': string}")
		client.LaunchRequestWithArgs(map[string]interface{}{"mode": "debug", "program": fixture.Source, "cwd": 123})
		expectFailedToLaunchWithMessage(client.ExpectErrorResponse(t),
			"Failed to launch: 'cwd' attribute '123' in debug configuration is not a string.")

		// Skip detailed message checks for potentially different OS-specific errors.
		client.LaunchRequest("exec", fixture.Path+"_does_not_exist", stopOnEntry)
		expectFailedToLaunch(client.ExpectInvisibleErrorResponse(t)) // No such file or directory

		client.LaunchRequest("debug", fixture.Path+"_does_not_exist", stopOnEntry)
		oe := client.ExpectOutputEvent(t)
		if !strings.HasPrefix(oe.Body.Output, "Build Error: ") || oe.Body.Category != "stderr" {
			t.Errorf("got %#v, want Category=\"stderr\" Output=\"Build Error: ...\"", oe)
		}
		expectFailedToLaunch(client.ExpectInvisibleErrorResponse(t))

		client.LaunchRequest("" /*debug by default*/, fixture.Path+"_does_not_exist", stopOnEntry)
		oe = client.ExpectOutputEvent(t)
		if !strings.HasPrefix(oe.Body.Output, "Build Error: ") || oe.Body.Category != "stderr" {
			t.Errorf("got %#v, want Category=\"stderr\" Output=\"Build Error: ...\"", oe)
		}
		expectFailedToLaunch(client.ExpectInvisibleErrorResponse(t))

		client.LaunchRequest("exec", fixture.Source, stopOnEntry)
		expectFailedToLaunch(client.ExpectInvisibleErrorResponse(t)) // Not an executable

		client.LaunchRequestWithArgs(map[string]interface{}{"mode": "debug", "program": fixture.Source, "buildFlags": "-bad -flags"})
		oe = client.ExpectOutputEvent(t)
		if !strings.HasPrefix(oe.Body.Output, "Build Error: ") || oe.Body.Category != "stderr" {
			t.Errorf("got %#v, want Category=\"stderr\" Output=\"Build Error: ...\"", oe)
		}
		expectFailedToLaunchWithMessage(client.ExpectInvisibleErrorResponse(t), "Failed to launch: Build error: Check the debug console for details.")
		client.LaunchRequestWithArgs(map[string]interface{}{"mode": "debug", "program": fixture.Source, "noDebug": true, "buildFlags": "-bad -flags"})
		oe = client.ExpectOutputEvent(t)
		if !strings.HasPrefix(oe.Body.Output, "Build Error: ") || oe.Body.Category != "stderr" {
			t.Errorf("got %#v, want Category=\"stderr\" Output=\"Build Error: ...\"", oe)
		}
		expectFailedToLaunchWithMessage(client.ExpectInvisibleErrorResponse(t), "Failed to launch: Build error: Check the debug console for details.")

		// Bad "wd".
		client.LaunchRequestWithArgs(map[string]interface{}{"mode": "debug", "program": fixture.Source, "noDebug": false, "cwd": "dir/invalid"})
		expectFailedToLaunch(client.ExpectErrorResponse(t)) // invalid directory, the error message is system-dependent.
		client.LaunchRequestWithArgs(map[string]interface{}{"mode": "debug", "program": fixture.Source, "noDebug": true, "cwd": "dir/invalid"})
		expectFailedToLaunch(client.ExpectErrorResponse(t)) // invalid directory, the error message is system-dependent.

		// We failed to launch the program. Make sure shutdown still works.
		client.DisconnectRequest()
		dresp := client.ExpectDisconnectResponse(t)
		if dresp.RequestSeq != seqCnt {
			t.Errorf("got %#v, want RequestSeq=%d", dresp, seqCnt)
		}
	})
}

func TestBadAttachRequest(t *testing.T) {
	runTest(t, "loopprog", func(client *daptest.Client, fixture protest.Fixture) {
		seqCnt := 1
		expectFailedToAttach := func(response *dap.ErrorResponse) {
			t.Helper()
			if response.RequestSeq != seqCnt {
				t.Errorf("RequestSeq got %d, want %d", seqCnt, response.RequestSeq)
			}
			if response.Command != "attach" {
				t.Errorf("Command got %q, want \"attach\"", response.Command)
			}
			if response.Message != "Failed to attach" {
				t.Errorf("Message got %q, want \"Failed to attach\"", response.Message)
			}
			if response.Body.Error.Id != 3001 {
				t.Errorf("Id got %d, want 3001", response.Body.Error.Id)
			}
			seqCnt++
		}

		expectFailedToAttachWithMessage := func(response *dap.ErrorResponse, errmsg string) {
			t.Helper()
			expectFailedToAttach(response)
			if response.Body.Error.Format != errmsg {
				t.Errorf("\ngot  %q\nwant %q", response.Body.Error.Format, errmsg)
			}
		}

		// Bad "mode"
		client.AttachRequest(map[string]interface{}{"mode": "remote"})
		expectFailedToAttachWithMessage(client.ExpectInvisibleErrorResponse(t),
			"Failed to attach: Unsupported 'mode' value \"remote\" in debug configuration")

		client.AttachRequest(map[string]interface{}{"mode": "blah blah blah"})
		expectFailedToAttachWithMessage(client.ExpectInvisibleErrorResponse(t),
			"Failed to attach: Unsupported 'mode' value \"blah blah blah\" in debug configuration")

		client.AttachRequest(map[string]interface{}{"mode": 123})
		expectFailedToAttachWithMessage(client.ExpectInvisibleErrorResponse(t),
			"Failed to attach: Unsupported 'mode' value %!q(float64=123) in debug configuration")

		client.AttachRequest(map[string]interface{}{"mode": ""}) // empty mode defaults to "local" (not an error)
		expectFailedToAttachWithMessage(client.ExpectInvisibleErrorResponse(t),
			"Failed to attach: The 'processId' attribute is missing in debug configuration")

		client.AttachRequest(map[string]interface{}{}) // no mode defaults to "local" (not an error)
		expectFailedToAttachWithMessage(client.ExpectInvisibleErrorResponse(t),
			"Failed to attach: The 'processId' attribute is missing in debug configuration")

		// Bad "processId"
		client.AttachRequest(map[string]interface{}{"mode": "local"})
		expectFailedToAttachWithMessage(client.ExpectInvisibleErrorResponse(t),
			"Failed to attach: The 'processId' attribute is missing in debug configuration")

		client.AttachRequest(map[string]interface{}{"mode": "local", "processId": nil})
		expectFailedToAttachWithMessage(client.ExpectInvisibleErrorResponse(t),
			"Failed to attach: The 'processId' attribute is missing in debug configuration")

		client.AttachRequest(map[string]interface{}{"mode": "local", "processId": 0})
		expectFailedToAttachWithMessage(client.ExpectInvisibleErrorResponse(t),
			"Failed to attach: The 'processId' attribute is missing in debug configuration")

		client.AttachRequest(map[string]interface{}{"mode": "local", "processId": "1"})
		expectFailedToAttachWithMessage(client.ExpectInvisibleErrorResponse(t),
			"Failed to attach: The 'processId' attribute is missing in debug configuration")

		client.AttachRequest(map[string]interface{}{"mode": "local", "processId": 1})
		// The exact message varies on different systems, so skip that check
		expectFailedToAttach(client.ExpectInvisibleErrorResponse(t)) // could not attach to pid 1

		// This will make debugger.(*Debugger) panic, which we will catch as an internal error.
		client.AttachRequest(map[string]interface{}{"mode": "local", "processId": -1})
		er := client.ExpectInvisibleErrorResponse(t)
		if er.RequestSeq != seqCnt {
			t.Errorf("RequestSeq got %d, want %d", seqCnt, er.RequestSeq)
		}
		seqCnt++
		if er.Command != "" {
			t.Errorf("Command got %q, want \"attach\"", er.Command)
		}
		if er.Body.Error.Format != "Internal Error: runtime error: index out of range [0] with length 0" {
			t.Errorf("Message got %q, want \"Internal Error: runtime error: index out of range [0] with length 0\"", er.Message)
		}
		if er.Body.Error.Id != 8888 {
			t.Errorf("Id got %d, want 8888", er.Body.Error.Id)
		}

		// We failed to launch the program. Make sure shutdown still works.
		client.DisconnectRequest()
		dresp := client.ExpectDisconnectResponse(t)
		if dresp.RequestSeq != seqCnt {
			t.Errorf("got %#v, want RequestSeq=%d", dresp, seqCnt)
		}
	})
}

func TestBadInitializeRequest(t *testing.T) {
	runInitializeTest := func(args dap.InitializeRequestArguments, err string) {
		t.Helper()
		// Only one initialize request is allowed, so use a new server
		// for each test.
		client := startDapServer(t)
		// client.Close will close the client connectinon, which will cause a connection error
		// on the server side and signal disconnect to unblock Stop() above.
		defer client.Close()

		client.InitializeRequestWithArgs(args)
		response := client.ExpectErrorResponse(t)
		if response.Command != "initialize" {
			t.Errorf("Command got %q, want \"launch\"", response.Command)
		}
		if response.Message != "Failed to initialize" {
			t.Errorf("Message got %q, want \"Failed to launch\"", response.Message)
		}
		if response.Body.Error.Id != 3002 {
			t.Errorf("Id got %d, want 3002", response.Body.Error.Id)
		}
		if response.Body.Error.Format != err {
			t.Errorf("\ngot  %q\nwant %q", response.Body.Error.Format, err)
		}
	}

	// Bad path format.
	runInitializeTest(dap.InitializeRequestArguments{
		AdapterID:       "go",
		PathFormat:      "url", // unsupported 'pathFormat'
		LinesStartAt1:   true,
		ColumnsStartAt1: true,
		Locale:          "en-us",
	},
		"Failed to initialize: Unsupported 'pathFormat' value 'url'.",
	)

	// LinesStartAt1 must be true.
	runInitializeTest(dap.InitializeRequestArguments{
		AdapterID:       "go",
		PathFormat:      "path",
		LinesStartAt1:   false, // only 1-based line numbers are supported
		ColumnsStartAt1: true,
		Locale:          "en-us",
	},
		"Failed to initialize: Only 1-based line numbers are supported.",
	)

	// ColumnsStartAt1 must be true.
	runInitializeTest(dap.InitializeRequestArguments{
		AdapterID:       "go",
		PathFormat:      "path",
		LinesStartAt1:   true,
		ColumnsStartAt1: false, // only 1-based column numbers are supported
		Locale:          "en-us",
	},
		"Failed to initialize: Only 1-based column numbers are supported.",
	)
}

func TestBadlyFormattedMessageToServer(t *testing.T) {
	runTest(t, "increment", func(client *daptest.Client, fixture protest.Fixture) {
		// Send a badly formatted message to the server, and expect it to close the
		// connection.
		client.UnknownRequest()
		time.Sleep(100 * time.Millisecond)

		_, err := client.ReadMessage()

		if err != io.EOF {
			t.Errorf("got err=%v, want io.EOF", err)
		}
	})
}<|MERGE_RESOLUTION|>--- conflicted
+++ resolved
@@ -1391,9 +1391,6 @@
 	})
 }
 
-<<<<<<< HEAD
-// TestVariablesLoading exposes test cases where variables might be partial or
-=======
 // TestScopesRequestsOptimized executes to a breakpoint and tests different
 // that the names of the "Locals" and "Arguments" scopes are correctly annotated with
 // a warning about debugging an optimized function.
@@ -1452,7 +1449,6 @@
 }
 
 // TestVariablesLoading exposes test cases where variables might be partiall or
->>>>>>> 4e582fa5
 // fully unloaded.
 func TestVariablesLoading(t *testing.T) {
 	runTest(t, "testvariables2", func(client *daptest.Client, fixture protest.Fixture) {
