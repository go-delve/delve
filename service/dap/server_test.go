package dap

import (
	"bufio"
	"flag"
	"fmt"
	"io"
	"io/ioutil"
	"math/rand"
	"net"
	"os"
	"os/exec"
	"path/filepath"
	"regexp"
	"runtime"
	"strings"
	"testing"
	"time"

	"github.com/go-delve/delve/pkg/goversion"
	"github.com/go-delve/delve/pkg/logflags"
	protest "github.com/go-delve/delve/pkg/proc/test"
	"github.com/go-delve/delve/service"
	"github.com/go-delve/delve/service/dap/daptest"
	"github.com/go-delve/delve/service/debugger"
	"github.com/google/go-dap"
)

const stopOnEntry bool = true
const hasChildren bool = true
const noChildren bool = false

var testBackend string

func TestMain(m *testing.M) {
	logOutputVal := ""
	if _, isTeamCityTest := os.LookupEnv("TEAMCITY_VERSION"); isTeamCityTest {
		logOutputVal = "debugger,dap"
	}
	var logOutput string
	flag.StringVar(&logOutput, "log-output", logOutputVal, "configures log output")
	flag.Parse()
	logflags.Setup(logOutput != "", logOutput, "")
	protest.DefaultTestBackend(&testBackend)
	os.Exit(protest.RunTestsWithFixtures(m))
}

// name is for _fixtures/<name>.go
func runTest(t *testing.T, name string, test func(c *daptest.Client, f protest.Fixture)) {
	runTestBuildFlags(t, name, test, protest.AllNonOptimized)
}

// name is for _fixtures/<name>.go
func runTestBuildFlags(t *testing.T, name string, test func(c *daptest.Client, f protest.Fixture), buildFlags protest.BuildFlags) {
	fixture := protest.BuildFixture(name, buildFlags)

	// Start the DAP server.
	client := startDapServer(t)
	// client.Close will close the client connectinon, which will cause a connection error
	// on the server side and signal disconnect to unblock Stop() above.
	defer client.Close()

	test(client, fixture)
}

func startDapServer(t *testing.T) *daptest.Client {
	// Start the DAP server.
	listener, err := net.Listen("tcp", ":0")
	if err != nil {
		t.Fatal(err)
	}
	disconnectChan := make(chan struct{})
	server := NewServer(&service.Config{
		Listener:       listener,
		DisconnectChan: disconnectChan,
		Debugger: debugger.Config{
			Backend: "default",
		},
	})
	server.Run()
	// Give server time to start listening for clients
	time.Sleep(100 * time.Millisecond)

	// Run a goroutine that stops the server when disconnectChan is signaled.
	// This helps us test that certain events cause the server to stop as
	// expected.
	go func() {
		<-disconnectChan
		server.Stop()
	}()

	client := daptest.NewClient(listener.Addr().String())
	return client
}

// TestLaunchStopOnEntry emulates the message exchange that can be observed with
// VS Code for the most basic launch debug session with "stopOnEntry" enabled:
// - User selects "Start Debugging":  1 >> initialize
//                                 :  1 << initialize
//                                 :  2 >> launch
//                                 :    << initialized event
//                                 :  2 << launch
//                                 :  3 >> setBreakpoints (empty)
//                                 :  3 << setBreakpoints
//                                 :  4 >> setExceptionBreakpoints (empty)
//                                 :  4 << setExceptionBreakpoints
//                                 :  5 >> configurationDone
// - Program stops upon launching  :    << stopped event
//                                 :  5 << configurationDone
//                                 :  6 >> threads
//                                 :  6 << threads (Dummy)
//                                 :  7 >> threads
//                                 :  7 << threads (Dummy)
//                                 :  8 >> stackTrace
//                                 :  8 << error (Unable to produce stack trace)
//                                 :  9 >> stackTrace
//                                 :  9 << error (Unable to produce stack trace)
// - User evaluates bad expression : 10 >> evaluate
//                                 : 10 << error (unable to find function context)
// - User evaluates good expression: 11 >> evaluate
//                                 : 11 << evaluate
// - User selects "Continue"       : 12 >> continue
//                                 : 12 << continue
// - Program runs to completion    :    << terminated event
//                                 : 13 >> disconnect
//                                 :    << output event (Process exited)
//                                 :    << output event (Detaching)
//                                 : 13 << disconnect
// This test exhaustively tests Seq and RequestSeq on all messages from the
// server. Other tests do not necessarily need to repeat all these checks.
func TestLaunchStopOnEntry(t *testing.T) {
	runTest(t, "increment", func(client *daptest.Client, fixture protest.Fixture) {
		// 1 >> initialize, << initialize
		client.InitializeRequest()
		initResp := client.ExpectInitializeResponseAndCapabilities(t)
		if initResp.Seq != 0 || initResp.RequestSeq != 1 {
			t.Errorf("\ngot %#v\nwant Seq=0, RequestSeq=1", initResp)
		}

		// 2 >> launch, << initialized, << launch
		client.LaunchRequest("exec", fixture.Path, stopOnEntry)
		initEvent := client.ExpectInitializedEvent(t)
		if initEvent.Seq != 0 {
			t.Errorf("\ngot %#v\nwant Seq=0", initEvent)
		}
		launchResp := client.ExpectLaunchResponse(t)
		if launchResp.Seq != 0 || launchResp.RequestSeq != 2 {
			t.Errorf("\ngot %#v\nwant Seq=0, RequestSeq=2", launchResp)
		}

		// 3 >> setBreakpoints, << setBreakpoints
		client.SetBreakpointsRequest(fixture.Source, nil)
		sbpResp := client.ExpectSetBreakpointsResponse(t)
		if sbpResp.Seq != 0 || sbpResp.RequestSeq != 3 || len(sbpResp.Body.Breakpoints) != 0 {
			t.Errorf("\ngot %#v\nwant Seq=0, RequestSeq=3, len(Breakpoints)=0", sbpResp)
		}

		// 4 >> setExceptionBreakpoints, << setExceptionBreakpoints
		client.SetExceptionBreakpointsRequest()
		sebpResp := client.ExpectSetExceptionBreakpointsResponse(t)
		if sebpResp.Seq != 0 || sebpResp.RequestSeq != 4 {
			t.Errorf("\ngot %#v\nwant Seq=0, RequestSeq=4", sebpResp)
		}

		// 5 >> configurationDone, << stopped, << configurationDone
		client.ConfigurationDoneRequest()
		stopEvent := client.ExpectStoppedEvent(t)
		if stopEvent.Seq != 0 ||
			stopEvent.Body.Reason != "entry" ||
			stopEvent.Body.ThreadId != 1 ||
			!stopEvent.Body.AllThreadsStopped {
			t.Errorf("\ngot %#v\nwant Seq=0, Body={Reason=\"entry\", ThreadId=1, AllThreadsStopped=true}", stopEvent)
		}
		cdResp := client.ExpectConfigurationDoneResponse(t)
		if cdResp.Seq != 0 || cdResp.RequestSeq != 5 {
			t.Errorf("\ngot %#v\nwant Seq=0, RequestSeq=5", cdResp)
		}

		// 6 >> threads, << threads
		client.ThreadsRequest()
		tResp := client.ExpectThreadsResponse(t)
		if tResp.Seq != 0 || tResp.RequestSeq != 6 || len(tResp.Body.Threads) != 1 {
			t.Errorf("\ngot %#v\nwant Seq=0, RequestSeq=6 len(Threads)=1", tResp)
		}
		if tResp.Body.Threads[0].Id != 1 || tResp.Body.Threads[0].Name != "Dummy" {
			t.Errorf("\ngot %#v\nwant Id=1, Name=\"Dummy\"", tResp)
		}

		// 7 >> threads, << threads
		client.ThreadsRequest()
		tResp = client.ExpectThreadsResponse(t)
		if tResp.Seq != 0 || tResp.RequestSeq != 7 || len(tResp.Body.Threads) != 1 {
			t.Errorf("\ngot %#v\nwant Seq=0, RequestSeq=7 len(Threads)=1", tResp)
		}

		// 8 >> stackTrace, << error
		client.StackTraceRequest(1, 0, 20)
		stResp := client.ExpectInvisibleErrorResponse(t)
		if stResp.Seq != 0 || stResp.RequestSeq != 8 || stResp.Body.Error.Format != "Unable to produce stack trace: unknown goroutine 1" {
			t.Errorf("\ngot %#v\nwant Seq=0, RequestSeq=8 Format=\"Unable to produce stack trace: unknown goroutine 1\"", stResp)
		}

		// 9 >> stackTrace, << error
		client.StackTraceRequest(1, 0, 20)
		stResp = client.ExpectInvisibleErrorResponse(t)
		if stResp.Seq != 0 || stResp.RequestSeq != 9 || stResp.Body.Error.Id != 2004 {
			t.Errorf("\ngot %#v\nwant Seq=0, RequestSeq=9 Id=2004", stResp)
		}

		// 10 >> evaluate, << error
		client.EvaluateRequest("foo", 0 /*no frame specified*/, "repl")
		erResp := client.ExpectInvisibleErrorResponse(t)
		if erResp.Seq != 0 || erResp.RequestSeq != 10 || erResp.Body.Error.Id != 2009 {
			t.Errorf("\ngot %#v\nwant Seq=0, RequestSeq=10 Id=2009", erResp)
		}

		// 11 >> evaluate, << evaluate
		client.EvaluateRequest("1+1", 0 /*no frame specified*/, "repl")
		evResp := client.ExpectEvaluateResponse(t)
		if evResp.Seq != 0 || evResp.RequestSeq != 11 || evResp.Body.Result != "2" {
			t.Errorf("\ngot %#v\nwant Seq=0, RequestSeq=10 Result=2", evResp)
		}

		// 12 >> continue, << continue, << terminated
		client.ContinueRequest(1)
		contResp := client.ExpectContinueResponse(t)
		if contResp.Seq != 0 || contResp.RequestSeq != 12 || !contResp.Body.AllThreadsContinued {
			t.Errorf("\ngot %#v\nwant Seq=0, RequestSeq=12 Body.AllThreadsContinued=true", contResp)
		}
		termEvent := client.ExpectTerminatedEvent(t)
		if termEvent.Seq != 0 {
			t.Errorf("\ngot %#v\nwant Seq=0", termEvent)
		}

		// 13 >> disconnect, << disconnect
		client.DisconnectRequest()
		oep := client.ExpectOutputEventProcessExited(t, 0)
		if oep.Seq != 0 || oep.Body.Category != "console" {
			t.Errorf("\ngot %#v\nwant Seq=0 Category='console'", oep)
		}
		oed := client.ExpectOutputEventDetaching(t)
		if oed.Seq != 0 || oed.Body.Category != "console" {
			t.Errorf("\ngot %#v\nwant Seq=0 Category='console'", oed)
		}
		dResp := client.ExpectDisconnectResponse(t)
		if dResp.Seq != 0 || dResp.RequestSeq != 13 {
			t.Errorf("\ngot %#v\nwant Seq=0, RequestSeq=13", dResp)
		}
	})
}

// TestAttachStopOnEntry is like TestLaunchStopOnEntry, but with attach request.
func TestAttachStopOnEntry(t *testing.T) {
	if runtime.GOOS == "freebsd" {
		t.SkipNow()
	}
	runTest(t, "loopprog", func(client *daptest.Client, fixture protest.Fixture) {
		// Start the program to attach to
		cmd := exec.Command(fixture.Path)
		stdout, err := cmd.StdoutPipe()
		if err != nil {
			t.Fatal(err)
		}
		cmd.Stderr = os.Stderr
		if err := cmd.Start(); err != nil {
			t.Fatal(err)
		}
		// Wait for output.
		// This will give the target process time to initialize the runtime before we attach,
		// so we can rely on having goroutines when they are requested on attach.
		scanOut := bufio.NewScanner(stdout)
		scanOut.Scan()
		if scanOut.Text() != "past main" {
			t.Errorf("expected loopprog.go to output \"past main\"")
		}

		// 1 >> initialize, << initialize
		client.InitializeRequest()
		initResp := client.ExpectInitializeResponseAndCapabilities(t)
		if initResp.Seq != 0 || initResp.RequestSeq != 1 {
			t.Errorf("\ngot %#v\nwant Seq=0, RequestSeq=1", initResp)
		}

		// 2 >> attach, << initialized, << attach
		client.AttachRequest(
			map[string]interface{}{"mode": "local", "processId": cmd.Process.Pid, "stopOnEntry": true})
		initEvent := client.ExpectInitializedEvent(t)
		if initEvent.Seq != 0 {
			t.Errorf("\ngot %#v\nwant Seq=0", initEvent)
		}
		attachResp := client.ExpectAttachResponse(t)
		if attachResp.Seq != 0 || attachResp.RequestSeq != 2 {
			t.Errorf("\ngot %#v\nwant Seq=0, RequestSeq=2", attachResp)
		}

		// 3 >> setBreakpoints, << setBreakpoints
		client.SetBreakpointsRequest(fixture.Source, nil)
		sbpResp := client.ExpectSetBreakpointsResponse(t)
		if sbpResp.Seq != 0 || sbpResp.RequestSeq != 3 || len(sbpResp.Body.Breakpoints) != 0 {
			t.Errorf("\ngot %#v\nwant Seq=0, RequestSeq=3, len(Breakpoints)=0", sbpResp)
		}

		// 4 >> setExceptionBreakpoints, << setExceptionBreakpoints
		client.SetExceptionBreakpointsRequest()
		sebpResp := client.ExpectSetExceptionBreakpointsResponse(t)
		if sebpResp.Seq != 0 || sebpResp.RequestSeq != 4 {
			t.Errorf("\ngot %#v\nwant Seq=0, RequestSeq=4", sebpResp)
		}

		// 5 >> configurationDone, << stopped, << configurationDone
		client.ConfigurationDoneRequest()
		stopEvent := client.ExpectStoppedEvent(t)
		if stopEvent.Seq != 0 ||
			stopEvent.Body.Reason != "entry" ||
			stopEvent.Body.ThreadId != 1 ||
			!stopEvent.Body.AllThreadsStopped {
			t.Errorf("\ngot %#v\nwant Seq=0, Body={Reason=\"entry\", ThreadId=1, AllThreadsStopped=true}", stopEvent)
		}
		cdResp := client.ExpectConfigurationDoneResponse(t)
		if cdResp.Seq != 0 || cdResp.RequestSeq != 5 {
			t.Errorf("\ngot %#v\nwant Seq=0, RequestSeq=5", cdResp)
		}

		// 6 >> threads, << threads
		client.ThreadsRequest()
		tResp := client.ExpectThreadsResponse(t)
		// Expect main goroutine plus runtime at this point.
		if tResp.Seq != 0 || tResp.RequestSeq != 6 || len(tResp.Body.Threads) < 2 {
			t.Errorf("\ngot %#v\nwant Seq=0, RequestSeq=6 len(Threads)>1", tResp)
		}

		// 7 >> threads, << threads
		client.ThreadsRequest()
		client.ExpectThreadsResponse(t)

		// 8 >> stackTrace, << response
		client.StackTraceRequest(1, 0, 20)
		client.ExpectStackTraceResponse(t)

		// 9 >> stackTrace, << response
		client.StackTraceRequest(1, 0, 20)
		client.ExpectStackTraceResponse(t)

		// 10 >> evaluate, << error
		client.EvaluateRequest("foo", 0 /*no frame specified*/, "repl")
		erResp := client.ExpectInvisibleErrorResponse(t)
		if erResp.Seq != 0 || erResp.RequestSeq != 10 || erResp.Body.Error.Id != 2009 {
			t.Errorf("\ngot %#v\nwant Seq=0, RequestSeq=10 Id=2009", erResp)
		}

		// 11 >> evaluate, << evaluate
		client.EvaluateRequest("1+1", 0 /*no frame specified*/, "repl")
		evResp := client.ExpectEvaluateResponse(t)
		if evResp.Seq != 0 || evResp.RequestSeq != 11 || evResp.Body.Result != "2" {
			t.Errorf("\ngot %#v\nwant Seq=0, RequestSeq=10 Result=2", evResp)
		}

		// 12 >> continue, << continue
		client.ContinueRequest(1)
		cResp := client.ExpectContinueResponse(t)
		if cResp.Seq != 0 || cResp.RequestSeq != 12 {
			t.Errorf("\ngot %#v\nwant Seq=0, RequestSeq=12", cResp)
		}

		// TODO(polina): once https://github.com/go-delve/delve/issues/2259 is
		// fixed, test with kill=false.

		// 13 >> disconnect, << disconnect
		client.DisconnectRequestWithKillOption(true)

		msg := expectMessageFilterStopped(t, client)
		if _, ok := msg.(*dap.OutputEvent); !ok {
			// want detach kill output message
			t.Errorf("got %#v, want *dap.OutputEvent", msg)
		}
		msg = expectMessageFilterStopped(t, client)
		if _, ok := msg.(*dap.DisconnectResponse); !ok {
			t.Errorf("got %#v, want *dap.DisconnectResponse", msg)
		}
		// If this call to KeepAlive isn't here there's a chance that stdout will
		// be garbage collected (since it is no longer alive long before this
		// point), when that happens, on unix-like OSes, the read end of the pipe
		// will be closed by the finalizer and the target process will die by
		// SIGPIPE, which the rest of this test does not expect.
		runtime.KeepAlive(stdout)
	})
}

// Like the test above, except the program is configured to continue on entry.
func TestContinueOnEntry(t *testing.T) {
	runTest(t, "increment", func(client *daptest.Client, fixture protest.Fixture) {
		// 1 >> initialize, << initialize
		client.InitializeRequest()
		client.ExpectInitializeResponseAndCapabilities(t)

		// 2 >> launch, << initialized, << launch
		client.LaunchRequest("exec", fixture.Path, !stopOnEntry)
		client.ExpectInitializedEvent(t)
		client.ExpectLaunchResponse(t)

		// 3 >> setBreakpoints, << setBreakpoints
		client.SetBreakpointsRequest(fixture.Source, nil)
		client.ExpectSetBreakpointsResponse(t)

		// 4 >> setExceptionBreakpoints, << setExceptionBreakpoints
		client.SetExceptionBreakpointsRequest()
		client.ExpectSetExceptionBreakpointsResponse(t)

		// 5 >> configurationDone, << configurationDone
		client.ConfigurationDoneRequest()
		client.ExpectConfigurationDoneResponse(t)
		// "Continue" happens behind the scenes on another goroutine

		// 6 >> threads, << threads
		client.ThreadsRequest()
		// Since we are in async mode while running, we might receive messages in either order.
		for i := 0; i < 2; i++ {
			msg := client.ExpectMessage(t)
			switch m := msg.(type) {
			case *dap.ThreadsResponse:
				if m.Seq != 0 || m.RequestSeq != 6 {
					t.Errorf("\ngot %#v\nwant Seq=0, RequestSeq=6", m)
				}
				// Single current thread is sent when the program is running
				// because DAP spec expects at least one thread.
				// Also accept empty already-terminated response.
				if len(m.Body.Threads) != 0 && (len(m.Body.Threads) != 1 || m.Body.Threads[0].Id != -1 || m.Body.Threads[0].Name != "Current") {
					t.Errorf("\ngot  %#v\nwant Id=-1, Name=\"Current\" or empty", m.Body.Threads)
				}
			case *dap.TerminatedEvent:
			default:
				t.Fatalf("got %#v, want ThreadsResponse or TerminatedEvent", m)
			}
		}

		// It is possible for the program to terminate before the initial
		// threads request is processed. And in that case, the
		// response can be empty
		// 7 >> threads, << threads
		client.ThreadsRequest()
		tResp := client.ExpectThreadsResponse(t)
		if tResp.Seq != 0 || tResp.RequestSeq != 7 || len(tResp.Body.Threads) != 0 {
			t.Errorf("\ngot %#v\nwant Seq=0, RequestSeq=7 len(Threads)=0", tResp)
		}

		// 8 >> disconnect, << disconnect
		client.DisconnectRequest()
		client.ExpectOutputEventProcessExited(t, 0)
		client.ExpectOutputEventDetaching(t)
		dResp := client.ExpectDisconnectResponse(t)
		if dResp.Seq != 0 || dResp.RequestSeq != 8 {
			t.Errorf("\ngot %#v\nwant Seq=0, RequestSeq=8", dResp)
		}
	})
}

// TestPreSetBreakpoint corresponds to a debug session that is configured to
// continue on entry with a pre-set breakpoint.
func TestPreSetBreakpoint(t *testing.T) {
	runTest(t, "increment", func(client *daptest.Client, fixture protest.Fixture) {
		client.InitializeRequest()
		client.ExpectInitializeResponseAndCapabilities(t)

		client.LaunchRequest("exec", fixture.Path, !stopOnEntry)
		client.ExpectInitializedEvent(t)
		client.ExpectLaunchResponse(t)

		client.SetBreakpointsRequest(fixture.Source, []int{8})
		sResp := client.ExpectSetBreakpointsResponse(t)
		if len(sResp.Body.Breakpoints) != 1 {
			t.Errorf("got %#v, want len(Breakpoints)=1", sResp)
		}
		bkpt0 := sResp.Body.Breakpoints[0]
		if !bkpt0.Verified || bkpt0.Line != 8 || bkpt0.Id != 1 || bkpt0.Source.Name != filepath.Base(fixture.Source) || bkpt0.Source.Path != fixture.Source {
			t.Errorf("got breakpoints[0] = %#v, want Verified=true, Line=8, Id=1, Path=%q", bkpt0, fixture.Source)
		}

		client.SetExceptionBreakpointsRequest()
		client.ExpectSetExceptionBreakpointsResponse(t)

		client.ConfigurationDoneRequest()
		client.ExpectConfigurationDoneResponse(t)
		// This triggers "continue" on a separate goroutine

		client.ThreadsRequest()
		// Since we are in async mode while running, we might receive messages in either order.
		for i := 0; i < 2; i++ {
			msg := client.ExpectMessage(t)
			switch m := msg.(type) {
			case *dap.ThreadsResponse:
				// If the thread request arrived while the program was running, we expect to get the dummy response
				// with a single goroutine "Current".
				// If the thread request arrived after the stop, we should get the goroutine stopped at main.Increment.
				if (len(m.Body.Threads) != 1 || m.Body.Threads[0].Id != -1 || m.Body.Threads[0].Name != "Current") &&
					(len(m.Body.Threads) < 1 || m.Body.Threads[0].Id != 1 || !strings.HasPrefix(m.Body.Threads[0].Name, "* [Go 1] main.Increment")) {
					t.Errorf("\ngot  %#v\nwant Id=-1, Name=\"Current\" or Id=1, Name=\"* [Go 1] main.Increment ...\"", m.Body.Threads)
				}
			case *dap.StoppedEvent:
				if m.Body.Reason != "breakpoint" || m.Body.ThreadId != 1 || !m.Body.AllThreadsStopped {
					t.Errorf("got %#v, want Body={Reason=\"breakpoint\", ThreadId=1, AllThreadsStopped=true}", m)
				}
			default:
				t.Fatalf("got %#v, want ThreadsResponse or StoppedEvent", m)
			}
		}

		// Threads-StackTrace-Scopes-Variables request waterfall is
		// triggered on stop event.
		client.ThreadsRequest()
		tResp := client.ExpectThreadsResponse(t)
		if len(tResp.Body.Threads) < 2 { // 1 main + runtime
			t.Errorf("\ngot  %#v\nwant len(Threads)>1", tResp.Body.Threads)
		}
		reMain, _ := regexp.Compile(`\* \[Go 1\] main.Increment \(Thread [0-9]+\)`)
		wantMain := dap.Thread{Id: 1, Name: "* [Go 1] main.Increment (Thread ...)"}
		wantRuntime := dap.Thread{Id: 2, Name: "[Go 2] runtime.gopark"}
		for _, got := range tResp.Body.Threads {
			if got.Id != 1 && !reMain.MatchString(got.Name) && !strings.Contains(got.Name, "runtime") {
				t.Errorf("\ngot  %#v\nwant []dap.Thread{%#v, %#v, ...}", tResp.Body.Threads, wantMain, wantRuntime)
			}
		}

		client.StackTraceRequest(1, 0, 20)
		stResp := client.ExpectStackTraceResponse(t)

		if stResp.Body.TotalFrames != 6 {
			t.Errorf("\ngot %#v\nwant TotalFrames=6", stResp.Body.TotalFrames)
		}
		if len(stResp.Body.StackFrames) != 6 {
			t.Errorf("\ngot %#v\nwant len(StackFrames)=6", stResp.Body.StackFrames)
		} else {
			expectFrame := func(got dap.StackFrame, id int, name string, sourceName string, line int) {
				t.Helper()
				if got.Id != id || got.Name != name {
					t.Errorf("\ngot  %#v\nwant Id=%d Name=%s", got, id, name)
				}
				if (sourceName != "" && got.Source.Name != sourceName) || (line > 0 && got.Line != line) {
					t.Errorf("\ngot  %#v\nwant Source.Name=%s Line=%d", got, sourceName, line)
				}
			}
			expectFrame(stResp.Body.StackFrames[0], 1000, "main.Increment", "increment.go", 8)
			expectFrame(stResp.Body.StackFrames[1], 1001, "main.Increment", "increment.go", 11)
			expectFrame(stResp.Body.StackFrames[2], 1002, "main.Increment", "increment.go", 11)
			expectFrame(stResp.Body.StackFrames[3], 1003, "main.main", "increment.go", 17)
			expectFrame(stResp.Body.StackFrames[4], 1004, "runtime.main", "proc.go", -1)
			expectFrame(stResp.Body.StackFrames[5], 1005, "runtime.goexit", "", -1)
		}

		client.ScopesRequest(1000)
		scopes := client.ExpectScopesResponse(t)
		if len(scopes.Body.Scopes) > 2 {
			t.Errorf("\ngot  %#v\nwant len(Scopes)=2 (Arguments & Locals)", scopes)
		}
		expectScope(t, scopes, 0, "Arguments", 1000)
		expectScope(t, scopes, 1, "Locals", 1001)

		client.VariablesRequest(1000) // Arguments
		args := client.ExpectVariablesResponse(t)
		expectChildren(t, args, "Arguments", 2)
		expectVarExact(t, args, 0, "y", "y", "0", "uint", noChildren)
		expectVarExact(t, args, 1, "~r1", "", "0", "uint", noChildren)

		client.VariablesRequest(1001) // Locals
		locals := client.ExpectVariablesResponse(t)
		expectChildren(t, locals, "Locals", 0)

		client.ContinueRequest(1)
		ctResp := client.ExpectContinueResponse(t)
		if !ctResp.Body.AllThreadsContinued {
			t.Errorf("\ngot  %#v\nwant AllThreadsContinued=true", ctResp.Body)
		}
		// "Continue" is triggered after the response is sent

		client.ExpectTerminatedEvent(t)

		// Pause request after termination should result in an error.
		// But in certain cases this request actually succeeds.
		client.PauseRequest(1)
		switch r := client.ExpectMessage(t).(type) {
		case *dap.ErrorResponse:
			if r.Message != "Unable to halt execution" {
				t.Errorf("\ngot  %#v\nwant Message='Unable to halt execution'", r)
			}
		case *dap.PauseResponse:
		default:
			t.Fatalf("Unexpected response type: expect error or pause, got %#v", r)
		}

		client.DisconnectRequest()
		client.ExpectOutputEventProcessExited(t, 0)
		client.ExpectOutputEventDetaching(t)
		client.ExpectDisconnectResponse(t)
	})
}

// expectStackFrames is a helper for verifying the values within StackTraceResponse.
//     wantStartName - name of the first returned frame (ignored if "")
//     wantStartLine - file line of the first returned frame (ignored if <0).
//     wantStartID - id of the first frame returned (ignored if wantFrames is 0).
//     wantFrames - number of frames returned (length of StackTraceResponse.Body.StackFrames array).
//     wantTotalFrames - total number of stack frames available (StackTraceResponse.Body.TotalFrames).
func expectStackFrames(t *testing.T, got *dap.StackTraceResponse,
	wantStartName string, wantStartLine, wantStartID, wantFrames, wantTotalFrames int) {
	t.Helper()
	expectStackFramesNamed("", t, got, wantStartName, wantStartLine, wantStartID, wantFrames, wantTotalFrames)
}

func expectStackFramesNamed(testName string, t *testing.T, got *dap.StackTraceResponse,
	wantStartName string, wantStartLine, wantStartID, wantFrames, wantTotalFrames int) {
	t.Helper()
	if got.Body.TotalFrames != wantTotalFrames {
		t.Errorf("%s\ngot  %#v\nwant TotalFrames=%d", testName, got.Body.TotalFrames, wantTotalFrames)
	}
	if len(got.Body.StackFrames) != wantFrames {
		t.Errorf("%s\ngot  len(StackFrames)=%d\nwant %d", testName, len(got.Body.StackFrames), wantFrames)
	} else {
		// Verify that frame ids are consecutive numbers starting at wantStartID
		for i := 0; i < wantFrames; i++ {
			if got.Body.StackFrames[i].Id != wantStartID+i {
				t.Errorf("%s\ngot  %#v\nwant Id=%d", testName, got.Body.StackFrames[i], wantStartID+i)
			}
		}
		// Verify the name and line corresponding to the first returned frame (if any).
		// This is useful when the first frame is the frame corresponding to the breakpoint at
		// a predefined line. Line values < 0 are a signal to skip the check (which can be useful
		// for frames in the third-party code, where we do not control the lines).
		if wantFrames > 0 && wantStartLine > 0 && got.Body.StackFrames[0].Line != wantStartLine {
			t.Errorf("%s\ngot  Line=%d\nwant %d", testName, got.Body.StackFrames[0].Line, wantStartLine)
		}
		if wantFrames > 0 && wantStartName != "" && got.Body.StackFrames[0].Name != wantStartName {
			t.Errorf("%s\ngot  Name=%s\nwant %s", testName, got.Body.StackFrames[0].Name, wantStartName)
		}
	}
}

// expectScope is a helper for verifying the values within a ScopesResponse.
//     i - index of the scope within ScopesRespose.Body.Scopes array
//     name - name of the scope
//     varRef - reference to retrieve variables of this scope
func expectScope(t *testing.T, got *dap.ScopesResponse, i int, name string, varRef int) {
	t.Helper()
	if len(got.Body.Scopes) <= i {
		t.Errorf("\ngot  %d\nwant len(Scopes)>%d", len(got.Body.Scopes), i)
	}
	goti := got.Body.Scopes[i]
	if goti.Name != name || goti.VariablesReference != varRef || goti.Expensive {
		t.Errorf("\ngot  %#v\nwant Name=%q VariablesReference=%d Expensive=false", goti, name, varRef)
	}
}

// expectChildren is a helper for verifying the number of variables within a VariablesResponse.
//      parentName - pseudoname of the enclosing variable or scope (used for error message only)
//      numChildren - number of variables/fields/elements of this variable
func expectChildren(t *testing.T, got *dap.VariablesResponse, parentName string, numChildren int) {
	t.Helper()
	if len(got.Body.Variables) != numChildren {
		t.Errorf("\ngot  len(%s)=%d (children=%#v)\nwant len=%d", parentName, len(got.Body.Variables), got.Body.Variables, numChildren)
	}
}

// expectVar is a helper for verifying the values within a VariablesResponse.
//     i - index of the variable within VariablesRespose.Body.Variables array (-1 will search all vars for a match)
//     name - name of the variable
//     evalName - fully qualified variable name or alternative expression to load this variable
//     value - the value of the variable
//     useExactMatch - true if name, evalName and value are to be compared to exactly, false if to be used as regex
//     hasRef - true if the variable should have children and therefore a non-0 variable reference
//     ref - reference to retrieve children of this variable (0 if none)
func expectVar(t *testing.T, got *dap.VariablesResponse, i int, name, evalName, value, typ string, useExactMatch, hasRef bool) (ref int) {
	t.Helper()
	if len(got.Body.Variables) <= i {
		t.Errorf("\ngot  len=%d (children=%#v)\nwant len>%d", len(got.Body.Variables), got.Body.Variables, i)
		return
	}
	if i < 0 {
		for vi, v := range got.Body.Variables {
			if v.Name == name {
				i = vi
				break
			}
		}
	}
	if i < 0 {
		t.Errorf("\ngot  %#v\nwant Variables[i].Name=%q", got, name)
		return 0
	}

	goti := got.Body.Variables[i]
	matchedName := false
	if useExactMatch {
		matchedName = (goti.Name == name)
	} else {
		matchedName, _ = regexp.MatchString(name, goti.Name)
	}
	if !matchedName || (goti.VariablesReference > 0) != hasRef {
		t.Errorf("\ngot  %#v\nwant Name=%q hasRef=%t", goti, name, hasRef)
	}
	matchedEvalName := false
	if useExactMatch {
		matchedEvalName = (goti.EvaluateName == evalName)
	} else {
		matchedEvalName, _ = regexp.MatchString(evalName, goti.EvaluateName)
	}
	if !matchedEvalName {
		t.Errorf("\ngot  %q\nwant EvaluateName=%q", goti.EvaluateName, evalName)
	}
	matchedValue := false
	if useExactMatch {
		matchedValue = (goti.Value == value)
	} else {
		matchedValue, _ = regexp.MatchString(value, goti.Value)
	}
	if !matchedValue {
		t.Errorf("\ngot  %s=%q\nwant %q", name, goti.Value, value)
	}
	matchedType := false
	if useExactMatch {
		matchedType = (goti.Type == typ)
	} else {
		matchedType, _ = regexp.MatchString(typ, goti.Type)
	}
	if !matchedType {
		t.Errorf("\ngot  %s=%q\nwant %q", name, goti.Type, typ)
	}
	return goti.VariablesReference
}

// expectVarExact is a helper like expectVar that matches value exactly.
func expectVarExact(t *testing.T, got *dap.VariablesResponse, i int, name, evalName, value, typ string, hasRef bool) (ref int) {
	t.Helper()
	return expectVar(t, got, i, name, evalName, value, typ, true, hasRef)
}

// expectVarRegex is a helper like expectVar that treats value, evalName or name as a regex.
func expectVarRegex(t *testing.T, got *dap.VariablesResponse, i int, name, evalName, value, typ string, hasRef bool) (ref int) {
	t.Helper()
	return expectVar(t, got, i, name, evalName, value, typ, false, hasRef)
}

func expectMessageFilterStopped(t *testing.T, client *daptest.Client) dap.Message {
	msg := client.ExpectMessage(t)
	if _, isStopped := msg.(*dap.StoppedEvent); isStopped {
		msg = client.ExpectMessage(t)
	}
	return msg
}

// validateEvaluateName issues an evaluate request with evaluateName of a variable and
// confirms that it succeeds and returns the same variable record as the original.
func validateEvaluateName(t *testing.T, client *daptest.Client, got *dap.VariablesResponse, i int) {
	t.Helper()
	original := got.Body.Variables[i]
	client.EvaluateRequest(original.EvaluateName, 1000, "this context will be ignored")
	validated := client.ExpectEvaluateResponse(t)
	if original.VariablesReference == 0 && validated.Body.VariablesReference != 0 ||
		original.VariablesReference != 0 && validated.Body.VariablesReference == 0 {
		t.Errorf("\ngot  varref=%d\nwant %d", validated.Body.VariablesReference, original.VariablesReference)
	}
	// The variable might not be fully loaded, and when we reload it with an expression
	// more of the subvalues might be revealed, so we must match the loaded prefix only.
	if strings.Contains(original.Value, "...") {
		origLoaded := strings.Split(original.Value, "...")[0]
		if !strings.HasPrefix(validated.Body.Result, origLoaded) {
			t.Errorf("\ngot  value=%q\nwant %q", validated.Body.Result, original.Value)
		}
	} else if original.Value != validated.Body.Result {
		t.Errorf("\ngot  value=%q\nwant %q", validated.Body.Result, original.Value)
	}
}

// TestStackTraceRequest executes to a breakpoint and tests different
// good and bad configurations of 'stackTrace' requests.
func TestStackTraceRequest(t *testing.T) {
	runTest(t, "increment", func(client *daptest.Client, fixture protest.Fixture) {
		var stResp *dap.StackTraceResponse
		runDebugSessionWithBPs(t, client, "launch",
			// Launch
			func() {
				client.LaunchRequest("exec", fixture.Path, !stopOnEntry)
			},
			// Set breakpoints
			fixture.Source, []int{8, 18},
			[]onBreakpoint{{
				// Stop at line 8
				execute: func() {
					// Even though the stack frames do not change,
					// repeated requests at the same breakpoint
					// would assign next block of unique ids to them each time.
					const NumFrames = 6
					reqIndex := -1
					frameID := func(frameIndex int) int {
						reqIndex++
						return startHandle + NumFrames*reqIndex + frameIndex
					}

					tests := map[string]struct {
						startFrame          int
						levels              int
						wantStartName       string
						wantStartLine       int
						wantStartFrame      int
						wantFramesReturned  int
						wantFramesAvailable int
					}{
						"all frame levels from 0 to NumFrames":    {0, NumFrames, "main.Increment", 8, 0, NumFrames, NumFrames},
						"subset of frames from 1 to -1":           {1, NumFrames - 1, "main.Increment", 11, 1, NumFrames - 1, NumFrames},
						"load stack in pages: first half":         {0, NumFrames / 2, "main.Increment", 8, 0, NumFrames / 2, NumFrames},
						"load stack in pages: second half":        {NumFrames / 2, NumFrames, "main.main", 17, NumFrames / 2, NumFrames / 2, NumFrames},
						"zero levels means all levels":            {0, 0, "main.Increment", 8, 0, NumFrames, NumFrames},
						"zero levels means all remaining levels":  {NumFrames / 2, 0, "main.main", 17, NumFrames / 2, NumFrames / 2, NumFrames},
						"negative levels treated as 0 (all)":      {0, -10, "main.Increment", 8, 0, NumFrames, NumFrames},
						"OOB levels is capped at available len":   {0, NumFrames + 1, "main.Increment", 8, 0, NumFrames, NumFrames},
						"OOB levels is capped at available len 1": {1, NumFrames + 1, "main.Increment", 11, 1, NumFrames - 1, NumFrames},
						"negative startFrame treated as 0":        {-10, 0, "main.Increment", 8, 0, NumFrames, NumFrames},
						"OOB startFrame returns empty trace":      {NumFrames, 0, "main.Increment", -1, -1, 0, NumFrames},
					}
					for name, tc := range tests {
						client.StackTraceRequest(1, tc.startFrame, tc.levels)
						stResp = client.ExpectStackTraceResponse(t)
						expectStackFramesNamed(name, t, stResp,
							tc.wantStartName, tc.wantStartLine, frameID(tc.wantStartFrame), tc.wantFramesReturned, tc.wantFramesAvailable)
					}
				},
				disconnect: false,
			}, {
				// Stop at line 18
				execute: func() {
					// Frame ids get reset at each breakpoint.
					client.StackTraceRequest(1, 0, 0)
					stResp = client.ExpectStackTraceResponse(t)
					expectStackFrames(t, stResp, "main.main", 18, startHandle, 3, 3)
				},
				disconnect: false,
			}})
	})
}

// TestScopesAndVariablesRequests executes to a breakpoint and tests different
// configurations of 'scopes' and 'variables' requests.
func TestScopesAndVariablesRequests(t *testing.T) {
	runTest(t, "testvariables", func(client *daptest.Client, fixture protest.Fixture) {
		runDebugSessionWithBPs(t, client, "launch",
			// Launch
			func() {
				client.LaunchRequestWithArgs(map[string]interface{}{
					"mode": "exec", "program": fixture.Path, "showGlobalVariables": true,
				})
			},
			// Breakpoints are set within the program
			fixture.Source, []int{},
			[]onBreakpoint{{
				// Stop at first breakpoint
				execute: func() {
					client.StackTraceRequest(1, 0, 20)
					stack := client.ExpectStackTraceResponse(t)

					startLineno := 66
					if runtime.GOOS == "windows" && goversion.VersionAfterOrEqual(runtime.Version(), 1, 15) {
						// Go1.15 on windows inserts a NOP after the call to
						// runtime.Breakpoint and marks it same line as the
						// runtime.Breakpoint call, making this flaky, so skip the line check.
						startLineno = -1
					}

					expectStackFrames(t, stack, "main.foobar", startLineno, 1000, 4, 4)

					client.ScopesRequest(1000)
					scopes := client.ExpectScopesResponse(t)
					expectScope(t, scopes, 0, "Arguments", 1000)
					expectScope(t, scopes, 1, "Locals", 1001)
					expectScope(t, scopes, 2, "Globals (package main)", 1002)

					// Arguments

					client.VariablesRequest(1000)
					args := client.ExpectVariablesResponse(t)
					expectChildren(t, args, "Arguments", 2)
					expectVarExact(t, args, 0, "baz", "baz", `"bazburzum"`, "string", noChildren)
					ref := expectVarExact(t, args, 1, "bar", "bar", `main.FooBar {Baz: 10, Bur: "lorem"}`, "main.FooBar", hasChildren)
					if ref > 0 {
						client.VariablesRequest(ref)
						bar := client.ExpectVariablesResponse(t)
						expectChildren(t, bar, "bar", 2)
						expectVarExact(t, bar, 0, "Baz", "bar.Baz", "10", "int", noChildren)
						expectVarExact(t, bar, 1, "Bur", "bar.Bur", `"lorem"`, "string", noChildren)
						validateEvaluateName(t, client, bar, 0)
						validateEvaluateName(t, client, bar, 1)
					}

					// Globals

					client.VariablesRequest(1002)
					globals := client.ExpectVariablesResponse(t)
					expectVarExact(t, globals, 0, "p1", "main.p1", "10", "int", noChildren)

					// Locals

					client.VariablesRequest(1001)
					locals := client.ExpectVariablesResponse(t)
					expectChildren(t, locals, "Locals", 31)

					// reflect.Kind == Bool
					expectVarExact(t, locals, -1, "b1", "b1", "true", "bool", noChildren)
					expectVarExact(t, locals, -1, "b2", "b2", "false", "bool", noChildren)
					// reflect.Kind == Int
					expectVarExact(t, locals, -1, "a2", "a2", "6", "int", noChildren)
					expectVarExact(t, locals, -1, "neg", "neg", "-1", "int", noChildren)
					// reflect.Kind == Int8
					expectVarExact(t, locals, -1, "i8", "i8", "1", "int8", noChildren)
					// reflect.Kind == Int16 - see testvariables2
					// reflect.Kind == Int32 - see testvariables2
					// reflect.Kind == Int64 - see testvariables2
					// reflect.Kind == Uint
					// reflect.Kind == Uint8
					expectVarExact(t, locals, -1, "u8", "u8", "255", "uint8", noChildren)
					// reflect.Kind == Uint16
					expectVarExact(t, locals, -1, "u16", "u16", "65535", "uint16", noChildren)
					// reflect.Kind == Uint32
					expectVarExact(t, locals, -1, "u32", "u32", "4294967295", "uint32", noChildren)
					// reflect.Kind == Uint64
					expectVarExact(t, locals, -1, "u64", "u64", "18446744073709551615", "uint64", noChildren)
					// reflect.Kind == Uintptr
					expectVarExact(t, locals, -1, "up", "up", "5", "uintptr", noChildren)
					// reflect.Kind == Float32
					expectVarExact(t, locals, -1, "f32", "f32", "1.2", "float32", noChildren)
					// reflect.Kind == Float64
					expectVarExact(t, locals, -1, "a3", "a3", "7.23", "float64", noChildren)
					// reflect.Kind == Complex64
					ref = expectVarExact(t, locals, -1, "c64", "c64", "(1 + 2i)", "complex64", hasChildren)
					if ref > 0 {
						client.VariablesRequest(ref)
						c64 := client.ExpectVariablesResponse(t)
						expectChildren(t, c64, "c64", 2)
						expectVarExact(t, c64, 0, "real", "", "1", "float32", noChildren)
						expectVarExact(t, c64, 1, "imaginary", "", "2", "float32", noChildren)
					}
					// reflect.Kind == Complex128
					ref = expectVarExact(t, locals, -1, "c128", "c128", "(2 + 3i)", "complex128", hasChildren)
					if ref > 0 {
						client.VariablesRequest(ref)
						c128 := client.ExpectVariablesResponse(t)
						expectChildren(t, c128, "c128", 2)
						expectVarExact(t, c128, 0, "real", "", "2", "float64", noChildren)
						expectVarExact(t, c128, 1, "imaginary", "", "3", "float64", noChildren)
					}
					// reflect.Kind == Array
					ref = expectVarExact(t, locals, -1, "a4", "a4", "[2]int [1,2]", "[2]int", hasChildren)
					if ref > 0 {
						client.VariablesRequest(ref)
						a4 := client.ExpectVariablesResponse(t)
						expectChildren(t, a4, "a4", 2)
						expectVarExact(t, a4, 0, "[0]", "a4[0]", "1", "int", noChildren)
						expectVarExact(t, a4, 1, "[1]", "a4[1]", "2", "int", noChildren)
					}
					ref = expectVarExact(t, locals, -1, "a11", "a11", `[3]main.FooBar [{Baz: 1, Bur: "a"},{Baz: 2, Bur: "b"},{Baz: 3, Bur: "c"}]`, "[3]main.FooBar", hasChildren)
					if ref > 0 {
						client.VariablesRequest(ref)
						a11 := client.ExpectVariablesResponse(t)
						expectChildren(t, a11, "a11", 3)
						expectVarExact(t, a11, 0, "[0]", "a11[0]", `main.FooBar {Baz: 1, Bur: "a"}`, "main.FooBar", hasChildren)
						ref = expectVarExact(t, a11, 1, "[1]", "a11[1]", `main.FooBar {Baz: 2, Bur: "b"}`, "main.FooBar", hasChildren)
						if ref > 0 {
							client.VariablesRequest(ref)
							a11_1 := client.ExpectVariablesResponse(t)
							expectChildren(t, a11_1, "a11[1]", 2)
							expectVarExact(t, a11_1, 0, "Baz", "a11[1].Baz", "2", "int", noChildren)
							expectVarExact(t, a11_1, 1, "Bur", "a11[1].Bur", `"b"`, "string", noChildren)
							validateEvaluateName(t, client, a11_1, 0)
							validateEvaluateName(t, client, a11_1, 1)
						}
						expectVarExact(t, a11, 2, "[2]", "a11[2]", `main.FooBar {Baz: 3, Bur: "c"}`, "main.FooBar", hasChildren)
					}

					// reflect.Kind == Chan - see testvariables2
					// reflect.Kind == Func - see testvariables2
					// reflect.Kind == Interface - see testvariables2
					// reflect.Kind == Map - see testvariables2
					// reflect.Kind == Ptr
					ref = expectVarExact(t, locals, -1, "a7", "a7", `*main.FooBar {Baz: 5, Bur: "strum"}`, "*main.FooBar", hasChildren)
					if ref > 0 {
						client.VariablesRequest(ref)
						a7 := client.ExpectVariablesResponse(t)
						expectChildren(t, a7, "a7", 1)
						ref = expectVarExact(t, a7, 0, "", "(*a7)", `main.FooBar {Baz: 5, Bur: "strum"}`, "main.FooBar", hasChildren)
						if ref > 0 {
							client.VariablesRequest(ref)
							a7val := client.ExpectVariablesResponse(t)
							expectChildren(t, a7val, "*a7", 2)
							expectVarExact(t, a7val, 0, "Baz", "(*a7).Baz", "5", "int", noChildren)
							expectVarExact(t, a7val, 1, "Bur", "(*a7).Bur", `"strum"`, "string", noChildren)
							validateEvaluateName(t, client, a7val, 0)
							validateEvaluateName(t, client, a7val, 1)
						}
					}
					// TODO(polina): how to test for "nil" (without type) and "void"?
					expectVarExact(t, locals, -1, "a9", "a9", "*main.FooBar nil", "*main.FooBar", noChildren)
					// reflect.Kind == Slice
					ref = expectVarExact(t, locals, -1, "a5", "a5", "[]int len: 5, cap: 5, [1,2,3,4,5]", "[]int", hasChildren)
					if ref > 0 {
						client.VariablesRequest(ref)
						a5 := client.ExpectVariablesResponse(t)
						expectChildren(t, a5, "a5", 5)
						expectVarExact(t, a5, 0, "[0]", "a5[0]", "1", "int", noChildren)
						expectVarExact(t, a5, 4, "[4]", "a5[4]", "5", "int", noChildren)
						validateEvaluateName(t, client, a5, 0)
						validateEvaluateName(t, client, a5, 1)
					}
					ref = expectVarExact(t, locals, -1, "a12", "a12", `[]main.FooBar len: 2, cap: 2, [{Baz: 4, Bur: "d"},{Baz: 5, Bur: "e"}]`, "[]main.FooBar", hasChildren)
					if ref > 0 {
						client.VariablesRequest(ref)
						a12 := client.ExpectVariablesResponse(t)
						expectChildren(t, a12, "a12", 2)
						expectVarExact(t, a12, 0, "[0]", "a12[0]", `main.FooBar {Baz: 4, Bur: "d"}`, "main.FooBar", hasChildren)
						ref = expectVarExact(t, a12, 1, "[1]", "a12[1]", `main.FooBar {Baz: 5, Bur: "e"}`, "main.FooBar", hasChildren)
						if ref > 0 {
							client.VariablesRequest(ref)
							a12_1 := client.ExpectVariablesResponse(t)
							expectChildren(t, a12_1, "a12[1]", 2)
							expectVarExact(t, a12_1, 0, "Baz", "a12[1].Baz", "5", "int", noChildren)
							expectVarExact(t, a12_1, 1, "Bur", "a12[1].Bur", `"e"`, "string", noChildren)
							validateEvaluateName(t, client, a12_1, 0)
							validateEvaluateName(t, client, a12_1, 1)
						}
					}
					ref = expectVarExact(t, locals, -1, "a13", "a13", `[]*main.FooBar len: 3, cap: 3, [*{Baz: 6, Bur: "f"},*{Baz: 7, Bur: "g"},*{Baz: 8, Bur: "h"}]`, "[]*main.FooBar", hasChildren)
					if ref > 0 {
						client.VariablesRequest(ref)
						a13 := client.ExpectVariablesResponse(t)
						expectChildren(t, a13, "a13", 3)
						expectVarExact(t, a13, 0, "[0]", "a13[0]", `*main.FooBar {Baz: 6, Bur: "f"}`, "*main.FooBar", hasChildren)
						expectVarExact(t, a13, 1, "[1]", "a13[1]", `*main.FooBar {Baz: 7, Bur: "g"}`, "*main.FooBar", hasChildren)
						ref = expectVarExact(t, a13, 2, "[2]", "a13[2]", `*main.FooBar {Baz: 8, Bur: "h"}`, "*main.FooBar", hasChildren)
						if ref > 0 {
							client.VariablesRequest(ref)
							a13_2 := client.ExpectVariablesResponse(t)
							expectChildren(t, a13_2, "a13[2]", 1)
							ref = expectVarExact(t, a13_2, 0, "", "(*a13[2])", `main.FooBar {Baz: 8, Bur: "h"}`, "main.FooBar", hasChildren)
							validateEvaluateName(t, client, a13_2, 0)
							if ref > 0 {
								client.VariablesRequest(ref)
								val := client.ExpectVariablesResponse(t)
								expectChildren(t, val, "*a13[2]", 2)
								expectVarExact(t, val, 0, "Baz", "(*a13[2]).Baz", "8", "int", noChildren)
								expectVarExact(t, val, 1, "Bur", "(*a13[2]).Bur", `"h"`, "string", noChildren)
								validateEvaluateName(t, client, val, 0)
								validateEvaluateName(t, client, val, 1)
							}
						}
					}
					// reflect.Kind == String
					expectVarExact(t, locals, -1, "a1", "a1", `"foofoofoofoofoofoo"`, "string", noChildren)
					expectVarExact(t, locals, -1, "a10", "a10", `"ofo"`, "string", noChildren)
					// reflect.Kind == Struct
					ref = expectVarExact(t, locals, -1, "a6", "a6", `main.FooBar {Baz: 8, Bur: "word"}`, "main.FooBar", hasChildren)
					if ref > 0 {
						client.VariablesRequest(ref)
						a6 := client.ExpectVariablesResponse(t)
						expectChildren(t, a6, "a6", 2)
						expectVarExact(t, a6, 0, "Baz", "a6.Baz", "8", "int", noChildren)
						expectVarExact(t, a6, 1, "Bur", "a6.Bur", `"word"`, "string", noChildren)
					}
					ref = expectVarExact(t, locals, -1, "a8", "a8", `main.FooBar2 {Bur: 10, Baz: "feh"}`, "main.FooBar2", hasChildren)
					if ref > 0 {
						client.VariablesRequest(ref)
						a8 := client.ExpectVariablesResponse(t)
						expectChildren(t, a8, "a8", 2)
						expectVarExact(t, a8, 0, "Bur", "a8.Bur", "10", "int", noChildren)
						expectVarExact(t, a8, 1, "Baz", "a8.Baz", `"feh"`, "string", noChildren)
					}
					// reflect.Kind == UnsafePointer - see testvariables2
				},
				disconnect: false,
			}, {
				// Stop at second breakpoint
				execute: func() {
					// Frame ids get reset at each breakpoint.
					client.StackTraceRequest(1, 0, 20)
					stack := client.ExpectStackTraceResponse(t)
					expectStackFrames(t, stack, "main.barfoo", 27, 1000, 5, 5)

					client.ScopesRequest(1000)
					scopes := client.ExpectScopesResponse(t)
					expectScope(t, scopes, 0, "Arguments", 1000)
					expectScope(t, scopes, 1, "Locals", 1001)
					expectScope(t, scopes, 2, "Globals (package main)", 1002)

					client.ScopesRequest(1111)
					erres := client.ExpectInvisibleErrorResponse(t)
					if erres.Body.Error.Format != "Unable to list locals: unknown frame id 1111" {
						t.Errorf("\ngot %#v\nwant Format=\"Unable to list locals: unknown frame id 1111\"", erres)
					}

					client.VariablesRequest(1000) // Arguments
					args := client.ExpectVariablesResponse(t)
					expectChildren(t, args, "Arguments", 0)

					client.VariablesRequest(1001) // Locals
					locals := client.ExpectVariablesResponse(t)
					expectChildren(t, locals, "Locals", 1)
					expectVarExact(t, locals, -1, "a1", "a1", `"bur"`, "string", noChildren)

					client.VariablesRequest(1002) // Globals
					globals := client.ExpectVariablesResponse(t)
					expectVarExact(t, globals, 0, "p1", "main.p1", "10", "int", noChildren)

					client.VariablesRequest(7777)
					erres = client.ExpectInvisibleErrorResponse(t)
					if erres.Body.Error.Format != "Unable to lookup variable: unknown reference 7777" {
						t.Errorf("\ngot %#v\nwant Format=\"Unable to lookup variable: unknown reference 7777\"", erres)
					}
				},
				disconnect: false,
			}})
	})
}

// TestScopesAndVariablesRequests2 executes to a breakpoint and tests different
// configurations of 'scopes' and 'variables' requests.
func TestScopesAndVariablesRequests2(t *testing.T) {
	runTest(t, "testvariables2", func(client *daptest.Client, fixture protest.Fixture) {
		runDebugSessionWithBPs(t, client, "launch",
			// Launch
			func() {
				client.LaunchRequest("exec", fixture.Path, !stopOnEntry)
			},
			// Breakpoints are set within the program
			fixture.Source, []int{},
			[]onBreakpoint{{
				execute: func() {
					client.StackTraceRequest(1, 0, 20)
					stack := client.ExpectStackTraceResponse(t)
					expectStackFrames(t, stack, "main.main", -1, 1000, 3, 3)

					client.ScopesRequest(1000)
					scopes := client.ExpectScopesResponse(t)
					expectScope(t, scopes, 0, "Arguments", 1000)
					expectScope(t, scopes, 1, "Locals", 1001)
				},
				disconnect: false,
			}, {
				execute: func() {
					client.StackTraceRequest(1, 0, 20)
					stack := client.ExpectStackTraceResponse(t)
					expectStackFrames(t, stack, "main.main", -1, 1000, 3, 3)

					client.ScopesRequest(1000)
					scopes := client.ExpectScopesResponse(t)
					if len(scopes.Body.Scopes) > 2 {
						t.Errorf("\ngot  %#v\nwant len(scopes)=2 (Argumes & Locals)", scopes)
					}
					expectScope(t, scopes, 0, "Arguments", 1000)
					expectScope(t, scopes, 1, "Locals", 1001)

					// Arguments

					client.VariablesRequest(1000)
					args := client.ExpectVariablesResponse(t)
					expectChildren(t, args, "Arguments", 0)

					// Locals

					client.VariablesRequest(1001)
					locals := client.ExpectVariablesResponse(t)

					// reflect.Kind == Bool - see testvariables
					// reflect.Kind == Int - see testvariables
					// reflect.Kind == Int8
					expectVarExact(t, locals, -1, "ni8", "ni8", "-5", "int8", noChildren)
					// reflect.Kind == Int16
					expectVarExact(t, locals, -1, "ni16", "ni16", "-5", "int16", noChildren)
					// reflect.Kind == Int32
					expectVarExact(t, locals, -1, "ni32", "ni32", "-5", "int32", noChildren)
					// reflect.Kind == Int64
					expectVarExact(t, locals, -1, "ni64", "ni64", "-5", "int64", noChildren)
					// reflect.Kind == Uint
					// reflect.Kind == Uint8 - see testvariables
					// reflect.Kind == Uint16 - see testvariables
					// reflect.Kind == Uint32 - see testvariables
					// reflect.Kind == Uint64 - see testvariables
					// reflect.Kind == Uintptr - see testvariables
					// reflect.Kind == Float32 - see testvariables
					// reflect.Kind == Float64
					expectVarExact(t, locals, -1, "pinf", "pinf", "+Inf", "float64", noChildren)
					expectVarExact(t, locals, -1, "ninf", "ninf", "-Inf", "float64", noChildren)
					expectVarExact(t, locals, -1, "nan", "nan", "NaN", "float64", noChildren)
					// reflect.Kind == Complex64 - see testvariables
					// reflect.Kind == Complex128 - see testvariables
					// reflect.Kind == Array
					expectVarExact(t, locals, -1, "a0", "a0", "[0]int []", "[0]int", noChildren)
					// reflect.Kind == Chan
					ref := expectVarExact(t, locals, -1, "ch1", "ch1", "chan int 4/11", "chan int", hasChildren)
					if ref > 0 {
						client.VariablesRequest(ref)
						ch1 := client.ExpectVariablesResponse(t)
						expectChildren(t, ch1, "ch1", 11)
						expectVarExact(t, ch1, 0, "qcount", "ch1.qcount", "4", "uint", noChildren)
						expectVarRegex(t, ch1, 10, "lock", "ch1.lock", `runtime\.mutex {.*key: 0.*}`, `runtime\.mutex`, hasChildren)
						validateEvaluateName(t, client, ch1, 0)
						validateEvaluateName(t, client, ch1, 10)
					}
					expectVarExact(t, locals, -1, "chnil", "chnil", "chan int nil", "chan int", noChildren)
					// reflect.Kind == Func
					expectVarExact(t, locals, -1, "fn1", "fn1", "main.afunc", "main.functype", noChildren)
					expectVarExact(t, locals, -1, "fn2", "fn2", "nil", "main.functype", noChildren)
					// reflect.Kind == Interface
					expectVarExact(t, locals, -1, "ifacenil", "ifacenil", "interface {} nil", "interface {}", noChildren)
					ref = expectVarExact(t, locals, -1, "iface2", "iface2", "interface {}(string) \"test\"", "interface {}", hasChildren)
					if ref > 0 {
						client.VariablesRequest(ref)
						iface2 := client.ExpectVariablesResponse(t)
						expectChildren(t, iface2, "iface2", 1)
						expectVarExact(t, iface2, 0, "data", "iface2.(data)", `"test"`, "string", noChildren)
						validateEvaluateName(t, client, iface2, 0)
					}
					ref = expectVarExact(t, locals, -1, "iface4", "iface4", "interface {}([]go/constant.Value) [4]", "interface {}", hasChildren)
					if ref > 0 {
						client.VariablesRequest(ref)
						iface4 := client.ExpectVariablesResponse(t)
						expectChildren(t, iface4, "iface4", 1)
						ref = expectVarExact(t, iface4, 0, "data", "iface4.(data)", "[]go/constant.Value len: 1, cap: 1, [4]", "[]go/constant.Value", hasChildren)
						if ref > 0 {
							client.VariablesRequest(ref)
							iface4data := client.ExpectVariablesResponse(t)
							expectChildren(t, iface4data, "iface4.data", 1)
							ref = expectVarExact(t, iface4data, 0, "[0]", "iface4.(data)[0]", "go/constant.Value(go/constant.int64Val) 4", "go/constant.Value", hasChildren)
							if ref > 0 {
								client.VariablesRequest(ref)
								iface4data0 := client.ExpectVariablesResponse(t)
								expectChildren(t, iface4data0, "iface4.data[0]", 1)
								expectVarExact(t, iface4data0, 0, "data", "iface4.(data)[0].(data)", "4", "go/constant.int64Val", noChildren)
								validateEvaluateName(t, client, iface4data0, 0)
							}
						}
					}
					expectVarExact(t, locals, -1, "errnil", "errnil", "error nil", "error", noChildren)
					ref = expectVarExact(t, locals, -1, "err1", "err1", "error(*main.astruct) *{A: 1, B: 2}", "error", hasChildren)
					if ref > 0 {
						client.VariablesRequest(ref)
						err1 := client.ExpectVariablesResponse(t)
						expectChildren(t, err1, "err1", 1)
						expectVarExact(t, err1, 0, "data", "err1.(data)", "*main.astruct {A: 1, B: 2}", "*main.astruct", hasChildren)
						validateEvaluateName(t, client, err1, 0)
					}
					ref = expectVarExact(t, locals, -1, "ptrinf", "ptrinf", "*interface {}(**interface {}) **...", "*interface {}", hasChildren)
					if ref > 0 {
						client.VariablesRequest(ref)
						ptrinf_val := client.ExpectVariablesResponse(t)
						expectChildren(t, ptrinf_val, "*ptrinf", 1)
						ref = expectVarExact(t, ptrinf_val, 0, "", "(*ptrinf)", "interface {}(**interface {}) **...", "interface {}", hasChildren)
						if ref > 0 {
							client.VariablesRequest(ref)
							ptrinf_val_data := client.ExpectVariablesResponse(t)
							expectChildren(t, ptrinf_val_data, "(*ptrinf).data", 1)
							expectVarExact(t, ptrinf_val_data, 0, "data", "(*ptrinf).(data)", "**interface {}(**interface {}) ...", "**interface {}", hasChildren)
							validateEvaluateName(t, client, ptrinf_val_data, 0)
						}
					}
					// reflect.Kind == Map
					expectVarExact(t, locals, -1, "mnil", "mnil", "map[string]main.astruct nil", "map[string]main.astruct", noChildren)
					// key - scalar, value - compound
					ref = expectVarExact(t, locals, -1, "m2", "m2", "map[int]*main.astruct [1: *{A: 10, B: 11}, ]", "map[int]*main.astruct", hasChildren)
					if ref > 0 {
						client.VariablesRequest(ref)
						m2 := client.ExpectVariablesResponse(t)
						expectChildren(t, m2, "m2", 1) // each key-value represented by a single child
						ref = expectVarExact(t, m2, 0, "1", "m2[1]", "*main.astruct {A: 10, B: 11}", "int: *main.astruct", hasChildren)
						if ref > 0 {
							client.VariablesRequest(ref)
							m2kv1 := client.ExpectVariablesResponse(t)
							expectChildren(t, m2kv1, "m2[1]", 1)
							ref = expectVarExact(t, m2kv1, 0, "", "(*m2[1])", "main.astruct {A: 10, B: 11}", "main.astruct", hasChildren)
							if ref > 0 {
								client.VariablesRequest(ref)
								m2kv1deref := client.ExpectVariablesResponse(t)
								expectChildren(t, m2kv1deref, "*m2[1]", 2)
								expectVarExact(t, m2kv1deref, 0, "A", "(*m2[1]).A", "10", "int", noChildren)
								expectVarExact(t, m2kv1deref, 1, "B", "(*m2[1]).B", "11", "int", noChildren)
								validateEvaluateName(t, client, m2kv1deref, 0)
								validateEvaluateName(t, client, m2kv1deref, 1)
							}
						}
					}
					// key - compound, value - scalar
					ref = expectVarExact(t, locals, -1, "m3", "m3", "map[main.astruct]int [{A: 1, B: 1}: 42, {A: 2, B: 2}: 43, ]", "map[main.astruct]int", hasChildren)
					if ref > 0 {
						client.VariablesRequest(ref)
						m3 := client.ExpectVariablesResponse(t)
						expectChildren(t, m3, "m3", 2) // each key-value represented by a single child
						ref = expectVarRegex(t, m3, 0, `main\.astruct {A: 1, B: 1}`, `m3\[\(\*\(\*"main.astruct"\)\(0x[0-9a-f]+\)\)\]`, "42", "int", hasChildren)
						if ref > 0 {
							client.VariablesRequest(ref)
							m3kv0 := client.ExpectVariablesResponse(t)
							expectChildren(t, m3kv0, "m3[0]", 2)
							expectVarRegex(t, m3kv0, 0, "A", `\(*\(*"main\.astruct"\)\(0x[0-9a-f]+\)\)\.A`, "1", "int", noChildren)
							validateEvaluateName(t, client, m3kv0, 0)
						}
						ref = expectVarRegex(t, m3, 1, `main\.astruct {A: 2, B: 2}`, `m3\[\(\*\(\*"main.astruct"\)\(0x[0-9a-f]+\)\)\]`, "43", "", hasChildren)
						if ref > 0 { // inspect another key from another key-value child
							client.VariablesRequest(ref)
							m3kv1 := client.ExpectVariablesResponse(t)
							expectChildren(t, m3kv1, "m3[1]", 2)
							expectVarRegex(t, m3kv1, 1, "B", `\(*\(*"main\.astruct"\)\(0x[0-9a-f]+\)\)\.B`, "2", "int", noChildren)
							validateEvaluateName(t, client, m3kv1, 1)
						}
					}
					// key - compound + truncated, value - scalar
					ref = expectVarExact(t, locals, -1, "m5", "m5", `map[main.C]int [{s: "very long string 0123456789a0123456789b0123456789c0123456789d012...+73 more"}: 1, ]`, "map[main.C]int", hasChildren)
					if ref > 0 {
						client.VariablesRequest(ref)
						m5 := client.ExpectVariablesResponse(t)
						expectChildren(t, m5, "m5", 1)
						expectVarRegex(t, m5, 0, `main\.C {s: "very long string 0123456789a0123456789b0123456789c01\.\.\. @ 0x[0-9a-f]+`, `m5\[\(\*\(\*"main\.C"\)\(0x[0-9a-f]+\)\)\]`, "1", `int`, hasChildren)
					}
					// key - compound, value - compound
					ref = expectVarExact(t, locals, -1, "m4", "m4", "map[main.astruct]main.astruct [{A: 1, B: 1}: {A: 11, B: 11}, {A: 2, B: 2}: {A: 22, B: 22}, ]", "map[main.astruct]main.astruct", hasChildren)
					if ref > 0 {
						client.VariablesRequest(ref)
						m4 := client.ExpectVariablesResponse(t)
						expectChildren(t, m4, "m4", 4) // each key and value represented by a child, so double the key-value count
						expectVarRegex(t, m4, 0, `\[key 0\]`, `\(\*\(\*"main\.astruct"\)\(0x[0-9a-f]+\)\)`, `main\.astruct {A: 1, B: 1}`, `main\.astruct`, hasChildren)
						expectVarRegex(t, m4, 1, `\[val 0\]`, `m4\[\(\*\(\*"main\.astruct"\)\(0x[0-9a-f]+\)\)\]`, `main\.astruct {A: 11, B: 11}`, `main\.astruct`, hasChildren)
						ref = expectVarRegex(t, m4, 2, `\[key 1\]`, `\(\*\(\*"main\.astruct"\)\(0x[0-9a-f]+\)\)`, `main\.astruct {A: 2, B: 2}`, `main\.astruct`, hasChildren)
						if ref > 0 {
							client.VariablesRequest(ref)
							m4Key1 := client.ExpectVariablesResponse(t)
							expectChildren(t, m4Key1, "m4Key1", 2)
							expectVarRegex(t, m4Key1, 0, "A", `\(\*\(\*"main\.astruct"\)\(0x[0-9a-f]+\)\)\.A`, "2", "int", noChildren)
							expectVarRegex(t, m4Key1, 1, "B", `\(\*\(\*"main\.astruct"\)\(0x[0-9a-f]+\)\)\.B`, "2", "int", noChildren)
							validateEvaluateName(t, client, m4Key1, 0)
							validateEvaluateName(t, client, m4Key1, 1)
						}
						ref = expectVarRegex(t, m4, 3, `\[val 1\]`, `m4\[\(\*\(\*"main\.astruct"\)\(0x[0-9a-f]+\)\)\]`, `main\.astruct {A: 22, B: 22}`, "main.astruct", hasChildren)
						if ref > 0 {
							client.VariablesRequest(ref)
							m4Val1 := client.ExpectVariablesResponse(t)
							expectChildren(t, m4Val1, "m4Val1", 2)
							expectVarRegex(t, m4Val1, 0, "A", `m4\[\(\*\(\*"main\.astruct"\)\(0x[0-9a-f]+\)\)\]\.A`, "22", "int", noChildren)
							expectVarRegex(t, m4Val1, 1, "B", `m4\[\(\*\(\*"main\.astruct"\)\(0x[0-9a-f]+\)\)\]\.B`, "22", "int", noChildren)
							validateEvaluateName(t, client, m4Val1, 0)
							validateEvaluateName(t, client, m4Val1, 1)
						}
					}
					expectVarExact(t, locals, -1, "emptymap", "emptymap", "map[string]string []", "map[string]string", noChildren)
					// reflect.Kind == Ptr
					ref = expectVarExact(t, locals, -1, "pp1", "pp1", "**1", "**int", hasChildren)
					if ref > 0 {
						client.VariablesRequest(ref)
						pp1val := client.ExpectVariablesResponse(t)
						expectChildren(t, pp1val, "*pp1", 1)
						ref = expectVarExact(t, pp1val, 0, "", "(*pp1)", "*1", "*int", hasChildren)
						if ref > 0 {
							client.VariablesRequest(ref)
							pp1valval := client.ExpectVariablesResponse(t)
							expectChildren(t, pp1valval, "*(*pp1)", 1)
							expectVarExact(t, pp1valval, 0, "", "(*(*pp1))", "1", "int", noChildren)
							validateEvaluateName(t, client, pp1valval, 0)
						}
					}
					// reflect.Kind == Slice
					ref = expectVarExact(t, locals, -1, "zsslice", "zsslice", "[]struct {} len: 3, cap: 3, [{},{},{}]", "[]struct {}", hasChildren)
					if ref > 0 {
						client.VariablesRequest(ref)
						zsslice := client.ExpectVariablesResponse(t)
						expectChildren(t, zsslice, "zsslice", 3)
						expectVarExact(t, zsslice, 2, "[2]", "zsslice[2]", "struct {} {}", "struct {}", noChildren)
						validateEvaluateName(t, client, zsslice, 2)
					}
					expectVarExact(t, locals, -1, "emptyslice", "emptyslice", "[]string len: 0, cap: 0, []", "[]string", noChildren)
					expectVarExact(t, locals, -1, "nilslice", "nilslice", "[]int len: 0, cap: 0, nil", "[]int", noChildren)
					// reflect.Kind == String
					expectVarExact(t, locals, -1, "longstr", "longstr", "\"very long string 0123456789a0123456789b0123456789c0123456789d012...+73 more\"", "string", noChildren)
					// reflect.Kind == Struct
					expectVarExact(t, locals, -1, "zsvar", "zsvar", "struct {} {}", "struct {}", noChildren)
					// reflect.Kind == UnsafePointer
					// TODO(polina): how do I test for unsafe.Pointer(nil)?
					expectVarRegex(t, locals, -1, "upnil", "upnil", `unsafe\.Pointer\(0x0\)`, "int", noChildren)
					expectVarRegex(t, locals, -1, "up1", "up1", `unsafe\.Pointer\(0x[0-9a-f]+\)`, "int", noChildren)

					// Test unreadable variable
					ref = expectVarRegex(t, locals, -1, "unread", "unread", `\*\(unreadable .+\)`, "int", hasChildren)
					if ref > 0 {
						client.VariablesRequest(ref)
						val := client.ExpectVariablesResponse(t)
						expectChildren(t, val, "*unread", 1)
						expectVarRegex(t, val, 0, "^$", `\(\*unread\)`, `\(unreadable .+\)`, "int", noChildren)
						validateEvaluateName(t, client, val, 0)
					}
				},
				disconnect: true,
			}})
	})
}

// TestScopesRequestsOptimized executes to a breakpoint and tests different
// that the names of the "Locals" and "Arguments" scopes are correctly annotated with
// a warning about debugging an optimized function.
func TestScopesRequestsOptimized(t *testing.T) {
	runTestBuildFlags(t, "testvariables", func(client *daptest.Client, fixture protest.Fixture) {
		runDebugSessionWithBPs(t, client, "launch",
			// Launch
			func() {
				client.LaunchRequestWithArgs(map[string]interface{}{
					"mode": "exec", "program": fixture.Path, "showGlobalVariables": true,
				})
			},
			// Breakpoints are set within the program
			fixture.Source, []int{},
			[]onBreakpoint{{
				// Stop at first breakpoint
				execute: func() {
					client.StackTraceRequest(1, 0, 20)
					stack := client.ExpectStackTraceResponse(t)

					startLineno := 66
					if runtime.GOOS == "windows" && goversion.VersionAfterOrEqual(runtime.Version(), 1, 15) {
						// Go1.15 on windows inserts a NOP after the call to
						// runtime.Breakpoint and marks it same line as the
						// runtime.Breakpoint call, making this flaky, so skip the line check.
						startLineno = -1
					}

					expectStackFrames(t, stack, "main.foobar", startLineno, 1000, 4, 4)

					client.ScopesRequest(1000)
					scopes := client.ExpectScopesResponse(t)
					expectScope(t, scopes, 0, "Arguments (warning: optimized function)", 1000)
					expectScope(t, scopes, 1, "Locals (warning: optimized function)", 1001)
					expectScope(t, scopes, 2, "Globals (package main)", 1002)
				},
				disconnect: false,
			}, {
				// Stop at second breakpoint
				execute: func() {
					// Frame ids get reset at each breakpoint.
					client.StackTraceRequest(1, 0, 20)
					stack := client.ExpectStackTraceResponse(t)
					expectStackFrames(t, stack, "main.barfoo", 27, 1000, 5, 5)

					client.ScopesRequest(1000)
					scopes := client.ExpectScopesResponse(t)
					expectScope(t, scopes, 0, "Arguments (warning: optimized function)", 1000)
					expectScope(t, scopes, 1, "Locals (warning: optimized function)", 1001)
					expectScope(t, scopes, 2, "Globals (package main)", 1002)
				},
				disconnect: false,
			}})
	},
		protest.EnableOptimization)
}

// TestVariablesLoading exposes test cases where variables might be partiall or
// fully unloaded.
func TestVariablesLoading(t *testing.T) {
	runTest(t, "testvariables2", func(client *daptest.Client, fixture protest.Fixture) {
		runDebugSessionWithBPs(t, client, "launch",
			// Launch
			func() {
				client.LaunchRequest("exec", fixture.Path, !stopOnEntry)
			},
			// Breakpoints are set within the program
			fixture.Source, []int{},
			[]onBreakpoint{{
				execute:    func() {},
				disconnect: false,
			}, {
				execute: func() {
					// Change default config values to trigger certain unloaded corner cases
					DefaultLoadConfig.MaxStructFields = 5
					defer func() { DefaultLoadConfig.MaxStructFields = -1 }()

					client.StackTraceRequest(1, 0, 0)
					client.ExpectStackTraceResponse(t)

					client.ScopesRequest(1000)
					client.ExpectScopesResponse(t)

					client.VariablesRequest(1001) // Locals
					locals := client.ExpectVariablesResponse(t)

					// String partially missing based on LoadConfig.MaxStringLen
					expectVarExact(t, locals, -1, "longstr", "longstr", "\"very long string 0123456789a0123456789b0123456789c0123456789d012...+73 more\"", "string", noChildren)

					// Array partially missing based on LoadConfig.MaxArrayValues
					ref := expectVarExact(t, locals, -1, "longarr", "longarr", "(loaded 64/100) [100]int [0,0,0,0,0,0,0,0,0,0,0,0,0,0,0,0,0,0,0,0,0,0,0,0,0,0,0,0,0,0,0,0,0,0,0,0,0,0,0,0,0,0,0,0,0,0,0,0,0,0,0,0,0,0,0,0,0,0,0,0,0,0,0,0,...+36 more]", "[100]int", hasChildren)
					if ref > 0 {
						client.VariablesRequest(ref)
						longarr := client.ExpectVariablesResponse(t)
						expectChildren(t, longarr, "longarr", 64)
					}

					// Slice partially missing based on LoadConfig.MaxArrayValues
					ref = expectVarExact(t, locals, -1, "longslice", "longslice", "(loaded 64/100) []int len: 100, cap: 100, [0,0,0,0,0,0,0,0,0,0,0,0,0,0,0,0,0,0,0,0,0,0,0,0,0,0,0,0,0,0,0,0,0,0,0,0,0,0,0,0,0,0,0,0,0,0,0,0,0,0,0,0,0,0,0,0,0,0,0,0,0,0,0,0,...+36 more]", "[]int", hasChildren)
					if ref > 0 {
						client.VariablesRequest(ref)
						longarr := client.ExpectVariablesResponse(t)
						expectChildren(t, longarr, "longslice", 64)
					}

					// Map partially missing based on LoadConfig.MaxArrayValues
					ref = expectVarRegex(t, locals, -1, "m1", "m1", `\(loaded 64/66\) map\[string\]main\.astruct \[.+\.\.\.\+2 more\]`, `map\[string\]main\.astruct`, hasChildren)
					if ref > 0 {
						client.VariablesRequest(ref)
						m1 := client.ExpectVariablesResponse(t)
						expectChildren(t, m1, "m1", 64)
					}

					// Struct partially missing based on LoadConfig.MaxStructFields
					ref = expectVarExact(t, locals, -1, "sd", "sd", "(loaded 5/6) main.D {u1: 0, u2: 0, u3: 0, u4: 0, u5: 0,...+1 more}", "main.D", hasChildren)
					if ref > 0 {
						client.VariablesRequest(ref)
						sd := client.ExpectVariablesResponse(t)
						expectChildren(t, sd, "sd", 5)
					}

					// Fully missing struct auto-loaded when reaching LoadConfig.MaxVariableRecurse (also tests evaluateName corner case)
					ref = expectVarRegex(t, locals, -1, "c1", "c1", `main\.cstruct {pb: \*main\.bstruct {a: \(\*main\.astruct\)\(0x[0-9a-f]+\)}, sa: []\*main\.astruct len: 3, cap: 3, [\*\(\*main\.astruct\)\(0x[0-9a-f]+\),\*\(\*main\.astruct\)\(0x[0-9a-f]+\),\*\(\*main.astruct\)\(0x[0-9a-f]+\)]}`, `main\.cstruct`, hasChildren)
					if ref > 0 {
						client.VariablesRequest(ref)
						c1 := client.ExpectVariablesResponse(t)
						expectChildren(t, c1, "c1", 2)
						ref = expectVarRegex(t, c1, 1, "sa", `c1\.sa`, `\[\]\*main\.astruct len: 3, cap: 3, \[\*\(\*main\.astruct\)\(0x[0-9a-f]+\),\*\(\*main\.astruct\)\(0x[0-9a-f]+\),\*\(\*main\.astruct\)\(0x[0-9a-f]+\)\]`, `\[\]\*main\.astruct`, hasChildren)
						if ref > 0 {
							client.VariablesRequest(ref)
							c1sa := client.ExpectVariablesResponse(t)
							expectChildren(t, c1sa, "c1.sa", 3)
							ref = expectVarRegex(t, c1sa, 0, `\[0\]`, `c1\.sa\[0\]`, `\*\(\*main\.astruct\)\(0x[0-9a-f]+\)`, `\*main\.astruct`, hasChildren)
							if ref > 0 {
								// Auto-loading of fully missing struc children happens here
								client.VariablesRequest(ref)
								c1sa0 := client.ExpectVariablesResponse(t)
								expectChildren(t, c1sa0, "c1.sa[0]", 1)
								// TODO(polina): there should be children here once we support auto loading
								expectVarExact(t, c1sa0, 0, "", "(*c1.sa[0])", "main.astruct {A: 1, B: 2}", "main.astruct", hasChildren)
							}
						}
					}

					// Fully missing struct auto-loaded when hitting LoadConfig.MaxVariableRecurse (also tests evaluteName corner case)
					ref = expectVarRegex(t, locals, -1, "aas", "aas", `\[\]main\.a len: 1, cap: 1, \[{aas: \[\]main\.a len: 1, cap: 1, \[\(\*main\.a\)\(0x[0-9a-f]+\)\]}\]`, `\[\]main\.a`, hasChildren)
					if ref > 0 {
						client.VariablesRequest(ref)
						aas := client.ExpectVariablesResponse(t)
						expectChildren(t, aas, "aas", 1)
						ref = expectVarRegex(t, aas, 0, "[0]", `aas\[0\]`, `main\.a {aas: \[\]main.a len: 1, cap: 1, \[\(\*main\.a\)\(0x[0-9a-f]+\)\]}`, `main\.a`, hasChildren)
						if ref > 0 {
							client.VariablesRequest(ref)
							aas0 := client.ExpectVariablesResponse(t)
							expectChildren(t, aas0, "aas[0]", 1)
							ref = expectVarRegex(t, aas0, 0, "aas", `aas\[0\]\.aas`, `\[\]main\.a len: 1, cap: 1, \[\(\*main\.a\)\(0x[0-9a-f]+\)\]`, `\[\]main\.a`, hasChildren)
							if ref > 0 {
								// Auto-loading of fully missing struct children happens here
								client.VariablesRequest(ref)
								aas0aas := client.ExpectVariablesResponse(t)
								expectChildren(t, aas0aas, "aas[0].aas", 1)
								// TODO(polina): there should be a child here once we support auto loading - test for "aas[0].aas[0].aas"
								ref = expectVarRegex(t, aas0aas, 0, "[0]", `aas\[0\]\.aas\[0\]`, `main\.a {aas: \[\]main\.a len: 1, cap: 1, \[\(\*main\.a\)\(0x[0-9a-f]+\)\]}`, "main.a", hasChildren)
								if ref > 0 {
									client.VariablesRequest(ref)
									aas0aas0 := client.ExpectVariablesResponse(t)
									expectChildren(t, aas0aas, "aas[0].aas[0]", 1)
									expectVarRegex(t, aas0aas0, 0, "aas", `aas\[0\]\.aas\[0\]\.aas`, `\[\]main\.a len: 1, cap: 1, \[\(\*main\.a\)\(0x[0-9a-f]+\)\]`, `\[\]main\.a`, hasChildren)
								}
							}
						}
					}

					// Fully missing map auto-loaded when hitting LoadConfig.MaxVariableRecurse (also tests evaluateName corner case)
					ref = expectVarExact(t, locals, -1, "tm", "tm", "main.truncatedMap {v: []map[string]main.astruct len: 1, cap: 1, [[...]]}", "main.truncatedMap", hasChildren)
					if ref > 0 {
						client.VariablesRequest(ref)
						tm := client.ExpectVariablesResponse(t)
						expectChildren(t, tm, "tm", 1)
						ref = expectVarExact(t, tm, 0, "v", "tm.v", "[]map[string]main.astruct len: 1, cap: 1, [[...]]", "[]map[string]main.astruct", hasChildren)
						if ref > 0 {
							// Auto-loading of fully missing map chidlren happens here, but they get trancated at MaxArrayValuess
							client.VariablesRequest(ref)
							tmV := client.ExpectVariablesResponse(t)
							expectChildren(t, tmV, "tm.v", 1)
							ref = expectVarRegex(t, tmV, 0, `\[0\]`, `tm\.v\[0\]`, `map\[string\]main\.astruct \[.+\.\.\.\+2 more\]`, `map\[string\]main\.astruct`, hasChildren)
							if ref > 0 {
								client.VariablesRequest(ref)
								tmV0 := client.ExpectVariablesResponse(t)
								expectChildren(t, tmV0, "tm.v[0]", 64)
							}
						}
					}

					// Auto-loading works with call return variables as well
					protest.MustSupportFunctionCalls(t, testBackend)
					client.EvaluateRequest("call rettm()", 1000, "repl")
					got := client.ExpectEvaluateResponse(t)
					ref = expectEval(t, got, "main.truncatedMap {v: []map[string]main.astruct len: 1, cap: 1, [[...]]}", hasChildren)
					if ref > 0 {
						client.VariablesRequest(ref)
						rv := client.ExpectVariablesResponse(t)
						expectChildren(t, rv, "rv", 1)
						ref = expectVarExact(t, rv, 0, "~r0", "", "main.truncatedMap {v: []map[string]main.astruct len: 1, cap: 1, [[...]]}", "main.truncatedMap", hasChildren)
						if ref > 0 {
							client.VariablesRequest(ref)
							tm := client.ExpectVariablesResponse(t)
							expectChildren(t, tm, "tm", 1)
							ref = expectVarExact(t, tm, 0, "v", "", "[]map[string]main.astruct len: 1, cap: 1, [[...]]", "[]map[string]main.astruct", hasChildren)
							if ref > 0 {
								// Auto-loading of fully missing map chidlren happens here, but they get trancated at MaxArrayValuess
								client.VariablesRequest(ref)
								tmV := client.ExpectVariablesResponse(t)
								expectChildren(t, tmV, "tm.v", 1)
								// TODO(polina): this evaluate name is not usable - it should be empty
								ref = expectVarRegex(t, tmV, 0, `\[0\]`, `\[0\]`, `map\[string\]main\.astruct \[.+\.\.\.\+2 more\]`, `map\[string\]main\.astruct`, hasChildren)
								if ref > 0 {
									client.VariablesRequest(ref)
									tmV0 := client.ExpectVariablesResponse(t)
									expectChildren(t, tmV0, "tm.v[0]", 64)
								}
							}
						}
					}

					// TODO(polina): need fully missing array/slice test case

					// Zero slices, structs and maps are not treated as fully missing
					// See zsvar, zsslice,, emptyslice, emptymap, a0
				},
				disconnect: true,
			}})
	})
	runTest(t, "testvariables", func(client *daptest.Client, fixture protest.Fixture) {
		runDebugSessionWithBPs(t, client, "launch",
			// Launch
			func() {
				client.LaunchRequest("exec", fixture.Path, !stopOnEntry)
			},
			// Breakpoints are set within the program
			fixture.Source, []int{},
			[]onBreakpoint{{
				execute: func() {
					DefaultLoadConfig.FollowPointers = false
					defer func() { DefaultLoadConfig.FollowPointers = true }()

					client.StackTraceRequest(1, 0, 0)
					client.ExpectStackTraceResponse(t)

					var loadvars = func(frame int) {
						client.ScopesRequest(frame)
						scopes := client.ExpectScopesResponse(t)
						localsRef := 0
						for _, s := range scopes.Body.Scopes {
							if s.Name == "Locals" {
								localsRef = s.VariablesReference
							}
						}

						client.VariablesRequest(localsRef)
						locals := client.ExpectVariablesResponse(t)

						// Interface auto-loaded when hitting LoadConfig.MaxVariableRecurse=1

						ref := expectVarRegex(t, locals, -1, "ni", "ni", `\[\]interface {} len: 1, cap: 1, \[\[\]interface {} len: 1, cap: 1, \[\*\(\*interface {}\)\(0x[0-9a-f]+\)\]\]`, `\[\]interface {}`, hasChildren)
						if ref > 0 {
							client.VariablesRequest(ref)
							ni := client.ExpectVariablesResponse(t)
							ref = expectVarRegex(t, ni, 0, `\[0\]`, `ni\[0\]`, `interface \{\}\(\[\]interface \{\}\) \[\*\(\*interface \{\}\)\(0x[0-9a-f]+\)\]`, "interface {}", hasChildren)
							if ref > 0 {
								client.VariablesRequest(ref)
								niI1 := client.ExpectVariablesResponse(t)
								ref = expectVarRegex(t, niI1, 0, "data", `ni\[0\]\.\(data\)`, `\[\]interface {} len: 1, cap: 1, \[\*\(\*interface {}\)\(0x[0-9a-f]+\)`, `\[\]interface {}`, hasChildren)
								if ref > 0 {
									// Auto-loading happens here
									client.VariablesRequest(ref)
									niI1Data := client.ExpectVariablesResponse(t)
									ref = expectVarExact(t, niI1Data, 0, "[0]", "ni[0].(data)[0]", "interface {}(int) 123", "interface {}", hasChildren)
									if ref > 0 {
										client.VariablesRequest(ref)
										niI1DataI2 := client.ExpectVariablesResponse(t)
										expectVarExact(t, niI1DataI2, 0, "data", "ni[0].(data)[0].(data)", "123", "int", noChildren)
									}
								}
							}
						}

						// Pointer values loaded even with LoadConfig.FollowPointers=false
						expectVarExact(t, locals, -1, "a7", "a7", "*main.FooBar {Baz: 5, Bur: \"strum\"}", "*main.FooBar", hasChildren)

						// Auto-loading works on results of evaluate expressions as well
						client.EvaluateRequest("a7", frame, "repl")
						expectEval(t, client.ExpectEvaluateResponse(t), "*main.FooBar {Baz: 5, Bur: \"strum\"}", hasChildren)

						client.EvaluateRequest("&a7", frame, "repl")
						pa7 := client.ExpectEvaluateResponse(t)
						ref = expectEvalRegex(t, pa7, `\*\(\*main\.FooBar\)\(0x[0-9a-f]+\)`, hasChildren)
						if ref > 0 {
							client.VariablesRequest(ref)
							a7 := client.ExpectVariablesResponse(t)
							expectVarExact(t, a7, 0, "a7", "(*(&a7))", "*main.FooBar {Baz: 5, Bur: \"strum\"}", "*main.FooBar", hasChildren)
						}
					}

					// Frame-independent loading expressions allow us to auto-load
					// variables in any frame, not just topmost.
					loadvars(1000 /*first topmost frame*/)
					// step into another function
					client.StepInRequest(1)
					client.ExpectStepInResponse(t)
					client.ExpectContinuedEvent(t)
					client.ExpectStoppedEvent(t)
					handleStop(t, client, 1, "main.barfoo", 24)
					loadvars(1001 /*second frame here is same as topmost above*/)
				},
				disconnect: true,
			}})
	})
}

// TestGlobalScopeAndVariables launches the program with showGlobalVariables
// arg set, executes to a breakpoint in the main package and tests that global
// package main variables got loaded. It then steps into a function
// in another package and tests that globals scope got updated to those vars.
func TestGlobalScopeAndVariables(t *testing.T) {
	runTest(t, "consts", func(client *daptest.Client, fixture protest.Fixture) {
		runDebugSessionWithBPs(t, client, "launch",
			// Launch
			func() {
				client.LaunchRequestWithArgs(map[string]interface{}{
					"mode": "exec", "program": fixture.Path, "showGlobalVariables": true,
				})
			},
			// Breakpoints are set within the program
			fixture.Source, []int{},
			[]onBreakpoint{{
				// Stop at line 36
				execute: func() {
					client.StackTraceRequest(1, 0, 20)
					stack := client.ExpectStackTraceResponse(t)
					expectStackFrames(t, stack, "main.main", 36, 1000, 3, 3)

					client.ScopesRequest(1000)
					scopes := client.ExpectScopesResponse(t)
					expectScope(t, scopes, 0, "Arguments", 1000)
					expectScope(t, scopes, 1, "Locals", 1001)
					expectScope(t, scopes, 2, "Globals (package main)", 1002)

					client.VariablesRequest(1002)
					client.ExpectVariablesResponse(t)
					// The program has no user-defined globals.
					// Depending on the Go version, there might
					// be some runtime globals (e.g. main..inittask)
					// so testing for the total number is too fragile.

					// Step into pkg.AnotherMethod()
					client.StepInRequest(1)
					client.ExpectStepInResponse(t)
					client.ExpectContinuedEvent(t)
					client.ExpectStoppedEvent(t)

					client.StackTraceRequest(1, 0, 20)
					stack = client.ExpectStackTraceResponse(t)
					expectStackFrames(t, stack, "", 13, 1000, 4, 4)

					client.ScopesRequest(1000)
					scopes = client.ExpectScopesResponse(t)
					expectScope(t, scopes, 0, "Arguments", 1000)
					expectScope(t, scopes, 1, "Locals", 1001)
					expectScope(t, scopes, 2, "Globals (package github.com/go-delve/delve/_fixtures/internal/dir0/pkg)", 1002)

					client.VariablesRequest(1002)
					globals := client.ExpectVariablesResponse(t)
					expectChildren(t, globals, "Globals", 1)
					ref := expectVarExact(t, globals, 0, "SomeVar", "github.com/go-delve/delve/_fixtures/internal/dir0/pkg.SomeVar", "github.com/go-delve/delve/_fixtures/internal/dir0/pkg.SomeType {X: 0}", "github.com/go-delve/delve/_fixtures/internal/dir0/pkg.SomeType", hasChildren)

					if ref > 0 {
						client.VariablesRequest(ref)
						somevar := client.ExpectVariablesResponse(t)
						expectChildren(t, somevar, "SomeVar", 1)
						// TODO(polina): unlike main.p, this prefix won't work
						expectVarExact(t, somevar, 0, "X", "github.com/go-delve/delve/_fixtures/internal/dir0/pkg.SomeVar.X", "0", "float64", noChildren)
					}
				},
				disconnect: false,
			}})
	})
}

// TestShadowedVariables executes to a breakpoint and checks the shadowed
// variable is named correctly.
func TestShadowedVariables(t *testing.T) {
	runTest(t, "testshadow", func(client *daptest.Client, fixture protest.Fixture) {
		runDebugSessionWithBPs(t, client, "launch",
			// Launch
			func() {
				client.LaunchRequestWithArgs(map[string]interface{}{
					"mode": "exec", "program": fixture.Path, "showGlobalVariables": true,
				})
			},
			// Breakpoints are set within the program
			fixture.Source, []int{},
			[]onBreakpoint{{
				// Stop at line 13
				execute: func() {
					client.StackTraceRequest(1, 0, 20)
					stack := client.ExpectStackTraceResponse(t)
					expectStackFrames(t, stack, "main.main", 13, 1000, 3, 3)

					client.ScopesRequest(1000)
					scopes := client.ExpectScopesResponse(t)
					expectScope(t, scopes, 0, "Arguments", 1000)
					expectScope(t, scopes, 1, "Locals", 1001)
					expectScope(t, scopes, 2, "Globals (package main)", 1002)

					client.VariablesRequest(1001)
					locals := client.ExpectVariablesResponse(t)

					expectVarExact(t, locals, 0, "(a)", "a", "0", "int", !hasChildren)
					expectVarExact(t, locals, 1, "a", "a", "1", "int", !hasChildren)

					// Check that the non-shadowed of "a" is returned from evaluate request.
					validateEvaluateName(t, client, locals, 1)
				},
				disconnect: false,
			}})
	})
}

// Tests that 'stackTraceDepth' from LaunchRequest is parsed and passed to
// stacktrace requests handlers.
func TestLaunchRequestWithStackTraceDepth(t *testing.T) {
	runTest(t, "increment", func(client *daptest.Client, fixture protest.Fixture) {
		var stResp *dap.StackTraceResponse
		runDebugSessionWithBPs(t, client, "launch",
			// Launch
			func() {
				client.LaunchRequestWithArgs(map[string]interface{}{
					"mode": "exec", "program": fixture.Path, "stackTraceDepth": 1,
				})
			},
			// Set breakpoints
			fixture.Source, []int{8},
			[]onBreakpoint{{ // Stop at line 8
				execute: func() {
					client.StackTraceRequest(1, 0, 0)
					stResp = client.ExpectStackTraceResponse(t)
					expectStackFrames(t, stResp, "main.Increment", 8, 1000, 2 /*returned*/, 2 /*available*/)
				},
				disconnect: false,
			}})
	})
}

type Breakpoint struct {
	line      int
	path      string
	verified  bool
	msgPrefix string
}

func expectSetBreakpointsResponse(t *testing.T, client *daptest.Client, bps []Breakpoint) {
	t.Helper()
<<<<<<< HEAD
	got := client.ExpectSetBreakpointsResponse(t)
=======
	checkSetBreakpointsResponse(t, client, bps, client.ExpectSetBreakpointsResponse(t))
}

func checkSetBreakpointsResponse(t *testing.T, client *daptest.Client, bps []Breakpoint, got *dap.SetBreakpointsResponse) {
	t.Helper()
>>>>>>> 5dd4b7df
	if len(got.Body.Breakpoints) != len(bps) {
		t.Errorf("got %#v,\nwant len(Breakpoints)=%d", got, len(bps))
		return
	}
	for i, bp := range got.Body.Breakpoints {
		if bp.Line != bps[i].line || bp.Verified != bps[i].verified || bp.Source.Path != bps[i].path ||
			!strings.HasPrefix(bp.Message, bps[i].msgPrefix) {
			t.Errorf("got breakpoints[%d] = %#v, \nwant %#v", i, bp, bps[i])
		}
	}
}

// TestSetBreakpoint executes to a breakpoint and tests different
// configurations of setBreakpoint requests.
func TestSetBreakpoint(t *testing.T) {
	runTest(t, "loopprog", func(client *daptest.Client, fixture protest.Fixture) {
		runDebugSessionWithBPs(t, client, "launch",
			// Launch
			func() {
				client.LaunchRequest("exec", fixture.Path, !stopOnEntry)
			},
			// Set breakpoints
			fixture.Source, []int{16}, // b main.main
			[]onBreakpoint{{
				execute: func() {
					handleStop(t, client, 1, "main.main", 16)

					// Set two breakpoints at the next two lines in main
					client.SetBreakpointsRequest(fixture.Source, []int{17, 18})
					expectSetBreakpointsResponse(t, client, []Breakpoint{{17, fixture.Source, true, ""}, {18, fixture.Source, true, ""}})

					// Clear 17, reset 18
					client.SetBreakpointsRequest(fixture.Source, []int{18})
					expectSetBreakpointsResponse(t, client, []Breakpoint{{18, fixture.Source, true, ""}})

					// Skip 17, continue to 18
					client.ContinueRequest(1)
					client.ExpectContinueResponse(t)
					client.ExpectStoppedEvent(t)
					handleStop(t, client, 1, "main.main", 18)

					// Set another breakpoint inside the loop in loop(), twice to trigger error
					client.SetBreakpointsRequest(fixture.Source, []int{8, 8})
					expectSetBreakpointsResponse(t, client, []Breakpoint{{8, fixture.Source, true, ""}, {8, "", false, "Breakpoint exists"}})

					// Continue into the loop
					client.ContinueRequest(1)
					client.ExpectContinueResponse(t)
					client.ExpectStoppedEvent(t)
					handleStop(t, client, 1, "main.loop", 8)
					client.VariablesRequest(1001) // Locals
					locals := client.ExpectVariablesResponse(t)
					expectVarExact(t, locals, 0, "i", "i", "0", "int", noChildren) // i == 0

					// Edit the breakpoint to add a condition
					client.SetConditionalBreakpointsRequest(fixture.Source, []int{8}, map[int]string{8: "i == 3"})
					expectSetBreakpointsResponse(t, client, []Breakpoint{{8, fixture.Source, true, ""}})

					// Continue until condition is hit
					client.ContinueRequest(1)
					client.ExpectContinueResponse(t)
					client.ExpectStoppedEvent(t)
					handleStop(t, client, 1, "main.loop", 8)
					client.VariablesRequest(1001) // Locals
					locals = client.ExpectVariablesResponse(t)
					expectVarExact(t, locals, 0, "i", "i", "3", "int", noChildren) // i == 3

					// Edit the breakpoint to remove a condition
					client.SetConditionalBreakpointsRequest(fixture.Source, []int{8}, map[int]string{8: ""})
					expectSetBreakpointsResponse(t, client, []Breakpoint{{8, fixture.Source, true, ""}})

					// Continue for one more loop iteration
					client.ContinueRequest(1)
					client.ExpectContinueResponse(t)
					client.ExpectStoppedEvent(t)
					handleStop(t, client, 1, "main.loop", 8)
					client.VariablesRequest(1001) // Locals
					locals = client.ExpectVariablesResponse(t)
					expectVarExact(t, locals, 0, "i", "i", "4", "int", noChildren) // i == 4

					// Set at a line without a statement
					client.SetBreakpointsRequest(fixture.Source, []int{1000})
					expectSetBreakpointsResponse(t, client, []Breakpoint{{1000, "", false, "could not find statement"}}) // all cleared, none set
				},
				// The program has an infinite loop, so we must kill it by disconnecting.
				disconnect: true,
			}})
	})
}

<<<<<<< HEAD
func TestHitConditionBreakpoints(t *testing.T) {
	runTest(t, "break", func(client *daptest.Client, fixture protest.Fixture) {
=======
// TestSetFunctionBreakpoints is inspired by service/test.TestClientServer_FindLocations.
func TestSetFunctionBreakpoints(t *testing.T) {
	runTest(t, "locationsprog", func(client *daptest.Client, fixture protest.Fixture) {
>>>>>>> 5dd4b7df
		runDebugSessionWithBPs(t, client, "launch",
			// Launch
			func() {
				client.LaunchRequest("exec", fixture.Path, !stopOnEntry)
			},
			// Set breakpoints
<<<<<<< HEAD
			fixture.Source, []int{4},
			[]onBreakpoint{{
				execute: func() {
					client.SetHitConditionalBreakpointsRequest(fixture.Source, []int{7}, map[int]string{7: "3"})
					expectSetBreakpointsResponse(t, client, []Breakpoint{{7, fixture.Source, true, ""}})

					client.ContinueRequest(1)
					client.ExpectContinueResponse(t)
					client.ExpectStoppedEvent(t)
					handleStop(t, client, 1, "main.main", 7)

					// Check that we are stopped at the correct value of i.
					client.VariablesRequest(1001)
					locals := client.ExpectVariablesResponse(t)
					expectVarExact(t, locals, 0, "i", "i", "3", "int", noChildren)

					// Change the hit condition (since we do not yet amend the breakpoints, hitcount is reset to 0).
					client.SetHitConditionalBreakpointsRequest(fixture.Source, []int{7}, map[int]string{7: "% 2 == 0"})
					expectSetBreakpointsResponse(t, client, []Breakpoint{{7, fixture.Source, true, ""}})

					client.ContinueRequest(1)
					client.ExpectContinueResponse(t)
					client.ExpectStoppedEvent(t)
					handleStop(t, client, 1, "main.main", 7)

					// Check that we are stopped at the correct value of i.
					client.VariablesRequest(1001)
					locals = client.ExpectVariablesResponse(t)
					expectVarExact(t, locals, 0, "i", "i", "5", "int", noChildren)

					// Expect an error if an assignment is passed.
					client.SetHitConditionalBreakpointsRequest(fixture.Source, []int{7}, map[int]string{7: "= 2"})
					expectSetBreakpointsResponse(t, client, []Breakpoint{{7, "", false, ""}})

					// Change the hit condition.
					client.SetHitConditionalBreakpointsRequest(fixture.Source, []int{7}, map[int]string{7: "<2"})
					expectSetBreakpointsResponse(t, client, []Breakpoint{{7, fixture.Source, true, ""}})
					client.ContinueRequest(1)
					client.ExpectContinueResponse(t)
					client.ExpectStoppedEvent(t)
					handleStop(t, client, 1, "main.main", 7)

					// Check that we are stopped at the correct value of i.
					client.VariablesRequest(1001)
					locals = client.ExpectVariablesResponse(t)
					expectVarExact(t, locals, 0, "i", "i", "6", "int", noChildren)

					client.ContinueRequest(1)
					client.ExpectContinueResponse(t)

					client.ExpectTerminatedEvent(t)
				},
				disconnect: false,
=======
			fixture.Source, []int{30}, // b main.main
			[]onBreakpoint{{
				execute: func() {
					handleStop(t, client, 1, "main.main", 30)

					type Breakpoint struct {
						line       int
						sourceName string
						verified   bool
						errMsg     string
					}
					expectSetFunctionBreakpointsResponse := func(bps []Breakpoint) {
						t.Helper()
						got := client.ExpectSetFunctionBreakpointsResponse(t)
						if len(got.Body.Breakpoints) != len(bps) {
							t.Errorf("got %#v,\nwant len(Breakpoints)=%d", got, len(bps))
							return
						}
						for i, bp := range got.Body.Breakpoints {
							if bps[i].line < 0 {
								if bp.Verified != bps[i].verified || !strings.Contains(bp.Message, bps[i].errMsg) {
									t.Errorf("got breakpoints[%d] = %#v, \nwant %#v", i, bp, bps[i])
								}
								continue
							}
							// Some function breakpoints may be in packages that have been imported and we do not control, so
							// we do not always want to check breakpoint lines.
							if (bps[i].line >= 0 && bp.Line != bps[i].line) || bp.Verified != bps[i].verified || bp.Source.Name != bps[i].sourceName {
								t.Errorf("got breakpoints[%d] = %#v, \nwant %#v", i, bp, bps[i])
							}
						}
					}

					client.SetFunctionBreakpointsRequest([]dap.FunctionBreakpoint{
						{Name: "anotherFunction"},
					})
					expectSetFunctionBreakpointsResponse([]Breakpoint{{26, filepath.Base(fixture.Source), true, ""}})

					client.SetFunctionBreakpointsRequest([]dap.FunctionBreakpoint{
						{Name: "main.anotherFunction"},
					})
					expectSetFunctionBreakpointsResponse([]Breakpoint{{26, filepath.Base(fixture.Source), true, ""}})

					client.SetFunctionBreakpointsRequest([]dap.FunctionBreakpoint{
						{Name: "SomeType.String"},
					})
					expectSetFunctionBreakpointsResponse([]Breakpoint{{14, filepath.Base(fixture.Source), true, ""}})

					client.SetFunctionBreakpointsRequest([]dap.FunctionBreakpoint{
						{Name: "(*SomeType).String"},
					})
					expectSetFunctionBreakpointsResponse([]Breakpoint{{14, filepath.Base(fixture.Source), true, ""}})

					client.SetFunctionBreakpointsRequest([]dap.FunctionBreakpoint{
						{Name: "main.SomeType.String"},
					})
					expectSetFunctionBreakpointsResponse([]Breakpoint{{14, filepath.Base(fixture.Source), true, ""}})

					client.SetFunctionBreakpointsRequest([]dap.FunctionBreakpoint{
						{Name: "main.(*SomeType).String"},
					})
					expectSetFunctionBreakpointsResponse([]Breakpoint{{14, filepath.Base(fixture.Source), true, ""}})

					// Test line offsets
					client.SetFunctionBreakpointsRequest([]dap.FunctionBreakpoint{
						{Name: "main.anotherFunction:1"},
					})
					expectSetFunctionBreakpointsResponse([]Breakpoint{{27, filepath.Base(fixture.Source), true, ""}})

					// Test function names in imported package.
					// Issue #275
					client.SetFunctionBreakpointsRequest([]dap.FunctionBreakpoint{
						{Name: "io/ioutil.ReadFile"},
					})
					expectSetFunctionBreakpointsResponse([]Breakpoint{{-1, "ioutil.go", true, ""}})

					// Issue #296
					client.SetFunctionBreakpointsRequest([]dap.FunctionBreakpoint{
						{Name: "/io/ioutil.ReadFile"},
					})
					expectSetFunctionBreakpointsResponse([]Breakpoint{{-1, "ioutil.go", true, ""}})
					client.SetFunctionBreakpointsRequest([]dap.FunctionBreakpoint{
						{Name: "ioutil.ReadFile"},
					})
					expectSetFunctionBreakpointsResponse([]Breakpoint{{-1, "ioutil.go", true, ""}})

					// Function Breakpoint name also accepts breakpoints that are specified as file:line.
					// TODO(suzmue): We could return an error, but it probably is not necessary since breakpoints,
					// and function breakpoints come in with different requests.
					client.SetFunctionBreakpointsRequest([]dap.FunctionBreakpoint{
						{Name: fmt.Sprintf("%s:14", fixture.Source)},
					})
					expectSetFunctionBreakpointsResponse([]Breakpoint{{14, filepath.Base(fixture.Source), true, ""}})
					client.SetFunctionBreakpointsRequest([]dap.FunctionBreakpoint{
						{Name: fmt.Sprintf("%s:14", filepath.Base(fixture.Source))},
					})
					expectSetFunctionBreakpointsResponse([]Breakpoint{{14, filepath.Base(fixture.Source), true, ""}})

					// Expect error for ambiguous function name.
					client.SetFunctionBreakpointsRequest([]dap.FunctionBreakpoint{
						{Name: "String"},
					})
					expectSetFunctionBreakpointsResponse([]Breakpoint{{-1, "", false, "Location \"String\" ambiguous"}})

					client.SetFunctionBreakpointsRequest([]dap.FunctionBreakpoint{
						{Name: "main.String"},
					})
					expectSetFunctionBreakpointsResponse([]Breakpoint{{-1, "", false, "Location \"main.String\" ambiguous"}})

					// Expect error for function that does not exist.
					client.SetFunctionBreakpointsRequest([]dap.FunctionBreakpoint{
						{Name: "fakeFunction"},
					})
					expectSetFunctionBreakpointsResponse([]Breakpoint{{-1, "", false, "location \"fakeFunction\" not found"}})

					// Expect error for negative line number.
					client.SetFunctionBreakpointsRequest([]dap.FunctionBreakpoint{
						{Name: "main.anotherFunction:-1"},
					})
					expectSetFunctionBreakpointsResponse([]Breakpoint{{-1, "", false, "line offset negative or not a number"}})

					// Expect error when function name is regex.
					client.SetFunctionBreakpointsRequest([]dap.FunctionBreakpoint{
						{Name: `/^.*String.*$/`},
					})
					expectSetFunctionBreakpointsResponse([]Breakpoint{{-1, "", false, "breakpoint name \"/^.*String.*$/\" could not be parsed as a function"}})

					// Expect error when function name is an offset.
					client.SetFunctionBreakpointsRequest([]dap.FunctionBreakpoint{
						{Name: "+1"},
					})
					expectSetFunctionBreakpointsResponse([]Breakpoint{{-1, filepath.Base(fixture.Source), false, "breakpoint name \"+1\" could not be parsed as a function"}})

					// Expect error when function name is a line number.
					client.SetFunctionBreakpointsRequest([]dap.FunctionBreakpoint{
						{Name: "14"},
					})
					expectSetFunctionBreakpointsResponse([]Breakpoint{{-1, filepath.Base(fixture.Source), false, "breakpoint name \"14\" could not be parsed as a function"}})

					// Expect error when function name is an address.
					client.SetFunctionBreakpointsRequest([]dap.FunctionBreakpoint{
						{Name: "*b"},
					})
					expectSetFunctionBreakpointsResponse([]Breakpoint{{-1, filepath.Base(fixture.Source), false, "breakpoint name \"*b\" could not be parsed as a function"}})

					// Expect error when function name is a relative path.
					client.SetFunctionBreakpointsRequest([]dap.FunctionBreakpoint{
						{Name: fmt.Sprintf(".%s%s:14", string(filepath.Separator), filepath.Base(fixture.Source))},
					})
					// This relative path could also be caught by the parser, so we should not match the error message.
					expectSetFunctionBreakpointsResponse([]Breakpoint{{-1, filepath.Base(fixture.Source), false, ""}})
					client.SetFunctionBreakpointsRequest([]dap.FunctionBreakpoint{
						{Name: fmt.Sprintf("..%s%s:14", string(filepath.Separator), filepath.Base(fixture.Source))},
					})
					// This relative path could also be caught by the parser, so we should not match the error message.
					expectSetFunctionBreakpointsResponse([]Breakpoint{{-1, filepath.Base(fixture.Source), false, ""}})

					// Test multiple function breakpoints.
					client.SetFunctionBreakpointsRequest([]dap.FunctionBreakpoint{
						{Name: "SomeType.String"}, {Name: "anotherFunction"},
					})
					expectSetFunctionBreakpointsResponse([]Breakpoint{{14, filepath.Base(fixture.Source), true, ""}, {26, filepath.Base(fixture.Source), true, ""}})

					// Test multiple breakpoints to the same location.
					client.SetFunctionBreakpointsRequest([]dap.FunctionBreakpoint{
						{Name: "SomeType.String"}, {Name: "(*SomeType).String"},
					})
					expectSetFunctionBreakpointsResponse([]Breakpoint{{14, filepath.Base(fixture.Source), true, ""}, {-1, "", false, "Breakpoint exists"}})

					// Set two breakpoints at SomeType.String and SomeType.SomeFunction.
					client.SetFunctionBreakpointsRequest([]dap.FunctionBreakpoint{
						{Name: "SomeType.String"}, {Name: "SomeType.SomeFunction"},
					})
					expectSetFunctionBreakpointsResponse([]Breakpoint{{14, filepath.Base(fixture.Source), true, ""}, {22, filepath.Base(fixture.Source), true, ""}})

					// Clear SomeType.String, reset SomeType.SomeFunction (SomeType.String is called before SomeType.SomeFunction).
					client.SetFunctionBreakpointsRequest([]dap.FunctionBreakpoint{
						{Name: "SomeType.SomeFunction"},
					})
					expectSetFunctionBreakpointsResponse([]Breakpoint{{22, filepath.Base(fixture.Source), true, ""}})

					// Expect the next breakpoint to be at SomeType.SomeFunction.
					client.ContinueRequest(1)
					client.ExpectContinueResponse(t)

					if se := client.ExpectStoppedEvent(t); se.Body.Reason != "function breakpoint" || se.Body.ThreadId != 1 {
						t.Errorf("got %#v, want Reason=\"function breakpoint\", ThreadId=1", se)
					}
					handleStop(t, client, 1, "main.(*SomeType).SomeFunction", 22)

					// Set a breakpoint at the next line in the program.
					client.SetBreakpointsRequest(fixture.Source, []int{23})
					got := client.ExpectSetBreakpointsResponse(t)
					if len(got.Body.Breakpoints) != 1 {
						t.Errorf("got %#v,\nwant len(Breakpoints)=%d", got, 1)
						return
					}
					bp := got.Body.Breakpoints[0]
					if bp.Line != 23 || bp.Verified != true || bp.Source.Path != fixture.Source {
						t.Errorf("got breakpoints[0] = %#v, \nwant Line=23 Verified=true Source.Path=%q", bp, fixture.Source)
					}

					// Set a function breakpoint, this should not clear the breakpoint that was set in the previous setBreakpoints request.
					client.SetFunctionBreakpointsRequest([]dap.FunctionBreakpoint{
						{Name: "anotherFunction"},
					})
					expectSetFunctionBreakpointsResponse([]Breakpoint{{26, filepath.Base(fixture.Source), true, ""}})

					// Expect the next breakpoint to be at line 23.
					client.ContinueRequest(1)
					client.ExpectContinueResponse(t)

					if se := client.ExpectStoppedEvent(t); se.Body.Reason != "breakpoint" || se.Body.ThreadId != 1 {
						t.Errorf("got %#v, want Reason=\"breakpoint\", ThreadId=1", se)
					}
					handleStop(t, client, 1, "main.(*SomeType).SomeFunction", 23)

					// Set a breakpoint, this should not clear the breakpoint that was set in the previous setFunctionBreakpoints request.
					client.SetBreakpointsRequest(fixture.Source, []int{37})
					got = client.ExpectSetBreakpointsResponse(t)
					if len(got.Body.Breakpoints) != 1 {
						t.Errorf("got %#v,\nwant len(Breakpoints)=%d", got, 1)
						return
					}
					bp = got.Body.Breakpoints[0]
					if bp.Line != 37 || bp.Verified != true || bp.Source.Path != fixture.Source {
						t.Errorf("got breakpoints[0] = %#v, \nwant Line=23 Verified=true Source.Path=%q", bp, fixture.Source)
					}

					// Expect the next breakpoint to be at line anotherFunction.
					client.ContinueRequest(1)
					client.ExpectContinueResponse(t)

					if se := client.ExpectStoppedEvent(t); se.Body.Reason != "function breakpoint" || se.Body.ThreadId != 1 {
						t.Errorf("got %#v, want Reason=\"function breakpoint\", ThreadId=1", se)
					}
					handleStop(t, client, 1, "main.anotherFunction", 26)

				},
				disconnect: true,
			}})
	})
}

func expectSetBreakpointsResponseAndStoppedEvent(t *testing.T, client *daptest.Client) (se *dap.StoppedEvent, br *dap.SetBreakpointsResponse) {
	for i := 0; i < 2; i++ {
		switch m := client.ExpectMessage(t).(type) {
		case *dap.StoppedEvent:
			se = m
		case *dap.SetBreakpointsResponse:
			br = m
		default:
			t.Fatalf("Unexpected message type: expect StoppedEvent or SetBreakpointsResponse, got %#v", m)
		}
	}
	if se == nil || br == nil {
		t.Fatal("Expected StoppedEvent and SetBreakpointsResponse")
	}
	return se, br
}

func TestSetBreakpointWhileRunning(t *testing.T) {
	runTest(t, "integrationprog", func(client *daptest.Client, fixture protest.Fixture) {
		runDebugSessionWithBPs(t, client, "launch",
			// Launch
			func() {
				client.LaunchRequest("exec", fixture.Path, !stopOnEntry)
			},
			// Set breakpoints
			fixture.Source, []int{16},
			[]onBreakpoint{{
				execute: func() {
					// The program loops 3 times over lines 14-15-8-9-10-16
					handleStop(t, client, 1, "main.main", 16) // Line that sleeps for 1 second

					// We can set breakpoints while nexting
					client.NextRequest(1)
					client.ExpectNextResponse(t)
					client.ExpectContinuedEvent(t)
					client.SetBreakpointsRequest(fixture.Source, []int{15}) // [16,] => [15,]
					se, br := expectSetBreakpointsResponseAndStoppedEvent(t, client)
					if se.Body.Reason != "pause" || !se.Body.AllThreadsStopped || se.Body.ThreadId != 0 && se.Body.ThreadId != 1 {
						t.Errorf("\ngot  %#v\nwant Reason='pause' AllThreadsStopped=true ThreadId=0/1", se)
					}
					checkSetBreakpointsResponse(t, client, []Breakpoint{{15, fixture.Source, true, ""}}, br)
					// Halt cancelled next, so if we continue we will not stop at line 14.
					client.ContinueRequest(1)
					client.ExpectContinueResponse(t)
					se = client.ExpectStoppedEvent(t)
					if se.Body.Reason != "breakpoint" || !se.Body.AllThreadsStopped || se.Body.ThreadId != 1 {
						t.Errorf("\ngot  %#v\nwant Reason='breakpoint' AllThreadsStopped=true ThreadId=1", se)
					}
					handleStop(t, client, 1, "main.main", 15)

					// We can set breakpoints while continuing
					client.ContinueRequest(1)
					client.ExpectContinueResponse(t)
					client.SetBreakpointsRequest(fixture.Source, []int{9}) // [15,] => [9,]
					se, br = expectSetBreakpointsResponseAndStoppedEvent(t, client)
					if se.Body.Reason != "pause" || !se.Body.AllThreadsStopped || se.Body.ThreadId != 0 && se.Body.ThreadId != 1 {
						t.Errorf("\ngot  %#v\nwant Reason='pause' AllThreadsStopped=true ThreadId=0/1", se)
					}
					checkSetBreakpointsResponse(t, client, []Breakpoint{{9, fixture.Source, true, ""}}, br)
					client.ContinueRequest(1)
					client.ExpectContinueResponse(t)
					se = client.ExpectStoppedEvent(t)
					if se.Body.Reason != "breakpoint" || !se.Body.AllThreadsStopped || se.Body.ThreadId != 1 {
						t.Errorf("\ngot  %#v\nwant Reason='breakpoint' AllThreadsStopped=true ThreadId=1", se)
					}
					handleStop(t, client, 1, "main.sayhi", 9)

				},
				disconnect: true,
>>>>>>> 5dd4b7df
			}})
	})
}

// TestLaunchSubstitutePath sets a breakpoint using a path
// that does not exist and expects the substitutePath attribute
// in the launch configuration to take care of the mapping.
func TestLaunchSubstitutePath(t *testing.T) {
	runTest(t, "loopprog", func(client *daptest.Client, fixture protest.Fixture) {
		substitutePathTestHelper(t, fixture, client, "launch", map[string]interface{}{"mode": "exec", "program": fixture.Path})
	})
}

// TestAttachSubstitutePath sets a breakpoint using a path
// that does not exist and expects the substitutePath attribute
// in the launch configuration to take care of the mapping.
func TestAttachSubstitutePath(t *testing.T) {
	if runtime.GOOS == "freebsd" {
		t.SkipNow()
	}
	if runtime.GOOS == "windows" {
		t.Skip("test skipped on windows, see https://delve.beta.teamcity.com/project/Delve_windows for details")
	}
	runTest(t, "loopprog", func(client *daptest.Client, fixture protest.Fixture) {
		cmd := execFixture(t, fixture)

		substitutePathTestHelper(t, fixture, client, "attach", map[string]interface{}{"mode": "local", "processId": cmd.Process.Pid})
	})
}

func substitutePathTestHelper(t *testing.T, fixture protest.Fixture, client *daptest.Client, request string, launchAttachConfig map[string]interface{}) {
	t.Helper()
	nonexistentDir := filepath.Join(string(filepath.Separator), "path", "that", "does", "not", "exist")
	if runtime.GOOS == "windows" {
		nonexistentDir = "C:" + nonexistentDir
	}

	launchAttachConfig["stopOnEntry"] = false
	// The rules in 'substitutePath' will be applied as follows:
	// - mapping paths from client to server:
	//		The first rule["from"] to match a prefix of 'path' will be applied:
	//			strings.Replace(path, rule["from"], rule["to"], 1)
	// - mapping paths from server to client:
	//		The first rule["to"] to match a prefix of 'path' will be applied:
	//			strings.Replace(path, rule["to"], rule["from"], 1)
	launchAttachConfig["substitutePath"] = []map[string]string{
		{"from": nonexistentDir, "to": filepath.Dir(fixture.Source)},
		// Since the path mappings are ordered, when converting from client path to
		// server path, this mapping will not apply, because nonexistentDir appears in
		// an earlier rule.
		{"from": nonexistentDir, "to": "this_is_a_bad_path"},
		// Since the path mappings are ordered, when converting from server path to
		// client path, this mapping will not apply, because filepath.Dir(fixture.Source)
		// appears in an earlier rule.
		{"from": "this_is_a_bad_path", "to": filepath.Dir(fixture.Source)},
	}

	runDebugSessionWithBPs(t, client, request,
		func() {
			switch request {
			case "attach":
				client.AttachRequest(launchAttachConfig)
			case "launch":
				client.LaunchRequestWithArgs(launchAttachConfig)
			default:
				t.Fatalf("invalid request: %s", request)
			}
		},
		// Set breakpoints
		filepath.Join(nonexistentDir, "loopprog.go"), []int{8},
		[]onBreakpoint{{

			execute: func() {
				handleStop(t, client, 1, "main.loop", 8)
			},
			disconnect: true,
		}})
}

// execFixture runs the binary fixture.Path and hooks up stdout and stderr
// to os.Stdout and os.Stderr.
func execFixture(t *testing.T, fixture protest.Fixture) *exec.Cmd {
	t.Helper()
	// TODO(polina): do I need to sanity check testBackend and runtime.GOOS?
	cmd := exec.Command(fixture.Path)
	cmd.Stdout = os.Stdout
	cmd.Stderr = os.Stderr
	if err := cmd.Start(); err != nil {
		t.Fatal(err)
	}
	return cmd
}

// TestWorkingDir executes to a breakpoint and tests that the specified
// working directory is the one used to run the program.
func TestWorkingDir(t *testing.T) {
	runTest(t, "workdir", func(client *daptest.Client, fixture protest.Fixture) {
		wd := os.TempDir()
		// For Darwin `os.TempDir()` returns `/tmp` which is symlink to `/private/tmp`.
		if runtime.GOOS == "darwin" {
			wd = "/private/tmp"
		}
		runDebugSessionWithBPs(t, client, "launch",
			// Launch
			func() {
				client.LaunchRequestWithArgs(map[string]interface{}{
					"mode":        "exec",
					"program":     fixture.Path,
					"stopOnEntry": false,
					"cwd":         wd,
				})
			},
			// Set breakpoints
			fixture.Source, []int{10}, // b main.main
			[]onBreakpoint{{
				execute: func() {
					handleStop(t, client, 1, "main.main", 10)
					client.VariablesRequest(1001) // Locals
					locals := client.ExpectVariablesResponse(t)
					expectChildren(t, locals, "Locals", 2)
					expectVarExact(t, locals, 0, "pwd", "pwd", fmt.Sprintf("%q", wd), "string", noChildren)
					expectVarExact(t, locals, 1, "err", "err", "error nil", "error", noChildren)

				},
				disconnect: false,
			}})
	})
}

// expectEval is a helper for verifying the values within an EvaluateResponse.
//     value - the value of the evaluated expression
//     hasRef - true if the evaluated expression should have children and therefore a non-0 variable reference
//     ref - reference to retrieve children of this evaluated expression (0 if none)
func expectEval(t *testing.T, got *dap.EvaluateResponse, value string, hasRef bool) (ref int) {
	t.Helper()
	if got.Body.Result != value || (got.Body.VariablesReference > 0) != hasRef {
		t.Errorf("\ngot  %#v\nwant Result=%q hasRef=%t", got, value, hasRef)
	}
	return got.Body.VariablesReference
}

func expectEvalRegex(t *testing.T, got *dap.EvaluateResponse, valueRegex string, hasRef bool) (ref int) {
	t.Helper()
	matched, _ := regexp.MatchString(valueRegex, got.Body.Result)
	if !matched || (got.Body.VariablesReference > 0) != hasRef {
		t.Errorf("\ngot  %#v\nwant Result=%q hasRef=%t", got, valueRegex, hasRef)
	}
	return got.Body.VariablesReference
}

func TestEvaluateRequest(t *testing.T) {
	runTest(t, "testvariables", func(client *daptest.Client, fixture protest.Fixture) {
		runDebugSessionWithBPs(t, client, "launch",
			// Launch
			func() {
				client.LaunchRequest("exec", fixture.Path, !stopOnEntry)
			},
			fixture.Source, []int{}, // Breakpoint set in the program
			[]onBreakpoint{{ // Stop at first breakpoint
				execute: func() {
					handleStop(t, client, 1, "main.foobar", 66)

					// Variable lookup
					client.EvaluateRequest("a2", 1000, "this context will be ignored")
					got := client.ExpectEvaluateResponse(t)
					expectEval(t, got, "6", noChildren)

					client.EvaluateRequest("a5", 1000, "this context will be ignored")
					got = client.ExpectEvaluateResponse(t)
					ref := expectEval(t, got, "[]int len: 5, cap: 5, [1,2,3,4,5]", hasChildren)
					if ref > 0 {
						client.VariablesRequest(ref)
						a5 := client.ExpectVariablesResponse(t)
						expectChildren(t, a5, "a5", 5)
						expectVarExact(t, a5, 0, "[0]", "(a5)[0]", "1", "int", noChildren)
						expectVarExact(t, a5, 4, "[4]", "(a5)[4]", "5", "int", noChildren)
						validateEvaluateName(t, client, a5, 0)
						validateEvaluateName(t, client, a5, 4)
					}

					// Variable lookup that's not fully loaded
					client.EvaluateRequest("ba", 1000, "this context will be ignored")
					got = client.ExpectEvaluateResponse(t)
					expectEval(t, got, "(loaded 64/200) []int len: 200, cap: 200, [0,0,0,0,0,0,0,0,0,0,0,0,0,0,0,0,0,0,0,0,0,0,0,0,0,0,0,0,0,0,0,0,0,0,0,0,0,0,0,0,0,0,0,0,0,0,0,0,0,0,0,0,0,0,0,0,0,0,0,0,0,0,0,0,...+136 more]", hasChildren)

					// All (binary and unary) on basic types except <-, ++ and --
					client.EvaluateRequest("1+1", 1000, "this context will be ignored")
					got = client.ExpectEvaluateResponse(t)
					expectEval(t, got, "2", noChildren)

					// Comparison operators on any type
					client.EvaluateRequest("1<2", 1000, "this context will be ignored")
					got = client.ExpectEvaluateResponse(t)
					expectEval(t, got, "true", noChildren)

					// Type casts between numeric types
					client.EvaluateRequest("int(2.3)", 1000, "this context will be ignored")
					got = client.ExpectEvaluateResponse(t)
					expectEval(t, got, "2", noChildren)

					// Type casts of integer constants into any pointer type and vice versa
					client.EvaluateRequest("(*int)(2)", 1000, "this context will be ignored")
					got = client.ExpectEvaluateResponse(t)
					ref = expectEvalRegex(t, got, `\*\(unreadable .+\)`, hasChildren)
					if ref > 0 {
						client.VariablesRequest(ref)
						val := client.ExpectVariablesResponse(t)
						expectChildren(t, val, "*(*int)(2)", 1)
						expectVarRegex(t, val, 0, "^$", `\(\*\(\(\*int\)\(2\)\)\)`, `\(unreadable .+\)`, "int", noChildren)
						validateEvaluateName(t, client, val, 0)
					}

					// Type casts between string, []byte and []rune
					client.EvaluateRequest("[]byte(\"ABC€\")", 1000, "this context will be ignored")
					got = client.ExpectEvaluateResponse(t)
					expectEval(t, got, "[]uint8 len: 6, cap: 6, [65,66,67,226,130,172]", noChildren)

					// Struct member access (i.e. somevar.memberfield)
					client.EvaluateRequest("ms.Nest.Level", 1000, "this context will be ignored")
					got = client.ExpectEvaluateResponse(t)
					expectEval(t, got, "1", noChildren)

					// Slicing and indexing operators on arrays, slices and strings
					client.EvaluateRequest("a5[4]", 1000, "this context will be ignored")
					got = client.ExpectEvaluateResponse(t)
					expectEval(t, got, "5", noChildren)

					// Map access
					client.EvaluateRequest("mp[1]", 1000, "this context will be ignored")
					got = client.ExpectEvaluateResponse(t)
					ref = expectEval(t, got, "interface {}(int) 42", hasChildren)
					if ref > 0 {
						client.VariablesRequest(ref)
						expr := client.ExpectVariablesResponse(t)
						expectChildren(t, expr, "mp[1]", 1)
						expectVarExact(t, expr, 0, "data", "(mp[1]).(data)", "42", "int", noChildren)
						validateEvaluateName(t, client, expr, 0)
					}

					// Pointer dereference
					client.EvaluateRequest("*ms.Nest", 1000, "this context will be ignored")
					got = client.ExpectEvaluateResponse(t)
					ref = expectEvalRegex(t, got, `main\.Nest {Level: 1, Nest: \*main.Nest {Level: 2, Nest: \*\(\*main\.Nest\)\(0x[0-9a-f]+\)}}`, hasChildren)
					if ref > 0 {
						client.VariablesRequest(ref)
						expr := client.ExpectVariablesResponse(t)
						expectChildren(t, expr, "*ms.Nest", 2)
						expectVarExact(t, expr, 0, "Level", "(*ms.Nest).Level", "1", "int", noChildren)
						validateEvaluateName(t, client, expr, 0)
					}

					// Calls to builtin functions: cap, len, complex, imag and real
					client.EvaluateRequest("len(a5)", 1000, "this context will be ignored")
					got = client.ExpectEvaluateResponse(t)
					expectEval(t, got, "5", noChildren)

					// Type assertion on interface variables (i.e. somevar.(concretetype))
					client.EvaluateRequest("mp[1].(int)", 1000, "this context will be ignored")
					got = client.ExpectEvaluateResponse(t)
					expectEval(t, got, "42", noChildren)
				},
				disconnect: false,
			}, { // Stop at second breakpoint
				execute: func() {
					handleStop(t, client, 1, "main.barfoo", 27)

					// Top-most frame
					client.EvaluateRequest("a1", 1000, "this context will be ignored")
					got := client.ExpectEvaluateResponse(t)
					expectEval(t, got, "\"bur\"", noChildren)
					// No frame defaults to top-most frame
					client.EvaluateRequest("a1", 0, "this context will be ignored")
					got = client.ExpectEvaluateResponse(t)
					expectEval(t, got, "\"bur\"", noChildren)
					// Next frame
					client.EvaluateRequest("a1", 1001, "this context will be ignored")
					got = client.ExpectEvaluateResponse(t)
					expectEval(t, got, "\"foofoofoofoofoofoo\"", noChildren)
					// Next frame
					client.EvaluateRequest("a1", 1002, "any context but watch")
					erres := client.ExpectVisibleErrorResponse(t)
					if erres.Body.Error.Format != "Unable to evaluate expression: could not find symbol value for a1" {
						t.Errorf("\ngot %#v\nwant Format=\"Unable to evaluate expression: could not find symbol value for a1\"", erres)
					}
					client.EvaluateRequest("a1", 1002, "watch")
					erres = client.ExpectInvisibleErrorResponse(t)
					if erres.Body.Error.Format != "Unable to evaluate expression: could not find symbol value for a1" {
						t.Errorf("\ngot %#v\nwant Format=\"Unable to evaluate expression: could not find symbol value for a1\"", erres)
					}
				},
				disconnect: false,
			}})
	})
}

func TestEvaluateCallRequest(t *testing.T) {
	protest.MustSupportFunctionCalls(t, testBackend)
	runTest(t, "fncall", func(client *daptest.Client, fixture protest.Fixture) {
		runDebugSessionWithBPs(t, client, "launch",
			// Launch
			func() {
				client.LaunchRequest("exec", fixture.Path, !stopOnEntry)
			},
			fixture.Source, []int{88},
			[]onBreakpoint{{ // Stop in makeclos()
				execute: func() {
					handleStop(t, client, 1, "main.makeclos", 88)

					// Topmost frame: both types of expressions should work
					client.EvaluateRequest("callstacktrace", 1000, "this context will be ignored")
					client.ExpectEvaluateResponse(t)
					client.EvaluateRequest("call callstacktrace()", 1000, "this context will be ignored")
					client.ExpectEvaluateResponse(t)

					// Next frame: only non-call expressions will work
					client.EvaluateRequest("callstacktrace", 1001, "this context will be ignored")
					client.ExpectEvaluateResponse(t)
					client.EvaluateRequest("call callstacktrace()", 1001, "not watch")
					erres := client.ExpectVisibleErrorResponse(t)
					if erres.Body.Error.Format != "Unable to evaluate expression: call is only supported with topmost stack frame" {
						t.Errorf("\ngot %#v\nwant Format=\"Unable to evaluate expression: call is only supported with topmost stack frame\"", erres)
					}

					// A call can stop on a breakpoint
					client.EvaluateRequest("call callbreak()", 1000, "not watch")
					s := client.ExpectStoppedEvent(t)
					if s.Body.Reason != "hardcoded breakpoint" {
						t.Errorf("\ngot %#v\nwant Reason=\"hardcoded breakpoint\"", s)
					}
					erres = client.ExpectVisibleErrorResponse(t)
					if erres.Body.Error.Format != "Unable to evaluate expression: call stopped" {
						t.Errorf("\ngot %#v\nwant Format=\"Unable to evaluate expression: call stopped\"", erres)
					}

					// A call during a call causes an error
					client.EvaluateRequest("call callstacktrace()", 1000, "not watch")
					erres = client.ExpectVisibleErrorResponse(t)
					if erres.Body.Error.Format != "Unable to evaluate expression: cannot call function while another function call is already in progress" {
						t.Errorf("\ngot %#v\nwant Format=\"Unable to evaluate expression: cannot call function while another function call is already in progress\"", erres)
					}

					// Complete the call and get back to original breakpoint in makeclos()
					client.ContinueRequest(1)
					client.ExpectContinueResponse(t)
					client.ExpectStoppedEvent(t)
					handleStop(t, client, 1, "main.makeclos", 88)

					// Inject a call for the same function that is stopped at breakpoint:
					// it might stop at the exact same breakpoint on the same goroutine,
					// but we should still detect that its an injected call that stopped
					// and not the return to the original point of injection after it
					// completed.
					client.EvaluateRequest("call makeclos(nil)", 1000, "not watch")
					stopped := client.ExpectStoppedEvent(t)
					erres = client.ExpectVisibleErrorResponse(t)
					if erres.Body.Error.Format != "Unable to evaluate expression: call stopped" {
						t.Errorf("\ngot %#v\nwant Format=\"Unable to evaluate expression: call stopped\"", erres)
					}
					handleStop(t, client, stopped.Body.ThreadId, "main.makeclos", 88)

					// Complete the call and get back to original breakpoint in makeclos()
					client.ContinueRequest(1)
					client.ExpectContinueResponse(t)
					client.ExpectStoppedEvent(t)
					handleStop(t, client, 1, "main.makeclos", 88)
				},
				disconnect: false,
			}, { // Stop at runtime breakpoint
				execute: func() {
					handleStop(t, client, 1, "main.main", 197)

					// No return values
					client.EvaluateRequest("call call0(1, 2)", 1000, "this context will be ignored")
					got := client.ExpectEvaluateResponse(t)
					expectEval(t, got, "", noChildren)
					// One unnamed return value
					client.EvaluateRequest("call call1(one, two)", 1000, "this context will be ignored")
					got = client.ExpectEvaluateResponse(t)
					ref := expectEval(t, got, "3", hasChildren)
					if ref > 0 {
						client.VariablesRequest(ref)
						rv := client.ExpectVariablesResponse(t)
						expectChildren(t, rv, "rv", 1)
						expectVarExact(t, rv, 0, "~r2", "", "3", "int", noChildren)
					}
					// One named return value
					// Panic doesn't panic, but instead returns the error as a named return variable
					client.EvaluateRequest("call callpanic()", 1000, "this context will be ignored")
					got = client.ExpectEvaluateResponse(t)
					ref = expectEval(t, got, `interface {}(string) "callpanic panicked"`, hasChildren)
					if ref > 0 {
						client.VariablesRequest(ref)
						rv := client.ExpectVariablesResponse(t)
						expectChildren(t, rv, "rv", 1)
						ref = expectVarExact(t, rv, 0, "~panic", "", `interface {}(string) "callpanic panicked"`, "interface {}", hasChildren)
						if ref > 0 {
							client.VariablesRequest(ref)
							p := client.ExpectVariablesResponse(t)
							expectChildren(t, p, "~panic", 1)
							expectVarExact(t, p, 0, "data", "", "\"callpanic panicked\"", "string", noChildren)
						}
					}
					// Multiple return values
					client.EvaluateRequest("call call2(one, two)", 1000, "this context will be ignored")
					got = client.ExpectEvaluateResponse(t)
					ref = expectEval(t, got, "1, 2", hasChildren)
					if ref > 0 {
						client.VariablesRequest(ref)
						rvs := client.ExpectVariablesResponse(t)
						expectChildren(t, rvs, "rvs", 2)
						expectVarExact(t, rvs, 0, "~r2", "", "1", "int", noChildren)
						expectVarExact(t, rvs, 1, "~r3", "", "2", "int", noChildren)
					}
					// No frame defaults to top-most frame
					client.EvaluateRequest("call call1(one, two)", 0, "this context will be ignored")
					got = client.ExpectEvaluateResponse(t)
					expectEval(t, got, "3", hasChildren)
					// Extra spaces don't matter
					client.EvaluateRequest(" call  call1(one, one) ", 0, "this context will be ignored")
					got = client.ExpectEvaluateResponse(t)
					expectEval(t, got, "2", hasChildren)
					// Just 'call', even with extra space, is treated as {expression}
					client.EvaluateRequest("call ", 1000, "watch")
					got = client.ExpectEvaluateResponse(t)
					expectEval(t, got, "\"this is a variable named `call`\"", noChildren)
					// Call error
					client.EvaluateRequest("call call1(one)", 1000, "watch")
					erres := client.ExpectInvisibleErrorResponse(t)
					if erres.Body.Error.Format != "Unable to evaluate expression: not enough arguments" {
						t.Errorf("\ngot %#v\nwant Format=\"Unable to evaluate expression: not enough arguments\"", erres)
					}
					// Call can exit
					client.EvaluateRequest("call callexit()", 1000, "this context will be ignored")
				},
				terminated: true,
				disconnect: true,
			}})
	})
}

func TestNextAndStep(t *testing.T) {
	runTest(t, "testinline", func(client *daptest.Client, fixture protest.Fixture) {
		runDebugSessionWithBPs(t, client, "launch",
			// Launch
			func() {
				client.LaunchRequest("exec", fixture.Path, !stopOnEntry)
			},
			// Set breakpoints
			fixture.Source, []int{11},
			[]onBreakpoint{{ // Stop at line 11
				execute: func() {
					handleStop(t, client, 1, "main.initialize", 11)

					expectStop := func(fun string, line int) {
						t.Helper()
						se := client.ExpectStoppedEvent(t)
						if se.Body.Reason != "step" || se.Body.ThreadId != 1 || !se.Body.AllThreadsStopped {
							t.Errorf("got %#v, want Reason=\"step\", ThreadId=1, AllThreadsStopped=true", se)
						}
						handleStop(t, client, 1, fun, line)
					}

					client.StepOutRequest(1)
					client.ExpectStepOutResponse(t)
					client.ExpectContinuedEvent(t)
					expectStop("main.main", 18)

					client.NextRequest(1)
					client.ExpectNextResponse(t)
					client.ExpectContinuedEvent(t)
					expectStop("main.main", 19)

					client.StepInRequest(1)
					client.ExpectStepInResponse(t)
					client.ExpectContinuedEvent(t)
					expectStop("main.inlineThis", 5)

					client.NextRequest(-1000)
					client.ExpectNextResponse(t)
					client.ExpectContinuedEvent(t)
					if se := client.ExpectStoppedEvent(t); se.Body.Reason != "error" || se.Body.Text != "unknown goroutine -1000" {
						t.Errorf("got %#v, want Reason=\"error\", Text=\"unknown goroutine -1000\"", se)
					}
					handleStop(t, client, 1, "main.inlineThis", 5)
				},
				disconnect: false,
			}})
	})
}

func TestNextParked(t *testing.T) {
	if runtime.GOOS == "freebsd" {
		t.SkipNow()
	}
	runTest(t, "parallel_next", func(client *daptest.Client, fixture protest.Fixture) {
		runDebugSessionWithBPs(t, client, "launch",
			// Launch
			func() {
				client.LaunchRequest("exec", fixture.Path, !stopOnEntry)
			},
			// Set breakpoints
			fixture.Source, []int{15},
			[]onBreakpoint{{ // Stop at line 15
				execute: func() {
					goroutineId := testStepParkedHelper(t, client, fixture)

					client.NextRequest(goroutineId)
					client.ExpectNextResponse(t)
					client.ExpectContinuedEvent(t)

					se := client.ExpectStoppedEvent(t)
					if se.Body.ThreadId != goroutineId {
						t.Fatalf("Next did not continue on the selected goroutine, expected %d got %d", goroutineId, se.Body.ThreadId)
					}
				},
				disconnect: false,
			}})
	})
}

func TestStepInParked(t *testing.T) {
	if runtime.GOOS == "freebsd" {
		t.SkipNow()
	}
	runTest(t, "parallel_next", func(client *daptest.Client, fixture protest.Fixture) {
		runDebugSessionWithBPs(t, client, "launch",
			// Launch
			func() {
				client.LaunchRequest("exec", fixture.Path, !stopOnEntry)
			},
			// Set breakpoints
			fixture.Source, []int{15},
			[]onBreakpoint{{ // Stop at line 15
				execute: func() {
					goroutineId := testStepParkedHelper(t, client, fixture)

					client.StepInRequest(goroutineId)
					client.ExpectStepInResponse(t)
					client.ExpectContinuedEvent(t)

					se := client.ExpectStoppedEvent(t)
					if se.Body.ThreadId != goroutineId {
						t.Fatalf("StepIn did not continue on the selected goroutine, expected %d got %d", goroutineId, se.Body.ThreadId)
					}
				},
				disconnect: false,
			}})
	})
}

func testStepParkedHelper(t *testing.T, client *daptest.Client, fixture protest.Fixture) int {
	t.Helper()
	// Set a breakpoint at main.sayHi
	client.SetBreakpointsRequest(fixture.Source, []int{8})
	client.ExpectSetBreakpointsResponse(t)

	var goroutineId = -1
	for goroutineId < 0 {
		client.ContinueRequest(1)
		client.ExpectContinueResponse(t)

		se := client.ExpectStoppedEvent(t)

		client.ThreadsRequest()
		threads := client.ExpectThreadsResponse(t)

		// Search for a parked goroutine that we know for sure will have to be
		// resumed before the program can exit. This is a parked goroutine that:
		// 1. is executing main.sayhi
		// 2. hasn't called wg.Done yet
		// 3. is not the currently selected goroutine
		for _, g := range threads.Body.Threads {
			// We do not need to check the thread that the program
			// is currently stopped on.
			if g.Id == se.Body.ThreadId {
				continue
			}
			client.StackTraceRequest(g.Id, 0, 5)
			frames := client.ExpectStackTraceResponse(t)
			for _, frame := range frames.Body.StackFrames {
				// line 11 is the line where wg.Done is called
				if frame.Name == "main.sayhi" && frame.Line < 11 {
					goroutineId = g.Id
					break
				}
			}
			if goroutineId >= 0 {
				break
			}
		}
	}

	// Clear all breakpoints.
	client.SetBreakpointsRequest(fixture.Source, []int{})
	client.ExpectSetBreakpointsResponse(t)

	return goroutineId
}

// TestStepOutPreservesGoroutine is inspired by proc_test.TestStepOutPreservesGoroutine
// and checks that StepOut preserves the currently selected goroutine.
func TestStepOutPreservesGoroutine(t *testing.T) {
	// Checks that StepOut preserves the currently selected goroutine.
	if runtime.GOOS == "freebsd" {
		t.SkipNow()
	}
	rand.Seed(time.Now().Unix())
	runTest(t, "issue2113", func(client *daptest.Client, fixture protest.Fixture) {
		runDebugSessionWithBPs(t, client, "launch",
			// Launch
			func() {
				client.LaunchRequest("exec", fixture.Path, !stopOnEntry)
			},
			// Set breakpoints
			fixture.Source, []int{25},
			[]onBreakpoint{{ // Stop at line 25
				execute: func() {
					client.ContinueRequest(1)
					client.ExpectContinueResponse(t)

					// The program contains runtime.Breakpoint()
					se := client.ExpectStoppedEvent(t)

					client.ThreadsRequest()
					gs := client.ExpectThreadsResponse(t)

					candg := []int{}
					bestg := []int{}
					for _, g := range gs.Body.Threads {
						// We do not need to check the thread that the program
						// is currently stopped on.
						if g.Id == se.Body.ThreadId {
							continue
						}

						client.StackTraceRequest(g.Id, 0, 20)
						frames := client.ExpectStackTraceResponse(t)
						for _, frame := range frames.Body.StackFrames {
							if frame.Name == "main.coroutine" {
								candg = append(candg, g.Id)
								if strings.HasPrefix(frames.Body.StackFrames[0].Name, "runtime.") {
									bestg = append(bestg, g.Id)
								}
								break
							}
						}
					}
					var goroutineId int
					if len(bestg) > 0 {
						goroutineId = bestg[rand.Intn(len(bestg))]
						t.Logf("selected goroutine %d (best)\n", goroutineId)
					} else {
						goroutineId = candg[rand.Intn(len(candg))]
						t.Logf("selected goroutine %d\n", goroutineId)

					}
					client.StepOutRequest(goroutineId)
					client.ExpectStepOutResponse(t)
					client.ExpectContinuedEvent(t)

					switch e := client.ExpectMessage(t).(type) {
					case *dap.StoppedEvent:
						if e.Body.ThreadId != goroutineId {
							t.Fatalf("StepOut did not continue on the selected goroutine, expected %d got %d", goroutineId, e.Body.ThreadId)
						}
					case *dap.TerminatedEvent:
						t.Logf("program terminated")
					default:
						t.Fatalf("Unexpected event type: expect stopped or terminated event, got %#v", e)
					}
				},
				disconnect: false,
			}})
	})
}

func TestBadAccess(t *testing.T) {
	if runtime.GOOS != "darwin" || testBackend != "lldb" {
		t.Skip("not applicable")
	}
	runTest(t, "issue2078", func(client *daptest.Client, fixture protest.Fixture) {
		runDebugSessionWithBPs(t, client, "launch",
			// Launch
			func() {
				client.LaunchRequest("exec", fixture.Path, !stopOnEntry)
			},
			// Set breakpoints
			fixture.Source, []int{4},
			[]onBreakpoint{{ // Stop at line 4
				execute: func() {
					handleStop(t, client, 1, "main.main", 4)

					expectStoppedOnError := func(errorPrefix string) {
						t.Helper()
						se := client.ExpectStoppedEvent(t)
						if se.Body.ThreadId != 1 || se.Body.Reason != "exception" || se.Body.Description != "Paused on runtime error" || !strings.HasPrefix(se.Body.Text, errorPrefix) {
							t.Errorf("\ngot  %#v\nwant ThreadId=1 Reason=\"exception\" Description=\"Paused on runtime error\" Text=\"%s\"", se, errorPrefix)
						}
						client.ExceptionInfoRequest(1)
						eInfo := client.ExpectExceptionInfoResponse(t)
						if eInfo.Body.ExceptionId != "runtime error" || !strings.HasPrefix(eInfo.Body.Description, errorPrefix) {
							t.Errorf("\ngot  %#v\nwant ExceptionId=\"runtime error\" Text=\"%s\"", eInfo, errorPrefix)
						}

					}

					client.ContinueRequest(1)
					client.ExpectContinueResponse(t)
					expectStoppedOnError("invalid memory address or nil pointer dereference")

					client.NextRequest(1)
					client.ExpectNextResponse(t)
					client.ExpectContinuedEvent(t)
					expectStoppedOnError("invalid memory address or nil pointer dereference")

					client.NextRequest(1)
					client.ExpectNextResponse(t)
					client.ExpectContinuedEvent(t)
					expectStoppedOnError("next while nexting")

					client.StepInRequest(1)
					client.ExpectStepInResponse(t)
					client.ExpectContinuedEvent(t)
					expectStoppedOnError("next while nexting")

					client.StepOutRequest(1)
					client.ExpectStepOutResponse(t)
					client.ExpectContinuedEvent(t)
					expectStoppedOnError("next while nexting")
				},
				disconnect: true,
			}})
	})
}

func TestPanicBreakpointOnContinue(t *testing.T) {
	runTest(t, "panic", func(client *daptest.Client, fixture protest.Fixture) {
		runDebugSessionWithBPs(t, client, "launch",
			// Launch
			func() {
				client.LaunchRequest("exec", fixture.Path, !stopOnEntry)
			},
			// Set breakpoints
			fixture.Source, []int{5},
			[]onBreakpoint{{
				execute: func() {
					handleStop(t, client, 1, "main.main", 5)

					client.ContinueRequest(1)
					client.ExpectContinueResponse(t)

					se := client.ExpectStoppedEvent(t)
					if se.Body.ThreadId != 1 || se.Body.Reason != "exception" || se.Body.Description != "Paused on panic" {
						t.Errorf("\ngot  %#v\nwant ThreadId=1 Reason=\"exception\" Description=\"Paused on panic\"", se)
					}

					client.ExceptionInfoRequest(1)
					eInfo := client.ExpectExceptionInfoResponse(t)
					if eInfo.Body.ExceptionId != "panic" || eInfo.Body.Description != "\"BOOM!\"" {
						t.Errorf("\ngot  %#v\nwant ExceptionId=\"panic\" Description=\"\"BOOM!\"\"", eInfo)
					}
				},
				disconnect: true,
			}})
	})
}

func TestPanicBreakpointOnNext(t *testing.T) {
	if !goversion.VersionAfterOrEqual(runtime.Version(), 1, 14) {
		// In Go 1.13, 'next' will step into the defer in the runtime
		// main function, instead of the next line in the main program.
		t.SkipNow()
	}

	runTest(t, "panic", func(client *daptest.Client, fixture protest.Fixture) {
		runDebugSessionWithBPs(t, client, "launch",
			// Launch
			func() {
				client.LaunchRequest("exec", fixture.Path, !stopOnEntry)
			},
			// Set breakpoints
			fixture.Source, []int{5},
			[]onBreakpoint{{
				execute: func() {
					handleStop(t, client, 1, "main.main", 5)

					client.NextRequest(1)
					client.ExpectNextResponse(t)
					client.ExpectContinuedEvent(t)

					se := client.ExpectStoppedEvent(t)
					if se.Body.ThreadId != 1 || se.Body.Reason != "exception" || se.Body.Description != "Paused on panic" {
						t.Errorf("\ngot  %#v\nwant ThreadId=1 Reason=\"exception\" Description=\"Paused on panic\"", se)
					}

					client.ExceptionInfoRequest(1)
					eInfo := client.ExpectExceptionInfoResponse(t)
					if eInfo.Body.ExceptionId != "panic" || eInfo.Body.Description != "\"BOOM!\"" {
						t.Errorf("\ngot  %#v\nwant ExceptionId=\"panic\" Description=\"\"BOOM!\"\"", eInfo)
					}
				},
				disconnect: true,
			}})
	})
}

func TestFatalThrowBreakpoint(t *testing.T) {
	runTest(t, "testdeadlock", func(client *daptest.Client, fixture protest.Fixture) {
		runDebugSessionWithBPs(t, client, "launch",
			// Launch
			func() {
				client.LaunchRequest("exec", fixture.Path, !stopOnEntry)
			},
			// Set breakpoints
			fixture.Source, []int{3},
			[]onBreakpoint{{
				execute: func() {
					handleStop(t, client, 1, "main.main", 3)

					client.ContinueRequest(1)
					client.ExpectContinueResponse(t)

					se := client.ExpectStoppedEvent(t)
					if se.Body.Reason != "exception" || se.Body.Description != "Paused on fatal error" {
						t.Errorf("\ngot  %#v\nwant Reason=\"exception\" Description=\"Paused on fatal error\"", se)
					}
				},
				disconnect: true,
			}})
	})
}

func verifyStopLocation(t *testing.T, client *daptest.Client, thread int, name string, line int) {
	t.Helper()

	client.StackTraceRequest(thread, 0, 20)
	st := client.ExpectStackTraceResponse(t)
	if len(st.Body.StackFrames) < 1 {
		t.Errorf("\ngot  %#v\nwant len(stackframes) => 1", st)
	} else {
		if line != -1 && st.Body.StackFrames[0].Line != line {
			t.Errorf("\ngot  %#v\nwant Line=%d", st, line)
		}
		if st.Body.StackFrames[0].Name != name {
			t.Errorf("\ngot  %#v\nwant Name=%q", st, name)
		}
	}
}

// handleStop covers the standard sequence of requests issued by
// a client at a breakpoint or another non-terminal stop event.
// The details have been tested by other tests,
// so this is just a sanity check.
// Skips line check if line is -1.
func handleStop(t *testing.T, client *daptest.Client, thread int, name string, line int) {
	t.Helper()
	client.ThreadsRequest()
	client.ExpectThreadsResponse(t)

	verifyStopLocation(t, client, thread, name, line)

	client.ScopesRequest(1000)
	client.ExpectScopesResponse(t)

	client.VariablesRequest(1000) // Arguments
	client.ExpectVariablesResponse(t)
	client.VariablesRequest(1001) // Locals
	client.ExpectVariablesResponse(t)
}

// onBreakpoint specifies what the test harness should simulate at
// a stopped breakpoint. First execute() is to be called to test
// specified editor-driven or user-driven requests. Then if
// disconnect is true, the test harness will abort the program
// execution. Otherwise, a continue will be issued and the
// program will continue to the next breakpoint or termination.
// If terminated is true, we expect requests at this breakpoint
// to result in termination.
type onBreakpoint struct {
	execute    func()
	disconnect bool
	terminated bool
}

// runDebugSessionWithBPs is a helper for executing the common init and shutdown
// sequences for a program that does not stop on entry
// while specifying breakpoints and unique launch/attach criteria via parameters.
//    cmd            - "launch" or "attach"
//    cmdRequest     - a function that sends a launch or attach request,
//                     so the test author has full control of its arguments.
//                     Note that he rest of the test sequence assumes that
//                     stopOnEntry is false.
//     breakpoints   - list of lines, where breakpoints are to be set
//     onBreakpoints - list of test sequences to execute at each of the set breakpoints.
func runDebugSessionWithBPs(t *testing.T, client *daptest.Client, cmd string, cmdRequest func(), source string, breakpoints []int, onBPs []onBreakpoint) {
	client.InitializeRequest()
	client.ExpectInitializeResponseAndCapabilities(t)

	cmdRequest()
	client.ExpectInitializedEvent(t)
	if cmd == "launch" {
		client.ExpectLaunchResponse(t)
	} else if cmd == "attach" {
		client.ExpectAttachResponse(t)
	} else {
		panic("expected launch or attach command")
	}

	client.SetBreakpointsRequest(source, breakpoints)
	client.ExpectSetBreakpointsResponse(t)

	// Skip no-op setExceptionBreakpoints

	client.ConfigurationDoneRequest()
	client.ExpectConfigurationDoneResponse(t)

	// Program automatically continues to breakpoint or completion

	// TODO(polina): See if we can make this more like withTestProcessArgs in proc_test:
	// a single function pointer gets called here and then if it wants to continue it calls
	// client.ContinueRequest/client.ExpectContinueResponse/client.ExpectStoppedEvent
	// (possibly using a helper function).
	for _, onBP := range onBPs {
		client.ExpectStoppedEvent(t)
		onBP.execute()
		if onBP.disconnect {
			if onBP.terminated {
				client.ExpectTerminatedEvent(t)
			}
			client.DisconnectRequestWithKillOption(true)
			if onBP.terminated {
				client.ExpectOutputEventProcessExited(t, 0)
				client.ExpectOutputEventDetaching(t)
			} else {
				client.ExpectOutputEventDetachingKill(t)
			}
			client.ExpectDisconnectResponse(t)
			return
		}
		client.ContinueRequest(1)
		client.ExpectContinueResponse(t)
		// "Continue" is triggered after the response is sent
	}

	if cmd == "launch" { // Let the program run to completion
		client.ExpectTerminatedEvent(t)
	}
	client.DisconnectRequestWithKillOption(true)
	if cmd == "launch" {
		client.ExpectOutputEventProcessExited(t, 0)
		client.ExpectOutputEventDetaching(t)
	} else if cmd == "attach" {
		client.ExpectOutputEventDetachingKill(t)
	}
	client.ExpectDisconnectResponse(t)
}

// runDebugSession is a helper for executing the standard init and shutdown
// sequences for a program that does not stop on entry
// while specifying unique launch criteria via parameters.
func runDebugSession(t *testing.T, client *daptest.Client, cmd string, cmdRequest func(), source string) {
	runDebugSessionWithBPs(t, client, cmd, cmdRequest, source, nil, nil)
}

func TestLaunchDebugRequest(t *testing.T) {
	rescueStderr := os.Stderr
	r, w, _ := os.Pipe()
	os.Stderr = w

	tmpBin := "__tmpBin"
	runTest(t, "increment", func(client *daptest.Client, fixture protest.Fixture) {
		// We reuse the harness that builds, but ignore the built binary,
		// only relying on the source to be built in response to LaunchRequest.
		runDebugSession(t, client, "launch", func() {
			wd, _ := os.Getwd()
			client.LaunchRequestWithArgs(map[string]interface{}{
				"mode": "debug", "program": fixture.Source, "output": filepath.Join(wd, tmpBin)})
		}, fixture.Source)
	})
	// Wait for the test to finish to capture all stderr
	time.Sleep(100 * time.Millisecond)

	w.Close()
	err, _ := ioutil.ReadAll(r)
	t.Log(string(err))
	os.Stderr = rescueStderr

	rmErrRe, _ := regexp.Compile(`could not remove .*\n`)
	rmErr := rmErrRe.FindString(string(err))
	if rmErr != "" {
		// On Windows, a file in use cannot be removed, resulting in "Access is denied".
		// When the process exits, Delve releases the binary by calling
		// BinaryInfo.Close(), but it appears that it is still in use (by Windows?)
		// shortly after. gobuild.Remove has a delay to address this, but
		// to avoid any test flakiness we guard against this failure here as well.
		if runtime.GOOS != "windows" || !strings.Contains(rmErr, "Access is denied") {
			t.Fatalf("Binary removal failure:\n%s\n", rmErr)
		}
	} else {
		// We did not get a removal error, but did we even try to remove before exiting?
		// Confirm that the binary did get removed.
		if _, err := os.Stat(tmpBin); err == nil || os.IsExist(err) {
			t.Fatal("Failed to remove temp binary", tmpBin)
		}
	}
}

// TestLaunchRequestDefaults tests defaults for launch attribute that are explicit in other tests.
func TestLaunchRequestDefaults(t *testing.T) {
	runTest(t, "increment", func(client *daptest.Client, fixture protest.Fixture) {
		runDebugSession(t, client, "launch", func() {
			client.LaunchRequestWithArgs(map[string]interface{}{
				"mode": "" /*"debug" by default*/, "program": fixture.Source, "output": "__mybin"})
		}, fixture.Source)
	})
	runTest(t, "increment", func(client *daptest.Client, fixture protest.Fixture) {
		runDebugSession(t, client, "launch", func() {
			// Use the default output directory.
			client.LaunchRequestWithArgs(map[string]interface{}{
				/*"mode":"debug" by default*/ "program": fixture.Source, "output": "__mybin"})
		}, fixture.Source)
	})
	runTest(t, "increment", func(client *daptest.Client, fixture protest.Fixture) {
		runDebugSession(t, client, "launch", func() {
			// Use the default output directory.
			client.LaunchRequestWithArgs(map[string]interface{}{
				"mode": "debug", "program": fixture.Source})
			// writes to default output dir __debug_bin
		}, fixture.Source)
	})

	// if noDebug is not a bool, behave as if it is the default value (false).
	runTest(t, "increment", func(client *daptest.Client, fixture protest.Fixture) {
		runDebugSession(t, client, "launch", func() {
			client.LaunchRequestWithArgs(map[string]interface{}{
				"mode": "debug", "program": fixture.Source, "noDebug": "true"})
		}, fixture.Source)
	})
}

func TestLaunchRequestNoDebug_GoodStatus(t *testing.T) {
	runTest(t, "increment", func(client *daptest.Client, fixture protest.Fixture) {
		runNoDebugDebugSession(t, client, func() {
			client.LaunchRequestWithArgs(map[string]interface{}{
				"noDebug": true,
				"mode":    "debug",
				"program": fixture.Source,
				"output":  cleanExeName("__mybin")})
		}, fixture.Source, []int{8}, 0)
	})
}

func TestLaunchRequestNoDebug_BadStatus(t *testing.T) {
	runTest(t, "issue1101", func(client *daptest.Client, fixture protest.Fixture) {
		runNoDebugDebugSession(t, client, func() {
			client.LaunchRequestWithArgs(map[string]interface{}{
				"noDebug": true,
				"mode":    "debug",
				"program": fixture.Source,
				"output":  cleanExeName("__mybin")})
		}, fixture.Source, []int{8}, 2)
	})
}

// runNoDebugDebugSession tests the session started with noDebug=true runs uninterrupted
// even when breakpoint is set.
func runNoDebugDebugSession(t *testing.T, client *daptest.Client, cmdRequest func(), source string, breakpoints []int, status int) {
	client.InitializeRequest()
	client.ExpectInitializeResponseAndCapabilities(t)

	cmdRequest()
	// no initialized event.
	// noDebug mode applies only to "launch" requests.
	client.ExpectLaunchResponse(t)

	client.ExpectOutputEventProcessExited(t, status)
	client.ExpectTerminatedEvent(t)
	client.DisconnectRequestWithKillOption(true)
	client.ExpectDisconnectResponse(t)
}

func TestLaunchTestRequest(t *testing.T) {
	runTest(t, "increment", func(client *daptest.Client, fixture protest.Fixture) {
		runDebugSession(t, client, "launch", func() {
			// We reuse the harness that builds, but ignore the built binary,
			// only relying on the source to be built in response to LaunchRequest.
			fixtures := protest.FindFixturesDir()
			testdir, _ := filepath.Abs(filepath.Join(fixtures, "buildtest"))
			client.LaunchRequestWithArgs(map[string]interface{}{
				"mode": "test", "program": testdir, "output": "__mytestdir"})
		}, fixture.Source)
	})
}

// Tests that 'args' from LaunchRequest are parsed and passed to the target
// program. The target program exits without an error on success, and
// panics on error, causing an unexpected StoppedEvent instead of
// Terminated Event.
func TestLaunchRequestWithArgs(t *testing.T) {
	runTest(t, "testargs", func(client *daptest.Client, fixture protest.Fixture) {
		runDebugSession(t, client, "launch", func() {
			client.LaunchRequestWithArgs(map[string]interface{}{
				"mode": "exec", "program": fixture.Path,
				"args": []string{"test", "pass flag"}})
		}, fixture.Source)
	})
}

// Tests that 'buildFlags' from LaunchRequest are parsed and passed to the
// compiler. The target program exits without an error on success, and
// panics on error, causing an unexpected StoppedEvent instead of
// TerminatedEvent.
func TestLaunchRequestWithBuildFlags(t *testing.T) {
	runTest(t, "buildflagtest", func(client *daptest.Client, fixture protest.Fixture) {
		runDebugSession(t, client, "launch", func() {
			// We reuse the harness that builds, but ignore the built binary,
			// only relying on the source to be built in response to LaunchRequest.
			client.LaunchRequestWithArgs(map[string]interface{}{
				"mode": "debug", "program": fixture.Source, "output": "__mybin",
				"buildFlags": "-ldflags '-X main.Hello=World'"})
		}, fixture.Source)
	})
}

func TestAttachRequest(t *testing.T) {
	if runtime.GOOS == "freebsd" {
		t.SkipNow()
	}
	if runtime.GOOS == "windows" {
		t.Skip("test skipped on windows, see https://delve.beta.teamcity.com/project/Delve_windows for details")
	}
	runTest(t, "loopprog", func(client *daptest.Client, fixture protest.Fixture) {
		// Start the program to attach to
		cmd := execFixture(t, fixture)

		runDebugSessionWithBPs(t, client, "attach",
			// Attach
			func() {
				client.AttachRequest(map[string]interface{}{
					/*"mode": "local" by default*/ "processId": cmd.Process.Pid, "stopOnEntry": false})
			},
			// Set breakpoints
			fixture.Source, []int{8},
			[]onBreakpoint{{
				// Stop at line 8
				execute: func() {
					handleStop(t, client, 1, "main.loop", 8)
					client.VariablesRequest(1001) // Locals
					locals := client.ExpectVariablesResponse(t)
					expectChildren(t, locals, "Locals", 1)
					expectVarRegex(t, locals, 0, "i", "i", "[0-9]+", "int", noChildren)
				},
				disconnect: true,
			}})
	})
}

func TestPauseAndContinue(t *testing.T) {
	runTest(t, "loopprog", func(client *daptest.Client, fixture protest.Fixture) {
		runDebugSessionWithBPs(t, client, "launch",
			// Launch
			func() {
				client.LaunchRequest("exec", fixture.Path, !stopOnEntry)
			},
			// Set breakpoints
			fixture.Source, []int{6},
			[]onBreakpoint{{
				execute: func() {
					verifyStopLocation(t, client, 1, "main.loop", 6)

					// Continue resumes all goroutines, so thread id is ignored
					client.ContinueRequest(12345)
					client.ExpectContinueResponse(t)

					time.Sleep(time.Second)

					// Halt pauses all goroutines, so thread id is ignored
					client.PauseRequest(56789)
					// Since we are in async mode while running, we might receive next two messages in either order.
					for i := 0; i < 2; i++ {
						msg := client.ExpectMessage(t)
						switch m := msg.(type) {
						case *dap.StoppedEvent:
							if m.Body.Reason != "pause" || m.Body.ThreadId != 0 && m.Body.ThreadId != 1 {
								t.Errorf("\ngot %#v\nwant ThreadId=0/1 Reason='pause'", m)
							}
						case *dap.PauseResponse:
						default:
							t.Fatalf("got %#v, want StoppedEvent or PauseResponse", m)
						}
					}

					// Pause will be a no-op at a pause: there will be no additional stopped events
					client.PauseRequest(1)
					client.ExpectPauseResponse(t)
				},
				// The program has an infinite loop, so we must kill it by disconnecting.
				disconnect: true,
			}})
	})
}

func TestUnupportedCommandResponses(t *testing.T) {
	var got *dap.ErrorResponse
	runTest(t, "increment", func(client *daptest.Client, fixture protest.Fixture) {
		seqCnt := 1
		expectUnsupportedCommand := func(cmd string) {
			t.Helper()
			got = client.ExpectUnsupportedCommandErrorResponse(t)
			if got.RequestSeq != seqCnt || got.Command != cmd {
				t.Errorf("\ngot  %#v\nwant RequestSeq=%d Command=%s", got, seqCnt, cmd)
			}
			seqCnt++
		}

		client.RestartFrameRequest()
		expectUnsupportedCommand("restartFrame")

		client.GotoRequest()
		expectUnsupportedCommand("goto")

		client.SourceRequest()
		expectUnsupportedCommand("source")

		client.TerminateThreadsRequest()
		expectUnsupportedCommand("terminateThreads")

		client.StepInTargetsRequest()
		expectUnsupportedCommand("stepInTargets")

		client.GotoTargetsRequest()
		expectUnsupportedCommand("gotoTargets")

		client.CompletionsRequest()
		expectUnsupportedCommand("completions")

		client.DataBreakpointInfoRequest()
		expectUnsupportedCommand("dataBreakpointInfo")

		client.SetDataBreakpointsRequest()
		expectUnsupportedCommand("setDataBreakpoints")

		client.BreakpointLocationsRequest()
		expectUnsupportedCommand("breakpointLocations")

		client.ModulesRequest()
		expectUnsupportedCommand("modules")
	})
}

func TestOptionalNotYetImplementedResponses(t *testing.T) {
	var got *dap.ErrorResponse
	runTest(t, "increment", func(client *daptest.Client, fixture protest.Fixture) {
		seqCnt := 1
		expectNotYetImplemented := func(cmd string) {
			t.Helper()
			got = client.ExpectNotYetImplementedErrorResponse(t)
			if got.RequestSeq != seqCnt || got.Command != cmd {
				t.Errorf("\ngot  %#v\nwant RequestSeq=%d Command=%s", got, seqCnt, cmd)
			}
			seqCnt++
		}

		client.TerminateRequest()
		expectNotYetImplemented("terminate")

		client.RestartRequest()
		expectNotYetImplemented("restart")

		client.StepBackRequest()
		expectNotYetImplemented("stepBack")

		client.ReverseContinueRequest()
		expectNotYetImplemented("reverseContinue")

		client.SetVariableRequest()
		expectNotYetImplemented("setVariable")

		client.SetExpressionRequest()
		expectNotYetImplemented("setExpression")

		client.LoadedSourcesRequest()
		expectNotYetImplemented("loadedSources")

		client.ReadMemoryRequest()
		expectNotYetImplemented("readMemory")

		client.DisassembleRequest()
		expectNotYetImplemented("disassemble")

		client.CancelRequest()
		expectNotYetImplemented("cancel")
	})
}

func TestBadLaunchRequests(t *testing.T) {
	runTest(t, "increment", func(client *daptest.Client, fixture protest.Fixture) {
		seqCnt := 1
		expectFailedToLaunch := func(response *dap.ErrorResponse) {
			t.Helper()
			if response.RequestSeq != seqCnt {
				t.Errorf("RequestSeq got %d, want %d", seqCnt, response.RequestSeq)
			}
			if response.Command != "launch" {
				t.Errorf("Command got %q, want \"launch\"", response.Command)
			}
			if response.Message != "Failed to launch" {
				t.Errorf("Message got %q, want \"Failed to launch\"", response.Message)
			}
			if response.Body.Error.Id != 3000 {
				t.Errorf("Id got %d, want 3000", response.Body.Error.Id)
			}
			seqCnt++
		}

		expectFailedToLaunchWithMessage := func(response *dap.ErrorResponse, errmsg string) {
			t.Helper()
			expectFailedToLaunch(response)
			if response.Body.Error.Format != errmsg {
				t.Errorf("\ngot  %q\nwant %q", response.Body.Error.Format, errmsg)
			}
		}

		// Test for the DAP-specific detailed error message.
		client.LaunchRequest("exec", "", stopOnEntry)
		expectFailedToLaunchWithMessage(client.ExpectInvisibleErrorResponse(t),
			"Failed to launch: The program attribute is missing in debug configuration.")

		// Bad "program"
		client.LaunchRequestWithArgs(map[string]interface{}{"mode": "debug", "program": 12345})
		expectFailedToLaunchWithMessage(client.ExpectInvisibleErrorResponse(t),
			"Failed to launch: The program attribute is missing in debug configuration.")

		client.LaunchRequestWithArgs(map[string]interface{}{"mode": "debug", "program": nil})
		expectFailedToLaunchWithMessage(client.ExpectInvisibleErrorResponse(t),
			"Failed to launch: The program attribute is missing in debug configuration.")

		client.LaunchRequestWithArgs(map[string]interface{}{"mode": "debug"})
		expectFailedToLaunchWithMessage(client.ExpectInvisibleErrorResponse(t),
			"Failed to launch: The program attribute is missing in debug configuration.")

		// Bad "mode"
		client.LaunchRequest("remote", fixture.Path, stopOnEntry)
		expectFailedToLaunchWithMessage(client.ExpectInvisibleErrorResponse(t),
			"Failed to launch: Unsupported 'mode' value \"remote\" in debug configuration.")

		client.LaunchRequest("notamode", fixture.Path, stopOnEntry)
		expectFailedToLaunchWithMessage(client.ExpectInvisibleErrorResponse(t),
			"Failed to launch: Unsupported 'mode' value \"notamode\" in debug configuration.")

		client.LaunchRequestWithArgs(map[string]interface{}{"mode": 12345, "program": fixture.Path})
		expectFailedToLaunchWithMessage(client.ExpectInvisibleErrorResponse(t),
			"Failed to launch: Unsupported 'mode' value %!q(float64=12345) in debug configuration.")

		client.LaunchRequestWithArgs(map[string]interface{}{"mode": ""}) // empty mode defaults to "debug" (not an error)
		expectFailedToLaunchWithMessage(client.ExpectInvisibleErrorResponse(t),
			"Failed to launch: The program attribute is missing in debug configuration.")

		client.LaunchRequestWithArgs(map[string]interface{}{}) // missing mode defaults to "debug" (not an error)
		expectFailedToLaunchWithMessage(client.ExpectInvisibleErrorResponse(t),
			"Failed to launch: The program attribute is missing in debug configuration.")

		// Bad "args"
		client.LaunchRequestWithArgs(map[string]interface{}{"mode": "exec", "program": fixture.Path, "args": nil})
		expectFailedToLaunchWithMessage(client.ExpectInvisibleErrorResponse(t),
			"Failed to launch: 'args' attribute '<nil>' in debug configuration is not an array.")

		client.LaunchRequestWithArgs(map[string]interface{}{"mode": "exec", "program": fixture.Path, "args": 12345})
		expectFailedToLaunchWithMessage(client.ExpectInvisibleErrorResponse(t),
			"Failed to launch: 'args' attribute '12345' in debug configuration is not an array.")

		client.LaunchRequestWithArgs(map[string]interface{}{"mode": "exec", "program": fixture.Path, "args": []int{1, 2}})
		expectFailedToLaunchWithMessage(client.ExpectInvisibleErrorResponse(t),
			"Failed to launch: value '1' in 'args' attribute in debug configuration is not a string.")

		// Bad "buildFlags"
		client.LaunchRequestWithArgs(map[string]interface{}{"mode": "debug", "program": fixture.Source, "buildFlags": 123})
		expectFailedToLaunchWithMessage(client.ExpectInvisibleErrorResponse(t),
			"Failed to launch: 'buildFlags' attribute '123' in debug configuration is not a string.")

		client.LaunchRequestWithArgs(map[string]interface{}{"mode": "debug", "program": fixture.Source, "substitutePath": 123})
		expectFailedToLaunchWithMessage(client.ExpectInvisibleErrorResponse(t),
			"Failed to launch: 'substitutePath' attribute '123' in debug configuration is not a []{'from': string, 'to': string}")

		client.LaunchRequestWithArgs(map[string]interface{}{"mode": "debug", "program": fixture.Source, "substitutePath": []interface{}{123}})
		expectFailedToLaunchWithMessage(client.ExpectInvisibleErrorResponse(t),
			"Failed to launch: 'substitutePath' attribute '[123]' in debug configuration is not a []{'from': string, 'to': string}")

		client.LaunchRequestWithArgs(map[string]interface{}{"mode": "debug", "program": fixture.Source, "substitutePath": []interface{}{map[string]interface{}{"to": "path2"}}})
		expectFailedToLaunchWithMessage(client.ExpectInvisibleErrorResponse(t),
			"Failed to launch: 'substitutePath' attribute '[map[to:path2]]' in debug configuration is not a []{'from': string, 'to': string}")

		client.LaunchRequestWithArgs(map[string]interface{}{"mode": "debug", "program": fixture.Source, "substitutePath": []interface{}{map[string]interface{}{"from": "path1", "to": 123}}})
		expectFailedToLaunchWithMessage(client.ExpectInvisibleErrorResponse(t),
			"Failed to launch: 'substitutePath' attribute '[map[from:path1 to:123]]' in debug configuration is not a []{'from': string, 'to': string}")
		client.LaunchRequestWithArgs(map[string]interface{}{"mode": "debug", "program": fixture.Source, "cwd": 123})
		expectFailedToLaunchWithMessage(client.ExpectErrorResponse(t),
			"Failed to launch: 'cwd' attribute '123' in debug configuration is not a string.")

		// Skip detailed message checks for potentially different OS-specific errors.
		client.LaunchRequest("exec", fixture.Path+"_does_not_exist", stopOnEntry)
		expectFailedToLaunch(client.ExpectInvisibleErrorResponse(t)) // No such file or directory

		client.LaunchRequest("debug", fixture.Path+"_does_not_exist", stopOnEntry)
		oe := client.ExpectOutputEvent(t)
		if !strings.HasPrefix(oe.Body.Output, "Build Error: ") || oe.Body.Category != "stderr" {
			t.Errorf("got %#v, want Category=\"stderr\" Output=\"Build Error: ...\"", oe)
		}
		expectFailedToLaunch(client.ExpectInvisibleErrorResponse(t))

		client.LaunchRequest("" /*debug by default*/, fixture.Path+"_does_not_exist", stopOnEntry)
		oe = client.ExpectOutputEvent(t)
		if !strings.HasPrefix(oe.Body.Output, "Build Error: ") || oe.Body.Category != "stderr" {
			t.Errorf("got %#v, want Category=\"stderr\" Output=\"Build Error: ...\"", oe)
		}
		expectFailedToLaunch(client.ExpectInvisibleErrorResponse(t))

		client.LaunchRequest("exec", fixture.Source, stopOnEntry)
		expectFailedToLaunch(client.ExpectInvisibleErrorResponse(t)) // Not an executable

		client.LaunchRequestWithArgs(map[string]interface{}{"mode": "debug", "program": fixture.Source, "buildFlags": "-bad -flags"})
		oe = client.ExpectOutputEvent(t)
		if !strings.HasPrefix(oe.Body.Output, "Build Error: ") || oe.Body.Category != "stderr" {
			t.Errorf("got %#v, want Category=\"stderr\" Output=\"Build Error: ...\"", oe)
		}
		expectFailedToLaunchWithMessage(client.ExpectInvisibleErrorResponse(t), "Failed to launch: Build error: Check the debug console for details.")
		client.LaunchRequestWithArgs(map[string]interface{}{"mode": "debug", "program": fixture.Source, "noDebug": true, "buildFlags": "-bad -flags"})
		oe = client.ExpectOutputEvent(t)
		if !strings.HasPrefix(oe.Body.Output, "Build Error: ") || oe.Body.Category != "stderr" {
			t.Errorf("got %#v, want Category=\"stderr\" Output=\"Build Error: ...\"", oe)
		}
		expectFailedToLaunchWithMessage(client.ExpectInvisibleErrorResponse(t), "Failed to launch: Build error: Check the debug console for details.")

		// Bad "wd".
		client.LaunchRequestWithArgs(map[string]interface{}{"mode": "debug", "program": fixture.Source, "noDebug": false, "cwd": "dir/invalid"})
		expectFailedToLaunch(client.ExpectErrorResponse(t)) // invalid directory, the error message is system-dependent.
		client.LaunchRequestWithArgs(map[string]interface{}{"mode": "debug", "program": fixture.Source, "noDebug": true, "cwd": "dir/invalid"})
		expectFailedToLaunch(client.ExpectErrorResponse(t)) // invalid directory, the error message is system-dependent.

		// We failed to launch the program. Make sure shutdown still works.
		client.DisconnectRequest()
		dresp := client.ExpectDisconnectResponse(t)
		if dresp.RequestSeq != seqCnt {
			t.Errorf("got %#v, want RequestSeq=%d", dresp, seqCnt)
		}
	})
}

func TestBadAttachRequest(t *testing.T) {
	runTest(t, "loopprog", func(client *daptest.Client, fixture protest.Fixture) {
		seqCnt := 1
		expectFailedToAttach := func(response *dap.ErrorResponse) {
			t.Helper()
			if response.RequestSeq != seqCnt {
				t.Errorf("RequestSeq got %d, want %d", seqCnt, response.RequestSeq)
			}
			if response.Command != "attach" {
				t.Errorf("Command got %q, want \"attach\"", response.Command)
			}
			if response.Message != "Failed to attach" {
				t.Errorf("Message got %q, want \"Failed to attach\"", response.Message)
			}
			if response.Body.Error.Id != 3001 {
				t.Errorf("Id got %d, want 3001", response.Body.Error.Id)
			}
			seqCnt++
		}

		expectFailedToAttachWithMessage := func(response *dap.ErrorResponse, errmsg string) {
			t.Helper()
			expectFailedToAttach(response)
			if response.Body.Error.Format != errmsg {
				t.Errorf("\ngot  %q\nwant %q", response.Body.Error.Format, errmsg)
			}
		}

		// Bad "mode"
		client.AttachRequest(map[string]interface{}{"mode": "remote"})
		expectFailedToAttachWithMessage(client.ExpectInvisibleErrorResponse(t),
			"Failed to attach: Unsupported 'mode' value \"remote\" in debug configuration")

		client.AttachRequest(map[string]interface{}{"mode": "blah blah blah"})
		expectFailedToAttachWithMessage(client.ExpectInvisibleErrorResponse(t),
			"Failed to attach: Unsupported 'mode' value \"blah blah blah\" in debug configuration")

		client.AttachRequest(map[string]interface{}{"mode": 123})
		expectFailedToAttachWithMessage(client.ExpectInvisibleErrorResponse(t),
			"Failed to attach: Unsupported 'mode' value %!q(float64=123) in debug configuration")

		client.AttachRequest(map[string]interface{}{"mode": ""}) // empty mode defaults to "local" (not an error)
		expectFailedToAttachWithMessage(client.ExpectInvisibleErrorResponse(t),
			"Failed to attach: The 'processId' attribute is missing in debug configuration")

		client.AttachRequest(map[string]interface{}{}) // no mode defaults to "local" (not an error)
		expectFailedToAttachWithMessage(client.ExpectInvisibleErrorResponse(t),
			"Failed to attach: The 'processId' attribute is missing in debug configuration")

		// Bad "processId"
		client.AttachRequest(map[string]interface{}{"mode": "local"})
		expectFailedToAttachWithMessage(client.ExpectInvisibleErrorResponse(t),
			"Failed to attach: The 'processId' attribute is missing in debug configuration")

		client.AttachRequest(map[string]interface{}{"mode": "local", "processId": nil})
		expectFailedToAttachWithMessage(client.ExpectInvisibleErrorResponse(t),
			"Failed to attach: The 'processId' attribute is missing in debug configuration")

		client.AttachRequest(map[string]interface{}{"mode": "local", "processId": 0})
		expectFailedToAttachWithMessage(client.ExpectInvisibleErrorResponse(t),
			"Failed to attach: The 'processId' attribute is missing in debug configuration")

		client.AttachRequest(map[string]interface{}{"mode": "local", "processId": "1"})
		expectFailedToAttachWithMessage(client.ExpectInvisibleErrorResponse(t),
			"Failed to attach: The 'processId' attribute is missing in debug configuration")

		client.AttachRequest(map[string]interface{}{"mode": "local", "processId": 1})
		// The exact message varies on different systems, so skip that check
		expectFailedToAttach(client.ExpectInvisibleErrorResponse(t)) // could not attach to pid 1

		// This will make debugger.(*Debugger) panic, which we will catch as an internal error.
		client.AttachRequest(map[string]interface{}{"mode": "local", "processId": -1})
		er := client.ExpectInvisibleErrorResponse(t)
		if er.RequestSeq != seqCnt {
			t.Errorf("RequestSeq got %d, want %d", seqCnt, er.RequestSeq)
		}
		seqCnt++
		if er.Command != "" {
			t.Errorf("Command got %q, want \"attach\"", er.Command)
		}
		if er.Body.Error.Format != "Internal Error: runtime error: index out of range [0] with length 0" {
			t.Errorf("Message got %q, want \"Internal Error: runtime error: index out of range [0] with length 0\"", er.Message)
		}
		if er.Body.Error.Id != 8888 {
			t.Errorf("Id got %d, want 8888", er.Body.Error.Id)
		}

		// We failed to launch the program. Make sure shutdown still works.
		client.DisconnectRequest()
		dresp := client.ExpectDisconnectResponse(t)
		if dresp.RequestSeq != seqCnt {
			t.Errorf("got %#v, want RequestSeq=%d", dresp, seqCnt)
		}
	})
}

func TestBadInitializeRequest(t *testing.T) {
	runInitializeTest := func(args dap.InitializeRequestArguments, err string) {
		t.Helper()
		// Only one initialize request is allowed, so use a new server
		// for each test.
		client := startDapServer(t)
		// client.Close will close the client connectinon, which will cause a connection error
		// on the server side and signal disconnect to unblock Stop() above.
		defer client.Close()

		client.InitializeRequestWithArgs(args)
		response := client.ExpectErrorResponse(t)
		if response.Command != "initialize" {
			t.Errorf("Command got %q, want \"launch\"", response.Command)
		}
		if response.Message != "Failed to initialize" {
			t.Errorf("Message got %q, want \"Failed to launch\"", response.Message)
		}
		if response.Body.Error.Id != 3002 {
			t.Errorf("Id got %d, want 3002", response.Body.Error.Id)
		}
		if response.Body.Error.Format != err {
			t.Errorf("\ngot  %q\nwant %q", response.Body.Error.Format, err)
		}
	}

	// Bad path format.
	runInitializeTest(dap.InitializeRequestArguments{
		AdapterID:       "go",
		PathFormat:      "url", // unsupported 'pathFormat'
		LinesStartAt1:   true,
		ColumnsStartAt1: true,
		Locale:          "en-us",
	},
		"Failed to initialize: Unsupported 'pathFormat' value 'url'.",
	)

	// LinesStartAt1 must be true.
	runInitializeTest(dap.InitializeRequestArguments{
		AdapterID:       "go",
		PathFormat:      "path",
		LinesStartAt1:   false, // only 1-based line numbers are supported
		ColumnsStartAt1: true,
		Locale:          "en-us",
	},
		"Failed to initialize: Only 1-based line numbers are supported.",
	)

	// ColumnsStartAt1 must be true.
	runInitializeTest(dap.InitializeRequestArguments{
		AdapterID:       "go",
		PathFormat:      "path",
		LinesStartAt1:   true,
		ColumnsStartAt1: false, // only 1-based column numbers are supported
		Locale:          "en-us",
	},
		"Failed to initialize: Only 1-based column numbers are supported.",
	)
}

func TestBadlyFormattedMessageToServer(t *testing.T) {
	runTest(t, "increment", func(client *daptest.Client, fixture protest.Fixture) {
		// Send a badly formatted message to the server, and expect it to close the
		// connection.
		client.UnknownRequest()
		time.Sleep(100 * time.Millisecond)

		_, err := client.ReadMessage()

		if err != io.EOF {
			t.Errorf("got err=%v, want io.EOF", err)
		}
	})
}<|MERGE_RESOLUTION|>--- conflicted
+++ resolved
@@ -1854,15 +1854,11 @@
 
 func expectSetBreakpointsResponse(t *testing.T, client *daptest.Client, bps []Breakpoint) {
 	t.Helper()
-<<<<<<< HEAD
-	got := client.ExpectSetBreakpointsResponse(t)
-=======
 	checkSetBreakpointsResponse(t, client, bps, client.ExpectSetBreakpointsResponse(t))
 }
 
 func checkSetBreakpointsResponse(t *testing.T, client *daptest.Client, bps []Breakpoint, got *dap.SetBreakpointsResponse) {
 	t.Helper()
->>>>>>> 5dd4b7df
 	if len(got.Body.Breakpoints) != len(bps) {
 		t.Errorf("got %#v,\nwant len(Breakpoints)=%d", got, len(bps))
 		return
@@ -1953,75 +1949,15 @@
 	})
 }
 
-<<<<<<< HEAD
-func TestHitConditionBreakpoints(t *testing.T) {
-	runTest(t, "break", func(client *daptest.Client, fixture protest.Fixture) {
-=======
 // TestSetFunctionBreakpoints is inspired by service/test.TestClientServer_FindLocations.
 func TestSetFunctionBreakpoints(t *testing.T) {
 	runTest(t, "locationsprog", func(client *daptest.Client, fixture protest.Fixture) {
->>>>>>> 5dd4b7df
 		runDebugSessionWithBPs(t, client, "launch",
 			// Launch
 			func() {
 				client.LaunchRequest("exec", fixture.Path, !stopOnEntry)
 			},
 			// Set breakpoints
-<<<<<<< HEAD
-			fixture.Source, []int{4},
-			[]onBreakpoint{{
-				execute: func() {
-					client.SetHitConditionalBreakpointsRequest(fixture.Source, []int{7}, map[int]string{7: "3"})
-					expectSetBreakpointsResponse(t, client, []Breakpoint{{7, fixture.Source, true, ""}})
-
-					client.ContinueRequest(1)
-					client.ExpectContinueResponse(t)
-					client.ExpectStoppedEvent(t)
-					handleStop(t, client, 1, "main.main", 7)
-
-					// Check that we are stopped at the correct value of i.
-					client.VariablesRequest(1001)
-					locals := client.ExpectVariablesResponse(t)
-					expectVarExact(t, locals, 0, "i", "i", "3", "int", noChildren)
-
-					// Change the hit condition (since we do not yet amend the breakpoints, hitcount is reset to 0).
-					client.SetHitConditionalBreakpointsRequest(fixture.Source, []int{7}, map[int]string{7: "% 2 == 0"})
-					expectSetBreakpointsResponse(t, client, []Breakpoint{{7, fixture.Source, true, ""}})
-
-					client.ContinueRequest(1)
-					client.ExpectContinueResponse(t)
-					client.ExpectStoppedEvent(t)
-					handleStop(t, client, 1, "main.main", 7)
-
-					// Check that we are stopped at the correct value of i.
-					client.VariablesRequest(1001)
-					locals = client.ExpectVariablesResponse(t)
-					expectVarExact(t, locals, 0, "i", "i", "5", "int", noChildren)
-
-					// Expect an error if an assignment is passed.
-					client.SetHitConditionalBreakpointsRequest(fixture.Source, []int{7}, map[int]string{7: "= 2"})
-					expectSetBreakpointsResponse(t, client, []Breakpoint{{7, "", false, ""}})
-
-					// Change the hit condition.
-					client.SetHitConditionalBreakpointsRequest(fixture.Source, []int{7}, map[int]string{7: "<2"})
-					expectSetBreakpointsResponse(t, client, []Breakpoint{{7, fixture.Source, true, ""}})
-					client.ContinueRequest(1)
-					client.ExpectContinueResponse(t)
-					client.ExpectStoppedEvent(t)
-					handleStop(t, client, 1, "main.main", 7)
-
-					// Check that we are stopped at the correct value of i.
-					client.VariablesRequest(1001)
-					locals = client.ExpectVariablesResponse(t)
-					expectVarExact(t, locals, 0, "i", "i", "6", "int", noChildren)
-
-					client.ContinueRequest(1)
-					client.ExpectContinueResponse(t)
-
-					client.ExpectTerminatedEvent(t)
-				},
-				disconnect: false,
-=======
 			fixture.Source, []int{30}, // b main.main
 			[]onBreakpoint{{
 				execute: func() {
@@ -2335,7 +2271,71 @@
 
 				},
 				disconnect: true,
->>>>>>> 5dd4b7df
+			}})
+	})
+}
+
+func TestHitConditionBreakpoints(t *testing.T) {
+	runTest(t, "break", func(client *daptest.Client, fixture protest.Fixture) {
+		runDebugSessionWithBPs(t, client, "launch",
+			// Launch
+			func() {
+				client.LaunchRequest("exec", fixture.Path, !stopOnEntry)
+			},
+			// Set breakpoints
+			fixture.Source, []int{4},
+			[]onBreakpoint{{
+				execute: func() {
+					client.SetHitConditionalBreakpointsRequest(fixture.Source, []int{7}, map[int]string{7: "3"})
+					expectSetBreakpointsResponse(t, client, []Breakpoint{{7, fixture.Source, true, ""}})
+
+					client.ContinueRequest(1)
+					client.ExpectContinueResponse(t)
+					client.ExpectStoppedEvent(t)
+					handleStop(t, client, 1, "main.main", 7)
+
+					// Check that we are stopped at the correct value of i.
+					client.VariablesRequest(1001)
+					locals := client.ExpectVariablesResponse(t)
+					expectVarExact(t, locals, 0, "i", "i", "3", "int", noChildren)
+
+					// Change the hit condition (since we do not yet amend the breakpoints, hitcount is reset to 0).
+					client.SetHitConditionalBreakpointsRequest(fixture.Source, []int{7}, map[int]string{7: "% 2 == 0"})
+					expectSetBreakpointsResponse(t, client, []Breakpoint{{7, fixture.Source, true, ""}})
+
+					client.ContinueRequest(1)
+					client.ExpectContinueResponse(t)
+					client.ExpectStoppedEvent(t)
+					handleStop(t, client, 1, "main.main", 7)
+
+					// Check that we are stopped at the correct value of i.
+					client.VariablesRequest(1001)
+					locals = client.ExpectVariablesResponse(t)
+					expectVarExact(t, locals, 0, "i", "i", "5", "int", noChildren)
+
+					// Expect an error if an assignment is passed.
+					client.SetHitConditionalBreakpointsRequest(fixture.Source, []int{7}, map[int]string{7: "= 2"})
+					expectSetBreakpointsResponse(t, client, []Breakpoint{{7, "", false, ""}})
+
+					// Change the hit condition.
+					client.SetHitConditionalBreakpointsRequest(fixture.Source, []int{7}, map[int]string{7: "<2"})
+					expectSetBreakpointsResponse(t, client, []Breakpoint{{7, fixture.Source, true, ""}})
+					client.ContinueRequest(1)
+					client.ExpectContinueResponse(t)
+					client.ExpectStoppedEvent(t)
+					handleStop(t, client, 1, "main.main", 7)
+
+					// Check that we are stopped at the correct value of i.
+					client.VariablesRequest(1001)
+					locals = client.ExpectVariablesResponse(t)
+					expectVarExact(t, locals, 0, "i", "i", "6", "int", noChildren)
+
+					client.ContinueRequest(1)
+					client.ExpectContinueResponse(t)
+
+					client.ExpectTerminatedEvent(t)
+				},
+				disconnect: false,
 			}})
 	})
 }
