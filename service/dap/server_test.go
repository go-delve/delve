package dap

import (
	"bufio"
	"flag"
	"fmt"
	"io"
	"io/ioutil"
	"math/rand"
	"net"
	"os"
	"os/exec"
	"path/filepath"
	"reflect"
	"regexp"
	"runtime"
	"strconv"
	"strings"
	"testing"
	"time"

	"github.com/go-delve/delve/pkg/goversion"
	"github.com/go-delve/delve/pkg/logflags"
	"github.com/go-delve/delve/pkg/proc"
	protest "github.com/go-delve/delve/pkg/proc/test"
	"github.com/go-delve/delve/service"
	"github.com/go-delve/delve/service/api"
	"github.com/go-delve/delve/service/dap/daptest"
	"github.com/go-delve/delve/service/debugger"
	"github.com/google/go-dap"
)

const stopOnEntry bool = true
const hasChildren bool = true
const noChildren bool = false
const localsScope = 1000
const globalsScope = 1001

var testBackend string

func TestMain(m *testing.M) {
	logOutputVal := ""
	if _, isTeamCityTest := os.LookupEnv("TEAMCITY_VERSION"); isTeamCityTest {
		logOutputVal = "debugger,dap"
	}
	var logOutput string
	flag.StringVar(&logOutput, "log-output", logOutputVal, "configures log output")
	flag.Parse()
	logflags.Setup(logOutput != "", logOutput, "")
	protest.DefaultTestBackend(&testBackend)
	os.Exit(protest.RunTestsWithFixtures(m))
}

// name is for _fixtures/<name>.go
func runTest(t *testing.T, name string, test func(c *daptest.Client, f protest.Fixture)) {
	runTestBuildFlags(t, name, test, protest.AllNonOptimized)
}

// name is for _fixtures/<name>.go
func runTestBuildFlags(t *testing.T, name string, test func(c *daptest.Client, f protest.Fixture), buildFlags protest.BuildFlags) {
	fixture := protest.BuildFixture(name, buildFlags)

	// Start the DAP server.
	serverStopped := make(chan struct{})
	client := startDAPServerWithClient(t, serverStopped)
	defer client.Close()

	test(client, fixture)
	<-serverStopped
}

func startDAPServerWithClient(t *testing.T, serverStopped chan struct{}) *daptest.Client {
	server, _ := startDAPServer(t, serverStopped)
	client := daptest.NewClient(server.config.Listener.Addr().String())
	return client
}

func startDAPServer(t *testing.T, serverStopped chan struct{}) (server *Server, forceStop chan struct{}) {
	// Start the DAP server.
	listener, err := net.Listen("tcp", ":0")
	if err != nil {
		t.Fatal(err)
	}
	disconnectChan := make(chan struct{})
	server = NewServer(&service.Config{
		Listener:       listener,
		DisconnectChan: disconnectChan,
	})
	server.Run()
	// Give server time to start listening for clients
	time.Sleep(100 * time.Millisecond)

	// Run a goroutine that stops the server when disconnectChan is signaled.
	// This helps us test that certain events cause the server to stop as
	// expected.
	forceStop = make(chan struct{})
	go func() {
		defer func() {
			if serverStopped != nil {
				close(serverStopped)
			}
		}()
		select {
		case <-disconnectChan: // Stop triggered internally
		case <-forceStop: // Stop triggered externally
		}
		server.Stop()
	}()

	return server, forceStop
}

func TestForceStopNoClient(t *testing.T) {
	serverStopped := make(chan struct{})
	_, forceStop := startDAPServer(t, serverStopped)
	close(forceStop)
	<-serverStopped
}

func TestForceStopNoTarget(t *testing.T) {
	serverStopped := make(chan struct{})
	server, forceStop := startDAPServer(t, serverStopped)
	client := daptest.NewClient(server.config.Listener.Addr().String())
	defer client.Close()

	client.InitializeRequest()
	client.ExpectInitializeResponseAndCapabilities(t)
	close(forceStop)
	<-serverStopped
}

func TestForceStopWithTarget(t *testing.T) {
	serverStopped := make(chan struct{})
	server, forceStop := startDAPServer(t, serverStopped)
	client := daptest.NewClient(server.config.Listener.Addr().String())
	defer client.Close()

	client.InitializeRequest()
	client.ExpectInitializeResponseAndCapabilities(t)
	fixture := protest.BuildFixture("increment", protest.AllNonOptimized)
	client.LaunchRequest("exec", fixture.Path, stopOnEntry)
	client.ExpectInitializedEvent(t)
	client.ExpectLaunchResponse(t)
	close(forceStop)
	<-serverStopped
}

func TestForceStopWhileStopping(t *testing.T) {
	serverStopped := make(chan struct{})
	server, forceStop := startDAPServer(t, serverStopped)
	client := daptest.NewClient(server.config.Listener.Addr().String())

	client.InitializeRequest()
	client.ExpectInitializeResponseAndCapabilities(t)
	fixture := protest.BuildFixture("increment", protest.AllNonOptimized)
	client.LaunchRequest("exec", fixture.Path, stopOnEntry)
	client.ExpectInitializedEvent(t)
	client.Close() // depending on timing may trigger Stop()
	time.Sleep(time.Microsecond)
	close(forceStop) // depending on timing may trigger Stop()
	<-serverStopped
}

// TestLaunchStopOnEntry emulates the message exchange that can be observed with
// VS Code for the most basic launch debug session with "stopOnEntry" enabled:
// - User selects "Start Debugging":  1 >> initialize
//                                 :  1 << initialize
//                                 :  2 >> launch
//                                 :    << initialized event
//                                 :  2 << launch
//                                 :  3 >> setBreakpoints (empty)
//                                 :  3 << setBreakpoints
//                                 :  4 >> setExceptionBreakpoints (empty)
//                                 :  4 << setExceptionBreakpoints
//                                 :  5 >> configurationDone
// - Program stops upon launching  :    << stopped event
//                                 :  5 << configurationDone
//                                 :  6 >> threads
//                                 :  6 << threads (Dummy)
//                                 :  7 >> threads
//                                 :  7 << threads (Dummy)
//                                 :  8 >> stackTrace
//                                 :  8 << error (Unable to produce stack trace)
//                                 :  9 >> stackTrace
//                                 :  9 << error (Unable to produce stack trace)
// - User evaluates bad expression : 10 >> evaluate
//                                 : 10 << error (unable to find function context)
// - User evaluates good expression: 11 >> evaluate
//                                 : 11 << evaluate
// - User selects "Continue"       : 12 >> continue
//                                 : 12 << continue
// - Program runs to completion    :    << terminated event
//                                 : 13 >> disconnect
//                                 :    << output event (Process exited)
//                                 :    << output event (Detaching)
//                                 : 13 << disconnect
// This test exhaustively tests Seq and RequestSeq on all messages from the
// server. Other tests do not necessarily need to repeat all these checks.
func TestLaunchStopOnEntry(t *testing.T) {
	runTest(t, "increment", func(client *daptest.Client, fixture protest.Fixture) {
		// 1 >> initialize, << initialize
		client.InitializeRequest()
		initResp := client.ExpectInitializeResponseAndCapabilities(t)
		if initResp.Seq != 0 || initResp.RequestSeq != 1 {
			t.Errorf("\ngot %#v\nwant Seq=0, RequestSeq=1", initResp)
		}

		// 2 >> launch, << initialized, << launch
		client.LaunchRequest("exec", fixture.Path, stopOnEntry)
		initEvent := client.ExpectInitializedEvent(t)
		if initEvent.Seq != 0 {
			t.Errorf("\ngot %#v\nwant Seq=0", initEvent)
		}
		launchResp := client.ExpectLaunchResponse(t)
		if launchResp.Seq != 0 || launchResp.RequestSeq != 2 {
			t.Errorf("\ngot %#v\nwant Seq=0, RequestSeq=2", launchResp)
		}

		// 3 >> setBreakpoints, << setBreakpoints
		client.SetBreakpointsRequest(fixture.Source, nil)
		sbpResp := client.ExpectSetBreakpointsResponse(t)
		if sbpResp.Seq != 0 || sbpResp.RequestSeq != 3 || len(sbpResp.Body.Breakpoints) != 0 {
			t.Errorf("\ngot %#v\nwant Seq=0, RequestSeq=3, len(Breakpoints)=0", sbpResp)
		}

		// 4 >> setExceptionBreakpoints, << setExceptionBreakpoints
		client.SetExceptionBreakpointsRequest()
		sebpResp := client.ExpectSetExceptionBreakpointsResponse(t)
		if sebpResp.Seq != 0 || sebpResp.RequestSeq != 4 {
			t.Errorf("\ngot %#v\nwant Seq=0, RequestSeq=4", sebpResp)
		}

		// 5 >> configurationDone, << stopped, << configurationDone
		client.ConfigurationDoneRequest()
		stopEvent := client.ExpectStoppedEvent(t)
		if stopEvent.Seq != 0 ||
			stopEvent.Body.Reason != "entry" ||
			stopEvent.Body.ThreadId != 1 ||
			!stopEvent.Body.AllThreadsStopped {
			t.Errorf("\ngot %#v\nwant Seq=0, Body={Reason=\"entry\", ThreadId=1, AllThreadsStopped=true}", stopEvent)
		}
		cdResp := client.ExpectConfigurationDoneResponse(t)
		if cdResp.Seq != 0 || cdResp.RequestSeq != 5 {
			t.Errorf("\ngot %#v\nwant Seq=0, RequestSeq=5", cdResp)
		}

		// 6 >> threads, << threads
		client.ThreadsRequest()
		tResp := client.ExpectThreadsResponse(t)
		if tResp.Seq != 0 || tResp.RequestSeq != 6 || len(tResp.Body.Threads) != 1 {
			t.Errorf("\ngot %#v\nwant Seq=0, RequestSeq=6 len(Threads)=1", tResp)
		}
		if tResp.Body.Threads[0].Id != 1 || tResp.Body.Threads[0].Name != "Dummy" {
			t.Errorf("\ngot %#v\nwant Id=1, Name=\"Dummy\"", tResp)
		}

		// 7 >> threads, << threads
		client.ThreadsRequest()
		tResp = client.ExpectThreadsResponse(t)
		if tResp.Seq != 0 || tResp.RequestSeq != 7 || len(tResp.Body.Threads) != 1 {
			t.Errorf("\ngot %#v\nwant Seq=0, RequestSeq=7 len(Threads)=1", tResp)
		}

		// 8 >> stackTrace, << error
		client.StackTraceRequest(1, 0, 20)
		stResp := client.ExpectInvisibleErrorResponse(t)
		if stResp.Seq != 0 || stResp.RequestSeq != 8 || stResp.Body.Error.Format != "Unable to produce stack trace: unknown goroutine 1" {
			t.Errorf("\ngot %#v\nwant Seq=0, RequestSeq=8 Format=\"Unable to produce stack trace: unknown goroutine 1\"", stResp)
		}

		// 9 >> stackTrace, << error
		client.StackTraceRequest(1, 0, 20)
		stResp = client.ExpectInvisibleErrorResponse(t)
		if stResp.Seq != 0 || stResp.RequestSeq != 9 || stResp.Body.Error.Id != UnableToProduceStackTrace {
			t.Errorf("\ngot %#v\nwant Seq=0, RequestSeq=9 Id=%d", stResp, UnableToProduceStackTrace)
		}

		// 10 >> evaluate, << error
		client.EvaluateRequest("foo", 0 /*no frame specified*/, "repl")
		erResp := client.ExpectInvisibleErrorResponse(t)
		if erResp.Seq != 0 || erResp.RequestSeq != 10 || erResp.Body.Error.Id != UnableToEvaluateExpression {
			t.Errorf("\ngot %#v\nwant Seq=0, RequestSeq=10 Id=%d", erResp, UnableToEvaluateExpression)
		}

		// 11 >> evaluate, << evaluate
		client.EvaluateRequest("1+1", 0 /*no frame specified*/, "repl")
		evResp := client.ExpectEvaluateResponse(t)
		if evResp.Seq != 0 || evResp.RequestSeq != 11 || evResp.Body.Result != "2" {
			t.Errorf("\ngot %#v\nwant Seq=0, RequestSeq=10 Result=2", evResp)
		}

		// 12 >> continue, << continue, << terminated
		client.ContinueRequest(1)
		contResp := client.ExpectContinueResponse(t)
		if contResp.Seq != 0 || contResp.RequestSeq != 12 || !contResp.Body.AllThreadsContinued {
			t.Errorf("\ngot %#v\nwant Seq=0, RequestSeq=12 Body.AllThreadsContinued=true", contResp)
		}
		termEvent := client.ExpectTerminatedEvent(t)
		if termEvent.Seq != 0 {
			t.Errorf("\ngot %#v\nwant Seq=0", termEvent)
		}

		// 13 >> disconnect, << disconnect
		client.DisconnectRequest()
		oep := client.ExpectOutputEventProcessExited(t, 0)
		if oep.Seq != 0 || oep.Body.Category != "console" {
			t.Errorf("\ngot %#v\nwant Seq=0 Category='console'", oep)
		}
		oed := client.ExpectOutputEventDetaching(t)
		if oed.Seq != 0 || oed.Body.Category != "console" {
			t.Errorf("\ngot %#v\nwant Seq=0 Category='console'", oed)
		}
		dResp := client.ExpectDisconnectResponse(t)
		if dResp.Seq != 0 || dResp.RequestSeq != 13 {
			t.Errorf("\ngot %#v\nwant Seq=0, RequestSeq=13", dResp)
		}
		client.ExpectTerminatedEvent(t)
	})
}

// TestAttachStopOnEntry is like TestLaunchStopOnEntry, but with attach request.
func TestAttachStopOnEntry(t *testing.T) {
	if runtime.GOOS == "freebsd" {
		t.SkipNow()
	}
	runTest(t, "loopprog", func(client *daptest.Client, fixture protest.Fixture) {
		// Start the program to attach to
		cmd := exec.Command(fixture.Path)
		stdout, err := cmd.StdoutPipe()
		if err != nil {
			t.Fatal(err)
		}
		cmd.Stderr = os.Stderr
		if err := cmd.Start(); err != nil {
			t.Fatal(err)
		}
		// Wait for output.
		// This will give the target process time to initialize the runtime before we attach,
		// so we can rely on having goroutines when they are requested on attach.
		scanOut := bufio.NewScanner(stdout)
		scanOut.Scan()
		if scanOut.Text() != "past main" {
			t.Errorf("expected loopprog.go to output \"past main\"")
		}

		// 1 >> initialize, << initialize
		client.InitializeRequest()
		initResp := client.ExpectInitializeResponseAndCapabilities(t)
		if initResp.Seq != 0 || initResp.RequestSeq != 1 {
			t.Errorf("\ngot %#v\nwant Seq=0, RequestSeq=1", initResp)
		}

		// 2 >> attach, << initialized, << attach
		client.AttachRequest(
			map[string]interface{}{"mode": "local", "processId": cmd.Process.Pid, "stopOnEntry": true, "backend": "default"})
		initEvent := client.ExpectInitializedEvent(t)
		if initEvent.Seq != 0 {
			t.Errorf("\ngot %#v\nwant Seq=0", initEvent)
		}
		attachResp := client.ExpectAttachResponse(t)
		if attachResp.Seq != 0 || attachResp.RequestSeq != 2 {
			t.Errorf("\ngot %#v\nwant Seq=0, RequestSeq=2", attachResp)
		}

		// 3 >> setBreakpoints, << setBreakpoints
		client.SetBreakpointsRequest(fixture.Source, nil)
		sbpResp := client.ExpectSetBreakpointsResponse(t)
		if sbpResp.Seq != 0 || sbpResp.RequestSeq != 3 || len(sbpResp.Body.Breakpoints) != 0 {
			t.Errorf("\ngot %#v\nwant Seq=0, RequestSeq=3, len(Breakpoints)=0", sbpResp)
		}

		// 4 >> setExceptionBreakpoints, << setExceptionBreakpoints
		client.SetExceptionBreakpointsRequest()
		sebpResp := client.ExpectSetExceptionBreakpointsResponse(t)
		if sebpResp.Seq != 0 || sebpResp.RequestSeq != 4 {
			t.Errorf("\ngot %#v\nwant Seq=0, RequestSeq=4", sebpResp)
		}

		// 5 >> configurationDone, << stopped, << configurationDone
		client.ConfigurationDoneRequest()
		stopEvent := client.ExpectStoppedEvent(t)
		if stopEvent.Seq != 0 ||
			stopEvent.Body.Reason != "entry" ||
			stopEvent.Body.ThreadId != 1 ||
			!stopEvent.Body.AllThreadsStopped {
			t.Errorf("\ngot %#v\nwant Seq=0, Body={Reason=\"entry\", ThreadId=1, AllThreadsStopped=true}", stopEvent)
		}
		cdResp := client.ExpectConfigurationDoneResponse(t)
		if cdResp.Seq != 0 || cdResp.RequestSeq != 5 {
			t.Errorf("\ngot %#v\nwant Seq=0, RequestSeq=5", cdResp)
		}

		// 6 >> threads, << threads
		client.ThreadsRequest()
		tResp := client.ExpectThreadsResponse(t)
		// Expect main goroutine plus runtime at this point.
		if tResp.Seq != 0 || tResp.RequestSeq != 6 || len(tResp.Body.Threads) < 2 {
			t.Errorf("\ngot %#v\nwant Seq=0, RequestSeq=6 len(Threads)>1", tResp)
		}

		// 7 >> threads, << threads
		client.ThreadsRequest()
		client.ExpectThreadsResponse(t)

		// 8 >> stackTrace, << response
		client.StackTraceRequest(1, 0, 20)
		client.ExpectStackTraceResponse(t)

		// 9 >> stackTrace, << response
		client.StackTraceRequest(1, 0, 20)
		client.ExpectStackTraceResponse(t)

		// 10 >> evaluate, << error
		client.EvaluateRequest("foo", 0 /*no frame specified*/, "repl")
		erResp := client.ExpectInvisibleErrorResponse(t)
		if erResp.Seq != 0 || erResp.RequestSeq != 10 || erResp.Body.Error.Id != UnableToEvaluateExpression {
			t.Errorf("\ngot %#v\nwant Seq=0, RequestSeq=10 Id=%d", erResp, UnableToEvaluateExpression)
		}

		// 11 >> evaluate, << evaluate
		client.EvaluateRequest("1+1", 0 /*no frame specified*/, "repl")
		evResp := client.ExpectEvaluateResponse(t)
		if evResp.Seq != 0 || evResp.RequestSeq != 11 || evResp.Body.Result != "2" {
			t.Errorf("\ngot %#v\nwant Seq=0, RequestSeq=10 Result=2", evResp)
		}

		// 12 >> continue, << continue
		client.ContinueRequest(1)
		cResp := client.ExpectContinueResponse(t)
		if cResp.Seq != 0 || cResp.RequestSeq != 12 {
			t.Errorf("\ngot %#v\nwant Seq=0, RequestSeq=12", cResp)
		}

		// TODO(polina): once https://github.com/go-delve/delve/issues/2259 is
		// fixed, test with kill=false.

		// 13 >> disconnect, << disconnect
		client.DisconnectRequestWithKillOption(true)

		// Disconnect consists of Halt + Detach.
		// Halt interrupts command in progress, which triggers
		// a stopped event in parallel with the disconnect
		// sequence. It might arrive before or during the sequence
		// or never if the server exits before it is sent.
		msg := expectMessageFilterStopped(t, client)
		client.CheckOutputEvent(t, msg)
		msg = expectMessageFilterStopped(t, client)
		client.CheckDisconnectResponse(t, msg)
		client.ExpectTerminatedEvent(t)

		// If this call to KeepAlive isn't here there's a chance that stdout will
		// be garbage collected (since it is no longer alive long before this
		// point), when that happens, on unix-like OSes, the read end of the pipe
		// will be closed by the finalizer and the target process will die by
		// SIGPIPE, which the rest of this test does not expect.
		runtime.KeepAlive(stdout)
	})
}

// Like the test above, except the program is configured to continue on entry.
func TestContinueOnEntry(t *testing.T) {
	runTest(t, "increment", func(client *daptest.Client, fixture protest.Fixture) {
		// 1 >> initialize, << initialize
		client.InitializeRequest()
		client.ExpectInitializeResponseAndCapabilities(t)

		// 2 >> launch, << initialized, << launch
		client.LaunchRequest("exec", fixture.Path, !stopOnEntry)
		client.ExpectInitializedEvent(t)
		client.ExpectLaunchResponse(t)

		// 3 >> setBreakpoints, << setBreakpoints
		client.SetBreakpointsRequest(fixture.Source, nil)
		client.ExpectSetBreakpointsResponse(t)

		// 4 >> setExceptionBreakpoints, << setExceptionBreakpoints
		client.SetExceptionBreakpointsRequest()
		client.ExpectSetExceptionBreakpointsResponse(t)

		// 5 >> configurationDone, << configurationDone
		client.ConfigurationDoneRequest()
		client.ExpectConfigurationDoneResponse(t)
		// "Continue" happens behind the scenes on another goroutine

		client.ExpectTerminatedEvent(t)

		// 6 >> threads, << threads
		client.ThreadsRequest()
		tResp := client.ExpectThreadsResponse(t)
		if tResp.Seq != 0 || tResp.RequestSeq != 6 || len(tResp.Body.Threads) != 1 {
			t.Errorf("\ngot %#v\nwant Seq=0, RequestSeq=6 len(Threads)=1", tResp)
		}
		if tResp.Body.Threads[0].Id != 1 || tResp.Body.Threads[0].Name != "Dummy" {
			t.Errorf("\ngot %#v\nwant Id=1, Name=\"Dummy\"", tResp)
		}

		// 7 >> disconnect, << disconnect
		client.DisconnectRequest()
		client.ExpectOutputEventProcessExited(t, 0)
		client.ExpectOutputEventDetaching(t)
		dResp := client.ExpectDisconnectResponse(t)
		if dResp.Seq != 0 || dResp.RequestSeq != 7 {
			t.Errorf("\ngot %#v\nwant Seq=0, RequestSeq=7", dResp)
		}
		client.ExpectTerminatedEvent(t)
	})
}

// TestPreSetBreakpoint corresponds to a debug session that is configured to
// continue on entry with a pre-set breakpoint.
func TestPreSetBreakpoint(t *testing.T) {
	runTest(t, "increment", func(client *daptest.Client, fixture protest.Fixture) {
		client.InitializeRequest()
		client.ExpectInitializeResponseAndCapabilities(t)

		client.LaunchRequest("exec", fixture.Path, !stopOnEntry)
		client.ExpectInitializedEvent(t)
		client.ExpectLaunchResponse(t)

		client.SetBreakpointsRequest(fixture.Source, []int{8})
		sResp := client.ExpectSetBreakpointsResponse(t)
		if len(sResp.Body.Breakpoints) != 1 {
			t.Errorf("got %#v, want len(Breakpoints)=1", sResp)
		}
		bkpt0 := sResp.Body.Breakpoints[0]
		if !bkpt0.Verified || bkpt0.Line != 8 || bkpt0.Id != 1 || bkpt0.Source.Name != filepath.Base(fixture.Source) || bkpt0.Source.Path != fixture.Source {
			t.Errorf("got breakpoints[0] = %#v, want Verified=true, Line=8, Id=1, Path=%q", bkpt0, fixture.Source)
		}

		client.SetExceptionBreakpointsRequest()
		client.ExpectSetExceptionBreakpointsResponse(t)

		client.ConfigurationDoneRequest()
		client.ExpectConfigurationDoneResponse(t)
		// This triggers "continue" on a separate goroutine

		client.ThreadsRequest()
		// Since we are in async mode while running, we might receive messages in either order.
		for i := 0; i < 2; i++ {
			msg := client.ExpectMessage(t)
			switch m := msg.(type) {
			case *dap.ThreadsResponse:
				// If the thread request arrived while the program was running, we expect to get the dummy response
				// with a single goroutine "Current".
				// If the thread request arrived after the stop, we should get the goroutine stopped at main.Increment.
				if (len(m.Body.Threads) != 1 || m.Body.Threads[0].Id != -1 || m.Body.Threads[0].Name != "Current") &&
					(len(m.Body.Threads) < 1 || m.Body.Threads[0].Id != 1 || !strings.HasPrefix(m.Body.Threads[0].Name, "* [Go 1] main.Increment")) {
					t.Errorf("\ngot  %#v\nwant Id=-1, Name=\"Current\" or Id=1, Name=\"* [Go 1] main.Increment ...\"", m.Body.Threads)
				}
			case *dap.StoppedEvent:
				if m.Body.Reason != "breakpoint" || m.Body.ThreadId != 1 || !m.Body.AllThreadsStopped {
					t.Errorf("got %#v, want Body={Reason=\"breakpoint\", ThreadId=1, AllThreadsStopped=true}", m)
				}
			default:
				t.Fatalf("got %#v, want ThreadsResponse or StoppedEvent", m)
			}
		}

		// Threads-StackTrace-Scopes-Variables request waterfall is
		// triggered on stop event.
		client.ThreadsRequest()
		tResp := client.ExpectThreadsResponse(t)
		if len(tResp.Body.Threads) < 2 { // 1 main + runtime
			t.Errorf("\ngot  %#v\nwant len(Threads)>1", tResp.Body.Threads)
		}
		reMain, _ := regexp.Compile(`\* \[Go 1\] main.Increment \(Thread [0-9]+\)`)
		wantMain := dap.Thread{Id: 1, Name: "* [Go 1] main.Increment (Thread ...)"}
		wantRuntime := dap.Thread{Id: 2, Name: "[Go 2] runtime.gopark"}
		for _, got := range tResp.Body.Threads {
			if got.Id != 1 && !reMain.MatchString(got.Name) && !(strings.Contains(got.Name, "runtime.") || strings.Contains(got.Name, "runtime/")) {
				t.Errorf("\ngot  %#v\nwant []dap.Thread{%#v, %#v, ...}", tResp.Body.Threads, wantMain, wantRuntime)
			}
		}

		client.StackTraceRequest(1, 0, 20)
		stResp := client.ExpectStackTraceResponse(t)

		if stResp.Body.TotalFrames != 6 {
			t.Errorf("\ngot %#v\nwant TotalFrames=6", stResp.Body.TotalFrames)
		}
		if len(stResp.Body.StackFrames) != 6 {
			t.Errorf("\ngot %#v\nwant len(StackFrames)=6", stResp.Body.StackFrames)
		} else {
			checkFrame := func(got dap.StackFrame, id int, name string, sourceName string, line int) {
				t.Helper()
				if got.Id != id || got.Name != name {
					t.Errorf("\ngot  %#v\nwant Id=%d Name=%s", got, id, name)
				}
				if (sourceName != "" && got.Source.Name != sourceName) || (line > 0 && got.Line != line) {
					t.Errorf("\ngot  %#v\nwant Source.Name=%s Line=%d", got, sourceName, line)
				}
			}
			checkFrame(stResp.Body.StackFrames[0], 1000, "main.Increment", "increment.go", 8)
			checkFrame(stResp.Body.StackFrames[1], 1001, "main.Increment", "increment.go", 11)
			checkFrame(stResp.Body.StackFrames[2], 1002, "main.Increment", "increment.go", 11)
			checkFrame(stResp.Body.StackFrames[3], 1003, "main.main", "increment.go", 17)
			checkFrame(stResp.Body.StackFrames[4], 1004, "runtime.main", "proc.go", -1)
			checkFrame(stResp.Body.StackFrames[5], 1005, "runtime.goexit", "", -1)
		}

		client.ScopesRequest(1000)
		scopes := client.ExpectScopesResponse(t)
		if len(scopes.Body.Scopes) > 1 {
			t.Errorf("\ngot  %#v\nwant len(Scopes)=1 (Locals)", scopes)
		}
		checkScope(t, scopes, 0, "Locals", localsScope)

		client.VariablesRequest(localsScope)
		args := client.ExpectVariablesResponse(t)
		checkChildren(t, args, "Locals", 2)
		checkVarExact(t, args, 0, "y", "y", "0 = 0x0", "uint", noChildren)
		checkVarExact(t, args, 1, "~r1", "", "0 = 0x0", "uint", noChildren)

		client.ContinueRequest(1)
		ctResp := client.ExpectContinueResponse(t)
		if !ctResp.Body.AllThreadsContinued {
			t.Errorf("\ngot  %#v\nwant AllThreadsContinued=true", ctResp.Body)
		}
		// "Continue" is triggered after the response is sent

		client.ExpectTerminatedEvent(t)

		// Pause request after termination should result in an error.
		// But in certain cases this request actually succeeds.
		client.PauseRequest(1)
		switch r := client.ExpectMessage(t).(type) {
		case *dap.ErrorResponse:
			if r.Message != "Unable to halt execution" {
				t.Errorf("\ngot  %#v\nwant Message='Unable to halt execution'", r)
			}
		case *dap.PauseResponse:
		default:
			t.Fatalf("Unexpected response type: expect error or pause, got %#v", r)
		}

		client.DisconnectRequest()
		client.ExpectOutputEventProcessExited(t, 0)
		client.ExpectOutputEventDetaching(t)
		client.ExpectDisconnectResponse(t)
		client.ExpectTerminatedEvent(t)
	})
}

// checkStackFramesExact is a helper for verifying the values within StackTraceResponse.
//     wantStartName - name of the first returned frame (ignored if "")
//     wantStartLine - file line of the first returned frame (ignored if <0).
//     wantStartID - id of the first frame returned (ignored if wantFrames is 0).
//     wantFrames - number of frames returned (length of StackTraceResponse.Body.StackFrames array).
//     wantTotalFrames - total number of stack frames available (StackTraceResponse.Body.TotalFrames).
func checkStackFramesExact(t *testing.T, got *dap.StackTraceResponse,
	wantStartName string, wantStartLine, wantStartID, wantFrames, wantTotalFrames int) {
	t.Helper()
	checkStackFramesNamed("", t, got, wantStartName, wantStartLine, wantStartID, wantFrames, wantTotalFrames, true)
}

func checkStackFramesHasMore(t *testing.T, got *dap.StackTraceResponse,
	wantStartName string, wantStartLine, wantStartID, wantFrames, wantTotalFrames int) {
	t.Helper()
	checkStackFramesNamed("", t, got, wantStartName, wantStartLine, wantStartID, wantFrames, wantTotalFrames, false)
}
func checkStackFramesNamed(testName string, t *testing.T, got *dap.StackTraceResponse,
	wantStartName string, wantStartLine, wantStartID, wantFrames, wantTotalFrames int, totalExact bool) {
	t.Helper()
	if totalExact && got.Body.TotalFrames != wantTotalFrames {
		t.Errorf("%s\ngot  %#v\nwant TotalFrames=%d", testName, got.Body.TotalFrames, wantTotalFrames)
	} else if !totalExact && got.Body.TotalFrames < wantTotalFrames {
		t.Errorf("%s\ngot  %#v\nwant TotalFrames>=%d", testName, got.Body.TotalFrames, wantTotalFrames)
	}

	if len(got.Body.StackFrames) != wantFrames {
		t.Errorf("%s\ngot  len(StackFrames)=%d\nwant %d", testName, len(got.Body.StackFrames), wantFrames)
	} else {
		// Verify that frame ids are consecutive numbers starting at wantStartID
		for i := 0; i < wantFrames; i++ {
			if got.Body.StackFrames[i].Id != wantStartID+i {
				t.Errorf("%s\ngot  %#v\nwant Id=%d", testName, got.Body.StackFrames[i], wantStartID+i)
			}
		}
		// Verify the name and line corresponding to the first returned frame (if any).
		// This is useful when the first frame is the frame corresponding to the breakpoint at
		// a predefined line. Line values < 0 are a signal to skip the check (which can be useful
		// for frames in the third-party code, where we do not control the lines).
		if wantFrames > 0 && wantStartLine > 0 && got.Body.StackFrames[0].Line != wantStartLine {
			t.Errorf("%s\ngot  Line=%d\nwant %d", testName, got.Body.StackFrames[0].Line, wantStartLine)
		}
		if wantFrames > 0 && wantStartName != "" && got.Body.StackFrames[0].Name != wantStartName {
			t.Errorf("%s\ngot  Name=%s\nwant %s", testName, got.Body.StackFrames[0].Name, wantStartName)
		}
	}
}

// checkScope is a helper for verifying the values within a ScopesResponse.
//     i - index of the scope within ScopesRespose.Body.Scopes array
//     name - name of the scope
//     varRef - reference to retrieve variables of this scope
func checkScope(t *testing.T, got *dap.ScopesResponse, i int, name string, varRef int) {
	t.Helper()
	if len(got.Body.Scopes) <= i {
		t.Errorf("\ngot  %d\nwant len(Scopes)>%d", len(got.Body.Scopes), i)
	}
	goti := got.Body.Scopes[i]
	if goti.Name != name || goti.VariablesReference != varRef || goti.Expensive {
		t.Errorf("\ngot  %#v\nwant Name=%q VariablesReference=%d Expensive=false", goti, name, varRef)
	}
}

// checkChildren is a helper for verifying the number of variables within a VariablesResponse.
//      parentName - pseudoname of the enclosing variable or scope (used for error message only)
//      numChildren - number of variables/fields/elements of this variable
func checkChildren(t *testing.T, got *dap.VariablesResponse, parentName string, numChildren int) {
	t.Helper()
	if got.Body.Variables == nil {
		t.Errorf("\ngot  %s children=%#v want []", parentName, got.Body.Variables)
	}
	if len(got.Body.Variables) != numChildren {
		t.Errorf("\ngot  len(%s)=%d (children=%#v)\nwant len=%d", parentName, len(got.Body.Variables), got.Body.Variables, numChildren)
	}
}

// checkVar is a helper for verifying the values within a VariablesResponse.
//     i - index of the variable within VariablesRespose.Body.Variables array (-1 will search all vars for a match)
//     name - name of the variable
//     evalName - fully qualified variable name or alternative expression to load this variable
//     value - the value of the variable
//     useExactMatch - true if name, evalName and value are to be compared to exactly, false if to be used as regex
//     hasRef - true if the variable should have children and therefore a non-0 variable reference
//     ref - reference to retrieve children of this variable (0 if none)
func checkVar(t *testing.T, got *dap.VariablesResponse, i int, name, evalName, value, typ string, useExactMatch, hasRef bool, indexed, named int) (ref int) {
	t.Helper()
	if len(got.Body.Variables) <= i {
		t.Errorf("\ngot  len=%d (children=%#v)\nwant len>%d", len(got.Body.Variables), got.Body.Variables, i)
		return
	}
	if i < 0 {
		for vi, v := range got.Body.Variables {
			if v.Name == name {
				i = vi
				break
			}
		}
	}
	if i < 0 {
		t.Errorf("\ngot  %#v\nwant Variables[i].Name=%q (not found)", got, name)
		return 0
	}

	goti := got.Body.Variables[i]
	matchedName := false
	if useExactMatch {
		if strings.HasPrefix(name, "~r") {
			matchedName = strings.HasPrefix(goti.Name, "~r")
		} else {
			matchedName = (goti.Name == name)
		}
	} else {
		matchedName, _ = regexp.MatchString(name, goti.Name)
	}
	if !matchedName || (goti.VariablesReference > 0) != hasRef {
		t.Errorf("\ngot  %#v\nwant Name=%q hasRef=%t", goti, name, hasRef)
	}
	matchedEvalName := false
	if useExactMatch {
		matchedEvalName = (goti.EvaluateName == evalName)
	} else {
		matchedEvalName, _ = regexp.MatchString(evalName, goti.EvaluateName)
	}
	if !matchedEvalName {
		t.Errorf("\ngot  %q\nwant EvaluateName=%q", goti.EvaluateName, evalName)
	}
	matchedValue := false
	if useExactMatch {
		matchedValue = (goti.Value == value)
	} else {
		matchedValue, _ = regexp.MatchString(value, goti.Value)
	}
	if !matchedValue {
		t.Errorf("\ngot  %s=%q\nwant %q", name, goti.Value, value)
	}
	matchedType := false
	if useExactMatch {
		matchedType = (goti.Type == typ)
	} else {
		matchedType, _ = regexp.MatchString(typ, goti.Type)
	}
	if !matchedType {
		t.Errorf("\ngot  %s=%q\nwant %q", name, goti.Type, typ)
	}
	if indexed >= 0 && goti.IndexedVariables != indexed {
		t.Errorf("\ngot  %s=%d indexed\nwant %d indexed", name, goti.IndexedVariables, indexed)
	}
	if named >= 0 && goti.NamedVariables != named {
		t.Errorf("\ngot  %s=%d named\nwant %d named", name, goti.NamedVariables, named)
	}
	return goti.VariablesReference
}

// checkVarExact is a helper like checkVar that matches value exactly.
func checkVarExact(t *testing.T, got *dap.VariablesResponse, i int, name, evalName, value, typ string, hasRef bool) (ref int) {
	t.Helper()
	return checkVarExactIndexed(t, got, i, name, evalName, value, typ, hasRef, -1, -1)
}

// checkVarExact is a helper like checkVar that matches value exactly.
func checkVarExactIndexed(t *testing.T, got *dap.VariablesResponse, i int, name, evalName, value, typ string, hasRef bool, indexed, named int) (ref int) {
	t.Helper()
	return checkVar(t, got, i, name, evalName, value, typ, true, hasRef, indexed, named)
}

// checkVarRegex is a helper like checkVar that treats value, evalName or name as a regex.
func checkVarRegex(t *testing.T, got *dap.VariablesResponse, i int, name, evalName, value, typ string, hasRef bool) (ref int) {
	t.Helper()
	return checkVarRegexIndexed(t, got, i, name, evalName, value, typ, hasRef, -1, -1)
}

// checkVarRegex is a helper like checkVar that treats value, evalName or name as a regex.
func checkVarRegexIndexed(t *testing.T, got *dap.VariablesResponse, i int, name, evalName, value, typ string, hasRef bool, indexed, named int) (ref int) {
	t.Helper()
	return checkVar(t, got, i, name, evalName, value, typ, false, hasRef, indexed, named)
}

func expectMessageFilterStopped(t *testing.T, client *daptest.Client) dap.Message {
	msg := client.ExpectMessage(t)
	if _, isStopped := msg.(*dap.StoppedEvent); isStopped {
		msg = client.ExpectMessage(t)
	}
	return msg
}

// validateEvaluateName issues an evaluate request with evaluateName of a variable and
// confirms that it succeeds and returns the same variable record as the original.
func validateEvaluateName(t *testing.T, client *daptest.Client, got *dap.VariablesResponse, i int) {
	t.Helper()
	original := got.Body.Variables[i]
	client.EvaluateRequest(original.EvaluateName, 1000, "this context will be ignored")
	validated := client.ExpectEvaluateResponse(t)
	if original.VariablesReference == 0 && validated.Body.VariablesReference != 0 ||
		original.VariablesReference != 0 && validated.Body.VariablesReference == 0 {
		t.Errorf("\ngot  varref=%d\nwant %d", validated.Body.VariablesReference, original.VariablesReference)
	}
	// The variable might not be fully loaded, and when we reload it with an expression
	// more of the subvalues might be revealed, so we must match the loaded prefix only.
	if strings.Contains(original.Value, "...") {
		origLoaded := strings.Split(original.Value, "...")[0]
		if !strings.HasPrefix(validated.Body.Result, origLoaded) {
			t.Errorf("\ngot  value=%q\nwant %q", validated.Body.Result, original.Value)
		}
	} else if original.Value != validated.Body.Result {
		t.Errorf("\ngot  value=%q\nwant %q", validated.Body.Result, original.Value)
	}
}

// TestStackTraceRequest executes to a breakpoint and tests different
// good and bad configurations of 'stackTrace' requests.
func TestStackTraceRequest(t *testing.T) {
	runTest(t, "increment", func(client *daptest.Client, fixture protest.Fixture) {
		var stResp *dap.StackTraceResponse
		runDebugSessionWithBPs(t, client, "launch",
			// Launch
			func() {
				client.LaunchRequest("exec", fixture.Path, !stopOnEntry)
			},
			// Set breakpoints
			fixture.Source, []int{8, 18},
			[]onBreakpoint{{
				// Stop at line 8
				execute: func() {
					// Even though the stack frames do not change,
					// repeated requests at the same breakpoint
					// would assign next block of unique ids to them each time.
					const NumFrames = 6
					reqIndex := 0
					frameID := func() int {
						return startHandle + reqIndex
					}

					tests := map[string]struct {
						startFrame          int
						levels              int
						wantStartName       string
						wantStartLine       int
						wantStartFrame      int
						wantFramesReturned  int
						wantFramesAvailable int
						exact               bool
					}{
						"all frame levels from 0 to NumFrames":    {0, NumFrames, "main.Increment", 8, 0, NumFrames, NumFrames, true},
						"subset of frames from 1 to -1":           {1, NumFrames - 1, "main.Increment", 11, 1, NumFrames - 1, NumFrames, true},
						"load stack in pages: first half":         {0, NumFrames / 2, "main.Increment", 8, 0, NumFrames / 2, NumFrames, false},
						"load stack in pages: second half":        {NumFrames / 2, NumFrames, "main.main", 17, NumFrames / 2, NumFrames / 2, NumFrames, true},
						"zero levels means all levels":            {0, 0, "main.Increment", 8, 0, NumFrames, NumFrames, true},
						"zero levels means all remaining levels":  {NumFrames / 2, 0, "main.main", 17, NumFrames / 2, NumFrames / 2, NumFrames, true},
						"negative levels treated as 0 (all)":      {0, -10, "main.Increment", 8, 0, NumFrames, NumFrames, true},
						"OOB levels is capped at available len":   {0, NumFrames + 1, "main.Increment", 8, 0, NumFrames, NumFrames, true},
						"OOB levels is capped at available len 1": {1, NumFrames + 1, "main.Increment", 11, 1, NumFrames - 1, NumFrames, true},
						"negative startFrame treated as 0":        {-10, 0, "main.Increment", 8, 0, NumFrames, NumFrames, true},
						"OOB startFrame returns empty trace":      {NumFrames, 0, "main.Increment", -1, -1, 0, NumFrames, true},
					}
					for name, tc := range tests {
						client.StackTraceRequest(1, tc.startFrame, tc.levels)
						stResp = client.ExpectStackTraceResponse(t)
						checkStackFramesNamed(name, t, stResp,
							tc.wantStartName, tc.wantStartLine, frameID(), tc.wantFramesReturned, tc.wantFramesAvailable, tc.exact)
						reqIndex += len(stResp.Body.StackFrames)
					}
				},
				disconnect: false,
			}, {
				// Stop at line 18
				execute: func() {
					// Frame ids get reset at each breakpoint.
					client.StackTraceRequest(1, 0, 0)
					stResp = client.ExpectStackTraceResponse(t)
					checkStackFramesExact(t, stResp, "main.main", 18, startHandle, 3, 3)
				},
				disconnect: false,
			}})
	})
	runTest(t, "increment", func(client *daptest.Client, fixture protest.Fixture) {
		var stResp *dap.StackTraceResponse
		runDebugSessionWithBPs(t, client, "launch",
			// Launch
			func() {
				client.LaunchRequest("exec", fixture.Path, !stopOnEntry)
			},
			// Set breakpoints
			fixture.Source, []int{8, 18},
			[]onBreakpoint{{
				// Stop at line 8
				execute: func() {
					// Even though the stack frames do not change,
					// repeated requests at the same breakpoint
					// would assign next block of unique ids to them each time.
					const NumFrames = 6

					var frames []dap.StackFrame

					for start, levels := 0, 1; start < NumFrames; {
						client.StackTraceRequest(1, start, levels)
						stResp = client.ExpectStackTraceResponse(t)
						frames = append(frames, stResp.Body.StackFrames...)
						if stResp.Body.TotalFrames < NumFrames {
							t.Errorf("got  %#v\nwant TotalFrames>=%d\n", stResp.Body.TotalFrames, NumFrames)
						}

						if len(stResp.Body.StackFrames) < levels {
							t.Errorf("got  len(StackFrames)=%d\nwant >=%d\n", len(stResp.Body.StackFrames), levels)
						}

						start += len(stResp.Body.StackFrames)
					}

					// TODO check all the frames.
					want := []struct {
						wantName string
						wantLine int
					}{
						{"main.Increment", 8},
						{"main.Increment", 11},
						{"main.Increment", 11},
						{"main.main", 17},
						{"runtime.main", 0},
						{"runtime.goexit", 0},
					}
					for i, frame := range frames {
						frameId := startHandle + i
						if frame.Id != frameId {
							t.Errorf("got  %#v\nwant Id=%d\n", frame, frameId)
						}

						// Verify the name and line corresponding to the first returned frame (if any).
						// This is useful when the first frame is the frame corresponding to the breakpoint at
						// a predefined line. Line values < 0 are a signal to skip the check (which can be useful
						// for frames in the third-party code, where we do not control the lines).
						if want[i].wantLine > 0 && frame.Line != want[i].wantLine {
							t.Errorf("got  Line=%d\nwant %d\n", frame.Line, want[i].wantLine)
						}
						if want[i].wantName != "" && frame.Name != want[i].wantName {
							t.Errorf("got  Name=%s\nwant %s\n", frame.Name, want[i].wantName)
						}
					}
				},
				disconnect: false,
			}, {
				// Stop at line 18
				execute: func() {
					// Frame ids get reset at each breakpoint.
					client.StackTraceRequest(1, 0, 0)
					stResp = client.ExpectStackTraceResponse(t)
					checkStackFramesExact(t, stResp, "main.main", 18, startHandle, 3, 3)
				},
				disconnect: false,
			}})
	})
}

func TestSelectedThreadsRequest(t *testing.T) {
	runTest(t, "goroutinestackprog", func(client *daptest.Client, fixture protest.Fixture) {
		runDebugSessionWithBPs(t, client, "launch",
			// Launch
			func() {
				client.LaunchRequest("exec", fixture.Path, !stopOnEntry)
			},
			// Set breakpoints
			fixture.Source, []int{20},
			[]onBreakpoint{{
				execute: func() {
					checkStop(t, client, 1, "main.main", 20)

					defaultMaxGoroutines := maxGoroutines
					defer func() { maxGoroutines = defaultMaxGoroutines }()

					maxGoroutines = 1
					client.SetBreakpointsRequest(fixture.Source, []int{8})
					client.ExpectSetBreakpointsResponse(t)

					client.ContinueRequest(1)
					client.ExpectContinueResponse(t)

					se := client.ExpectStoppedEvent(t)
					if se.Body.Reason != "breakpoint" || se.Body.ThreadId == 1 {
						t.Errorf("got %#v, want Reason=%q, ThreadId!=1", se, "breakpoint")
					}

					client.ThreadsRequest()
					oe := client.ExpectOutputEvent(t)
					if !strings.HasPrefix(oe.Body.Output, "Too many goroutines") {
						t.Errorf("got %#v, expected Output=\"Too many goroutines...\"\n", oe)

					}
					tr := client.ExpectThreadsResponse(t)

					if len(tr.Body.Threads) != 2 {
						t.Errorf("got %d threads, expected 2\n", len(tr.Body.Threads))
					}

					var selectedFound bool
					for _, thread := range tr.Body.Threads {
						if thread.Id == se.Body.ThreadId {
							selectedFound = true
							break
						}
					}
					if !selectedFound {
						t.Errorf("got %#v, want ThreadId=%d\n", tr.Body.Threads, se.Body.ThreadId)
					}
				},
				disconnect: true,
			}})

	})
}

// TestScopesAndVariablesRequests executes to a breakpoint and tests different
// configurations of 'scopes' and 'variables' requests.
func TestScopesAndVariablesRequests(t *testing.T) {
	runTest(t, "testvariables", func(client *daptest.Client, fixture protest.Fixture) {
		runDebugSessionWithBPs(t, client, "launch",
			// Launch
			func() {
				client.LaunchRequestWithArgs(map[string]interface{}{
					"mode": "exec", "program": fixture.Path, "showGlobalVariables": true, "backend": "default",
				})
			},
			// Breakpoints are set within the program
			fixture.Source, []int{},
			[]onBreakpoint{{
				// Stop at first breakpoint
				execute: func() {
					client.StackTraceRequest(1, 0, 20)
					stack := client.ExpectStackTraceResponse(t)

					startLineno := 66
					if runtime.GOOS == "windows" && goversion.VersionAfterOrEqual(runtime.Version(), 1, 15) {
						// Go1.15 on windows inserts a NOP after the call to
						// runtime.Breakpoint and marks it same line as the
						// runtime.Breakpoint call, making this flaky, so skip the line check.
						startLineno = -1
					}

					checkStackFramesExact(t, stack, "main.foobar", startLineno, 1000, 4, 4)

					client.ScopesRequest(1000)
					scopes := client.ExpectScopesResponse(t)
					checkScope(t, scopes, 0, "Locals", localsScope)
					checkScope(t, scopes, 1, "Globals (package main)", globalsScope)

					// Globals

					client.VariablesRequest(globalsScope)
					globals := client.ExpectVariablesResponse(t)
					checkVarExact(t, globals, 0, "p1", "main.p1", "10", "int", noChildren)

					// Locals

					client.VariablesRequest(localsScope)
					locals := client.ExpectVariablesResponse(t)
					checkChildren(t, locals, "Locals", 33)
					checkVarExact(t, locals, 0, "baz", "baz", `"bazburzum"`, "string", noChildren)
					ref := checkVarExact(t, locals, 1, "bar", "bar", `main.FooBar {Baz: 10, Bur: "lorem"}`, "main.FooBar", hasChildren)
					if ref > 0 {
						client.VariablesRequest(ref)
						bar := client.ExpectVariablesResponse(t)
						checkChildren(t, bar, "bar", 2)
						checkVarExact(t, bar, 0, "Baz", "bar.Baz", "10", "int", noChildren)
						checkVarExact(t, bar, 1, "Bur", "bar.Bur", `"lorem"`, "string", noChildren)
						validateEvaluateName(t, client, bar, 0)
						validateEvaluateName(t, client, bar, 1)
					}

					// reflect.Kind == Bool
					checkVarExact(t, locals, -1, "b1", "b1", "true", "bool", noChildren)
					checkVarExact(t, locals, -1, "b2", "b2", "false", "bool", noChildren)
					// reflect.Kind == Int
					checkVarExact(t, locals, -1, "a2", "a2", "6", "int", noChildren)
					checkVarExact(t, locals, -1, "neg", "neg", "-1", "int", noChildren)
					// reflect.Kind == Int8
					checkVarExact(t, locals, -1, "i8", "i8", "1", "int8", noChildren)
					// reflect.Kind == Int16 - see testvariables2
					// reflect.Kind == Int32 - see testvariables2
					// reflect.Kind == Int64 - see testvariables2
					// reflect.Kind == Uint
					// reflect.Kind == Uint8
					checkVarExact(t, locals, -1, "u8", "u8", "255 = 0xff", "uint8", noChildren)
					// reflect.Kind == Uint16
					checkVarExact(t, locals, -1, "u16", "u16", "65535 = 0xffff", "uint16", noChildren)
					// reflect.Kind == Uint32
					checkVarExact(t, locals, -1, "u32", "u32", "4294967295 = 0xffffffff", "uint32", noChildren)
					// reflect.Kind == Uint64
					checkVarExact(t, locals, -1, "u64", "u64", "18446744073709551615 = 0xffffffffffffffff", "uint64", noChildren)
					// reflect.Kind == Uintptr
					checkVarExact(t, locals, -1, "up", "up", "5 = 0x5", "uintptr", noChildren)
					// reflect.Kind == Float32
					checkVarExact(t, locals, -1, "f32", "f32", "1.2", "float32", noChildren)
					// reflect.Kind == Float64
					checkVarExact(t, locals, -1, "a3", "a3", "7.23", "float64", noChildren)
					// reflect.Kind == Complex64
					ref = checkVarExact(t, locals, -1, "c64", "c64", "(1 + 2i)", "complex64", hasChildren)
					if ref > 0 {
						client.VariablesRequest(ref)
						c64 := client.ExpectVariablesResponse(t)
						checkChildren(t, c64, "c64", 2)
						checkVarExact(t, c64, 0, "real", "", "1", "float32", noChildren)
						checkVarExact(t, c64, 1, "imaginary", "", "2", "float32", noChildren)
					}
					// reflect.Kind == Complex128
					ref = checkVarExact(t, locals, -1, "c128", "c128", "(2 + 3i)", "complex128", hasChildren)
					if ref > 0 {
						client.VariablesRequest(ref)
						c128 := client.ExpectVariablesResponse(t)
						checkChildren(t, c128, "c128", 2)
						checkVarExact(t, c128, 0, "real", "", "2", "float64", noChildren)
						checkVarExact(t, c128, 1, "imaginary", "", "3", "float64", noChildren)
					}
					// reflect.Kind == Array
					ref = checkVarExact(t, locals, -1, "a4", "a4", "[2]int [1,2]", "[2]int", hasChildren)
					if ref > 0 {
						client.VariablesRequest(ref)
						a4 := client.ExpectVariablesResponse(t)
						checkChildren(t, a4, "a4", 2)
						checkVarExact(t, a4, 0, "[0]", "a4[0]", "1", "int", noChildren)
						checkVarExact(t, a4, 1, "[1]", "a4[1]", "2", "int", noChildren)
					}
					ref = checkVarExact(t, locals, -1, "a11", "a11", `[3]main.FooBar [{Baz: 1, Bur: "a"},{Baz: 2, Bur: "b"},{Baz: 3, Bur: "c"}]`, "[3]main.FooBar", hasChildren)
					if ref > 0 {
						client.VariablesRequest(ref)
						a11 := client.ExpectVariablesResponse(t)
						checkChildren(t, a11, "a11", 3)
						checkVarExact(t, a11, 0, "[0]", "a11[0]", `main.FooBar {Baz: 1, Bur: "a"}`, "main.FooBar", hasChildren)
						ref = checkVarExact(t, a11, 1, "[1]", "a11[1]", `main.FooBar {Baz: 2, Bur: "b"}`, "main.FooBar", hasChildren)
						if ref > 0 {
							client.VariablesRequest(ref)
							a11_1 := client.ExpectVariablesResponse(t)
							checkChildren(t, a11_1, "a11[1]", 2)
							checkVarExact(t, a11_1, 0, "Baz", "a11[1].Baz", "2", "int", noChildren)
							checkVarExact(t, a11_1, 1, "Bur", "a11[1].Bur", `"b"`, "string", noChildren)
							validateEvaluateName(t, client, a11_1, 0)
							validateEvaluateName(t, client, a11_1, 1)
						}
						checkVarExact(t, a11, 2, "[2]", "a11[2]", `main.FooBar {Baz: 3, Bur: "c"}`, "main.FooBar", hasChildren)
					}

					// reflect.Kind == Chan - see testvariables2
					// reflect.Kind == Func - see testvariables2
					// reflect.Kind == Interface - see testvariables2
					// reflect.Kind == Map - see testvariables2
					// reflect.Kind == Ptr
					ref = checkVarExact(t, locals, -1, "a7", "a7", `*main.FooBar {Baz: 5, Bur: "strum"}`, "*main.FooBar", hasChildren)
					if ref > 0 {
						client.VariablesRequest(ref)
						a7 := client.ExpectVariablesResponse(t)
						checkChildren(t, a7, "a7", 1)
						ref = checkVarExact(t, a7, 0, "", "(*a7)", `main.FooBar {Baz: 5, Bur: "strum"}`, "main.FooBar", hasChildren)
						if ref > 0 {
							client.VariablesRequest(ref)
							a7val := client.ExpectVariablesResponse(t)
							checkChildren(t, a7val, "*a7", 2)
							checkVarExact(t, a7val, 0, "Baz", "(*a7).Baz", "5", "int", noChildren)
							checkVarExact(t, a7val, 1, "Bur", "(*a7).Bur", `"strum"`, "string", noChildren)
							validateEvaluateName(t, client, a7val, 0)
							validateEvaluateName(t, client, a7val, 1)
						}
					}
					// TODO(polina): how to test for "nil" (without type) and "void"?
					checkVarExact(t, locals, -1, "a9", "a9", "*main.FooBar nil", "*main.FooBar", noChildren)
					// reflect.Kind == Slice
					ref = checkVarExact(t, locals, -1, "a5", "a5", "[]int len: 5, cap: 5, [1,2,3,4,5]", "[]int", hasChildren)
					if ref > 0 {
						client.VariablesRequest(ref)
						a5 := client.ExpectVariablesResponse(t)
						checkChildren(t, a5, "a5", 5)
						checkVarExact(t, a5, 0, "[0]", "a5[0]", "1", "int", noChildren)
						checkVarExact(t, a5, 4, "[4]", "a5[4]", "5", "int", noChildren)
						validateEvaluateName(t, client, a5, 0)
						validateEvaluateName(t, client, a5, 1)
					}
					ref = checkVarExact(t, locals, -1, "a12", "a12", `[]main.FooBar len: 2, cap: 2, [{Baz: 4, Bur: "d"},{Baz: 5, Bur: "e"}]`, "[]main.FooBar", hasChildren)
					if ref > 0 {
						client.VariablesRequest(ref)
						a12 := client.ExpectVariablesResponse(t)
						checkChildren(t, a12, "a12", 2)
						checkVarExact(t, a12, 0, "[0]", "a12[0]", `main.FooBar {Baz: 4, Bur: "d"}`, "main.FooBar", hasChildren)
						ref = checkVarExact(t, a12, 1, "[1]", "a12[1]", `main.FooBar {Baz: 5, Bur: "e"}`, "main.FooBar", hasChildren)
						if ref > 0 {
							client.VariablesRequest(ref)
							a12_1 := client.ExpectVariablesResponse(t)
							checkChildren(t, a12_1, "a12[1]", 2)
							checkVarExact(t, a12_1, 0, "Baz", "a12[1].Baz", "5", "int", noChildren)
							checkVarExact(t, a12_1, 1, "Bur", "a12[1].Bur", `"e"`, "string", noChildren)
							validateEvaluateName(t, client, a12_1, 0)
							validateEvaluateName(t, client, a12_1, 1)
						}
					}
					ref = checkVarExact(t, locals, -1, "a13", "a13", `[]*main.FooBar len: 3, cap: 3, [*{Baz: 6, Bur: "f"},*{Baz: 7, Bur: "g"},*{Baz: 8, Bur: "h"}]`, "[]*main.FooBar", hasChildren)
					if ref > 0 {
						client.VariablesRequest(ref)
						a13 := client.ExpectVariablesResponse(t)
						checkChildren(t, a13, "a13", 3)
						checkVarExact(t, a13, 0, "[0]", "a13[0]", `*main.FooBar {Baz: 6, Bur: "f"}`, "*main.FooBar", hasChildren)
						checkVarExact(t, a13, 1, "[1]", "a13[1]", `*main.FooBar {Baz: 7, Bur: "g"}`, "*main.FooBar", hasChildren)
						ref = checkVarExact(t, a13, 2, "[2]", "a13[2]", `*main.FooBar {Baz: 8, Bur: "h"}`, "*main.FooBar", hasChildren)
						if ref > 0 {
							client.VariablesRequest(ref)
							a13_2 := client.ExpectVariablesResponse(t)
							checkChildren(t, a13_2, "a13[2]", 1)
							ref = checkVarExact(t, a13_2, 0, "", "(*a13[2])", `main.FooBar {Baz: 8, Bur: "h"}`, "main.FooBar", hasChildren)
							validateEvaluateName(t, client, a13_2, 0)
							if ref > 0 {
								client.VariablesRequest(ref)
								val := client.ExpectVariablesResponse(t)
								checkChildren(t, val, "*a13[2]", 2)
								checkVarExact(t, val, 0, "Baz", "(*a13[2]).Baz", "8", "int", noChildren)
								checkVarExact(t, val, 1, "Bur", "(*a13[2]).Bur", `"h"`, "string", noChildren)
								validateEvaluateName(t, client, val, 0)
								validateEvaluateName(t, client, val, 1)
							}
						}
					}
					// reflect.Kind == String
					checkVarExact(t, locals, -1, "a1", "a1", `"foofoofoofoofoofoo"`, "string", noChildren)
					checkVarExact(t, locals, -1, "a10", "a10", `"ofo"`, "string", noChildren)
					// reflect.Kind == Struct
					ref = checkVarExact(t, locals, -1, "a6", "a6", `main.FooBar {Baz: 8, Bur: "word"}`, "main.FooBar", hasChildren)
					if ref > 0 {
						client.VariablesRequest(ref)
						a6 := client.ExpectVariablesResponse(t)
						checkChildren(t, a6, "a6", 2)
						checkVarExact(t, a6, 0, "Baz", "a6.Baz", "8", "int", noChildren)
						checkVarExact(t, a6, 1, "Bur", "a6.Bur", `"word"`, "string", noChildren)
					}
					ref = checkVarExact(t, locals, -1, "a8", "a8", `main.FooBar2 {Bur: 10, Baz: "feh"}`, "main.FooBar2", hasChildren)
					if ref > 0 {
						client.VariablesRequest(ref)
						a8 := client.ExpectVariablesResponse(t)
						checkChildren(t, a8, "a8", 2)
						checkVarExact(t, a8, 0, "Bur", "a8.Bur", "10", "int", noChildren)
						checkVarExact(t, a8, 1, "Baz", "a8.Baz", `"feh"`, "string", noChildren)
					}
					// reflect.Kind == UnsafePointer - see testvariables2
				},
				disconnect: false,
			}, {
				// Stop at second breakpoint
				execute: func() {
					// Frame ids get reset at each breakpoint.
					client.StackTraceRequest(1, 0, 20)
					stack := client.ExpectStackTraceResponse(t)
					checkStackFramesExact(t, stack, "main.barfoo", 27, 1000, 5, 5)

					client.ScopesRequest(1000)
					scopes := client.ExpectScopesResponse(t)
					checkScope(t, scopes, 0, "Locals", localsScope)
					checkScope(t, scopes, 1, "Globals (package main)", globalsScope)

					client.ScopesRequest(1111)
					erres := client.ExpectInvisibleErrorResponse(t)
					if erres.Body.Error.Format != "Unable to list locals: unknown frame id 1111" {
						t.Errorf("\ngot %#v\nwant Format=\"Unable to list locals: unknown frame id 1111\"", erres)
					}

					client.VariablesRequest(localsScope)
					locals := client.ExpectVariablesResponse(t)
					checkChildren(t, locals, "Locals", 1)
					checkVarExact(t, locals, -1, "a1", "a1", `"bur"`, "string", noChildren)

					client.VariablesRequest(globalsScope)
					globals := client.ExpectVariablesResponse(t)
					checkVarExact(t, globals, 0, "p1", "main.p1", "10", "int", noChildren)

					client.VariablesRequest(7777)
					erres = client.ExpectInvisibleErrorResponse(t)
					if erres.Body.Error.Format != "Unable to lookup variable: unknown reference 7777" {
						t.Errorf("\ngot %#v\nwant Format=\"Unable to lookup variable: unknown reference 7777\"", erres)
					}
				},
				disconnect: false,
			}})
	})
}

// TestScopesAndVariablesRequests2 executes to a breakpoint and tests different
// configurations of 'scopes' and 'variables' requests.
func TestScopesAndVariablesRequests2(t *testing.T) {
	runTest(t, "testvariables2", func(client *daptest.Client, fixture protest.Fixture) {
		runDebugSessionWithBPs(t, client, "launch",
			// Launch
			func() {
				client.LaunchRequest("exec", fixture.Path, !stopOnEntry)
			},
			// Breakpoints are set within the program
			fixture.Source, []int{},
			[]onBreakpoint{{
				execute: func() {
					client.StackTraceRequest(1, 0, 20)
					stack := client.ExpectStackTraceResponse(t)
					checkStackFramesExact(t, stack, "main.main", -1, 1000, 3, 3)

					client.ScopesRequest(1000)
					scopes := client.ExpectScopesResponse(t)
					checkScope(t, scopes, 0, "Locals", localsScope)
				},
				disconnect: false,
			}, {
				execute: func() {
					client.StackTraceRequest(1, 0, 20)
					stack := client.ExpectStackTraceResponse(t)
					checkStackFramesExact(t, stack, "main.main", -1, 1000, 3, 3)

					client.ScopesRequest(1000)
					scopes := client.ExpectScopesResponse(t)
					if len(scopes.Body.Scopes) > 1 {
						t.Errorf("\ngot  %#v\nwant len(scopes)=1 (Argumes & Locals)", scopes)
					}
					checkScope(t, scopes, 0, "Locals", localsScope)

					// Locals
					client.VariablesRequest(localsScope)
					locals := client.ExpectVariablesResponse(t)

					// reflect.Kind == Bool - see testvariables
					// reflect.Kind == Int - see testvariables
					// reflect.Kind == Int8
					checkVarExact(t, locals, -1, "ni8", "ni8", "-5", "int8", noChildren)
					// reflect.Kind == Int16
					checkVarExact(t, locals, -1, "ni16", "ni16", "-5", "int16", noChildren)
					// reflect.Kind == Int32
					checkVarExact(t, locals, -1, "ni32", "ni32", "-5", "int32", noChildren)
					// reflect.Kind == Int64
					checkVarExact(t, locals, -1, "ni64", "ni64", "-5", "int64", noChildren)
					// reflect.Kind == Uint
					// reflect.Kind == Uint8 - see testvariables
					// reflect.Kind == Uint16 - see testvariables
					// reflect.Kind == Uint32 - see testvariables
					// reflect.Kind == Uint64 - see testvariables
					// reflect.Kind == Uintptr - see testvariables
					// reflect.Kind == Float32 - see testvariables
					// reflect.Kind == Float64
					checkVarExact(t, locals, -1, "pinf", "pinf", "+Inf", "float64", noChildren)
					checkVarExact(t, locals, -1, "ninf", "ninf", "-Inf", "float64", noChildren)
					checkVarExact(t, locals, -1, "nan", "nan", "NaN", "float64", noChildren)
					// reflect.Kind == Complex64 - see testvariables
					// reflect.Kind == Complex128 - see testvariables
					// reflect.Kind == Array
					checkVarExact(t, locals, -1, "a0", "a0", "[0]int []", "[0]int", noChildren)
					// reflect.Kind == Chan
					ref := checkVarExact(t, locals, -1, "ch1", "ch1", "chan int 4/11", "chan int", hasChildren)
					if ref > 0 {
						client.VariablesRequest(ref)
						ch1 := client.ExpectVariablesResponse(t)
						checkChildren(t, ch1, "ch1", 11)
						checkVarExact(t, ch1, 0, "qcount", "ch1.qcount", "4 = 0x4", "uint", noChildren)
						checkVarRegex(t, ch1, 10, "lock", "ch1.lock", `runtime\.mutex {.*key: 0.*}`, `runtime\.mutex`, hasChildren)
						validateEvaluateName(t, client, ch1, 0)
						validateEvaluateName(t, client, ch1, 10)
					}
					checkVarExact(t, locals, -1, "chnil", "chnil", "chan int nil", "chan int", noChildren)
					// reflect.Kind == Func
					checkVarExact(t, locals, -1, "fn1", "fn1", "main.afunc", "main.functype", noChildren)
					checkVarExact(t, locals, -1, "fn2", "fn2", "nil", "main.functype", noChildren)
					// reflect.Kind == Interface
					checkVarExact(t, locals, -1, "ifacenil", "ifacenil", "interface {} nil", "interface {}", noChildren)
					ref = checkVarExact(t, locals, -1, "iface2", "iface2", "interface {}(string) \"test\"", "interface {}", hasChildren)
					if ref > 0 {
						client.VariablesRequest(ref)
						iface2 := client.ExpectVariablesResponse(t)
						checkChildren(t, iface2, "iface2", 1)
						checkVarExact(t, iface2, 0, "data", "iface2.(data)", `"test"`, "string", noChildren)
						validateEvaluateName(t, client, iface2, 0)
					}
					ref = checkVarExact(t, locals, -1, "iface4", "iface4", "interface {}([]go/constant.Value) [4]", "interface {}", hasChildren)
					if ref > 0 {
						client.VariablesRequest(ref)
						iface4 := client.ExpectVariablesResponse(t)
						checkChildren(t, iface4, "iface4", 1)
						ref = checkVarExact(t, iface4, 0, "data", "iface4.(data)", "[]go/constant.Value len: 1, cap: 1, [4]", "[]go/constant.Value", hasChildren)
						if ref > 0 {
							client.VariablesRequest(ref)
							iface4data := client.ExpectVariablesResponse(t)
							checkChildren(t, iface4data, "iface4.data", 1)
							ref = checkVarExact(t, iface4data, 0, "[0]", "iface4.(data)[0]", "go/constant.Value(go/constant.int64Val) 4", "go/constant.Value", hasChildren)
							if ref > 0 {
								client.VariablesRequest(ref)
								iface4data0 := client.ExpectVariablesResponse(t)
								checkChildren(t, iface4data0, "iface4.data[0]", 1)
								checkVarExact(t, iface4data0, 0, "data", "iface4.(data)[0].(data)", "4", "go/constant.int64Val", noChildren)
								validateEvaluateName(t, client, iface4data0, 0)
							}
						}
					}
					checkVarExact(t, locals, -1, "errnil", "errnil", "error nil", "error", noChildren)
					ref = checkVarExact(t, locals, -1, "err1", "err1", "error(*main.astruct) *{A: 1, B: 2}", "error", hasChildren)
					if ref > 0 {
						client.VariablesRequest(ref)
						err1 := client.ExpectVariablesResponse(t)
						checkChildren(t, err1, "err1", 1)
						checkVarExact(t, err1, 0, "data", "err1.(data)", "*main.astruct {A: 1, B: 2}", "*main.astruct", hasChildren)
						validateEvaluateName(t, client, err1, 0)
					}
					ref = checkVarExact(t, locals, -1, "ptrinf", "ptrinf", "*interface {}(**interface {}) **...", "*interface {}", hasChildren)
					if ref > 0 {
						client.VariablesRequest(ref)
						ptrinf_val := client.ExpectVariablesResponse(t)
						checkChildren(t, ptrinf_val, "*ptrinf", 1)
						ref = checkVarExact(t, ptrinf_val, 0, "", "(*ptrinf)", "interface {}(**interface {}) **...", "interface {}", hasChildren)
						if ref > 0 {
							client.VariablesRequest(ref)
							ptrinf_val_data := client.ExpectVariablesResponse(t)
							checkChildren(t, ptrinf_val_data, "(*ptrinf).data", 1)
							checkVarExact(t, ptrinf_val_data, 0, "data", "(*ptrinf).(data)", "**interface {}(**interface {}) ...", "**interface {}", hasChildren)
							validateEvaluateName(t, client, ptrinf_val_data, 0)
						}
					}
					// reflect.Kind == Map
					checkVarExact(t, locals, -1, "mnil", "mnil", "map[string]main.astruct nil", "map[string]main.astruct", noChildren)
					// key - scalar, value - compound
					ref = checkVarExact(t, locals, -1, "m2", "m2", "map[int]*main.astruct [1: *{A: 10, B: 11}, ]", "map[int]*main.astruct", hasChildren)
					if ref > 0 {
						client.VariablesRequest(ref)
						m2 := client.ExpectVariablesResponse(t)
						checkChildren(t, m2, "m2", 2) // each key-value represented by a single child
						checkVarExact(t, m2, 0, "len()", "len(m2)", "1", "int", noChildren)
						ref = checkVarExact(t, m2, 1, "1", "m2[1]", "*main.astruct {A: 10, B: 11}", "int: *main.astruct", hasChildren)
						if ref > 0 {
							client.VariablesRequest(ref)
							m2kv1 := client.ExpectVariablesResponse(t)
							checkChildren(t, m2kv1, "m2[1]", 1)
							ref = checkVarExact(t, m2kv1, 0, "", "(*m2[1])", "main.astruct {A: 10, B: 11}", "main.astruct", hasChildren)
							if ref > 0 {
								client.VariablesRequest(ref)
								m2kv1deref := client.ExpectVariablesResponse(t)
								checkChildren(t, m2kv1deref, "*m2[1]", 2)
								checkVarExact(t, m2kv1deref, 0, "A", "(*m2[1]).A", "10", "int", noChildren)
								checkVarExact(t, m2kv1deref, 1, "B", "(*m2[1]).B", "11", "int", noChildren)
								validateEvaluateName(t, client, m2kv1deref, 0)
								validateEvaluateName(t, client, m2kv1deref, 1)
							}
						}
					}
					// key - compound, value - scalar
					ref = checkVarExact(t, locals, -1, "m3", "m3", "map[main.astruct]int [{A: 1, B: 1}: 42, {A: 2, B: 2}: 43, ]", "map[main.astruct]int", hasChildren)
					if ref > 0 {
						client.VariablesRequest(ref)
						m3 := client.ExpectVariablesResponse(t)
						checkChildren(t, m3, "m3", 3) // each key-value represented by a single child
						checkVarExact(t, m3, 0, "len()", "len(m3)", "2", "int", noChildren)
						ref = checkVarRegex(t, m3, 1, `main\.astruct {A: 1, B: 1}`, `m3\[\(\*\(\*"main.astruct"\)\(0x[0-9a-f]+\)\)\]`, "42", "int", hasChildren)
						if ref > 0 {
							client.VariablesRequest(ref)
							m3kv0 := client.ExpectVariablesResponse(t)
							checkChildren(t, m3kv0, "m3[0]", 2)
							checkVarRegex(t, m3kv0, 0, "A", `\(*\(*"main\.astruct"\)\(0x[0-9a-f]+\)\)\.A`, "1", "int", noChildren)
							validateEvaluateName(t, client, m3kv0, 0)
						}
						ref = checkVarRegex(t, m3, 2, `main\.astruct {A: 2, B: 2}`, `m3\[\(\*\(\*"main.astruct"\)\(0x[0-9a-f]+\)\)\]`, "43", "", hasChildren)
						if ref > 0 { // inspect another key from another key-value child
							client.VariablesRequest(ref)
							m3kv1 := client.ExpectVariablesResponse(t)
							checkChildren(t, m3kv1, "m3[1]", 2)
							checkVarRegex(t, m3kv1, 1, "B", `\(*\(*"main\.astruct"\)\(0x[0-9a-f]+\)\)\.B`, "2", "int", noChildren)
							validateEvaluateName(t, client, m3kv1, 1)
						}
					}
					// key - compound, value - compound
					ref = checkVarExact(t, locals, -1, "m4", "m4", "map[main.astruct]main.astruct [{A: 1, B: 1}: {A: 11, B: 11}, {A: 2, B: 2}: {A: 22, B: 22}, ]", "map[main.astruct]main.astruct", hasChildren)
					if ref > 0 {
						client.VariablesRequest(ref)
						m4 := client.ExpectVariablesResponse(t)
						checkChildren(t, m4, "m4", 5) // each key and value represented by a child, so double the key-value count
						checkVarExact(t, m4, 0, "len()", "len(m4)", "2", "int", noChildren)
						checkVarRegex(t, m4, 1, `\[key 0\]`, `\(\*\(\*"main\.astruct"\)\(0x[0-9a-f]+\)\)`, `main\.astruct {A: 1, B: 1}`, `main\.astruct`, hasChildren)
						checkVarRegex(t, m4, 2, `\[val 0\]`, `m4\[\(\*\(\*"main\.astruct"\)\(0x[0-9a-f]+\)\)\]`, `main\.astruct {A: 11, B: 11}`, `main\.astruct`, hasChildren)
						ref = checkVarRegex(t, m4, 3, `\[key 1\]`, `\(\*\(\*"main\.astruct"\)\(0x[0-9a-f]+\)\)`, `main\.astruct {A: 2, B: 2}`, `main\.astruct`, hasChildren)
						if ref > 0 {
							client.VariablesRequest(ref)
							m4Key1 := client.ExpectVariablesResponse(t)
							checkChildren(t, m4Key1, "m4Key1", 2)
							checkVarRegex(t, m4Key1, 0, "A", `\(\*\(\*"main\.astruct"\)\(0x[0-9a-f]+\)\)\.A`, "2", "int", noChildren)
							checkVarRegex(t, m4Key1, 1, "B", `\(\*\(\*"main\.astruct"\)\(0x[0-9a-f]+\)\)\.B`, "2", "int", noChildren)
							validateEvaluateName(t, client, m4Key1, 0)
							validateEvaluateName(t, client, m4Key1, 1)
						}
						ref = checkVarRegex(t, m4, 4, `\[val 1\]`, `m4\[\(\*\(\*"main\.astruct"\)\(0x[0-9a-f]+\)\)\]`, `main\.astruct {A: 22, B: 22}`, "main.astruct", hasChildren)
						if ref > 0 {
							client.VariablesRequest(ref)
							m4Val1 := client.ExpectVariablesResponse(t)
							checkChildren(t, m4Val1, "m4Val1", 2)
							checkVarRegex(t, m4Val1, 0, "A", `m4\[\(\*\(\*"main\.astruct"\)\(0x[0-9a-f]+\)\)\]\.A`, "22", "int", noChildren)
							checkVarRegex(t, m4Val1, 1, "B", `m4\[\(\*\(\*"main\.astruct"\)\(0x[0-9a-f]+\)\)\]\.B`, "22", "int", noChildren)
							validateEvaluateName(t, client, m4Val1, 0)
							validateEvaluateName(t, client, m4Val1, 1)
						}
					}
					checkVarExact(t, locals, -1, "emptymap", "emptymap", "map[string]string []", "map[string]string", noChildren)
					// reflect.Kind == Ptr
					ref = checkVarExact(t, locals, -1, "pp1", "pp1", "**1", "**int", hasChildren)
					if ref > 0 {
						client.VariablesRequest(ref)
						pp1val := client.ExpectVariablesResponse(t)
						checkChildren(t, pp1val, "*pp1", 1)
						ref = checkVarExact(t, pp1val, 0, "", "(*pp1)", "*1", "*int", hasChildren)
						if ref > 0 {
							client.VariablesRequest(ref)
							pp1valval := client.ExpectVariablesResponse(t)
							checkChildren(t, pp1valval, "*(*pp1)", 1)
							checkVarExact(t, pp1valval, 0, "", "(*(*pp1))", "1", "int", noChildren)
							validateEvaluateName(t, client, pp1valval, 0)
						}
					}
					// reflect.Kind == Slice
					ref = checkVarExact(t, locals, -1, "zsslice", "zsslice", "[]struct {} len: 3, cap: 3, [{},{},{}]", "[]struct {}", hasChildren)
					if ref > 0 {
						client.VariablesRequest(ref)
						zsslice := client.ExpectVariablesResponse(t)
						checkChildren(t, zsslice, "zsslice", 3)
						checkVarExact(t, zsslice, 2, "[2]", "zsslice[2]", "struct {} {}", "struct {}", noChildren)
						validateEvaluateName(t, client, zsslice, 2)
					}
					checkVarExact(t, locals, -1, "emptyslice", "emptyslice", "[]string len: 0, cap: 0, []", "[]string", noChildren)
					checkVarExact(t, locals, -1, "nilslice", "nilslice", "[]int len: 0, cap: 0, nil", "[]int", noChildren)
					// reflect.Kind == String
					checkVarExact(t, locals, -1, "longstr", "longstr", longstr, "string", noChildren)
					// reflect.Kind == Struct
					checkVarExact(t, locals, -1, "zsvar", "zsvar", "struct {} {}", "struct {}", noChildren)
					// reflect.Kind == UnsafePointer
					// TODO(polina): how do I test for unsafe.Pointer(nil)?
					checkVarRegex(t, locals, -1, "upnil", "upnil", `unsafe\.Pointer\(0x0\)`, "int", noChildren)
					checkVarRegex(t, locals, -1, "up1", "up1", `unsafe\.Pointer\(0x[0-9a-f]+\)`, "int", noChildren)

					// Test unreadable variable
					ref = checkVarRegex(t, locals, -1, "unread", "unread", `\*\(unreadable .+\)`, "int", hasChildren)
					if ref > 0 {
						client.VariablesRequest(ref)
						val := client.ExpectVariablesResponse(t)
						checkChildren(t, val, "*unread", 1)
						checkVarRegex(t, val, 0, "^$", `\(\*unread\)`, `\(unreadable .+\)`, "int", noChildren)
						validateEvaluateName(t, client, val, 0)
					}
				},
				disconnect: true,
			}})
	})
}

// TestScopesRequestsOptimized executes to a breakpoint and tests different
// that the name of the "Locals" scope is correctly annotated with
// a warning about debugging an optimized function.
func TestScopesRequestsOptimized(t *testing.T) {
	runTestBuildFlags(t, "testvariables", func(client *daptest.Client, fixture protest.Fixture) {
		runDebugSessionWithBPs(t, client, "launch",
			// Launch
			func() {
				client.LaunchRequestWithArgs(map[string]interface{}{
					"mode": "exec", "program": fixture.Path, "showGlobalVariables": true,
				})
			},
			// Breakpoints are set within the program
			fixture.Source, []int{},
			[]onBreakpoint{{
				// Stop at first breakpoint
				execute: func() {
					client.StackTraceRequest(1, 0, 20)
					stack := client.ExpectStackTraceResponse(t)

					startLineno := 66
					if runtime.GOOS == "windows" && goversion.VersionAfterOrEqual(runtime.Version(), 1, 15) {
						// Go1.15 on windows inserts a NOP after the call to
						// runtime.Breakpoint and marks it same line as the
						// runtime.Breakpoint call, making this flaky, so skip the line check.
						startLineno = -1
					}

					checkStackFramesExact(t, stack, "main.foobar", startLineno, 1000, 4, 4)

					client.ScopesRequest(1000)
					scopes := client.ExpectScopesResponse(t)
					checkScope(t, scopes, 0, "Locals (warning: optimized function)", localsScope)
					checkScope(t, scopes, 1, "Globals (package main)", globalsScope)
				},
				disconnect: false,
			}, {
				// Stop at second breakpoint
				execute: func() {
					// Frame ids get reset at each breakpoint.
					client.StackTraceRequest(1, 0, 20)
					stack := client.ExpectStackTraceResponse(t)
					checkStackFramesExact(t, stack, "main.barfoo", 27, 1000, 5, 5)

					client.ScopesRequest(1000)
					scopes := client.ExpectScopesResponse(t)
					checkScope(t, scopes, 0, "Locals (warning: optimized function)", localsScope)
					checkScope(t, scopes, 1, "Globals (package main)", globalsScope)
				},
				disconnect: false,
			}})
	},
		protest.EnableOptimization)
}

// TestVariablesLoading exposes test cases where variables might be partially or
// fully unloaded.
func TestVariablesLoading(t *testing.T) {
	runTest(t, "testvariables2", func(client *daptest.Client, fixture protest.Fixture) {
		runDebugSessionWithBPs(t, client, "launch",
			// Launch
			func() {
				client.LaunchRequest("exec", fixture.Path, !stopOnEntry)
			},
			// Breakpoints are set within the program
			fixture.Source, []int{},
			[]onBreakpoint{{
				execute:    func() {},
				disconnect: false,
			}, {
				execute: func() {
					// Change default config values to trigger certain unloaded corner cases
					saveDefaultConfig := DefaultLoadConfig
					DefaultLoadConfig.MaxStructFields = 5
					DefaultLoadConfig.MaxStringLen = 64
					defer func() {
						DefaultLoadConfig = saveDefaultConfig
					}()

					client.StackTraceRequest(1, 0, 0)
					client.ExpectStackTraceResponse(t)

					client.ScopesRequest(1000)
					client.ExpectScopesResponse(t)

					client.VariablesRequest(localsScope)
					locals := client.ExpectVariablesResponse(t)

					// String partially missing based on LoadConfig.MaxStringLen
					// See also TestVariableLoadingOfLongStrings
					checkVarExact(t, locals, -1, "longstr", "longstr", longstrLoaded64, "string", noChildren)

					checkArrayChildren := func(t *testing.T, longarr *dap.VariablesResponse, parentName string, start int) {
						t.Helper()
						for i, child := range longarr.Body.Variables {
							idx := start + i
							if child.Name != fmt.Sprintf("[%d]", idx) || child.EvaluateName != fmt.Sprintf("%s[%d]", parentName, idx) {
								t.Errorf("Expected %s[%d] to have Name=\"[%d]\" EvaluateName=\"%s[%d]\", got %#v", parentName, idx, idx, parentName, idx, child)
							}
						}
					}

					// Array not fully loaded based on LoadConfig.MaxArrayValues.
					// Expect to be able to load array by paging.
					ref := checkVarExactIndexed(t, locals, -1, "longarr", "longarr", "[100]int [0,0,0,0,0,0,0,0,0,0,0,0,0,0,0,0,0,0,0,0,0,0,0,0,0,0,0,0,0,0,0,0,0,0,0,0,0,0,0,0,0,0,0,0,0,0,0,0,0,0,0,0,0,0,0,0,0,0,0,0,0,0,0,0,...+36 more]", "[100]int", hasChildren, 100, 0)
					if ref > 0 {
						client.VariablesRequest(ref)
						longarr := client.ExpectVariablesResponse(t)
						checkChildren(t, longarr, "longarr", 64)
						checkArrayChildren(t, longarr, "longarr", 0)

						client.IndexedVariablesRequest(ref, 0, 100)
						longarr = client.ExpectVariablesResponse(t)
						checkChildren(t, longarr, "longarr", 100)
						checkArrayChildren(t, longarr, "longarr", 0)

						client.IndexedVariablesRequest(ref, 50, 50)
						longarr = client.ExpectVariablesResponse(t)
						checkChildren(t, longarr, "longarr", 50)
						checkArrayChildren(t, longarr, "longarr", 50)
					}

					// Slice not fully loaded based on LoadConfig.MaxArrayValues.
					// Expect to be able to load slice by paging.
					ref = checkVarExactIndexed(t, locals, -1, "longslice", "longslice", "[]int len: 100, cap: 100, [0,0,0,0,0,0,0,0,0,0,0,0,0,0,0,0,0,0,0,0,0,0,0,0,0,0,0,0,0,0,0,0,0,0,0,0,0,0,0,0,0,0,0,0,0,0,0,0,0,0,0,0,0,0,0,0,0,0,0,0,0,0,0,0,...+36 more]", "[]int", hasChildren, 100, 0)
					if ref > 0 {
						client.VariablesRequest(ref)
						longarr := client.ExpectVariablesResponse(t)
						checkChildren(t, longarr, "longslice", 64)
						checkArrayChildren(t, longarr, "longslice", 0)

						client.IndexedVariablesRequest(ref, 0, 100)
						longarr = client.ExpectVariablesResponse(t)
						checkChildren(t, longarr, "longslice", 100)
						checkArrayChildren(t, longarr, "longslice", 0)

						client.IndexedVariablesRequest(ref, 50, 50)
						longarr = client.ExpectVariablesResponse(t)
						checkChildren(t, longarr, "longslice", 50)
						checkArrayChildren(t, longarr, "longslice", 50)
					}

					// Map not fully loaded based on LoadConfig.MaxArrayValues
					// Expect to be able to load map by paging.
					ref = checkVarRegexIndexed(t, locals, -1, "m1", "m1", `map\[string\]main\.astruct \[.+\.\.\.`, `map\[string\]main\.astruct`, hasChildren, 66, 1)
					if ref > 0 {
						client.VariablesRequest(ref)
						m1 := client.ExpectVariablesResponse(t)
						checkChildren(t, m1, "m1", 65)

						client.IndexedVariablesRequest(ref, 0, 66)
						m1 = client.ExpectVariablesResponse(t)
						checkChildren(t, m1, "m1", 66)

						client.IndexedVariablesRequest(ref, 0, 33)
						m1part1 := client.ExpectVariablesResponse(t)
						checkChildren(t, m1part1, "m1", 33)

						client.IndexedVariablesRequest(ref, 33, 33)
						m1part2 := client.ExpectVariablesResponse(t)
						checkChildren(t, m1part2, "m1", 33)

						if len(m1part1.Body.Variables)+len(m1part2.Body.Variables) == len(m1.Body.Variables) {
							for i, got := range m1part1.Body.Variables {
								want := m1.Body.Variables[i]
								if got.Name != want.Name || got.Value != want.Value {
									t.Errorf("got %#v, want Name=%q Value=%q", got, want.Name, want.Value)
								}
							}
							for i, got := range m1part2.Body.Variables {
								want := m1.Body.Variables[i+len(m1part1.Body.Variables)]
								if got.Name != want.Name || got.Value != want.Value {
									t.Errorf("got %#v, want Name=%q Value=%q", got, want.Name, want.Value)
								}
							}
						}
						client.NamedVariablesRequest(ref)
						named := client.ExpectVariablesResponse(t)
						checkChildren(t, named, "m1", 1)
						checkVarExact(t, named, 0, "len()", "len(m1)", "66", "int", noChildren)
					}

					// Struct partially missing based on LoadConfig.MaxStructFields
					ref = checkVarExact(t, locals, -1, "sd", "sd", "(loaded 5/6) main.D {u1: 0, u2: 0, u3: 0, u4: 0, u5: 0,...+1 more}", "main.D", hasChildren)
					if ref > 0 {
						client.VariablesRequest(ref)
						sd := client.ExpectVariablesResponse(t)
						checkChildren(t, sd, "sd", 5)
					}

					// Fully missing struct auto-loaded when reaching LoadConfig.MaxVariableRecurse (also tests evaluateName corner case)
					ref = checkVarRegex(t, locals, -1, "c1", "c1", `main\.cstruct {pb: \*main\.bstruct {a: \(\*main\.astruct\)\(0x[0-9a-f]+\)}, sa: []\*main\.astruct len: 3, cap: 3, [\*\(\*main\.astruct\)\(0x[0-9a-f]+\),\*\(\*main\.astruct\)\(0x[0-9a-f]+\),\*\(\*main.astruct\)\(0x[0-9a-f]+\)]}`, `main\.cstruct`, hasChildren)
					if ref > 0 {
						client.VariablesRequest(ref)
						c1 := client.ExpectVariablesResponse(t)
						checkChildren(t, c1, "c1", 2)
						ref = checkVarRegex(t, c1, 1, "sa", `c1\.sa`, `\[\]\*main\.astruct len: 3, cap: 3, \[\*\(\*main\.astruct\)\(0x[0-9a-f]+\),\*\(\*main\.astruct\)\(0x[0-9a-f]+\),\*\(\*main\.astruct\)\(0x[0-9a-f]+\)\]`, `\[\]\*main\.astruct`, hasChildren)
						if ref > 0 {
							client.VariablesRequest(ref)
							c1sa := client.ExpectVariablesResponse(t)
							checkChildren(t, c1sa, "c1.sa", 3)
							ref = checkVarRegex(t, c1sa, 0, `\[0\]`, `c1\.sa\[0\]`, `\*\(\*main\.astruct\)\(0x[0-9a-f]+\)`, `\*main\.astruct`, hasChildren)
							if ref > 0 {
								// Auto-loading of fully missing struc children happens here
								client.VariablesRequest(ref)
								c1sa0 := client.ExpectVariablesResponse(t)
								checkChildren(t, c1sa0, "c1.sa[0]", 1)
								// TODO(polina): there should be children here once we support auto loading
								checkVarExact(t, c1sa0, 0, "", "(*c1.sa[0])", "main.astruct {A: 1, B: 2}", "main.astruct", hasChildren)
							}
						}
					}

					// Fully missing struct auto-loaded when hitting LoadConfig.MaxVariableRecurse (also tests evaluteName corner case)
					ref = checkVarRegex(t, locals, -1, "aas", "aas", `\[\]main\.a len: 1, cap: 1, \[{aas: \[\]main\.a len: 1, cap: 1, \[\(\*main\.a\)\(0x[0-9a-f]+\)\]}\]`, `\[\]main\.a`, hasChildren)
					if ref > 0 {
						client.VariablesRequest(ref)
						aas := client.ExpectVariablesResponse(t)
						checkChildren(t, aas, "aas", 1)
						ref = checkVarRegex(t, aas, 0, "[0]", `aas\[0\]`, `main\.a {aas: \[\]main.a len: 1, cap: 1, \[\(\*main\.a\)\(0x[0-9a-f]+\)\]}`, `main\.a`, hasChildren)
						if ref > 0 {
							client.VariablesRequest(ref)
							aas0 := client.ExpectVariablesResponse(t)
							checkChildren(t, aas0, "aas[0]", 1)
							ref = checkVarRegex(t, aas0, 0, "aas", `aas\[0\]\.aas`, `\[\]main\.a len: 1, cap: 1, \[\(\*main\.a\)\(0x[0-9a-f]+\)\]`, `\[\]main\.a`, hasChildren)
							if ref > 0 {
								// Auto-loading of fully missing struct children happens here
								client.VariablesRequest(ref)
								aas0aas := client.ExpectVariablesResponse(t)
								checkChildren(t, aas0aas, "aas[0].aas", 1)
								// TODO(polina): there should be a child here once we support auto loading - test for "aas[0].aas[0].aas"
								ref = checkVarRegex(t, aas0aas, 0, "[0]", `aas\[0\]\.aas\[0\]`, `main\.a {aas: \[\]main\.a len: 1, cap: 1, \[\(\*main\.a\)\(0x[0-9a-f]+\)\]}`, "main.a", hasChildren)
								if ref > 0 {
									client.VariablesRequest(ref)
									aas0aas0 := client.ExpectVariablesResponse(t)
									checkChildren(t, aas0aas, "aas[0].aas[0]", 1)
									checkVarRegex(t, aas0aas0, 0, "aas", `aas\[0\]\.aas\[0\]\.aas`, `\[\]main\.a len: 1, cap: 1, \[\(\*main\.a\)\(0x[0-9a-f]+\)\]`, `\[\]main\.a`, hasChildren)
								}
							}
						}
					}

					// Fully missing map auto-loaded when hitting LoadConfig.MaxVariableRecurse (also tests evaluateName corner case)
					ref = checkVarExact(t, locals, -1, "tm", "tm", "main.truncatedMap {v: []map[string]main.astruct len: 1, cap: 1, [[...]]}", "main.truncatedMap", hasChildren)
					if ref > 0 {
						client.VariablesRequest(ref)
						tm := client.ExpectVariablesResponse(t)
						checkChildren(t, tm, "tm", 1)
						ref = checkVarExact(t, tm, 0, "v", "tm.v", "[]map[string]main.astruct len: 1, cap: 1, [[...]]", "[]map[string]main.astruct", hasChildren)
						if ref > 0 {
							// Auto-loading of fully missing map chidlren happens here, but they get trancated at MaxArrayValuess
							client.VariablesRequest(ref)
							tmV := client.ExpectVariablesResponse(t)
							checkChildren(t, tmV, "tm.v", 1)
							ref = checkVarRegex(t, tmV, 0, `\[0\]`, `tm\.v\[0\]`, `map\[string\]main\.astruct \[.+\.\.\.`, `map\[string\]main\.astruct`, hasChildren)
							if ref > 0 {
								client.VariablesRequest(ref)
								tmV0 := client.ExpectVariablesResponse(t)
								checkChildren(t, tmV0, "tm.v[0]", 65)
							}
						}
					}

					// Auto-loading works with call return variables as well
					protest.MustSupportFunctionCalls(t, testBackend)
					client.EvaluateRequest("call rettm()", 1000, "repl")
					got := client.ExpectEvaluateResponse(t)
					ref = checkEval(t, got, "main.truncatedMap {v: []map[string]main.astruct len: 1, cap: 1, [[...]]}", hasChildren)
					if ref > 0 {
						client.VariablesRequest(ref)
						rv := client.ExpectVariablesResponse(t)
						checkChildren(t, rv, "rv", 1)
						ref = checkVarExact(t, rv, 0, "~r0", "", "main.truncatedMap {v: []map[string]main.astruct len: 1, cap: 1, [[...]]}", "main.truncatedMap", hasChildren)
						if ref > 0 {
							client.VariablesRequest(ref)
							tm := client.ExpectVariablesResponse(t)
							checkChildren(t, tm, "tm", 1)
							ref = checkVarExact(t, tm, 0, "v", "", "[]map[string]main.astruct len: 1, cap: 1, [[...]]", "[]map[string]main.astruct", hasChildren)
							if ref > 0 {
								// Auto-loading of fully missing map chidlren happens here, but they get trancated at MaxArrayValuess
								client.VariablesRequest(ref)
								tmV := client.ExpectVariablesResponse(t)
								checkChildren(t, tmV, "tm.v", 1)
								// TODO(polina): this evaluate name is not usable - it should be empty
								ref = checkVarRegex(t, tmV, 0, `\[0\]`, `\[0\]`, `map\[string\]main\.astruct \[.+\.\.\.`, `map\[string\]main\.astruct`, hasChildren)
								if ref > 0 {
									client.VariablesRequest(ref)
									tmV0 := client.ExpectVariablesResponse(t)
									checkChildren(t, tmV0, "tm.v[0]", 65)
								}
							}
						}
					}

					// TODO(polina): need fully missing array/slice test case

					// Zero slices, structs and maps are not treated as fully missing
					// See zsvar, zsslice,, emptyslice, emptymap, a0
				},
				disconnect: true,
			}})
	})
	runTest(t, "testvariables", func(client *daptest.Client, fixture protest.Fixture) {
		runDebugSessionWithBPs(t, client, "launch",
			// Launch
			func() {
				client.LaunchRequest("exec", fixture.Path, !stopOnEntry)
			},
			// Breakpoints are set within the program
			fixture.Source, []int{},
			[]onBreakpoint{{
				execute: func() {
					DefaultLoadConfig.FollowPointers = false
					defer func() { DefaultLoadConfig.FollowPointers = true }()

					client.StackTraceRequest(1, 0, 0)
					client.ExpectStackTraceResponse(t)

					var loadvars = func(frame int) {
						client.ScopesRequest(frame)
						scopes := client.ExpectScopesResponse(t)
						localsRef := 0
						for _, s := range scopes.Body.Scopes {
							if s.Name == "Locals" {
								localsRef = s.VariablesReference
							}
						}

						client.VariablesRequest(localsRef)
						locals := client.ExpectVariablesResponse(t)

						// Interface auto-loaded when hitting LoadConfig.MaxVariableRecurse=1

						ref := checkVarRegex(t, locals, -1, "ni", "ni", `\[\]interface {} len: 1, cap: 1, \[\[\]interface {} len: 1, cap: 1, \[\*\(\*interface {}\)\(0x[0-9a-f]+\)\]\]`, `\[\]interface {}`, hasChildren)
						if ref > 0 {
							client.VariablesRequest(ref)
							ni := client.ExpectVariablesResponse(t)
							ref = checkVarRegex(t, ni, 0, `\[0\]`, `ni\[0\]`, `interface \{\}\(\[\]interface \{\}\) \[\*\(\*interface \{\}\)\(0x[0-9a-f]+\)\]`, "interface {}", hasChildren)
							if ref > 0 {
								client.VariablesRequest(ref)
								niI1 := client.ExpectVariablesResponse(t)
								ref = checkVarRegex(t, niI1, 0, "data", `ni\[0\]\.\(data\)`, `\[\]interface {} len: 1, cap: 1, \[\*\(\*interface {}\)\(0x[0-9a-f]+\)`, `\[\]interface {}`, hasChildren)
								if ref > 0 {
									// Auto-loading happens here
									client.VariablesRequest(ref)
									niI1Data := client.ExpectVariablesResponse(t)
									ref = checkVarExact(t, niI1Data, 0, "[0]", "ni[0].(data)[0]", "interface {}(int) 123", "interface {}", hasChildren)
									if ref > 0 {
										client.VariablesRequest(ref)
										niI1DataI2 := client.ExpectVariablesResponse(t)
										checkVarExact(t, niI1DataI2, 0, "data", "ni[0].(data)[0].(data)", "123", "int", noChildren)
									}
								}
							}
						}

						// Pointer values loaded even with LoadConfig.FollowPointers=false
						checkVarExact(t, locals, -1, "a7", "a7", "*main.FooBar {Baz: 5, Bur: \"strum\"}", "*main.FooBar", hasChildren)

						// Auto-loading works on results of evaluate expressions as well
						client.EvaluateRequest("a7", frame, "repl")
						checkEval(t, client.ExpectEvaluateResponse(t), "*main.FooBar {Baz: 5, Bur: \"strum\"}", hasChildren)

						client.EvaluateRequest("&a7", frame, "repl")
						pa7 := client.ExpectEvaluateResponse(t)
						ref = checkEvalRegex(t, pa7, `\*\(\*main\.FooBar\)\(0x[0-9a-f]+\)`, hasChildren)
						if ref > 0 {
							client.VariablesRequest(ref)
							a7 := client.ExpectVariablesResponse(t)
							checkVarExact(t, a7, 0, "a7", "(*(&a7))", "*main.FooBar {Baz: 5, Bur: \"strum\"}", "*main.FooBar", hasChildren)
						}
					}

					// Frame-independent loading expressions allow us to auto-load
					// variables in any frame, not just topmost.
					loadvars(1000 /*first topmost frame*/)
					// step into another function
					client.StepInRequest(1)
					client.ExpectStepInResponse(t)
					client.ExpectStoppedEvent(t)
					checkStop(t, client, 1, "main.barfoo", 24)
					loadvars(1001 /*second frame here is same as topmost above*/)
				},
				disconnect: true,
			}})
	})
}

// TestVariablesMetadata exposes test cases where variables contain metadata that
// can be accessed by requesting named variables.
func TestVariablesMetadata(t *testing.T) {
	runTest(t, "testvariables2", func(client *daptest.Client, fixture protest.Fixture) {
		runDebugSessionWithBPs(t, client, "launch",
			// Launch
			func() {
				client.LaunchRequest("exec", fixture.Path, !stopOnEntry)
			},
			// Breakpoints are set within the program
			fixture.Source, []int{},
			[]onBreakpoint{{
				execute:    func() {},
				disconnect: false,
			}, {
				execute: func() {
					checkStop(t, client, 1, "main.main", 372)

					client.VariablesRequest(localsScope)
					locals := client.ExpectVariablesResponse(t)

					checkNamedChildren := func(ref int, name, typeStr string, vals []string, evaluate bool) {
						// byteslice, request named variables
						client.NamedVariablesRequest(ref)
						named := client.ExpectVariablesResponse(t)
						checkChildren(t, named, name, 1)
						checkVarExact(t, named, 0, "string()", "", "\"tèst\"", "string", false)

						client.VariablesRequest(ref)
						all := client.ExpectVariablesResponse(t)
						checkChildren(t, all, name, len(vals)+1)
						checkVarExact(t, all, 0, "string()", "", "\"tèst\"", "string", false)
						for i, v := range vals {
							idx := fmt.Sprintf("[%d]", i)
							evalName := fmt.Sprintf("%s[%d]", name, i)
							if evaluate {
								evalName = fmt.Sprintf("(%s)[%d]", name, i)
							}
							checkVarExact(t, all, i+1, idx, evalName, v, typeStr, false)
						}
					}

					bytes := []string{"116 = 0x74", "195 = 0xc3", "168 = 0xa8", "115 = 0x73", "116 = 0x74"}
					runes := []string{"116", "232", "115", "116"}

					// byteslice
					ref := checkVarExactIndexed(t, locals, -1, "byteslice", "byteslice", "[]uint8 len: 5, cap: 5, [116,195,168,115,116]", "[]uint8", true, 5, 1)
					checkNamedChildren(ref, "byteslice", "uint8", bytes, false)

					client.EvaluateRequest("byteslice", 0, "")
					got := client.ExpectEvaluateResponse(t)
					ref = checkEvalIndexed(t, got, "[]uint8 len: 5, cap: 5, [116,195,168,115,116]", hasChildren, 5, 1)
					checkNamedChildren(ref, "byteslice", "uint8", bytes, true)

					// runeslice
					ref = checkVarExactIndexed(t, locals, -1, "runeslice", "runeslice", "[]int32 len: 4, cap: 4, [116,232,115,116]", "[]int32", true, 4, 1)
					checkNamedChildren(ref, "runeslice", "int32", runes, false)

					client.EvaluateRequest("runeslice", 0, "repl")
					got = client.ExpectEvaluateResponse(t)
					ref = checkEvalIndexed(t, got, "[]int32 len: 4, cap: 4, [116,232,115,116]", hasChildren, 4, 1)
					checkNamedChildren(ref, "runeslice", "int32", runes, true)

					// bytearray
					ref = checkVarExactIndexed(t, locals, -1, "bytearray", "bytearray", "[5]uint8 [116,195,168,115,116]", "[5]uint8", true, 5, 1)
					checkNamedChildren(ref, "bytearray", "uint8", bytes, false)

					client.EvaluateRequest("bytearray", 0, "hover")
					got = client.ExpectEvaluateResponse(t)
					ref = checkEvalIndexed(t, got, "[5]uint8 [116,195,168,115,116]", hasChildren, 5, 1)
					checkNamedChildren(ref, "bytearray", "uint8", bytes, true)

					// runearray
					ref = checkVarExactIndexed(t, locals, -1, "runearray", "runearray", "[4]int32 [116,232,115,116]", "[4]int32", true, 4, 1)
					checkNamedChildren(ref, "runearray", "int32", runes, false)

					client.EvaluateRequest("runearray", 0, "watch")
					got = client.ExpectEvaluateResponse(t)
					ref = checkEvalIndexed(t, got, "[4]int32 [116,232,115,116]", hasChildren, 4, 1)
					checkNamedChildren(ref, "runearray", "int32", runes, true)

					// string feature is not available with user-defined byte types
					ref = checkVarExactIndexed(t, locals, -1, "bytestypeslice", "bytestypeslice", "[]main.Byte len: 5, cap: 5, [116,195,168,115,116]", "[]main.Byte", true, 5, 1)
					client.NamedVariablesRequest(ref)
					namedchildren := client.ExpectVariablesResponse(t)
					checkChildren(t, namedchildren, "bytestypeslice as string", 0)
					ref = checkVarExactIndexed(t, locals, -1, "bytetypearray", "bytetypearray", "[5]main.Byte [116,195,168,115,116]", "[5]main.Byte", true, 5, 1)
					client.NamedVariablesRequest(ref)
					namedchildren = client.ExpectVariablesResponse(t)
					checkChildren(t, namedchildren, "bytetypearray as string", 0)
				},
				disconnect: true,
			}})
	})
}

// TestGlobalScopeAndVariables launches the program with showGlobalVariables
// arg set, executes to a breakpoint in the main package and tests that global
// package main variables got loaded. It then steps into a function
// in another package and tests that globals scope got updated to those vars.
func TestGlobalScopeAndVariables(t *testing.T) {
	runTest(t, "consts", func(client *daptest.Client, fixture protest.Fixture) {
		runDebugSessionWithBPs(t, client, "launch",
			// Launch
			func() {
				client.LaunchRequestWithArgs(map[string]interface{}{
					"mode": "exec", "program": fixture.Path, "showGlobalVariables": true,
				})
			},
			// Breakpoints are set within the program
			fixture.Source, []int{},
			[]onBreakpoint{{
				// Stop at line 36
				execute: func() {
					client.StackTraceRequest(1, 0, 20)
					stack := client.ExpectStackTraceResponse(t)
					checkStackFramesExact(t, stack, "main.main", 36, 1000, 3, 3)

					client.ScopesRequest(1000)
					scopes := client.ExpectScopesResponse(t)
					checkScope(t, scopes, 0, "Locals", localsScope)
					checkScope(t, scopes, 1, "Globals (package main)", globalsScope)

					client.VariablesRequest(globalsScope)
					client.ExpectVariablesResponse(t)
					// The program has no user-defined globals.
					// Depending on the Go version, there might
					// be some runtime globals (e.g. main..inittask)
					// so testing for the total number is too fragile.

					// Step into pkg.AnotherMethod()
					client.StepInRequest(1)
					client.ExpectStepInResponse(t)
					client.ExpectStoppedEvent(t)

					client.StackTraceRequest(1, 0, 20)
					stack = client.ExpectStackTraceResponse(t)
					checkStackFramesExact(t, stack, "", 13, 1000, 4, 4)

					client.ScopesRequest(1000)
					scopes = client.ExpectScopesResponse(t)
					checkScope(t, scopes, 0, "Locals", localsScope)
					checkScope(t, scopes, 1, "Globals (package github.com/go-delve/delve/_fixtures/internal/dir0/pkg)", globalsScope)

					client.VariablesRequest(globalsScope)
					globals := client.ExpectVariablesResponse(t)
					checkChildren(t, globals, "Globals", 1)
					ref := checkVarExact(t, globals, 0, "SomeVar", "github.com/go-delve/delve/_fixtures/internal/dir0/pkg.SomeVar", "github.com/go-delve/delve/_fixtures/internal/dir0/pkg.SomeType {X: 0}", "github.com/go-delve/delve/_fixtures/internal/dir0/pkg.SomeType", hasChildren)

					if ref > 0 {
						client.VariablesRequest(ref)
						somevar := client.ExpectVariablesResponse(t)
						checkChildren(t, somevar, "SomeVar", 1)
						// TODO(polina): unlike main.p, this prefix won't work
						checkVarExact(t, somevar, 0, "X", "github.com/go-delve/delve/_fixtures/internal/dir0/pkg.SomeVar.X", "0", "float64", noChildren)
					}
				},
				disconnect: false,
			}})
	})
}

// TestShadowedVariables executes to a breakpoint and checks the shadowed
// variable is named correctly.
func TestShadowedVariables(t *testing.T) {
	runTest(t, "testshadow", func(client *daptest.Client, fixture protest.Fixture) {
		runDebugSessionWithBPs(t, client, "launch",
			// Launch
			func() {
				client.LaunchRequestWithArgs(map[string]interface{}{
					"mode": "exec", "program": fixture.Path, "showGlobalVariables": true,
				})
			},
			// Breakpoints are set within the program
			fixture.Source, []int{},
			[]onBreakpoint{{
				// Stop at line 13
				execute: func() {
					client.StackTraceRequest(1, 0, 20)
					stack := client.ExpectStackTraceResponse(t)
					checkStackFramesExact(t, stack, "main.main", 13, 1000, 3, 3)

					client.ScopesRequest(1000)
					scopes := client.ExpectScopesResponse(t)
					checkScope(t, scopes, 0, "Locals", localsScope)
					checkScope(t, scopes, 1, "Globals (package main)", globalsScope)

					client.VariablesRequest(localsScope)
					locals := client.ExpectVariablesResponse(t)

					checkVarExact(t, locals, 0, "(a)", "a", "0", "int", !hasChildren)
					checkVarExact(t, locals, 1, "a", "a", "1", "int", !hasChildren)

					// Check that the non-shadowed of "a" is returned from evaluate request.
					validateEvaluateName(t, client, locals, 1)
				},
				disconnect: false,
			}})
	})
}

// Tests that 'stackTraceDepth' from LaunchRequest is parsed and passed to
// stacktrace requests handlers.
func TestLaunchRequestWithStackTraceDepth(t *testing.T) {
	runTest(t, "increment", func(client *daptest.Client, fixture protest.Fixture) {
		var stResp *dap.StackTraceResponse
		runDebugSessionWithBPs(t, client, "launch",
			// Launch
			func() {
				client.LaunchRequestWithArgs(map[string]interface{}{
					"mode": "exec", "program": fixture.Path, "stackTraceDepth": 1,
				})
			},
			// Set breakpoints
			fixture.Source, []int{8},
			[]onBreakpoint{{ // Stop at line 8
				execute: func() {
					client.StackTraceRequest(1, 0, 0)
					stResp = client.ExpectStackTraceResponse(t)
					checkStackFramesHasMore(t, stResp, "main.Increment", 8, 1000, 1 /*returned*/, 2 /*available*/)
				},
				disconnect: false,
			}})
	})
}

type Breakpoint struct {
	line      int
	path      string
	verified  bool
	msgPrefix string
}

func expectSetBreakpointsResponse(t *testing.T, client *daptest.Client, bps []Breakpoint) {
	t.Helper()
	checkSetBreakpointsResponse(t, bps, client.ExpectSetBreakpointsResponse(t))
}

func checkSetBreakpointsResponse(t *testing.T, bps []Breakpoint, got *dap.SetBreakpointsResponse) {
	t.Helper()
	checkBreakpoints(t, bps, got.Body.Breakpoints)
}

func checkBreakpoints(t *testing.T, bps []Breakpoint, breakpoints []dap.Breakpoint) {
	t.Helper()
	if len(breakpoints) != len(bps) {
		t.Errorf("got %#v,\nwant len(Breakpoints)=%d", breakpoints, len(bps))
		return
	}
	for i, bp := range breakpoints {
		if bps[i].line < 0 && !bps[i].verified {
			if bp.Verified != bps[i].verified || !stringContainsCaseInsensitive(bp.Message, bps[i].msgPrefix) {
				t.Errorf("got breakpoints[%d] = %#v, \nwant %#v", i, bp, bps[i])
			}
			continue
		}
		if bp.Line != bps[i].line || bp.Verified != bps[i].verified || bp.Source.Path != bps[i].path ||
			!strings.HasPrefix(bp.Message, bps[i].msgPrefix) {
			t.Errorf("got breakpoints[%d] = %#v, \nwant %#v", i, bp, bps[i])
		}
	}
}

// TestSetBreakpoint executes to a breakpoint and tests different
// configurations of setBreakpoint requests.
func TestSetBreakpoint(t *testing.T) {
	runTest(t, "loopprog", func(client *daptest.Client, fixture protest.Fixture) {
		runDebugSessionWithBPs(t, client, "launch",
			// Launch
			func() {
				client.LaunchRequest("exec", fixture.Path, !stopOnEntry)
			},
			// Set breakpoints
			fixture.Source, []int{16}, // b main.main
			[]onBreakpoint{{
				execute: func() {
					checkStop(t, client, 1, "main.main", 16)

					// Set two breakpoints at the next two lines in main
					client.SetBreakpointsRequest(fixture.Source, []int{17, 18})
					expectSetBreakpointsResponse(t, client, []Breakpoint{{17, fixture.Source, true, ""}, {18, fixture.Source, true, ""}})

					// Clear 17, reset 18
					client.SetBreakpointsRequest(fixture.Source, []int{18})
					expectSetBreakpointsResponse(t, client, []Breakpoint{{18, fixture.Source, true, ""}})

					// Skip 17, continue to 18
					client.ContinueRequest(1)
					client.ExpectContinueResponse(t)
					client.ExpectStoppedEvent(t)
					checkStop(t, client, 1, "main.main", 18)

					// Set another breakpoint inside the loop in loop(), twice to trigger error
					client.SetBreakpointsRequest(fixture.Source, []int{8, 8})
					expectSetBreakpointsResponse(t, client, []Breakpoint{{8, fixture.Source, true, ""}, {-1, "", false, "breakpoint already exists"}})

					// Continue into the loop
					client.ContinueRequest(1)
					client.ExpectContinueResponse(t)
					client.ExpectStoppedEvent(t)
					checkStop(t, client, 1, "main.loop", 8)
					client.VariablesRequest(localsScope)
					locals := client.ExpectVariablesResponse(t)
					checkVarExact(t, locals, 0, "i", "i", "0", "int", noChildren) // i == 0

					// Edit the breakpoint to add a condition
					client.SetBreakpointsRequestWithArgs(fixture.Source, []int{8}, map[int]string{8: "i == 3"}, nil, nil)
					expectSetBreakpointsResponse(t, client, []Breakpoint{{8, fixture.Source, true, ""}})

					// Continue until condition is hit
					client.ContinueRequest(1)
					client.ExpectContinueResponse(t)
					client.ExpectStoppedEvent(t)
					checkStop(t, client, 1, "main.loop", 8)
					client.VariablesRequest(localsScope)
					locals = client.ExpectVariablesResponse(t)
					checkVarExact(t, locals, 0, "i", "i", "3", "int", noChildren) // i == 3

					// Edit the breakpoint to remove a condition
					client.SetBreakpointsRequestWithArgs(fixture.Source, []int{8}, map[int]string{8: ""}, nil, nil)
					expectSetBreakpointsResponse(t, client, []Breakpoint{{8, fixture.Source, true, ""}})

					// Continue for one more loop iteration
					client.ContinueRequest(1)
					client.ExpectContinueResponse(t)
					client.ExpectStoppedEvent(t)
					checkStop(t, client, 1, "main.loop", 8)
					client.VariablesRequest(localsScope)
					locals = client.ExpectVariablesResponse(t)
					checkVarExact(t, locals, 0, "i", "i", "4", "int", noChildren) // i == 4

					// Set at a line without a statement
					client.SetBreakpointsRequest(fixture.Source, []int{1000})
					expectSetBreakpointsResponse(t, client, []Breakpoint{{-1, "", false, "could not find statement"}}) // all cleared, none set
				},
				// The program has an infinite loop, so we must kill it by disconnecting.
				disconnect: true,
			}})
	})
}

// TestSetInstructionBreakpoint executes to a breakpoint and tests different
// configurations of setInstructionBreakpoint requests.
func TestSetInstructionBreakpoint(t *testing.T) {
	runTest(t, "loopprog", func(client *daptest.Client, fixture protest.Fixture) {
		runDebugSessionWithBPs(t, client, "launch",
			// Launch
			func() {
				client.LaunchRequest("exec", fixture.Path, !stopOnEntry)
			},
			// Set breakpoints
			fixture.Source, []int{16}, // b main.main
			[]onBreakpoint{{
				execute: func() {
					checkStop(t, client, 1, "main.main", 16)

					// Set two breakpoints in the loop
					client.SetBreakpointsRequest(fixture.Source, []int{8, 9})
					expectSetBreakpointsResponse(t, client, []Breakpoint{{8, fixture.Source, true, ""}, {9, fixture.Source, true, ""}})

					// Continue to the two breakpoints and get the instructionPointerReference.
					client.ContinueRequest(1)
					client.ExpectContinueResponse(t)
					client.ExpectStoppedEvent(t)
					checkStop(t, client, 1, "main.loop", 8)

					client.StackTraceRequest(1, 0, 1)
					st := client.ExpectStackTraceResponse(t)
					if len(st.Body.StackFrames) < 1 {
						t.Fatalf("\ngot  %#v\nwant len(stackframes) => 1", st)
					}
					pc8 := st.Body.StackFrames[0].InstructionPointerReference

					client.ContinueRequest(1)
					client.ExpectContinueResponse(t)
					client.ExpectStoppedEvent(t)
					checkStop(t, client, 1, "main.loop", 9)

					client.StackTraceRequest(1, 0, 1)
					st = client.ExpectStackTraceResponse(t)
					if len(st.Body.StackFrames) < 1 {
						t.Fatalf("\ngot  %#v\nwant len(stackframes) => 1", st)
					}
					pc9 := st.Body.StackFrames[0].InstructionPointerReference

					// Clear the source breakpoints.
					// TODO(suzmue): there is an existing issue that breakpoints with identical locations
					// from different setBreakpoints, setFunctionBreakpoints, setInstructionBreakpoints
					// requests will prevent subsequent ones from being set.
					client.SetBreakpointsRequest(fixture.Source, []int{})
					expectSetBreakpointsResponse(t, client, []Breakpoint{})

					// Set the breakpoints using the instruction pointer references.
					client.SetInstructionBreakpointsRequest([]dap.InstructionBreakpoint{{InstructionReference: pc8}, {InstructionReference: pc9}})
					bps := client.ExpectSetInstructionBreakpointsResponse(t).Body.Breakpoints
					checkBreakpoints(t, []Breakpoint{{line: 8, path: fixture.Source, verified: true}, {line: 9, path: fixture.Source, verified: true}}, bps)

					// Continue to the two breakpoints and get the instructionPointerReference.
					client.ContinueRequest(1)
					client.ExpectContinueResponse(t)
					client.ExpectStoppedEvent(t)
					checkStop(t, client, 1, "main.loop", 8)

					client.ContinueRequest(1)
					client.ExpectContinueResponse(t)
					client.ExpectStoppedEvent(t)
					checkStop(t, client, 1, "main.loop", 9)

					// Remove the breakpoint on line 8 and continue.
					client.SetInstructionBreakpointsRequest([]dap.InstructionBreakpoint{{InstructionReference: pc9}})
					bps = client.ExpectSetInstructionBreakpointsResponse(t).Body.Breakpoints
					checkBreakpoints(t, []Breakpoint{{line: 9, path: fixture.Source, verified: true}}, bps)

					client.ContinueRequest(1)
					client.ExpectContinueResponse(t)
					client.ExpectStoppedEvent(t)
					checkStop(t, client, 1, "main.loop", 9)

					// Set two breakpoints and expect an error on the second one.
					client.SetInstructionBreakpointsRequest([]dap.InstructionBreakpoint{{InstructionReference: pc8}, {InstructionReference: pc8}})
					bps = client.ExpectSetInstructionBreakpointsResponse(t).Body.Breakpoints
					checkBreakpoints(t, []Breakpoint{{line: 8, path: fixture.Source, verified: true}, {line: -1, path: "", verified: false, msgPrefix: "breakpoint already exists"}}, bps)

					// Add a condition
					client.SetInstructionBreakpointsRequest([]dap.InstructionBreakpoint{{InstructionReference: pc8, Condition: "i == 100"}})
					bps = client.ExpectSetInstructionBreakpointsResponse(t).Body.Breakpoints
					checkBreakpoints(t, []Breakpoint{{line: 8, path: fixture.Source, verified: true}}, bps)

					client.ContinueRequest(1)
					client.ExpectContinueResponse(t)
					client.ExpectStoppedEvent(t)
					checkStop(t, client, 1, "main.loop", 8)

					client.VariablesRequest(localsScope)
					locals := client.ExpectVariablesResponse(t)
					checkVarExact(t, locals, 0, "i", "i", "100", "int", noChildren) // i == 100
				},
				// The program has an infinite loop, so we must kill it by disconnecting.
				disconnect: true,
			}})
	})
}

func TestPauseAtStop(t *testing.T) {
	runTest(t, "loopprog", func(client *daptest.Client, fixture protest.Fixture) {
		runDebugSessionWithBPs(t, client, "launch",
			// Launch
			func() {
				client.LaunchRequest("exec", fixture.Path, !stopOnEntry)
			},
			// Set breakpoints
			fixture.Source, []int{16},
			[]onBreakpoint{{
				execute: func() {
					checkStop(t, client, 1, "main.main", 16)

					client.SetBreakpointsRequest(fixture.Source, []int{6, 8})
					expectSetBreakpointsResponse(t, client, []Breakpoint{{6, fixture.Source, true, ""}, {8, fixture.Source, true, ""}})

					// Send a pause request while stopped on a cleared breakpoint.
					client.PauseRequest(1)
					client.ExpectPauseResponse(t)

					client.ContinueRequest(1)
					client.ExpectContinueResponse(t)
					client.ExpectStoppedEvent(t)
					checkStop(t, client, 1, "main.loop", 6)

					// Send a pause request while stopped on a breakpoint.
					client.PauseRequest(1)
					client.ExpectPauseResponse(t)

					client.ContinueRequest(1)
					client.ExpectContinueResponse(t)
					se := client.ExpectStoppedEvent(t)
					if se.Body.Reason != "breakpoint" {
						t.Errorf("got %#v, expected breakpoint", se)
					}
					checkStop(t, client, 1, "main.loop", 8)

					// Send a pause request while stopped after stepping.
					client.NextRequest(1)
					client.ExpectNextResponse(t)
					client.ExpectStoppedEvent(t)
					checkStop(t, client, 1, "main.loop", 9)

					client.PauseRequest(1)
					client.ExpectPauseResponse(t)

					client.ContinueRequest(1)
					client.ExpectContinueResponse(t)

					client.ExpectStoppedEvent(t)
					checkStop(t, client, 1, "main.loop", 8)
				},
				// The program has an infinite loop, so we must kill it by disconnecting.
				disconnect: true,
			}})
	})
}

func checkHitBreakpointIds(t *testing.T, se *dap.StoppedEvent, reason string, id int) {
	if se.Body.ThreadId != 1 || se.Body.Reason != reason || len(se.Body.HitBreakpointIds) != 1 || se.Body.HitBreakpointIds[0] != id {
		t.Errorf("got %#v, want Reason=%q, ThreadId=1, HitBreakpointIds=[]int{%d}", se, reason, id)
	}
}

// TestHitBreakpointIds executes to a breakpoint and tests that
// the breakpoint ids in the stopped event are correct.
func TestHitBreakpointIds(t *testing.T) {
	runTest(t, "locationsprog", func(client *daptest.Client, fixture protest.Fixture) {
		runDebugSessionWithBPs(t, client, "launch",
			// Launch
			func() {
				client.LaunchRequest("exec", fixture.Path, !stopOnEntry)
			},
			// Set breakpoints
			fixture.Source, []int{30}, // b main.main
			[]onBreakpoint{{
				execute: func() {
					checkStop(t, client, 1, "main.main", 30)

					// Set two source breakpoints and two function breakpoints.
					client.SetBreakpointsRequest(fixture.Source, []int{23, 33})
					sourceBps := client.ExpectSetBreakpointsResponse(t).Body.Breakpoints
					checkBreakpoints(t, []Breakpoint{{line: 23, path: fixture.Source, verified: true}, {line: 33, path: fixture.Source, verified: true}}, sourceBps)

					client.SetFunctionBreakpointsRequest([]dap.FunctionBreakpoint{
						{Name: "anotherFunction"},
						{Name: "anotherFunction:1"},
					})
					functionBps := client.ExpectSetFunctionBreakpointsResponse(t).Body.Breakpoints
					checkBreakpoints(t, []Breakpoint{{line: 26, path: fixture.Source, verified: true}, {line: 27, path: fixture.Source, verified: true}}, functionBps)

					client.ContinueRequest(1)
					client.ExpectContinueResponse(t)
					se := client.ExpectStoppedEvent(t)
					checkHitBreakpointIds(t, se, "breakpoint", sourceBps[1].Id)
					checkStop(t, client, 1, "main.main", 33)

					client.ContinueRequest(1)
					client.ExpectContinueResponse(t)
					se = client.ExpectStoppedEvent(t)
					checkHitBreakpointIds(t, se, "breakpoint", sourceBps[0].Id)
					checkStop(t, client, 1, "main.(*SomeType).SomeFunction", 23)

					client.ContinueRequest(1)
					client.ExpectContinueResponse(t)
					se = client.ExpectStoppedEvent(t)
					checkHitBreakpointIds(t, se, "function breakpoint", functionBps[0].Id)
					checkStop(t, client, 1, "main.anotherFunction", 26)

					client.ContinueRequest(1)
					client.ExpectContinueResponse(t)
					se = client.ExpectStoppedEvent(t)
					checkHitBreakpointIds(t, se, "function breakpoint", functionBps[1].Id)
					checkStop(t, client, 1, "main.anotherFunction", 27)
				},
				disconnect: true,
			}})
	})
}

func stringContainsCaseInsensitive(got, want string) bool {
	return strings.Contains(strings.ToLower(got), strings.ToLower(want))
}

// TestSetFunctionBreakpoints is inspired by service/test.TestClientServer_FindLocations.
func TestSetFunctionBreakpoints(t *testing.T) {
	runTest(t, "locationsprog", func(client *daptest.Client, fixture protest.Fixture) {
		runDebugSessionWithBPs(t, client, "launch",
			// Launch
			func() {
				client.LaunchRequest("exec", fixture.Path, !stopOnEntry)
			},
			// Set breakpoints
			fixture.Source, []int{30}, // b main.main
			[]onBreakpoint{{
				execute: func() {
					checkStop(t, client, 1, "main.main", 30)

					type Breakpoint struct {
						line       int
						sourceName string
						verified   bool
						errMsg     string
					}
					expectSetFunctionBreakpointsResponse := func(bps []Breakpoint) {
						t.Helper()
						got := client.ExpectSetFunctionBreakpointsResponse(t)
						if len(got.Body.Breakpoints) != len(bps) {
							t.Errorf("got %#v,\nwant len(Breakpoints)=%d", got, len(bps))
							return
						}
						for i, bp := range got.Body.Breakpoints {
							if bps[i].line < 0 && !bps[i].verified {
								if bp.Verified != bps[i].verified || !stringContainsCaseInsensitive(bp.Message, bps[i].errMsg) {
									t.Errorf("got breakpoints[%d] = %#v, \nwant %#v", i, bp, bps[i])
								}
								continue
							}
							// Some function breakpoints may be in packages that have been imported and we do not control, so
							// we do not always want to check breakpoint lines.
							if (bps[i].line >= 0 && bp.Line != bps[i].line) || bp.Verified != bps[i].verified || bp.Source.Name != bps[i].sourceName {
								t.Errorf("got breakpoints[%d] = %#v, \nwant %#v", i, bp, bps[i])
							}
						}
					}

					client.SetFunctionBreakpointsRequest([]dap.FunctionBreakpoint{
						{Name: "anotherFunction"},
					})
					expectSetFunctionBreakpointsResponse([]Breakpoint{{26, filepath.Base(fixture.Source), true, ""}})

					client.SetFunctionBreakpointsRequest([]dap.FunctionBreakpoint{
						{Name: "main.anotherFunction"},
					})
					expectSetFunctionBreakpointsResponse([]Breakpoint{{26, filepath.Base(fixture.Source), true, ""}})

					client.SetFunctionBreakpointsRequest([]dap.FunctionBreakpoint{
						{Name: "SomeType.String"},
					})
					expectSetFunctionBreakpointsResponse([]Breakpoint{{14, filepath.Base(fixture.Source), true, ""}})

					client.SetFunctionBreakpointsRequest([]dap.FunctionBreakpoint{
						{Name: "(*SomeType).String"},
					})
					expectSetFunctionBreakpointsResponse([]Breakpoint{{14, filepath.Base(fixture.Source), true, ""}})

					client.SetFunctionBreakpointsRequest([]dap.FunctionBreakpoint{
						{Name: "main.SomeType.String"},
					})
					expectSetFunctionBreakpointsResponse([]Breakpoint{{14, filepath.Base(fixture.Source), true, ""}})

					client.SetFunctionBreakpointsRequest([]dap.FunctionBreakpoint{
						{Name: "main.(*SomeType).String"},
					})
					expectSetFunctionBreakpointsResponse([]Breakpoint{{14, filepath.Base(fixture.Source), true, ""}})

					// Test line offsets
					client.SetFunctionBreakpointsRequest([]dap.FunctionBreakpoint{
						{Name: "main.anotherFunction:1"},
					})
					expectSetFunctionBreakpointsResponse([]Breakpoint{{27, filepath.Base(fixture.Source), true, ""}})

					// Test function names in imported package.
					// Issue #275
					client.SetFunctionBreakpointsRequest([]dap.FunctionBreakpoint{
						{Name: "io/ioutil.ReadFile"},
					})
					expectSetFunctionBreakpointsResponse([]Breakpoint{{-1, "ioutil.go", true, ""}})

					// Issue #296
					client.SetFunctionBreakpointsRequest([]dap.FunctionBreakpoint{
						{Name: "/io/ioutil.ReadFile"},
					})
					expectSetFunctionBreakpointsResponse([]Breakpoint{{-1, "ioutil.go", true, ""}})
					client.SetFunctionBreakpointsRequest([]dap.FunctionBreakpoint{
						{Name: "ioutil.ReadFile"},
					})
					expectSetFunctionBreakpointsResponse([]Breakpoint{{-1, "ioutil.go", true, ""}})

					// Function Breakpoint name also accepts breakpoints that are specified as file:line.
					// TODO(suzmue): We could return an error, but it probably is not necessary since breakpoints,
					// and function breakpoints come in with different requests.
					client.SetFunctionBreakpointsRequest([]dap.FunctionBreakpoint{
						{Name: fmt.Sprintf("%s:14", fixture.Source)},
					})
					expectSetFunctionBreakpointsResponse([]Breakpoint{{14, filepath.Base(fixture.Source), true, ""}})
					client.SetFunctionBreakpointsRequest([]dap.FunctionBreakpoint{
						{Name: fmt.Sprintf("%s:14", filepath.Base(fixture.Source))},
					})
					expectSetFunctionBreakpointsResponse([]Breakpoint{{14, filepath.Base(fixture.Source), true, ""}})

					// Expect error for ambiguous function name.
					client.SetFunctionBreakpointsRequest([]dap.FunctionBreakpoint{
						{Name: "String"},
					})
					expectSetFunctionBreakpointsResponse([]Breakpoint{{-1, "", false, "Location \"String\" ambiguous"}})

					client.SetFunctionBreakpointsRequest([]dap.FunctionBreakpoint{
						{Name: "main.String"},
					})
					expectSetFunctionBreakpointsResponse([]Breakpoint{{-1, "", false, "Location \"main.String\" ambiguous"}})

					// Expect error for function that does not exist.
					client.SetFunctionBreakpointsRequest([]dap.FunctionBreakpoint{
						{Name: "fakeFunction"},
					})
					expectSetFunctionBreakpointsResponse([]Breakpoint{{-1, "", false, "location \"fakeFunction\" not found"}})

					// Expect error for negative line number.
					client.SetFunctionBreakpointsRequest([]dap.FunctionBreakpoint{
						{Name: "main.anotherFunction:-1"},
					})
					expectSetFunctionBreakpointsResponse([]Breakpoint{{-1, "", false, "line offset negative or not a number"}})

					// Expect error when function name is regex.
					client.SetFunctionBreakpointsRequest([]dap.FunctionBreakpoint{
						{Name: `/^.*String.*$/`},
					})
					expectSetFunctionBreakpointsResponse([]Breakpoint{{-1, "", false, "breakpoint name \"/^.*String.*$/\" could not be parsed as a function"}})

					// Expect error when function name is an offset.
					client.SetFunctionBreakpointsRequest([]dap.FunctionBreakpoint{
						{Name: "+1"},
					})
					expectSetFunctionBreakpointsResponse([]Breakpoint{{-1, filepath.Base(fixture.Source), false, "breakpoint name \"+1\" could not be parsed as a function"}})

					// Expect error when function name is a line number.
					client.SetFunctionBreakpointsRequest([]dap.FunctionBreakpoint{
						{Name: "14"},
					})
					expectSetFunctionBreakpointsResponse([]Breakpoint{{-1, filepath.Base(fixture.Source), false, "breakpoint name \"14\" could not be parsed as a function"}})

					// Expect error when function name is an address.
					client.SetFunctionBreakpointsRequest([]dap.FunctionBreakpoint{
						{Name: "*b"},
					})
					expectSetFunctionBreakpointsResponse([]Breakpoint{{-1, filepath.Base(fixture.Source), false, "breakpoint name \"*b\" could not be parsed as a function"}})

					// Expect error when function name is a relative path.
					client.SetFunctionBreakpointsRequest([]dap.FunctionBreakpoint{
						{Name: fmt.Sprintf(".%s%s:14", string(filepath.Separator), filepath.Base(fixture.Source))},
					})
					// This relative path could also be caught by the parser, so we should not match the error message.
					expectSetFunctionBreakpointsResponse([]Breakpoint{{-1, filepath.Base(fixture.Source), false, ""}})
					client.SetFunctionBreakpointsRequest([]dap.FunctionBreakpoint{
						{Name: fmt.Sprintf("..%s%s:14", string(filepath.Separator), filepath.Base(fixture.Source))},
					})
					// This relative path could also be caught by the parser, so we should not match the error message.
					expectSetFunctionBreakpointsResponse([]Breakpoint{{-1, filepath.Base(fixture.Source), false, ""}})

					// Test multiple function breakpoints.
					client.SetFunctionBreakpointsRequest([]dap.FunctionBreakpoint{
						{Name: "SomeType.String"}, {Name: "anotherFunction"},
					})
					expectSetFunctionBreakpointsResponse([]Breakpoint{{14, filepath.Base(fixture.Source), true, ""}, {26, filepath.Base(fixture.Source), true, ""}})

					// Test multiple breakpoints to the same location.
					client.SetFunctionBreakpointsRequest([]dap.FunctionBreakpoint{
						{Name: "SomeType.String"}, {Name: "(*SomeType).String"},
					})
					expectSetFunctionBreakpointsResponse([]Breakpoint{{14, filepath.Base(fixture.Source), true, ""}, {-1, "", false, "breakpoint exists"}})

					// Set two breakpoints at SomeType.String and SomeType.SomeFunction.
					client.SetFunctionBreakpointsRequest([]dap.FunctionBreakpoint{
						{Name: "SomeType.String"}, {Name: "SomeType.SomeFunction"},
					})
					expectSetFunctionBreakpointsResponse([]Breakpoint{{14, filepath.Base(fixture.Source), true, ""}, {22, filepath.Base(fixture.Source), true, ""}})

					// Clear SomeType.String, reset SomeType.SomeFunction (SomeType.String is called before SomeType.SomeFunction).
					client.SetFunctionBreakpointsRequest([]dap.FunctionBreakpoint{
						{Name: "SomeType.SomeFunction"},
					})
					expectSetFunctionBreakpointsResponse([]Breakpoint{{22, filepath.Base(fixture.Source), true, ""}})

					// Expect the next breakpoint to be at SomeType.SomeFunction.
					client.ContinueRequest(1)
					client.ExpectContinueResponse(t)

					if se := client.ExpectStoppedEvent(t); se.Body.Reason != "function breakpoint" || se.Body.ThreadId != 1 {
						t.Errorf("got %#v, want Reason=\"function breakpoint\", ThreadId=1", se)
					}
					checkStop(t, client, 1, "main.(*SomeType).SomeFunction", 22)

					// Set a breakpoint at the next line in the program.
					client.SetBreakpointsRequest(fixture.Source, []int{23})
					got := client.ExpectSetBreakpointsResponse(t)
					if len(got.Body.Breakpoints) != 1 {
						t.Errorf("got %#v,\nwant len(Breakpoints)=%d", got, 1)
						return
					}
					bp := got.Body.Breakpoints[0]
					if bp.Line != 23 || bp.Verified != true || bp.Source.Path != fixture.Source {
						t.Errorf("got breakpoints[0] = %#v, \nwant Line=23 Verified=true Source.Path=%q", bp, fixture.Source)
					}

					// Set a function breakpoint, this should not clear the breakpoint that was set in the previous setBreakpoints request.
					client.SetFunctionBreakpointsRequest([]dap.FunctionBreakpoint{
						{Name: "anotherFunction"},
					})
					expectSetFunctionBreakpointsResponse([]Breakpoint{{26, filepath.Base(fixture.Source), true, ""}})

					// Expect the next breakpoint to be at line 23.
					client.ContinueRequest(1)
					client.ExpectContinueResponse(t)

					if se := client.ExpectStoppedEvent(t); se.Body.Reason != "breakpoint" || se.Body.ThreadId != 1 {
						t.Errorf("got %#v, want Reason=\"breakpoint\", ThreadId=1", se)
					}
					checkStop(t, client, 1, "main.(*SomeType).SomeFunction", 23)

					// Set a breakpoint, this should not clear the breakpoint that was set in the previous setFunctionBreakpoints request.
					client.SetBreakpointsRequest(fixture.Source, []int{37})
					got = client.ExpectSetBreakpointsResponse(t)
					if len(got.Body.Breakpoints) != 1 {
						t.Errorf("got %#v,\nwant len(Breakpoints)=%d", got, 1)
						return
					}
					bp = got.Body.Breakpoints[0]
					if bp.Line != 37 || bp.Verified != true || bp.Source.Path != fixture.Source {
						t.Errorf("got breakpoints[0] = %#v, \nwant Line=23 Verified=true Source.Path=%q", bp, fixture.Source)
					}

					// Expect the next breakpoint to be at line anotherFunction.
					client.ContinueRequest(1)
					client.ExpectContinueResponse(t)

					if se := client.ExpectStoppedEvent(t); se.Body.Reason != "function breakpoint" || se.Body.ThreadId != 1 {
						t.Errorf("got %#v, want Reason=\"function breakpoint\", ThreadId=1", se)
					}
					checkStop(t, client, 1, "main.anotherFunction", 26)

				},
				disconnect: true,
			}})
	})
}

// TestLogPoints executes to a breakpoint and tests that log points
// send OutputEvents and do not halt program execution.
func TestLogPoints(t *testing.T) {
	runTest(t, "callme", func(client *daptest.Client, fixture protest.Fixture) {
		runDebugSessionWithBPs(t, client, "launch",
			// Launch
			func() {
				client.LaunchRequest("exec", fixture.Path, !stopOnEntry)
			},
			// Set breakpoints
			fixture.Source, []int{23},
			[]onBreakpoint{{
				// Stop at line 23
				execute: func() {
					checkStop(t, client, 1, "main.main", 23)
					bps := []int{6, 25, 27, 16}
					logMessages := map[int]string{6: "{i*2}: in callme!", 16: "in callme2!"}
					client.SetBreakpointsRequestWithArgs(fixture.Source, bps, nil, nil, logMessages)
					client.ExpectSetBreakpointsResponse(t)

					client.ContinueRequest(1)
					client.ExpectContinueResponse(t)

					for i := 0; i < 5; i++ {
						se := client.ExpectStoppedEvent(t)
						if se.Body.Reason != "breakpoint" || se.Body.ThreadId != 1 {
							t.Errorf("got stopped event = %#v, \nwant Reason=\"breakpoint\" ThreadId=1", se)
						}
						checkStop(t, client, 1, "main.main", 25)

						client.ContinueRequest(1)
						client.ExpectContinueResponse(t)
						checkLogMessage(t, client.ExpectOutputEvent(t), 1, fmt.Sprintf("%d: in callme!", i*2), fixture.Source, 6)
					}
					se := client.ExpectStoppedEvent(t)
					if se.Body.Reason != "breakpoint" || se.Body.ThreadId != 1 {
						t.Errorf("got stopped event = %#v, \nwant Reason=\"breakpoint\" ThreadId=1", se)
					}
					checkStop(t, client, 1, "main.main", 27)

					client.NextRequest(1)
					client.ExpectNextResponse(t)

					checkLogMessage(t, client.ExpectOutputEvent(t), 1, "in callme2!", fixture.Source, 16)

					se = client.ExpectStoppedEvent(t)
					if se.Body.Reason != "step" || se.Body.ThreadId != 1 {
						t.Errorf("got stopped event = %#v, \nwant Reason=\"step\" ThreadId=1", se)
					}
					checkStop(t, client, 1, "main.main", 28)
				},
				disconnect: true,
			}})
	})
}

func checkLogMessage(t *testing.T, oe *dap.OutputEvent, goid int, text, path string, line int) {
	t.Helper()
	prefix := "> [Go "
	if goid >= 0 {
		prefix += strconv.Itoa(goid) + "]"
	}
	if oe.Body.Category != "stdout" || !strings.HasPrefix(oe.Body.Output, prefix) || !strings.HasSuffix(oe.Body.Output, text+"\n") {
		t.Errorf("got output event = %#v, \nwant Category=\"stdout\" Output=\"%s: %s\\n\"", oe, prefix, text)
	}
	if oe.Body.Line != line || oe.Body.Source.Path != path {
		t.Errorf("got output event = %#v, \nwant Line=%d Source.Path=%s", oe, line, path)
	}
}

// TestHaltPreventsAutoResume tests that a pause request issued while processing
// log messages will result in a real stop.
func TestHaltPreventsAutoResume(t *testing.T) {
	runTest(t, "callme", func(client *daptest.Client, fixture protest.Fixture) {
		runDebugSessionWithBPs(t, client, "launch", // Launch
			func() {
				client.LaunchRequest("exec", fixture.Path, !stopOnEntry)
			},
			// Set breakpoints
			fixture.Source, []int{23},
			[]onBreakpoint{{
				execute: func() {
					savedResumeOnce := resumeOnceAndCheckStop
					defer func() {
						resumeOnceAndCheckStop = savedResumeOnce
					}()
					checkStop(t, client, 1, "main.main", 23)
					bps := []int{6, 25}
					logMessages := map[int]string{6: "in callme!"}
					client.SetBreakpointsRequestWithArgs(fixture.Source, bps, nil, nil, logMessages)
					client.ExpectSetBreakpointsResponse(t)

					for i := 0; i < 5; i++ {
						// Reset the handler to the default behavior.
						resumeOnceAndCheckStop = savedResumeOnce

						// Expect a pause request while stopped not to interrupt continue.
						client.PauseRequest(1)
						client.ExpectPauseResponse(t)

						client.ContinueRequest(1)
						client.ExpectContinueResponse(t)
						se := client.ExpectStoppedEvent(t)
						if se.Body.Reason != "breakpoint" || se.Body.ThreadId != 1 {
							t.Errorf("got stopped event = %#v, \nwant Reason=\"breakpoint\" ThreadId=1", se)
						}
						checkStop(t, client, 1, "main.main", 25)

						pauseDoneChan := make(chan struct{}, 1)
						outputDoneChan := make(chan struct{}, 1)
						// Send a halt request when trying to resume the program after being
						// interrupted. This should allow the log message to be processed,
						// but keep the process from continuing beyond the line.
						resumeOnceAndCheckStop = func(s *Session, command string, allowNextStateChange chan struct{}) (*api.DebuggerState, error) {
							// This should trigger after the log message is sent, but before
							// execution is resumed.
							if command == api.DirectionCongruentContinue {
								go func() {
									<-outputDoneChan
									defer close(pauseDoneChan)
									client.PauseRequest(1)
									client.ExpectPauseResponse(t)
								}()
								// Wait for the pause to be complete.
								<-pauseDoneChan
							}
							return s.resumeOnceAndCheckStop(command, allowNextStateChange)
						}

						client.ContinueRequest(1)
						client.ExpectContinueResponse(t)
						checkLogMessage(t, client.ExpectOutputEvent(t), 1, "in callme!", fixture.Source, 6)
						// Signal that the output event has been received.
						close(outputDoneChan)
						// Wait for the pause to be complete.
						<-pauseDoneChan
						se = client.ExpectStoppedEvent(t)
						if se.Body.Reason != "pause" {
							t.Errorf("got stopped event = %#v, \nwant Reason=\"pause\"", se)
						}
						checkStop(t, client, 1, "main.callme", 6)
					}
				},
				disconnect: true,
			}})
	})
}

// TestConcurrentBreakpointsLogPoints executes to a breakpoint and then tests
// that a breakpoint set in the main goroutine is hit the correct number of times
// and log points set in the children goroutines produce the correct number of
// output events.
func TestConcurrentBreakpointsLogPoints(t *testing.T) {
	if runtime.GOOS == "freebsd" {
		t.SkipNow()
	}
	runTest(t, "goroutinestackprog", func(client *daptest.Client, fixture protest.Fixture) {
		runDebugSessionWithBPs(t, client, "launch",
			// Launch
			func() {
				client.LaunchRequest("exec", fixture.Path, !stopOnEntry)
			},
			// Set breakpoints
			fixture.Source, []int{20},
			[]onBreakpoint{{
				// Stop at line 20
				execute: func() {
					checkStop(t, client, 1, "main.main", 20)
					bps := []int{8, 23}
					logMessages := map[int]string{8: "hello"}
					client.SetBreakpointsRequestWithArgs(fixture.Source, bps, nil, nil, logMessages)
					client.ExpectSetBreakpointsResponse(t)

					client.ContinueRequest(1)
					client.ExpectContinueResponse(t)

					// There may be up to 1 breakpoint and any number of log points that are
					// hit concurrently. We should get a stopped event everytime the breakpoint
					// is hit and an output event for each log point hit.
					var oeCount, seCount int
					for oeCount < 10 || seCount < 10 {
						switch m := client.ExpectMessage(t).(type) {
						case *dap.StoppedEvent:
							if m.Body.Reason != "breakpoint" || !m.Body.AllThreadsStopped || m.Body.ThreadId != 1 {
								t.Errorf("\ngot  %#v\nwant Reason='breakpoint' AllThreadsStopped=true ThreadId=1", m)
							}
							checkStop(t, client, 1, "main.main", 23)
							seCount++
							client.ContinueRequest(1)
						case *dap.OutputEvent:
							checkLogMessage(t, m, -1, "hello", fixture.Source, 8)
							oeCount++
						case *dap.ContinueResponse:
						case *dap.TerminatedEvent:
							t.Fatalf("\nexpected 10 output events and 10 stopped events, got %d output events and %d stopped events", oeCount, seCount)
						default:
							t.Fatalf("Unexpected message type: expect StoppedEvent, OutputEvent, or ContinueResponse, got %#v", m)
						}
					}
					client.ExpectTerminatedEvent(t)
				},
				disconnect: false,
			}})
	})
}

func TestSetBreakpointWhileRunning(t *testing.T) {
	runTest(t, "integrationprog", func(client *daptest.Client, fixture protest.Fixture) {
		runDebugSessionWithBPs(t, client, "launch",
			// Launch
			func() {
				client.LaunchRequest("exec", fixture.Path, !stopOnEntry)
			},
			// Set breakpoints
			fixture.Source, []int{16},
			[]onBreakpoint{{
				execute: func() {
					// The program loops 3 times over lines 14-15-8-9-10-16
					checkStop(t, client, 1, "main.main", 16) // Line that sleeps for 1 second

					// We can set breakpoints while nexting
					client.NextRequest(1)
					client.ExpectNextResponse(t)
					client.SetBreakpointsRequest(fixture.Source, []int{15}) // [16,] => [15,]
					checkSetBreakpointsResponse(t, []Breakpoint{{15, fixture.Source, true, ""}}, client.ExpectSetBreakpointsResponse(t))
					se := client.ExpectStoppedEvent(t)
					if se.Body.Reason != "step" || !se.Body.AllThreadsStopped || se.Body.ThreadId != 1 {
						t.Errorf("\ngot  %#v\nwant Reason='step' AllThreadsStopped=true ThreadId=1", se)
					}
					checkStop(t, client, 1, "main.main", 14)
					client.ContinueRequest(1)
					client.ExpectContinueResponse(t)
					se = client.ExpectStoppedEvent(t)
					if se.Body.Reason != "breakpoint" || !se.Body.AllThreadsStopped || se.Body.ThreadId != 1 {
						t.Errorf("\ngot  %#v\nwant Reason='breakpoint' AllThreadsStopped=true ThreadId=1", se)
					}
					checkStop(t, client, 1, "main.main", 15)

					// We can set breakpoints while continuing
					client.ContinueRequest(1)
					client.ExpectContinueResponse(t)
					client.SetBreakpointsRequest(fixture.Source, []int{9}) // [15,] => [9,]
					checkSetBreakpointsResponse(t, []Breakpoint{{9, fixture.Source, true, ""}}, client.ExpectSetBreakpointsResponse(t))
					se = client.ExpectStoppedEvent(t)
					if se.Body.Reason != "breakpoint" || !se.Body.AllThreadsStopped || se.Body.ThreadId != 1 {
						t.Errorf("\ngot  %#v\nwant Reason='breakpoint' AllThreadsStopped=true ThreadId=1", se)
					}
					checkStop(t, client, 1, "main.sayhi", 9)

				},
				disconnect: true,
			}})
	})
}

func TestSetFunctionBreakpointWhileRunning(t *testing.T) {
	runTest(t, "integrationprog", func(client *daptest.Client, fixture protest.Fixture) {
		runDebugSessionWithBPs(t, client, "launch",
			// Launch
			func() {
				client.LaunchRequest("exec", fixture.Path, !stopOnEntry)
			},
			// Set breakpoints
			fixture.Source, []int{16},
			[]onBreakpoint{{
				execute: func() {
					// The program loops 3 times over lines 14-15-8-9-10-16
					checkStop(t, client, 1, "main.main", 16) // Line that sleeps for 1 second

					// We can set breakpoints while nexting
					client.NextRequest(1)
					client.ExpectNextResponse(t)
					client.SetFunctionBreakpointsRequest([]dap.FunctionBreakpoint{{Name: "main.sayhi"}}) // [16,] => [16, 8]
					checkBreakpoints(t, []Breakpoint{{8, fixture.Source, true, ""}}, client.ExpectSetFunctionBreakpointsResponse(t).Body.Breakpoints)
					client.SetBreakpointsRequest(fixture.Source, []int{}) // [16,8] => [8]
					expectSetBreakpointsResponse(t, client, []Breakpoint{})
					se := client.ExpectStoppedEvent(t)
					if se.Body.Reason != "step" || !se.Body.AllThreadsStopped || se.Body.ThreadId != 1 {
						t.Errorf("\ngot  %#v\nwant Reason='step' AllThreadsStopped=true ThreadId=1", se)
					}
					checkStop(t, client, 1, "main.main", 14)

					// Make sure we can hit the breakpoints.
					client.ContinueRequest(1)
					client.ExpectContinueResponse(t)
					se = client.ExpectStoppedEvent(t)
					if se.Body.Reason != "function breakpoint" || !se.Body.AllThreadsStopped || se.Body.ThreadId != 1 {
						t.Errorf("\ngot  %#v\nwant Reason='function breakpoint' AllThreadsStopped=true ThreadId=1", se)
					}
					checkStop(t, client, 1, "main.sayhi", 8)

					// We can set breakpoints while continuing
					client.ContinueRequest(1)
					client.ExpectContinueResponse(t)
					client.SetFunctionBreakpointsRequest([]dap.FunctionBreakpoint{}) // [8,] => []
					checkBreakpoints(t, []Breakpoint{}, client.ExpectSetFunctionBreakpointsResponse(t).Body.Breakpoints)
					client.SetBreakpointsRequest(fixture.Source, []int{16}) // [] => [16]
					expectSetBreakpointsResponse(t, client, []Breakpoint{{16, fixture.Source, true, ""}})
					se = client.ExpectStoppedEvent(t)
					if se.Body.Reason != "breakpoint" || !se.Body.AllThreadsStopped || se.Body.ThreadId != 1 {
						t.Errorf("\ngot  %#v\nwant Reason='breakpoint' AllThreadsStopped=true ThreadId=1", se)
					}
					checkStop(t, client, 1, "main.main", 16)

				},
				disconnect: true,
			}})
	})
}

func TestHitConditionBreakpoints(t *testing.T) {
	runTest(t, "break", func(client *daptest.Client, fixture protest.Fixture) {
		runDebugSessionWithBPs(t, client, "launch",
			// Launch
			func() {
				client.LaunchRequest("exec", fixture.Path, !stopOnEntry)
			},
			// Set breakpoints
			fixture.Source, []int{4},
			[]onBreakpoint{{
				execute: func() {
					client.SetBreakpointsRequestWithArgs(fixture.Source, []int{7}, nil, map[int]string{7: "4"}, nil)
					expectSetBreakpointsResponse(t, client, []Breakpoint{{7, fixture.Source, true, ""}})

					client.ContinueRequest(1)
					client.ExpectContinueResponse(t)
					client.ExpectStoppedEvent(t)
					checkStop(t, client, 1, "main.main", 7)

					// Check that we are stopped at the correct value of i.
					client.VariablesRequest(localsScope)
					locals := client.ExpectVariablesResponse(t)
					checkVarExact(t, locals, 0, "i", "i", "4", "int", noChildren)

					// Change the hit condition.
					client.SetBreakpointsRequestWithArgs(fixture.Source, []int{7}, nil, map[int]string{7: "% 2"}, nil)
					expectSetBreakpointsResponse(t, client, []Breakpoint{{7, fixture.Source, true, ""}})

					client.ContinueRequest(1)
					client.ExpectContinueResponse(t)
					client.ExpectStoppedEvent(t)
					checkStop(t, client, 1, "main.main", 7)

					// Check that we are stopped at the correct value of i.
					client.VariablesRequest(localsScope)
					locals = client.ExpectVariablesResponse(t)
					checkVarExact(t, locals, 0, "i", "i", "6", "int", noChildren)

					// Expect an error if an assignment is passed.
					client.SetBreakpointsRequestWithArgs(fixture.Source, []int{7}, nil, map[int]string{7: "= 2"}, nil)
					expectSetBreakpointsResponse(t, client, []Breakpoint{{-1, "", false, ""}})

					// Change the hit condition.
					client.SetBreakpointsRequestWithArgs(fixture.Source, []int{7}, nil, map[int]string{7: "< 8"}, nil)
					expectSetBreakpointsResponse(t, client, []Breakpoint{{7, fixture.Source, true, ""}})
					client.ContinueRequest(1)
					client.ExpectContinueResponse(t)
					client.ExpectStoppedEvent(t)
					checkStop(t, client, 1, "main.main", 7)

					// Check that we are stopped at the correct value of i.
					client.VariablesRequest(localsScope)
					locals = client.ExpectVariablesResponse(t)
					checkVarExact(t, locals, 0, "i", "i", "7", "int", noChildren)

					client.ContinueRequest(1)
					client.ExpectContinueResponse(t)

					client.ExpectTerminatedEvent(t)
				},
				disconnect: false,
			}})
	})
}

// TestLaunchSubstitutePath sets a breakpoint using a path
// that does not exist and expects the substitutePath attribute
// in the launch configuration to take care of the mapping.
func TestLaunchSubstitutePath(t *testing.T) {
	runTest(t, "loopprog", func(client *daptest.Client, fixture protest.Fixture) {
		substitutePathTestHelper(t, fixture, client, "launch", map[string]interface{}{"mode": "exec", "program": fixture.Path})
	})
}

// TestAttachSubstitutePath sets a breakpoint using a path
// that does not exist and expects the substitutePath attribute
// in the launch configuration to take care of the mapping.
func TestAttachSubstitutePath(t *testing.T) {
	if runtime.GOOS == "freebsd" {
		t.SkipNow()
	}
	if runtime.GOOS == "windows" {
		t.Skip("test skipped on windows, see https://delve.beta.teamcity.com/project/Delve_windows for details")
	}
	runTest(t, "loopprog", func(client *daptest.Client, fixture protest.Fixture) {
		cmd := execFixture(t, fixture)

		substitutePathTestHelper(t, fixture, client, "attach", map[string]interface{}{"mode": "local", "processId": cmd.Process.Pid})
	})
}

func substitutePathTestHelper(t *testing.T, fixture protest.Fixture, client *daptest.Client, request string, launchAttachConfig map[string]interface{}) {
	t.Helper()
	nonexistentDir := filepath.Join(string(filepath.Separator), "path", "that", "does", "not", "exist")
	if runtime.GOOS == "windows" {
		nonexistentDir = "C:" + nonexistentDir
	}

	launchAttachConfig["stopOnEntry"] = false
	// The rules in 'substitutePath' will be applied as follows:
	// - mapping paths from client to server:
	//		The first rule["from"] to match a prefix of 'path' will be applied:
	//			strings.Replace(path, rule["from"], rule["to"], 1)
	// - mapping paths from server to client:
	//		The first rule["to"] to match a prefix of 'path' will be applied:
	//			strings.Replace(path, rule["to"], rule["from"], 1)
	launchAttachConfig["substitutePath"] = []map[string]string{
		{"from": nonexistentDir, "to": filepath.Dir(fixture.Source)},
		// Since the path mappings are ordered, when converting from client path to
		// server path, this mapping will not apply, because nonexistentDir appears in
		// an earlier rule.
		{"from": nonexistentDir, "to": "this_is_a_bad_path"},
		// Since the path mappings are ordered, when converting from server path to
		// client path, this mapping will not apply, because filepath.Dir(fixture.Source)
		// appears in an earlier rule.
		{"from": "this_is_a_bad_path", "to": filepath.Dir(fixture.Source)},
	}

	runDebugSessionWithBPs(t, client, request,
		func() {
			switch request {
			case "attach":
				client.AttachRequest(launchAttachConfig)
			case "launch":
				client.LaunchRequestWithArgs(launchAttachConfig)
			default:
				t.Fatalf("invalid request: %s", request)
			}
		},
		// Set breakpoints
		filepath.Join(nonexistentDir, "loopprog.go"), []int{8},
		[]onBreakpoint{{

			execute: func() {
				checkStop(t, client, 1, "main.loop", 8)
			},
			disconnect: true,
		}})
}

// execFixture runs the binary fixture.Path and hooks up stdout and stderr
// to os.Stdout and os.Stderr.
func execFixture(t *testing.T, fixture protest.Fixture) *exec.Cmd {
	t.Helper()
	// TODO(polina): do I need to sanity check testBackend and runtime.GOOS?
	cmd := exec.Command(fixture.Path)
	cmd.Stdout = os.Stdout
	cmd.Stderr = os.Stderr
	if err := cmd.Start(); err != nil {
		t.Fatal(err)
	}
	return cmd
}

// TestWorkingDir executes to a breakpoint and tests that the specified
// working directory is the one used to run the program.
func TestWorkingDir(t *testing.T) {
	runTest(t, "workdir", func(client *daptest.Client, fixture protest.Fixture) {
		wd := os.TempDir()
		// For Darwin `os.TempDir()` returns `/tmp` which is symlink to `/private/tmp`.
		if runtime.GOOS == "darwin" {
			wd = "/private/tmp"
		}
		runDebugSessionWithBPs(t, client, "launch",
			// Launch
			func() {
				client.LaunchRequestWithArgs(map[string]interface{}{
					"mode":        "exec",
					"program":     fixture.Path,
					"stopOnEntry": false,
					"cwd":         wd,
				})
			},
			// Set breakpoints
			fixture.Source, []int{10}, // b main.main
			[]onBreakpoint{{
				execute: func() {
					checkStop(t, client, 1, "main.main", 10)
					client.VariablesRequest(localsScope)
					locals := client.ExpectVariablesResponse(t)
					checkChildren(t, locals, "Locals", 2)
					for i := range locals.Body.Variables {
						switch locals.Body.Variables[i].Name {
						case "pwd":
							checkVarExact(t, locals, i, "pwd", "pwd", fmt.Sprintf("%q", wd), "string", noChildren)
						case "err":
							checkVarExact(t, locals, i, "err", "err", "error nil", "error", noChildren)
						}
					}
				},
				disconnect: false,
			}})
	})
}

// checkEval is a helper for verifying the values within an EvaluateResponse.
//     value - the value of the evaluated expression
//     hasRef - true if the evaluated expression should have children and therefore a non-0 variable reference
//     ref - reference to retrieve children of this evaluated expression (0 if none)
func checkEval(t *testing.T, got *dap.EvaluateResponse, value string, hasRef bool) (ref int) {
	t.Helper()
	if got.Body.Result != value || (got.Body.VariablesReference > 0) != hasRef {
		t.Errorf("\ngot  %#v\nwant Result=%q hasRef=%t", got, value, hasRef)
	}
	return got.Body.VariablesReference
}

// checkEvalIndexed is a helper for verifying the values within an EvaluateResponse.
//     value - the value of the evaluated expression
//     hasRef - true if the evaluated expression should have children and therefore a non-0 variable reference
//     ref - reference to retrieve children of this evaluated expression (0 if none)
func checkEvalIndexed(t *testing.T, got *dap.EvaluateResponse, value string, hasRef bool, indexed, named int) (ref int) {
	t.Helper()
	if got.Body.Result != value || (got.Body.VariablesReference > 0) != hasRef || got.Body.IndexedVariables != indexed || got.Body.NamedVariables != named {
		t.Errorf("\ngot  %#v\nwant Result=%q hasRef=%t IndexedVariables=%d NamedVariables=%d", got, value, hasRef, indexed, named)
	}
	return got.Body.VariablesReference
}

func checkEvalRegex(t *testing.T, got *dap.EvaluateResponse, valueRegex string, hasRef bool) (ref int) {
	t.Helper()
	matched, _ := regexp.MatchString(valueRegex, got.Body.Result)
	if !matched || (got.Body.VariablesReference > 0) != hasRef {
		t.Errorf("\ngot  %#v\nwant Result=%q hasRef=%t", got, valueRegex, hasRef)
	}
	return got.Body.VariablesReference
}

func TestEvaluateRequest(t *testing.T) {
	runTest(t, "testvariables", func(client *daptest.Client, fixture protest.Fixture) {
		runDebugSessionWithBPs(t, client, "launch",
			// Launch
			func() {
				client.LaunchRequest("exec", fixture.Path, !stopOnEntry)
			},
			fixture.Source, []int{}, // Breakpoint set in the program
			[]onBreakpoint{{ // Stop at first breakpoint
				execute: func() {
					checkStop(t, client, 1, "main.foobar", 66)

					// Variable lookup
					client.EvaluateRequest("a2", 1000, "this context will be ignored")
					got := client.ExpectEvaluateResponse(t)
					checkEval(t, got, "6", noChildren)

					client.EvaluateRequest("a5", 1000, "this context will be ignored")
					got = client.ExpectEvaluateResponse(t)
					ref := checkEval(t, got, "[]int len: 5, cap: 5, [1,2,3,4,5]", hasChildren)
					if ref > 0 {
						client.VariablesRequest(ref)
						a5 := client.ExpectVariablesResponse(t)
						checkChildren(t, a5, "a5", 5)
						checkVarExact(t, a5, 0, "[0]", "(a5)[0]", "1", "int", noChildren)
						checkVarExact(t, a5, 4, "[4]", "(a5)[4]", "5", "int", noChildren)
						validateEvaluateName(t, client, a5, 0)
						validateEvaluateName(t, client, a5, 4)
					}

					// Variable lookup that's not fully loaded
					client.EvaluateRequest("ba", 1000, "this context will be ignored")
					got = client.ExpectEvaluateResponse(t)
					checkEvalIndexed(t, got, "[]int len: 200, cap: 200, [0,0,0,0,0,0,0,0,0,0,0,0,0,0,0,0,0,0,0,0,0,0,0,0,0,0,0,0,0,0,0,0,0,0,0,0,0,0,0,0,0,0,0,0,0,0,0,0,0,0,0,0,0,0,0,0,0,0,0,0,0,0,0,0,...+136 more]", hasChildren, 200, 0)

					// All (binary and unary) on basic types except <-, ++ and --
					client.EvaluateRequest("1+1", 1000, "this context will be ignored")
					got = client.ExpectEvaluateResponse(t)
					checkEval(t, got, "2", noChildren)

					// Comparison operators on any type
					client.EvaluateRequest("1<2", 1000, "this context will be ignored")
					got = client.ExpectEvaluateResponse(t)
					checkEval(t, got, "true", noChildren)

					// Type casts between numeric types
					client.EvaluateRequest("int(2.3)", 1000, "this context will be ignored")
					got = client.ExpectEvaluateResponse(t)
					checkEval(t, got, "2", noChildren)

					// Type casts of integer constants into any pointer type and vice versa
					client.EvaluateRequest("(*int)(2)", 1000, "this context will be ignored")
					got = client.ExpectEvaluateResponse(t)
					ref = checkEvalRegex(t, got, `\*\(unreadable .+\)`, hasChildren)
					if ref > 0 {
						client.VariablesRequest(ref)
						val := client.ExpectVariablesResponse(t)
						checkChildren(t, val, "*(*int)(2)", 1)
						checkVarRegex(t, val, 0, "^$", `\(\*\(\(\*int\)\(2\)\)\)`, `\(unreadable .+\)`, "int", noChildren)
						validateEvaluateName(t, client, val, 0)
					}

					// Type casts between string, []byte and []rune
					client.EvaluateRequest("[]byte(\"ABC€\")", 1000, "this context will be ignored")
					got = client.ExpectEvaluateResponse(t)
					checkEvalIndexed(t, got, "[]uint8 len: 6, cap: 6, [65,66,67,226,130,172]", noChildren, 6, 0)

					// Struct member access (i.e. somevar.memberfield)
					client.EvaluateRequest("ms.Nest.Level", 1000, "this context will be ignored")
					got = client.ExpectEvaluateResponse(t)
					checkEval(t, got, "1", noChildren)

					// Slicing and indexing operators on arrays, slices and strings
					client.EvaluateRequest("a5[4]", 1000, "this context will be ignored")
					got = client.ExpectEvaluateResponse(t)
					checkEval(t, got, "5", noChildren)

					// Map access
					client.EvaluateRequest("mp[1]", 1000, "this context will be ignored")
					got = client.ExpectEvaluateResponse(t)
					ref = checkEval(t, got, "interface {}(int) 42", hasChildren)
					if ref > 0 {
						client.VariablesRequest(ref)
						expr := client.ExpectVariablesResponse(t)
						checkChildren(t, expr, "mp[1]", 1)
						checkVarExact(t, expr, 0, "data", "(mp[1]).(data)", "42", "int", noChildren)
						validateEvaluateName(t, client, expr, 0)
					}

					// Pointer dereference
					client.EvaluateRequest("*ms.Nest", 1000, "this context will be ignored")
					got = client.ExpectEvaluateResponse(t)
					ref = checkEvalRegex(t, got, `main\.Nest {Level: 1, Nest: \*main.Nest {Level: 2, Nest: \*\(\*main\.Nest\)\(0x[0-9a-f]+\)}}`, hasChildren)
					if ref > 0 {
						client.VariablesRequest(ref)
						expr := client.ExpectVariablesResponse(t)
						checkChildren(t, expr, "*ms.Nest", 2)
						checkVarExact(t, expr, 0, "Level", "(*ms.Nest).Level", "1", "int", noChildren)
						validateEvaluateName(t, client, expr, 0)
					}

					// Calls to builtin functions: cap, len, complex, imag and real
					client.EvaluateRequest("len(a5)", 1000, "this context will be ignored")
					got = client.ExpectEvaluateResponse(t)
					checkEval(t, got, "5", noChildren)

					// Type assertion on interface variables (i.e. somevar.(concretetype))
					client.EvaluateRequest("mp[1].(int)", 1000, "this context will be ignored")
					got = client.ExpectEvaluateResponse(t)
					checkEval(t, got, "42", noChildren)
				},
				disconnect: false,
			}, { // Stop at second breakpoint
				execute: func() {
					checkStop(t, client, 1, "main.barfoo", 27)

					// Top-most frame
					client.EvaluateRequest("a1", 1000, "this context will be ignored")
					got := client.ExpectEvaluateResponse(t)
					checkEval(t, got, "\"bur\"", noChildren)
					// No frame defaults to top-most frame
					client.EvaluateRequest("a1", 0, "this context will be ignored")
					got = client.ExpectEvaluateResponse(t)
					checkEval(t, got, "\"bur\"", noChildren)
					// Next frame
					client.EvaluateRequest("a1", 1001, "this context will be ignored")
					got = client.ExpectEvaluateResponse(t)
					checkEval(t, got, "\"foofoofoofoofoofoo\"", noChildren)
					// Next frame
					client.EvaluateRequest("a1", 1002, "any context but watch")
					erres := client.ExpectVisibleErrorResponse(t)
					if erres.Body.Error.Format != "Unable to evaluate expression: could not find symbol value for a1" {
						t.Errorf("\ngot %#v\nwant Format=\"Unable to evaluate expression: could not find symbol value for a1\"", erres)
					}
					client.EvaluateRequest("a1", 1002, "watch")
					erres = client.ExpectInvisibleErrorResponse(t)
					if erres.Body.Error.Format != "Unable to evaluate expression: could not find symbol value for a1" {
						t.Errorf("\ngot %#v\nwant Format=\"Unable to evaluate expression: could not find symbol value for a1\"", erres)
					}
					client.EvaluateRequest("a1", 1002, "repl")
					erres = client.ExpectInvisibleErrorResponse(t)
					if erres.Body.Error.Format != "Unable to evaluate expression: could not find symbol value for a1" {
						t.Errorf("\ngot %#v\nwant Format=\"Unable to evaluate expression: could not find symbol value for a1\"", erres)
					}
					client.EvaluateRequest("a1", 1002, "hover")
					erres = client.ExpectInvisibleErrorResponse(t)
					if erres.Body.Error.Format != "Unable to evaluate expression: could not find symbol value for a1" {
						t.Errorf("\ngot %#v\nwant Format=\"Unable to evaluate expression: could not find symbol value for a1\"", erres)
					}
					client.EvaluateRequest("a1", 1002, "clipboard")
					erres = client.ExpectVisibleErrorResponse(t)
					if erres.Body.Error.Format != "Unable to evaluate expression: could not find symbol value for a1" {
						t.Errorf("\ngot %#v\nwant Format=\"Unable to evaluate expression: could not find symbol value for a1\"", erres)
					}
				},
				disconnect: false,
			}})
	})
}

// From testvariables2 fixture
const (
	// As defined in the code
	longstr = `"very long string 0123456789a0123456789b0123456789c0123456789d0123456789e0123456789f0123456789g012345678h90123456789i0123456789j0123456789"`
	// Loaded with MaxStringLen=64
	longstrLoaded64   = `"very long string 0123456789a0123456789b0123456789c0123456789d012...+73 more"`
	longstrLoaded64re = `\"very long string 0123456789a0123456789b0123456789c0123456789d012\.\.\.\+73 more\"`
)

// TestVariableValueTruncation tests that in certain cases
// we truncate the loaded variable values to make display more user-friendly.
func TestVariableValueTruncation(t *testing.T) {
	runTest(t, "testvariables2", func(client *daptest.Client, fixture protest.Fixture) {
		runDebugSessionWithBPs(t, client, "launch",
			// Launch
			func() {
				client.LaunchRequest("exec", fixture.Path, !stopOnEntry)
			},
			// Breakpoint set within the program
			fixture.Source, []int{},
			[]onBreakpoint{{
				execute: func() {
					checkStop(t, client, 1, "main.main", -1)

					client.VariablesRequest(localsScope)
					locals := client.ExpectVariablesResponse(t)

					// Compound variable values may be truncated
					m1Full := `map\[string\]main\.astruct \[(\"[A-Za-z]+\": {A: [0-9]+, B: [0-9]+}, )+,\.\.\.\+2 more\]`
					m1Part := `map\[string\]main\.astruct \[(\"[A-Za-z]+\": {A: [0-9]+, B: [0-9]+}, )+.+\.\.\.`

					// In variable responses
					checkVarRegex(t, locals, -1, "m1", "m1", m1Part, `map\[string\]main\.astruct`, hasChildren)

					// In evaluate responses (select contexts only)
					tests := []struct {
						context string
						want    string
					}{
						{"", m1Part},
						{"watch", m1Part},
						{"repl", m1Part},
						{"hover", m1Part},
						{"variables", m1Full}, // used for copy
						{"clipboard", m1Full}, // used for copy
						{"somethingelse", m1Part},
					}
					for _, tc := range tests {
						t.Run(tc.context, func(t *testing.T) {
							client.EvaluateRequest("m1", 0, tc.context)
							checkEvalRegex(t, client.ExpectEvaluateResponse(t), tc.want, hasChildren)
						})
					}

					// Compound map keys may be truncated even further
					// As the keys are always inside of a map container,
					// this applies to variables requests only, not evalute requests.

					// key - compound, value - scalar (inlined key:value display) => truncate key if too long
					ref := checkVarExact(t, locals, -1, "m5", "m5", "map[main.C]int [{s: "+longstr+"}: 1, ]", "map[main.C]int", hasChildren)
					if ref > 0 {
						client.VariablesRequest(ref)
						// Key format: <truncated>... @<address>
						checkVarRegex(t, client.ExpectVariablesResponse(t), 1, `main\.C {s: "very long string 0123456789.+\.\.\. @ 0x[0-9a-f]+`, `m5\[\(\*\(\*"main\.C"\)\(0x[0-9a-f]+\)\)\]`, "1", `int`, hasChildren)
					}
					// key - scalar, value - scalar (inlined key:value display) => key not truncated
					ref = checkVarExact(t, locals, -1, "m6", "m6", "map[string]int ["+longstr+": 123, ]", "map[string]int", hasChildren)
					if ref > 0 {
						client.VariablesRequest(ref)
						checkVarExact(t, client.ExpectVariablesResponse(t), 1, longstr, `m6[`+longstr+`]`, "123", "string: int", noChildren)
					}
					// key - compound, value - compound (array-like display) => key not truncated
					ref = checkVarExact(t, locals, -1, "m7", "m7", "map[main.C]main.C [{s: "+longstr+"}: {s: \"hello\"}, ]", "map[main.C]main.C", hasChildren)
					if ref > 0 {
						client.VariablesRequest(ref)
						m7 := client.ExpectVariablesResponse(t)
						checkVarRegex(t, m7, 1, "[key 0]", `\(\*\(\*\"main\.C\"\)\(0x[0-9a-f]+\)\)`, `main\.C {s: `+longstr+`}`, `main\.C`, hasChildren)
					}
				},
				disconnect: true,
			}})
	})
}

// TestVariableLoadingOfLongStrings tests that different string loading limits
// apply that depending on the context.
func TestVariableLoadingOfLongStrings(t *testing.T) {
	protest.MustSupportFunctionCalls(t, testBackend)
	runTest(t, "longstrings", func(client *daptest.Client, fixture protest.Fixture) {
		runDebugSessionWithBPs(t, client, "launch",
			// Launch
			func() {
				client.LaunchRequest("exec", fixture.Path, !stopOnEntry)
			},
			// Breakpoint set within the program
			fixture.Source, []int{},
			[]onBreakpoint{{
				execute: func() {
					checkStop(t, client, 1, "main.main", -1)

					client.VariablesRequest(localsScope)
					locals := client.ExpectVariablesResponse(t)

					// Limits vary for evaluate requests with different contexts
					tests := []struct {
						context string
						limit   int
					}{
						{"", DefaultLoadConfig.MaxStringLen},
						{"watch", DefaultLoadConfig.MaxStringLen},
						{"repl", maxSingleStringLen},
						{"hover", maxSingleStringLen},
						{"variables", maxSingleStringLen},
						{"clipboard", maxSingleStringLen},
						{"somethingelse", DefaultLoadConfig.MaxStringLen},
					}
					for _, tc := range tests {
						t.Run(tc.context, func(t *testing.T) {
							// Long string by itself (limits vary)
							client.EvaluateRequest("s4097", 0, tc.context)
							want := fmt.Sprintf(`"x+\.\.\.\+%d more"`, 4097-tc.limit)
							checkEvalRegex(t, client.ExpectEvaluateResponse(t), want, noChildren)

							// Evaluated container variables return values with minimally loaded
							// strings, which are further truncated for displaying, so we
							// can't test for loading limit except in contexts where an untruncated
							// value is returned.
							client.EvaluateRequest("&s4097", 0, tc.context)
							switch tc.context {
							case "variables", "clipboard":
								want = fmt.Sprintf(`\*"x+\.\.\.\+%d more`, 4097-DefaultLoadConfig.MaxStringLen)
							default:
								want = fmt.Sprintf(`\*"x{%d}\.\.\.`, maxVarValueLen-2)
							}
							checkEvalRegex(t, client.ExpectEvaluateResponse(t), want, hasChildren)
						})
					}

					// Long strings returned from calls are subject to a different limit,
					// same limit regardless of context
					for _, context := range []string{"", "watch", "repl", "variables", "hover", "clipboard", "somethingelse"} {
						t.Run(context, func(t *testing.T) {
							client.EvaluateRequest(`call buildString(4097)`, 1000, context)
							want := fmt.Sprintf(`"x+\.\.\.\+%d more"`, 4097-maxStringLenInCallRetVars)
							got := client.ExpectEvaluateResponse(t)
							checkEvalRegex(t, got, want, hasChildren)
						})
					}

					// Variables requests use the most conservative loading limit
					checkVarRegex(t, locals, -1, "s513", "s513", `"x{512}\.\.\.\+1 more"`, "string", noChildren)
					// Container variables are subject to additional stricter value truncation that drops +more part
					checkVarRegex(t, locals, -1, "nested", "nested", `map\[int\]string \[513: \"x+\.\.\.`, "string", hasChildren)
				},
				disconnect: true,
			}})
	})
}

func TestEvaluateCallRequest(t *testing.T) {
	protest.MustSupportFunctionCalls(t, testBackend)
	runTest(t, "fncall", func(client *daptest.Client, fixture protest.Fixture) {
		runDebugSessionWithBPs(t, client, "launch",
			// Launch
			func() {
				client.LaunchRequest("exec", fixture.Path, !stopOnEntry)
			},
			fixture.Source, []int{88},
			[]onBreakpoint{{ // Stop in makeclos()
				execute: func() {
					checkStop(t, client, 1, "main.makeclos", 88)

					// Topmost frame: both types of expressions should work
					client.EvaluateRequest("callstacktrace", 1000, "this context will be ignored")
					client.ExpectEvaluateResponse(t)
					client.EvaluateRequest("call callstacktrace()", 1000, "this context will be ignored")
					client.ExpectEvaluateResponse(t)

					// Next frame: only non-call expressions will work
					client.EvaluateRequest("callstacktrace", 1001, "this context will be ignored")
					client.ExpectEvaluateResponse(t)
					client.EvaluateRequest("call callstacktrace()", 1001, "not watch")
					erres := client.ExpectVisibleErrorResponse(t)
					if erres.Body.Error.Format != "Unable to evaluate expression: call is only supported with topmost stack frame" {
						t.Errorf("\ngot %#v\nwant Format=\"Unable to evaluate expression: call is only supported with topmost stack frame\"", erres)
					}

					// A call can stop on a breakpoint
					client.EvaluateRequest("call callbreak()", 1000, "not watch")
					s := client.ExpectStoppedEvent(t)
					if s.Body.Reason != "hardcoded breakpoint" {
						t.Errorf("\ngot %#v\nwant Reason=\"hardcoded breakpoint\"", s)
					}
					erres = client.ExpectVisibleErrorResponse(t)
					if erres.Body.Error.Format != "Unable to evaluate expression: call stopped" {
						t.Errorf("\ngot %#v\nwant Format=\"Unable to evaluate expression: call stopped\"", erres)
					}

					// A call during a call causes an error
					client.EvaluateRequest("call callstacktrace()", 1000, "not watch")
					erres = client.ExpectVisibleErrorResponse(t)
					if erres.Body.Error.Format != "Unable to evaluate expression: cannot call function while another function call is already in progress" {
						t.Errorf("\ngot %#v\nwant Format=\"Unable to evaluate expression: cannot call function while another function call is already in progress\"", erres)
					}

					// Complete the call and get back to original breakpoint in makeclos()
					client.ContinueRequest(1)
					client.ExpectContinueResponse(t)
					client.ExpectStoppedEvent(t)
					checkStop(t, client, 1, "main.makeclos", 88)

					// Inject a call for the same function that is stopped at breakpoint:
					// it might stop at the exact same breakpoint on the same goroutine,
					// but we should still detect that its an injected call that stopped
					// and not the return to the original point of injection after it
					// completed.
					client.EvaluateRequest("call makeclos(nil)", 1000, "not watch")
					stopped := client.ExpectStoppedEvent(t)
					erres = client.ExpectVisibleErrorResponse(t)
					if erres.Body.Error.Format != "Unable to evaluate expression: call stopped" {
						t.Errorf("\ngot %#v\nwant Format=\"Unable to evaluate expression: call stopped\"", erres)
					}
					checkStop(t, client, stopped.Body.ThreadId, "main.makeclos", 88)

					// Complete the call and get back to original breakpoint in makeclos()
					client.ContinueRequest(1)
					client.ExpectContinueResponse(t)
					client.ExpectStoppedEvent(t)
					checkStop(t, client, 1, "main.makeclos", 88)
				},
				disconnect: false,
			}, { // Stop at runtime breakpoint
				execute: func() {
					checkStop(t, client, 1, "main.main", -1)

					// No return values
					client.EvaluateRequest("call call0(1, 2)", 1000, "this context will be ignored")
					got := client.ExpectEvaluateResponse(t)
					checkEval(t, got, "", noChildren)
					// One unnamed return value
					client.EvaluateRequest("call call1(one, two)", 1000, "this context will be ignored")
					got = client.ExpectEvaluateResponse(t)
					ref := checkEval(t, got, "3", hasChildren)
					if ref > 0 {
						client.VariablesRequest(ref)
						rv := client.ExpectVariablesResponse(t)
						checkChildren(t, rv, "rv", 1)
						checkVarExact(t, rv, 0, "~r2", "", "3", "int", noChildren)
					}
					// One named return value
					// Panic doesn't panic, but instead returns the error as a named return variable
					client.EvaluateRequest("call callpanic()", 1000, "this context will be ignored")
					got = client.ExpectEvaluateResponse(t)
					ref = checkEval(t, got, `interface {}(string) "callpanic panicked"`, hasChildren)
					if ref > 0 {
						client.VariablesRequest(ref)
						rv := client.ExpectVariablesResponse(t)
						checkChildren(t, rv, "rv", 1)
						ref = checkVarExact(t, rv, 0, "~panic", "", `interface {}(string) "callpanic panicked"`, "interface {}", hasChildren)
						if ref > 0 {
							client.VariablesRequest(ref)
							p := client.ExpectVariablesResponse(t)
							checkChildren(t, p, "~panic", 1)
							checkVarExact(t, p, 0, "data", "", "\"callpanic panicked\"", "string", noChildren)
						}
					}
					// Multiple return values
					client.EvaluateRequest("call call2(one, two)", 1000, "this context will be ignored")
					got = client.ExpectEvaluateResponse(t)
					ref = checkEval(t, got, "1, 2", hasChildren)
					if ref > 0 {
						client.VariablesRequest(ref)
						rvs := client.ExpectVariablesResponse(t)
						checkChildren(t, rvs, "rvs", 2)
						checkVarExact(t, rvs, 0, "~r2", "", "1", "int", noChildren)
						checkVarExact(t, rvs, 1, "~r3", "", "2", "int", noChildren)
					}
					// No frame defaults to top-most frame
					client.EvaluateRequest("call call1(one, two)", 0, "this context will be ignored")
					got = client.ExpectEvaluateResponse(t)
					checkEval(t, got, "3", hasChildren)
					// Extra spaces don't matter
					client.EvaluateRequest(" call  call1(one, one) ", 0, "this context will be ignored")
					got = client.ExpectEvaluateResponse(t)
					checkEval(t, got, "2", hasChildren)
					// Just 'call', even with extra space, is treated as {expression}
					client.EvaluateRequest("call ", 1000, "watch")
					got = client.ExpectEvaluateResponse(t)
					checkEval(t, got, "\"this is a variable named `call`\"", noChildren)

					// Call error
					client.EvaluateRequest("call call1(one)", 1000, "watch")
					erres := client.ExpectInvisibleErrorResponse(t)
					if erres.Body.Error.Format != "Unable to evaluate expression: not enough arguments" {
						t.Errorf("\ngot %#v\nwant Format=\"Unable to evaluate expression: not enough arguments\"", erres)
					}

					// Assignment - expect no error, but no return value.
					client.EvaluateRequest("call one = two", 1000, "this context will be ignored")
					got = client.ExpectEvaluateResponse(t)
					checkEval(t, got, "", noChildren)
					// Check one=two was applied.
					client.EvaluateRequest("one", 1000, "repl")
					got = client.ExpectEvaluateResponse(t)
					checkEval(t, got, "2", noChildren)

					// Call can exit.
					client.EvaluateRequest("call callexit()", 1000, "this context will be ignored")
					client.ExpectTerminatedEvent(t)
					if res := client.ExpectVisibleErrorResponse(t); !strings.Contains(res.Body.Error.Format, "terminated") {
						t.Errorf("\ngot %#v\nwant Format=.*terminated.*", res)
					}
				},
				terminated: true,
				disconnect: true,
			}})
	})
}

func TestNextAndStep(t *testing.T) {
	runTest(t, "testinline", func(client *daptest.Client, fixture protest.Fixture) {
		runDebugSessionWithBPs(t, client, "launch",
			// Launch
			func() {
				client.LaunchRequest("exec", fixture.Path, !stopOnEntry)
			},
			// Set breakpoints
			fixture.Source, []int{11},
			[]onBreakpoint{{ // Stop at line 11
				execute: func() {
					checkStop(t, client, 1, "main.initialize", 11)

					expectStop := func(fun string, line int) {
						t.Helper()
						se := client.ExpectStoppedEvent(t)
						if se.Body.Reason != "step" || se.Body.ThreadId != 1 || !se.Body.AllThreadsStopped {
							t.Errorf("got %#v, want Reason=\"step\", ThreadId=1, AllThreadsStopped=true", se)
						}
						checkStop(t, client, 1, fun, line)
					}

					client.StepOutRequest(1)
					client.ExpectStepOutResponse(t)
					expectStop("main.main", 18)

					client.NextRequest(1)
					client.ExpectNextResponse(t)
					expectStop("main.main", 19)

					client.StepInRequest(1)
					client.ExpectStepInResponse(t)
					expectStop("main.inlineThis", 5)

					client.NextRequest(-1000)
					client.ExpectNextResponse(t)
					if se := client.ExpectStoppedEvent(t); se.Body.Reason != "error" || se.Body.Text != "unknown goroutine -1000" {
						t.Errorf("got %#v, want Reason=\"error\", Text=\"unknown goroutine -1000\"", se)
					}
					checkStop(t, client, 1, "main.inlineThis", 5)
				},
				disconnect: false,
			}})
	})
}

// TestStepInstruction executes to a breakpoint and tests stepping
// a single instruction
func TestStepInstruction(t *testing.T) {
	runTest(t, "testvariables", func(client *daptest.Client, fixture protest.Fixture) {
		runDebugSessionWithBPs(t, client, "launch",
			// Launch
			func() {
				client.LaunchRequest("exec", fixture.Path, !stopOnEntry)
			},
			// Set breakpoints
			fixture.Source, []int{32}, // b main.foobar
			[]onBreakpoint{{
				execute: func() {
					checkStop(t, client, 1, "main.foobar", 32)

					pc, err := getPC(t, client, 1)
					if err != nil {
						t.Fatal(err)
					}

					// The exact instructions may change due to compiler changes,
					// but we want to make sure that all of our instructions are
					// instantiating variables, since these should not include
					// jumps.
					verifyExpectedLocation := func() {
						client.StackTraceRequest(1, 0, 20)
						st := client.ExpectStackTraceResponse(t)
						if len(st.Body.StackFrames) < 1 {
							t.Errorf("\ngot  %#v\nwant len(stackframes) => 1", st)
						} else {
							// There is a hardcoded breakpoint on line 32. All of the
							// steps should be completed before that line.
							if st.Body.StackFrames[0].Line < 32 {
								t.Errorf("\ngot  %#v\nwant Line<32", st)
							}
							if st.Body.StackFrames[0].Name != "main.foobar" {
								t.Errorf("\ngot  %#v\nwant Name=\"main.foobar\"", st)
							}
						}
					}

					// Next instruction.
					client.NextInstructionRequest(1)
					client.ExpectNextResponse(t)
					client.ExpectStoppedEvent(t)
					verifyExpectedLocation()
					nextPC, err := getPC(t, client, 1)
					if err != nil {
						t.Fatal(err)
					}
					if nextPC <= pc {
						t.Errorf("got %#x, expected InstructionPointerReference>%#x", nextPC, pc)
					}

					// StepIn instruction.
					pc = nextPC
					client.StepInInstructionRequest(1)
					client.ExpectStepInResponse(t)
					client.ExpectStoppedEvent(t)
					verifyExpectedLocation()
					nextPC, err = getPC(t, client, 1)
					if err != nil {
						t.Fatal(err)
					}
					if nextPC <= pc {
						t.Errorf("got %#x, expected InstructionPointerReference>%#x", nextPC, pc)
					}

					// StepOut Instruction.
					pc = nextPC
					client.StepOutInstructionRequest(1)
					client.ExpectStepOutResponse(t)
					client.ExpectStoppedEvent(t)
					verifyExpectedLocation()
					nextPC, err = getPC(t, client, 1)
					if err != nil {
						t.Fatal(err)
					}
					if nextPC <= pc {
						t.Errorf("got %#x, expected InstructionPointerReference>%#x", nextPC, pc)
					}
				},
				disconnect: true,
			}})
	})
}

func getPC(t *testing.T, client *daptest.Client, threadId int) (int64, error) {
	client.StackTraceRequest(threadId, 0, 1)
	st := client.ExpectStackTraceResponse(t)
	if len(st.Body.StackFrames) < 1 {
		t.Fatalf("\ngot  %#v\nwant len(stackframes) => 1", st)
	}
	return strconv.ParseInt(st.Body.StackFrames[0].InstructionPointerReference, 0, 64)
}

func TestNextParked(t *testing.T) {
	if runtime.GOOS == "freebsd" {
		t.SkipNow()
	}
	runTest(t, "parallel_next", func(client *daptest.Client, fixture protest.Fixture) {
		runDebugSessionWithBPs(t, client, "launch",
			// Launch
			func() {
				client.LaunchRequest("exec", fixture.Path, !stopOnEntry)
			},
			// Set breakpoints
			fixture.Source, []int{15},
			[]onBreakpoint{{ // Stop at line 15
				execute: func() {
					if goroutineId := testStepParkedHelper(t, client, fixture); goroutineId >= 0 {

						client.NextRequest(goroutineId)
						client.ExpectNextResponse(t)

						se := client.ExpectStoppedEvent(t)
						if se.Body.ThreadId != goroutineId {
							t.Fatalf("Next did not continue on the selected goroutine, expected %d got %d", goroutineId, se.Body.ThreadId)
						}
					}
				},
				disconnect: false,
			}})
	})
}

func testStepParkedHelper(t *testing.T, client *daptest.Client, fixture protest.Fixture) int {
	t.Helper()
	// Set a breakpoint at main.sayHi
	client.SetBreakpointsRequest(fixture.Source, []int{8})
	client.ExpectSetBreakpointsResponse(t)

	var goroutineId = -1
	for goroutineId < 0 {
		client.ContinueRequest(1)
		contResp := client.ExpectMessage(t)
		switch contResp.(type) {
		case *dap.ContinueResponse:
			// ok
		case *dap.TerminatedEvent:
			return -1
		}

		se := client.ExpectStoppedEvent(t)

		client.ThreadsRequest()
		threads := client.ExpectThreadsResponse(t)

		// Search for a parked goroutine that we know for sure will have to be
		// resumed before the program can exit. This is a parked goroutine that:
		// 1. is executing main.sayhi
		// 2. hasn't called wg.Done yet
		// 3. is not the currently selected goroutine
		for _, g := range threads.Body.Threads {
			// We do not need to check the thread that the program
			// is currently stopped on.
			if g.Id == se.Body.ThreadId {
				continue
			}
			client.StackTraceRequest(g.Id, 0, 5)
			frames := client.ExpectStackTraceResponse(t)
			for _, frame := range frames.Body.StackFrames {
				// line 11 is the line where wg.Done is called
				if frame.Name == "main.sayhi" && frame.Line < 11 {
					goroutineId = g.Id
					break
				}
			}
			if goroutineId >= 0 {
				break
			}
		}
	}

	// Clear all breakpoints.
	client.SetBreakpointsRequest(fixture.Source, []int{})
	client.ExpectSetBreakpointsResponse(t)

	return goroutineId
}

// TestStepOutPreservesGoroutine is inspired by proc_test.TestStepOutPreservesGoroutine
// and checks that StepOut preserves the currently selected goroutine.
func TestStepOutPreservesGoroutine(t *testing.T) {
	// Checks that StepOut preserves the currently selected goroutine.
	if runtime.GOOS == "freebsd" {
		t.SkipNow()
	}
	rand.Seed(time.Now().Unix())
	runTest(t, "issue2113", func(client *daptest.Client, fixture protest.Fixture) {
		runDebugSessionWithBPs(t, client, "launch",
			// Launch
			func() {
				client.LaunchRequest("exec", fixture.Path, !stopOnEntry)
			},
			// Set breakpoints
			fixture.Source, []int{25},
			[]onBreakpoint{{ // Stop at line 25
				execute: func() {
					client.ContinueRequest(1)
					client.ExpectContinueResponse(t)

					// The program contains runtime.Breakpoint()
					se := client.ExpectStoppedEvent(t)

					client.ThreadsRequest()
					gs := client.ExpectThreadsResponse(t)

					candg := []int{}
					bestg := []int{}
					for _, g := range gs.Body.Threads {
						// We do not need to check the thread that the program
						// is currently stopped on.
						if g.Id == se.Body.ThreadId {
							continue
						}

						client.StackTraceRequest(g.Id, 0, 20)
						frames := client.ExpectStackTraceResponse(t)
						for _, frame := range frames.Body.StackFrames {
							if frame.Name == "main.coroutine" {
								candg = append(candg, g.Id)
								if strings.HasPrefix(frames.Body.StackFrames[0].Name, "runtime.") {
									bestg = append(bestg, g.Id)
								}
								break
							}
						}
					}
					var goroutineId int
					if len(bestg) > 0 {
						goroutineId = bestg[rand.Intn(len(bestg))]
						t.Logf("selected goroutine %d (best)\n", goroutineId)
					} else if len(candg) > 0 {
						goroutineId = candg[rand.Intn(len(candg))]
						t.Logf("selected goroutine %d\n", goroutineId)

					}

					if goroutineId != 0 {
						client.StepOutRequest(goroutineId)
						client.ExpectStepOutResponse(t)
					} else {
						client.ContinueRequest(-1)
						client.ExpectContinueResponse(t)
					}

					switch e := client.ExpectMessage(t).(type) {
					case *dap.StoppedEvent:
						if e.Body.ThreadId != goroutineId {
							t.Fatalf("StepOut did not continue on the selected goroutine, expected %d got %d", goroutineId, e.Body.ThreadId)
						}
					case *dap.TerminatedEvent:
						t.Logf("program terminated")
					default:
						t.Fatalf("Unexpected event type: expect stopped or terminated event, got %#v", e)
					}
				},
				disconnect: false,
			}})
	})
}
func checkStopOnNextWhileNextingError(t *testing.T, client *daptest.Client, threadID int) {
	t.Helper()
	oe := client.ExpectOutputEvent(t)
	if oe.Body.Category != "console" || oe.Body.Output != fmt.Sprintf("invalid command: %s\n", BetterNextWhileNextingError) {
		t.Errorf("\ngot  %#v\nwant Category=\"console\" Output=\"invalid command: %s\\n\"", oe, BetterNextWhileNextingError)
	}
	se := client.ExpectStoppedEvent(t)
	if se.Body.ThreadId != threadID || se.Body.Reason != "exception" || se.Body.Description != "invalid command" || se.Body.Text != BetterNextWhileNextingError {
		t.Errorf("\ngot  %#v\nwant ThreadId=%d Reason=\"exception\" Description=\"invalid command\" Text=\"%s\"", se, threadID, BetterNextWhileNextingError)
	}
	client.ExceptionInfoRequest(1)
	eInfo := client.ExpectExceptionInfoResponse(t)
	if eInfo.Body.ExceptionId != "invalid command" || eInfo.Body.Description != BetterNextWhileNextingError {
		t.Errorf("\ngot  %#v\nwant ExceptionId=\"invalid command\" Text=\"%s\"", eInfo, BetterNextWhileNextingError)
	}
}

func TestBadAccess(t *testing.T) {
	if runtime.GOOS != "darwin" || testBackend != "lldb" {
		t.Skip("not applicable")
	}
	runTest(t, "issue2078", func(client *daptest.Client, fixture protest.Fixture) {
		runDebugSessionWithBPs(t, client, "launch",
			// Launch
			func() {
				client.LaunchRequest("exec", fixture.Path, !stopOnEntry)
			},
			// Set breakpoints
			fixture.Source, []int{4},
			[]onBreakpoint{{ // Stop at line 4
				execute: func() {
					checkStop(t, client, 1, "main.main", 4)

					expectStoppedOnError := func(errorPrefix string) {
						t.Helper()
						se := client.ExpectStoppedEvent(t)
						if se.Body.ThreadId != 1 || se.Body.Reason != "exception" || se.Body.Description != "runtime error" || !strings.HasPrefix(se.Body.Text, errorPrefix) {
							t.Errorf("\ngot  %#v\nwant ThreadId=1 Reason=\"exception\" Description=\"runtime error\" Text=\"%s\"", se, errorPrefix)
						}
						client.ExceptionInfoRequest(1)
						eInfo := client.ExpectExceptionInfoResponse(t)
						if eInfo.Body.ExceptionId != "runtime error" || !strings.HasPrefix(eInfo.Body.Description, errorPrefix) {
							t.Errorf("\ngot  %#v\nwant ExceptionId=\"runtime error\" Text=\"%s\"", eInfo, errorPrefix)
						}
					}

					client.ContinueRequest(1)
					client.ExpectContinueResponse(t)
					expectStoppedOnError("invalid memory address or nil pointer dereference")

					client.NextRequest(1)
					client.ExpectNextResponse(t)
					expectStoppedOnError("invalid memory address or nil pointer dereference")

					client.NextRequest(1)
					client.ExpectNextResponse(t)
					checkStopOnNextWhileNextingError(t, client, 1)

					client.StepInRequest(1)
					client.ExpectStepInResponse(t)
					checkStopOnNextWhileNextingError(t, client, 1)

					client.StepOutRequest(1)
					client.ExpectStepOutResponse(t)
					checkStopOnNextWhileNextingError(t, client, 1)
				},
				disconnect: true,
			}})
	})
}

// TestNextWhileNexting is inspired by command_test.TestIssue387 and tests
// that when 'next' is interrupted by a 'breakpoint', calling 'next'
// again will produce an error with a helpful message, and 'continue'
// will resume the program.
func TestNextWhileNexting(t *testing.T) {
	if runtime.GOOS == "freebsd" {
		t.Skip("test is not valid on FreeBSD")
	}
	// a breakpoint triggering during a 'next' operation will interrupt 'next''
	// Unlike the test for the terminal package, we cannot be certain
	// of the number of breakpoints we expect to hit, since multiple
	// breakpoints being hit at the same time is not supported in DAP stopped
	// events.
	runTest(t, "issue387", func(client *daptest.Client, fixture protest.Fixture) {
		runDebugSessionWithBPs(t, client, "launch",
			// Launch
			func() {
				client.LaunchRequest("exec", fixture.Path, !stopOnEntry)
			},
			// Set breakpoints
			fixture.Source, []int{15},
			[]onBreakpoint{{ // Stop at line 15
				execute: func() {
					checkStop(t, client, 1, "main.main", 15)

					client.SetBreakpointsRequest(fixture.Source, []int{8})
					client.ExpectSetBreakpointsResponse(t)

					client.ContinueRequest(1)
					client.ExpectContinueResponse(t)

					bpSe := client.ExpectStoppedEvent(t)
					threadID := bpSe.Body.ThreadId
					checkStop(t, client, threadID, "main.dostuff", 8)

					for pos := 9; pos < 11; pos++ {
						client.NextRequest(threadID)
						client.ExpectNextResponse(t)

						stepInProgress := true
						for stepInProgress {
							m := client.ExpectStoppedEvent(t)
							switch m.Body.Reason {
							case "step":
								if !m.Body.AllThreadsStopped {
									t.Errorf("got %#v, want Reason=\"step\", AllThreadsStopped=true", m)
								}
								checkStop(t, client, m.Body.ThreadId, "main.dostuff", pos)
								stepInProgress = false
							case "breakpoint":
								if !m.Body.AllThreadsStopped {
									t.Errorf("got %#v, want Reason=\"breakpoint\", AllThreadsStopped=true", m)
								}

								if stepInProgress {
									// We encountered a breakpoint on a different thread. We should have to resume execution
									// using continue.
									oe := client.ExpectOutputEvent(t)
									if oe.Body.Category != "console" || !strings.Contains(oe.Body.Output, "Step interrupted by a breakpoint.") {
										t.Errorf("\ngot  %#v\nwant Category=\"console\" Output=\"Step interrupted by a breakpoint.\"", oe)
									}
									client.NextRequest(m.Body.ThreadId)
									client.ExpectNextResponse(t)
									checkStopOnNextWhileNextingError(t, client, m.Body.ThreadId)
									// Continue since we have not finished the step request.
									client.ContinueRequest(threadID)
									client.ExpectContinueResponse(t)
								} else {
									checkStop(t, client, m.Body.ThreadId, "main.dostuff", 8)
									// Switch to stepping on this thread instead.
									pos = 8
									threadID = m.Body.ThreadId
								}
							default:
								t.Fatalf("got %#v, want StoppedEvent on step or breakpoint", m)
							}
						}
					}
				},
				disconnect: true,
			}})
	})
}

func TestPanicBreakpointOnContinue(t *testing.T) {
	runTest(t, "panic", func(client *daptest.Client, fixture protest.Fixture) {
		runDebugSessionWithBPs(t, client, "launch",
			// Launch
			func() {
				client.LaunchRequest("exec", fixture.Path, !stopOnEntry)
			},
			// Set breakpoints
			fixture.Source, []int{5},
			[]onBreakpoint{{
				execute: func() {
					checkStop(t, client, 1, "main.main", 5)

					client.ContinueRequest(1)
					client.ExpectContinueResponse(t)

					text := "\"BOOM!\""
					se := client.ExpectStoppedEvent(t)
					if se.Body.ThreadId != 1 || se.Body.Reason != "exception" || se.Body.Description != "panic" || se.Body.Text != text {
						t.Errorf("\ngot  %#v\nwant ThreadId=1 Reason=\"exception\" Description=\"panic\" Text=%q", se, text)
					}

					client.ExceptionInfoRequest(1)
					eInfo := client.ExpectExceptionInfoResponse(t)
					if eInfo.Body.ExceptionId != "panic" || eInfo.Body.Description != text {
						t.Errorf("\ngot  %#v\nwant ExceptionId=\"panic\" Description=%q", eInfo, text)
					}

					client.StackTraceRequest(se.Body.ThreadId, 0, 20)
					st := client.ExpectStackTraceResponse(t)
					for i, frame := range st.Body.StackFrames {
						if strings.HasPrefix(frame.Name, "runtime.") {
							if frame.Source.PresentationHint != "deemphasize" {
								t.Errorf("\ngot Body.StackFrames[%d]=%#v\nwant Source.PresentationHint=\"deemphasize\"", i, frame)
							}
						} else if frame.Source.PresentationHint != "" {
							t.Errorf("\ngot Body.StackFrames[%d]=%#v\nwant Source.PresentationHint=\"\"", i, frame)
						}

					}
				},
				disconnect: true,
			}})
	})
}

func TestPanicBreakpointOnNext(t *testing.T) {
	if !goversion.VersionAfterOrEqual(runtime.Version(), 1, 14) {
		// In Go 1.13, 'next' will step into the defer in the runtime
		// main function, instead of the next line in the main program.
		t.SkipNow()
	}

	runTest(t, "panic", func(client *daptest.Client, fixture protest.Fixture) {
		runDebugSessionWithBPs(t, client, "launch",
			// Launch
			func() {
				client.LaunchRequest("exec", fixture.Path, !stopOnEntry)
			},
			// Set breakpoints
			fixture.Source, []int{5},
			[]onBreakpoint{{
				execute: func() {
					checkStop(t, client, 1, "main.main", 5)

					client.NextRequest(1)
					client.ExpectNextResponse(t)

					text := "\"BOOM!\""
					se := client.ExpectStoppedEvent(t)
					if se.Body.ThreadId != 1 || se.Body.Reason != "exception" || se.Body.Description != "panic" || se.Body.Text != text {
						t.Errorf("\ngot  %#v\nwant ThreadId=1 Reason=\"exception\" Description=\"panic\" Text=%q", se, text)
					}

					client.ExceptionInfoRequest(1)
					eInfo := client.ExpectExceptionInfoResponse(t)
					if eInfo.Body.ExceptionId != "panic" || eInfo.Body.Description != text {
						t.Errorf("\ngot  %#v\nwant ExceptionId=\"panic\" Description=%q", eInfo, text)
					}
				},
				disconnect: true,
			}})
	})
}

func TestFatalThrowBreakpoint(t *testing.T) {
	runTest(t, "fatalerror", func(client *daptest.Client, fixture protest.Fixture) {
		runDebugSessionWithBPs(t, client, "launch",
			// Launch
			func() {
				client.LaunchRequest("exec", fixture.Path, !stopOnEntry)
			},
			// Set breakpoints
			fixture.Source, []int{3},
			[]onBreakpoint{{
				execute: func() {
					checkStop(t, client, 1, "main.main", 3)

					client.ContinueRequest(1)
					client.ExpectContinueResponse(t)

					var text string
					// This does not work for Go 1.16.
					ver, _ := goversion.Parse(runtime.Version())
					if ver.Major != 1 || ver.Minor != 16 {
						text = "\"go of nil func value\""
					}

					se := client.ExpectStoppedEvent(t)
					if se.Body.ThreadId != 1 || se.Body.Reason != "exception" || se.Body.Description != "fatal error" || se.Body.Text != text {
						t.Errorf("\ngot  %#v\nwant ThreadId=1 Reason=\"exception\" Description=\"fatal error\" Text=%q", se, text)
					}

					// This does not work for Go 1.16.
					errorPrefix := text
					if errorPrefix == "" {
						errorPrefix = "Throw reason unavailable, see https://github.com/golang/go/issues/46425"
					}
					client.ExceptionInfoRequest(1)
					eInfo := client.ExpectExceptionInfoResponse(t)
					if eInfo.Body.ExceptionId != "fatal error" || !strings.HasPrefix(eInfo.Body.Description, errorPrefix) {
						t.Errorf("\ngot  %#v\nwant ExceptionId=\"runtime error\" Text=%s", eInfo, errorPrefix)
					}

				},
				disconnect: true,
			}})
	})
	runTest(t, "testdeadlock", func(client *daptest.Client, fixture protest.Fixture) {
		runDebugSessionWithBPs(t, client, "launch",
			// Launch
			func() {
				client.LaunchRequest("exec", fixture.Path, !stopOnEntry)
			},
			// Set breakpoints
			fixture.Source, []int{3},
			[]onBreakpoint{{
				execute: func() {
					checkStop(t, client, 1, "main.main", 3)

					client.ContinueRequest(1)
					client.ExpectContinueResponse(t)

					// This does not work for Go 1.16 so skip by detecting versions before or after 1.16.
					var text string
					if !goversion.VersionAfterOrEqual(runtime.Version(), 1, 16) || goversion.VersionAfterOrEqual(runtime.Version(), 1, 17) {
						text = "\"all goroutines are asleep - deadlock!\""
					}
					se := client.ExpectStoppedEvent(t)
					if se.Body.Reason != "exception" || se.Body.Description != "fatal error" || se.Body.Text != text {
						t.Errorf("\ngot  %#v\nwant Reason=\"exception\" Description=\"fatal error\" Text=%q", se, text)
					}

					// TODO(suzmue): Get the exception info for the thread and check the description
					// includes "all goroutines are asleep - deadlock!".
					// Stopped events with no selected goroutines need to be supported to test deadlock.
				},
				disconnect: true,
			}})
	})
}

func verifyStopLocation(t *testing.T, client *daptest.Client, thread int, name string, line int) {
	t.Helper()

	client.StackTraceRequest(thread, 0, 20)
	st := client.ExpectStackTraceResponse(t)
	if len(st.Body.StackFrames) < 1 {
		t.Errorf("\ngot  %#v\nwant len(stackframes) => 1", st)
	} else {
		if line != -1 && st.Body.StackFrames[0].Line != line {
			t.Errorf("\ngot  %#v\nwant Line=%d", st, line)
		}
		if st.Body.StackFrames[0].Name != name {
			t.Errorf("\ngot  %#v\nwant Name=%q", st, name)
		}
	}
}

// checkStop covers the standard sequence of requests issued by
// a client at a breakpoint or another non-terminal stop event.
// The details have been tested by other tests,
// so this is just a sanity check.
// Skips line check if line is -1.
func checkStop(t *testing.T, client *daptest.Client, thread int, fname string, line int) {
	t.Helper()
	client.ThreadsRequest()
	client.ExpectThreadsResponse(t)

	verifyStopLocation(t, client, thread, fname, line)

	client.ScopesRequest(1000)
	client.ExpectScopesResponse(t)

	client.VariablesRequest(localsScope)
	client.ExpectVariablesResponse(t)
}

// onBreakpoint specifies what the test harness should simulate at
// a stopped breakpoint. First execute() is to be called to test
// specified editor-driven or user-driven requests. Then if
// disconnect is true, the test harness will abort the program
// execution. Otherwise, a continue will be issued and the
// program will continue to the next breakpoint or termination.
// If terminated is true, we expect requests at this breakpoint
// to result in termination.
type onBreakpoint struct {
	execute    func()
	disconnect bool
	terminated bool
}

// runDebugSessionWithBPs is a helper for executing the common init and shutdown
// sequences for a program that does not stop on entry
// while specifying breakpoints and unique launch/attach criteria via parameters.
//    cmd            - "launch" or "attach"
//    cmdRequest     - a function that sends a launch or attach request,
//                     so the test author has full control of its arguments.
//                     Note that he rest of the test sequence assumes that
//                     stopOnEntry is false.
//     source        - source file path, needed to set breakpoints, "" if none to be set.
//     breakpoints   - list of lines, where breakpoints are to be set
//     onBPs         - list of test sequences to execute at each of the set breakpoints.
func runDebugSessionWithBPs(t *testing.T, client *daptest.Client, cmd string, cmdRequest func(), source string, breakpoints []int, onBPs []onBreakpoint) {
	client.InitializeRequest()
	client.ExpectInitializeResponseAndCapabilities(t)

	cmdRequest()
	client.ExpectInitializedEvent(t)
	if cmd == "launch" {
		client.ExpectLaunchResponse(t)
	} else if cmd == "attach" {
		client.ExpectAttachResponse(t)
	} else {
		panic("expected launch or attach command")
	}

	if source != "" {
		client.SetBreakpointsRequest(source, breakpoints)
		client.ExpectSetBreakpointsResponse(t)
	}

	// Skip no-op setExceptionBreakpoints

	client.ConfigurationDoneRequest()
	client.ExpectConfigurationDoneResponse(t)

	// Program automatically continues to breakpoint or completion

	// TODO(polina): See if we can make this more like withTestProcessArgs in proc_test:
	// a single function pointer gets called here and then if it wants to continue it calls
	// client.ContinueRequest/client.ExpectContinueResponse/client.ExpectStoppedEvent
	// (possibly using a helper function).
	for _, onBP := range onBPs {
		client.ExpectStoppedEvent(t)
		onBP.execute()
		if onBP.disconnect {
			client.DisconnectRequestWithKillOption(true)
			if onBP.terminated {
				client.ExpectOutputEventProcessExited(t, 0)
				client.ExpectOutputEventDetaching(t)
			} else {
				client.ExpectOutputEventDetachingKill(t)
			}
			client.ExpectDisconnectResponse(t)
			client.ExpectTerminatedEvent(t)
			return
		}
		client.ContinueRequest(1)
		client.ExpectContinueResponse(t)
		// "Continue" is triggered after the response is sent
	}

	if cmd == "launch" { // Let the program run to completion
		client.ExpectTerminatedEvent(t)
	}
	client.DisconnectRequestWithKillOption(true)
	if cmd == "launch" {
		client.ExpectOutputEventProcessExited(t, 0)
		client.ExpectOutputEventDetaching(t)
	} else if cmd == "attach" {
		client.ExpectOutputEventDetachingKill(t)
	}
	client.ExpectDisconnectResponse(t)
	client.ExpectTerminatedEvent(t)
}

// runDebugSession is a helper for executing the standard init and shutdown
// sequences for a program that does not stop on entry
// while specifying unique launch criteria via parameters.
func runDebugSession(t *testing.T, client *daptest.Client, cmd string, cmdRequest func()) {
	runDebugSessionWithBPs(t, client, cmd, cmdRequest, "", nil, nil)
}

func TestLaunchDebugRequest(t *testing.T) {
	rescueStderr := os.Stderr
	r, w, _ := os.Pipe()
	os.Stderr = w

	tmpBin := "__tmpBin"
	runTest(t, "increment", func(client *daptest.Client, fixture protest.Fixture) {
		// We reuse the harness that builds, but ignore the built binary,
		// only relying on the source to be built in response to LaunchRequest.
		runDebugSession(t, client, "launch", func() {
			client.LaunchRequestWithArgs(map[string]interface{}{
				"mode": "debug", "program": fixture.Source, "output": tmpBin})
		})
	})
	// Wait for the test to finish to capture all stderr
	time.Sleep(100 * time.Millisecond)

	w.Close()
	err, _ := ioutil.ReadAll(r)
	t.Log(string(err))
	os.Stderr = rescueStderr

	rmErrRe, _ := regexp.Compile(`could not remove .*\n`)
	rmErr := rmErrRe.FindString(string(err))
	if rmErr != "" {
		// On Windows, a file in use cannot be removed, resulting in "Access is denied".
		// When the process exits, Delve releases the binary by calling
		// BinaryInfo.Close(), but it appears that it is still in use (by Windows?)
		// shortly after. gobuild.Remove has a delay to address this, but
		// to avoid any test flakiness we guard against this failure here as well.
		if runtime.GOOS != "windows" || !stringContainsCaseInsensitive(rmErr, "Access is denied") {
			t.Fatalf("Binary removal failure:\n%s\n", rmErr)
		}
	} else {
		tmpBin = cleanExeName(tmpBin)
		// We did not get a removal error, but did we even try to remove before exiting?
		// Confirm that the binary did get removed.
		if _, err := os.Stat(tmpBin); err == nil || os.IsExist(err) {
			t.Fatal("Failed to remove temp binary", tmpBin)
		}
	}
}

// TestLaunchRequestDefaults tests defaults for launch attribute that are explicit in other tests.
func TestLaunchRequestDefaults(t *testing.T) {
	runTest(t, "increment", func(client *daptest.Client, fixture protest.Fixture) {
		runDebugSession(t, client, "launch", func() {
			client.LaunchRequestWithArgs(map[string]interface{}{
				"mode": "" /*"debug" by default*/, "program": fixture.Source, "output": "__mybin"})
		})
	})
	runTest(t, "increment", func(client *daptest.Client, fixture protest.Fixture) {
		runDebugSession(t, client, "launch", func() {
			client.LaunchRequestWithArgs(map[string]interface{}{
				/*"mode":"debug" by default*/ "program": fixture.Source, "output": "__mybin"})
		})
	})
	runTest(t, "increment", func(client *daptest.Client, fixture protest.Fixture) {
		runDebugSession(t, client, "launch", func() {
			// Use the temporary output binary.
			client.LaunchRequestWithArgs(map[string]interface{}{
				"mode": "debug", "program": fixture.Source})
		})
	})
}

// TestLaunchRequestOutputPath verifies that relative output binary path
// is mapped to server's, not target's, working directory.
func TestLaunchRequestOutputPath(t *testing.T) {
	runTest(t, "testargs", func(client *daptest.Client, fixture protest.Fixture) {
		inrel := "__somebin"
		wd, _ := os.Getwd()
		outabs := cleanExeName(filepath.Join(wd, inrel))
		runDebugSessionWithBPs(t, client, "launch",
			// Launch
			func() {
				client.LaunchRequestWithArgs(map[string]interface{}{
					"mode": "debug", "program": fixture.Source, "output": inrel,
					"cwd": filepath.Dir(wd)})
			},
			// Set breakpoints
			fixture.Source, []int{12},
			[]onBreakpoint{{
				execute: func() {
					checkStop(t, client, 1, "main.main", 12)
					client.EvaluateRequest("os.Args[0]", 1000, "repl")
					checkEval(t, client.ExpectEvaluateResponse(t), fmt.Sprintf("%q", outabs), noChildren)
				},
				disconnect: true,
			}})
	})
}

func TestExitNonZeroStatus(t *testing.T) {
	runTest(t, "pr1055", func(client *daptest.Client, fixture protest.Fixture) {
		client.InitializeRequest()
		client.ExpectInitializeResponseAndCapabilities(t)

		client.LaunchRequest("exec", fixture.Path, !stopOnEntry)
		client.ExpectInitializedEvent(t)
		client.ExpectLaunchResponse(t)

		client.ConfigurationDoneRequest()
		client.ExpectConfigurationDoneResponse(t)

		client.ExpectTerminatedEvent(t)

		client.DisconnectRequest()
		// Check that the process exit status is 2.
		oep := client.ExpectOutputEventProcessExited(t, 2)
		if oep.Body.Category != "console" {
			t.Errorf("\ngot %#v\nwant Category='console'", oep)
		}
		oed := client.ExpectOutputEventDetaching(t)
		if oed.Body.Category != "console" {
			t.Errorf("\ngot %#v\nwant Category='console'", oed)
		}
		client.ExpectDisconnectResponse(t)
		client.ExpectTerminatedEvent(t)
	})
}

func TestNoDebug_GoodExitStatus(t *testing.T) {
	runTest(t, "increment", func(client *daptest.Client, fixture protest.Fixture) {
		runNoDebugSession(t, client, func() {
			client.LaunchRequestWithArgs(map[string]interface{}{
				"noDebug": true, "mode": "debug", "program": fixture.Source, "output": "__mybin"})
		}, 0)
	})
}

func TestNoDebug_BadExitStatus(t *testing.T) {
	runTest(t, "issue1101", func(client *daptest.Client, fixture protest.Fixture) {
		runNoDebugSession(t, client, func() {
			client.LaunchRequestWithArgs(map[string]interface{}{
				"noDebug": true, "mode": "exec", "program": fixture.Path})
		}, 2)
	})
}

// runNoDebugSession tests the session started with noDebug=true runs
// to completion and logs termination status.
func runNoDebugSession(t *testing.T, client *daptest.Client, launchRequest func(), exitStatus int) {
	client.InitializeRequest()
	client.ExpectInitializeResponseAndCapabilities(t)

	launchRequest()
	// no initialized event.
	// noDebug mode applies only to "launch" requests.
	client.ExpectLaunchResponse(t)

	client.ExpectOutputEventProcessExited(t, exitStatus)
	client.ExpectTerminatedEvent(t)
	client.DisconnectRequestWithKillOption(true)
	client.ExpectDisconnectResponse(t)
	client.ExpectTerminatedEvent(t)
}

func TestNoDebug_AcceptNoRequestsButDisconnect(t *testing.T) {
	runTest(t, "http_server", func(client *daptest.Client, fixture protest.Fixture) {
		client.InitializeRequest()
		client.ExpectInitializeResponseAndCapabilities(t)
		client.LaunchRequestWithArgs(map[string]interface{}{
			"noDebug": true, "mode": "exec", "program": fixture.Path})
		client.ExpectLaunchResponse(t)

		// Anything other than disconnect should get rejected
		var ExpectNoDebugError = func(cmd string) {
			er := client.ExpectErrorResponse(t)
			if er.Body.Error.Format != fmt.Sprintf("noDebug mode: unable to process '%s' request", cmd) {
				t.Errorf("\ngot %#v\nwant 'noDebug mode: unable to process '%s' request'", er, cmd)
			}
		}
		client.SetBreakpointsRequest(fixture.Source, []int{8})
		ExpectNoDebugError("setBreakpoints")
		client.SetFunctionBreakpointsRequest(nil)
		ExpectNoDebugError("setFunctionBreakpoints")
		client.PauseRequest(1)
		ExpectNoDebugError("pause")
		client.RestartRequest()
		client.ExpectUnsupportedCommandErrorResponse(t)

		// Disconnect request is ok
		client.DisconnectRequestWithKillOption(true)
		client.ExpectOutputEventTerminating(t)
		client.ExpectOutputEventRegex(t, fmt.Sprintf(daptest.ProcessExited, "(-1|1)"))
		client.ExpectTerminatedEvent(t)
		client.ExpectDisconnectResponse(t)
		client.ExpectTerminatedEvent(t)
	})
}

func TestLaunchRequestWithRelativeBuildPath(t *testing.T) {
	serverStopped := make(chan struct{})
	client := startDAPServerWithClient(t, serverStopped)
	defer client.Close()

	fixdir := protest.FindFixturesDir()
	if filepath.IsAbs(fixdir) {
		t.Fatal("this test requires relative program path")
	}
	program := filepath.Join(protest.FindFixturesDir(), "buildtest")

	// Use different working dir for target than dlv.
	// Program path will be interpreted relative to dlv's.
	dlvwd, _ := os.Getwd()
	runDebugSession(t, client, "launch", func() {
		client.LaunchRequestWithArgs(map[string]interface{}{
			"mode": "debug", "program": program, "cwd": filepath.Dir(dlvwd)})
	})
	<-serverStopped
}

func TestLaunchRequestWithRelativeExecPath(t *testing.T) {
	runTest(t, "increment", func(client *daptest.Client, fixture protest.Fixture) {
		symlink := "./__thisexe"
		err := os.Symlink(fixture.Path, symlink)
		defer os.Remove(symlink)
		if err != nil {
			t.Fatal("unable to create relative symlink:", err)
		}
		runDebugSession(t, client, "launch", func() {
			client.LaunchRequestWithArgs(map[string]interface{}{
				"mode": "exec", "program": symlink})
		})
	})
}

func TestLaunchTestRequest(t *testing.T) {
	orgWD, _ := os.Getwd()
	fixtures := protest.FindFixturesDir() // relative to current working directory.
	absoluteFixturesDir, _ := filepath.Abs(fixtures)
	absolutePkgDir, _ := filepath.Abs(filepath.Join(fixtures, "buildtest"))
	testFile := filepath.Join(absolutePkgDir, "main_test.go")

	for _, tc := range []struct {
		name       string
		dlvWD      string
		launchArgs map[string]interface{}
		wantWD     string
	}{{
		name: "default",
		launchArgs: map[string]interface{}{
			"mode": "test", "program": absolutePkgDir,
		},
		wantWD: absolutePkgDir,
	}, {
		name: "output",
		launchArgs: map[string]interface{}{
			"mode": "test", "program": absolutePkgDir, "output": "test.out",
		},
		wantWD: absolutePkgDir,
	}, {
		name: "dlvCwd",
		launchArgs: map[string]interface{}{
			"mode": "test", "program": absolutePkgDir, "dlvCwd": ".",
		},
		wantWD: absolutePkgDir,
	}, {
		name: "dlvCwd2",
		launchArgs: map[string]interface{}{
			"mode": "test", "program": ".", "dlvCwd": absolutePkgDir,
		},
		wantWD: absolutePkgDir,
	}, {
		name: "cwd",
		launchArgs: map[string]interface{}{
			"mode": "test", "program": absolutePkgDir, "cwd": fixtures, // fixtures is relative to the current working directory.
		},
		wantWD: absoluteFixturesDir,
	}, {
		name:  "dlv runs outside of module",
		dlvWD: os.TempDir(),
		launchArgs: map[string]interface{}{
			"mode": "test", "program": absolutePkgDir, "dlvCwd": absoluteFixturesDir,
		},
		wantWD: absolutePkgDir,
	}, {
		name:  "dlv builds in dlvCwd but runs in cwd",
		dlvWD: fixtures,
		launchArgs: map[string]interface{}{
			"mode": "test", "program": absolutePkgDir, "dlvCwd": absolutePkgDir, "cwd": "..", // relative to dlvCwd.
		},
		wantWD: absoluteFixturesDir,
	}} {
		t.Run(tc.name, func(t *testing.T) {
			// Some test cases with dlvCwd or dlvWD change process working directory.
			defer os.Chdir(orgWD)
			if tc.dlvWD != "" {
				os.Chdir(tc.dlvWD)
				defer os.Chdir(orgWD)
			}
			serverStopped := make(chan struct{})
			client := startDAPServerWithClient(t, serverStopped)
			defer client.Close()

			runDebugSessionWithBPs(t, client, "launch",
				func() { // Launch
					client.LaunchRequestWithArgs(tc.launchArgs)
				},
				testFile, []int{14},
				[]onBreakpoint{{
					execute: func() {
						checkStop(t, client, -1, "github.com/go-delve/delve/_fixtures/buildtest.TestCurrentDirectory", 14)
						client.VariablesRequest(1001) // Locals
						locals := client.ExpectVariablesResponse(t)
						checkChildren(t, locals, "Locals", 1)
						for i := range locals.Body.Variables {
							switch locals.Body.Variables[i].Name {
							case "wd": // The test's working directory is the package directory by default.
								checkVarExact(t, locals, i, "wd", "wd", fmt.Sprintf("%q", tc.wantWD), "string", noChildren)
							}
						}
					}}})

			<-serverStopped
		})
	}
}

// Tests that 'args' from LaunchRequest are parsed and passed to the target
// program. The target program exits without an error on success, and
// panics on error, causing an unexpected StoppedEvent instead of
// Terminated Event.
func TestLaunchRequestWithArgs(t *testing.T) {
	runTest(t, "testargs", func(client *daptest.Client, fixture protest.Fixture) {
		runDebugSession(t, client, "launch", func() {
			client.LaunchRequestWithArgs(map[string]interface{}{
				"mode": "exec", "program": fixture.Path,
				"args": []string{"test", "pass flag"}})
		})
	})
}

// Tests that 'buildFlags' from LaunchRequest are parsed and passed to the
// compiler. The target program exits without an error on success, and
// panics on error, causing an unexpected StoppedEvent instead of
// TerminatedEvent.
func TestLaunchRequestWithBuildFlags(t *testing.T) {
	runTest(t, "buildflagtest", func(client *daptest.Client, fixture protest.Fixture) {
		runDebugSession(t, client, "launch", func() {
			// We reuse the harness that builds, but ignore the built binary,
			// only relying on the source to be built in response to LaunchRequest.
			client.LaunchRequestWithArgs(map[string]interface{}{
				"mode": "debug", "program": fixture.Source, "output": "__mybin",
				"buildFlags": "-ldflags '-X main.Hello=World'"})
		})
	})
}

func TestAttachRequest(t *testing.T) {
	if runtime.GOOS == "freebsd" {
		t.SkipNow()
	}
	if runtime.GOOS == "windows" {
		t.Skip("test skipped on windows, see https://delve.beta.teamcity.com/project/Delve_windows for details")
	}
	runTest(t, "loopprog", func(client *daptest.Client, fixture protest.Fixture) {
		// Start the program to attach to
		cmd := execFixture(t, fixture)

		runDebugSessionWithBPs(t, client, "attach",
			// Attach
			func() {
				client.AttachRequest(map[string]interface{}{
					/*"mode": "local" by default*/ "processId": cmd.Process.Pid, "stopOnEntry": false})
			},
			// Set breakpoints
			fixture.Source, []int{8},
			[]onBreakpoint{{
				// Stop at line 8
				execute: func() {
					checkStop(t, client, 1, "main.loop", 8)
					client.VariablesRequest(localsScope)
					locals := client.ExpectVariablesResponse(t)
					checkChildren(t, locals, "Locals", 1)
					checkVarRegex(t, locals, 0, "i", "i", "[0-9]+", "int", noChildren)
				},
				disconnect: true,
			}})
	})
}

// Since we are in async mode while running, we might receive thee messages after pause request
// in either order.
func expectPauseResponseAndStoppedEvent(t *testing.T, client *daptest.Client) {
	t.Helper()
	for i := 0; i < 2; i++ {
		msg := client.ExpectMessage(t)
		switch m := msg.(type) {
		case *dap.StoppedEvent:
			if m.Body.Reason != "pause" || m.Body.ThreadId != 0 && m.Body.ThreadId != 1 {
				t.Errorf("\ngot %#v\nwant ThreadId=0/1 Reason='pause'", m)
			}
		case *dap.PauseResponse:
		default:
			t.Fatalf("got %#v, want StoppedEvent or PauseResponse", m)
		}
	}
}

func TestPauseAndContinue(t *testing.T) {
	runTest(t, "loopprog", func(client *daptest.Client, fixture protest.Fixture) {
		runDebugSessionWithBPs(t, client, "launch",
			// Launch
			func() {
				client.LaunchRequest("exec", fixture.Path, !stopOnEntry)
			},
			// Set breakpoints
			fixture.Source, []int{6},
			[]onBreakpoint{{
				execute: func() {
					verifyStopLocation(t, client, 1, "main.loop", 6)

					// Continue resumes all goroutines, so thread id is ignored
					client.ContinueRequest(12345)
					client.ExpectContinueResponse(t)

					time.Sleep(time.Second)

					// Halt pauses all goroutines, so thread id is ignored
					client.PauseRequest(56789)
					expectPauseResponseAndStoppedEvent(t, client)

					// Pause will be a no-op at a pause: there will be no additional stopped events
					client.PauseRequest(1)
					client.ExpectPauseResponse(t)
				},
				// The program has an infinite loop, so we must kill it by disconnecting.
				disconnect: true,
			}})
	})
}

func TestUnupportedCommandResponses(t *testing.T) {
	var got *dap.ErrorResponse
	runTest(t, "increment", func(client *daptest.Client, fixture protest.Fixture) {
		seqCnt := 1
		expectUnsupportedCommand := func(cmd string) {
			t.Helper()
			got = client.ExpectUnsupportedCommandErrorResponse(t)
			if got.RequestSeq != seqCnt || got.Command != cmd {
				t.Errorf("\ngot  %#v\nwant RequestSeq=%d Command=%s", got, seqCnt, cmd)
			}
			seqCnt++
		}

		client.RestartFrameRequest()
		expectUnsupportedCommand("restartFrame")

		client.GotoRequest()
		expectUnsupportedCommand("goto")

		client.SourceRequest()
		expectUnsupportedCommand("source")

		client.TerminateThreadsRequest()
		expectUnsupportedCommand("terminateThreads")

		client.StepInTargetsRequest()
		expectUnsupportedCommand("stepInTargets")

		client.GotoTargetsRequest()
		expectUnsupportedCommand("gotoTargets")

		client.CompletionsRequest()
		expectUnsupportedCommand("completions")

		client.DataBreakpointInfoRequest()
		expectUnsupportedCommand("dataBreakpointInfo")

		client.SetDataBreakpointsRequest()
		expectUnsupportedCommand("setDataBreakpoints")

		client.BreakpointLocationsRequest()
		expectUnsupportedCommand("breakpointLocations")

		client.ModulesRequest()
		expectUnsupportedCommand("modules")

		client.DisconnectRequest()
		client.ExpectDisconnectResponse(t)
	})
}

type helperForSetVariable struct {
	t *testing.T
	c *daptest.Client
}

func (h *helperForSetVariable) expectSetVariable(ref int, name, value string) {
	h.t.Helper()
	h.expectSetVariable0(ref, name, value, false)
}

func (h *helperForSetVariable) failSetVariable(ref int, name, value, wantErrInfo string) {
	h.t.Helper()
	h.failSetVariable0(ref, name, value, wantErrInfo, false)
}

func (h *helperForSetVariable) failSetVariableAndStop(ref int, name, value, wantErrInfo string) {
	h.t.Helper()
	h.failSetVariable0(ref, name, value, wantErrInfo, true)
}

func (h *helperForSetVariable) evaluate(expr, want string, hasRef bool) {
	h.t.Helper()
	h.c.EvaluateRequest(expr, 1000, "whatever")
	got := h.c.ExpectEvaluateResponse(h.t)
	checkEval(h.t, got, want, hasRef)
}

func (h *helperForSetVariable) evaluateRegex(expr, want string, hasRef bool) {
	h.t.Helper()
	h.c.EvaluateRequest(expr, 1000, "whatever")
	got := h.c.ExpectEvaluateResponse(h.t)
	checkEvalRegex(h.t, got, want, hasRef)
}

func (h *helperForSetVariable) expectSetVariable0(ref int, name, value string, wantStop bool) {
	h.t.Helper()

	h.c.SetVariableRequest(ref, name, value)
	if wantStop {
		h.c.ExpectStoppedEvent(h.t)
	}
	if got, want := h.c.ExpectSetVariableResponse(h.t), value; got.Success != true || got.Body.Value != want {
		h.t.Errorf("SetVariableRequest(%v, %v)=%#v, want {Success=true, Body.Value=%q", name, value, got, want)
	}
}

func (h *helperForSetVariable) failSetVariable0(ref int, name, value, wantErrInfo string, wantStop bool) {
	h.t.Helper()

	h.c.SetVariableRequest(ref, name, value)
	if wantStop {
		h.c.ExpectStoppedEvent(h.t)
	}
	resp := h.c.ExpectErrorResponse(h.t)
	if got := resp.Body.Error.Format; !stringContainsCaseInsensitive(got, wantErrInfo) {
		h.t.Errorf("got %#v, want error string containing %v", got, wantErrInfo)
	}
}

func (h *helperForSetVariable) variables(ref int) *dap.VariablesResponse {
	h.t.Helper()
	h.c.VariablesRequest(ref)
	return h.c.ExpectVariablesResponse(h.t)
}

// TestSetVariable tests SetVariable features that do not need function call support.
func TestSetVariable(t *testing.T) {
	runTest(t, "testvariables", func(client *daptest.Client, fixture protest.Fixture) {
		runDebugSessionWithBPs(t, client, "launch",
			func() {
				client.LaunchRequestWithArgs(map[string]interface{}{
					"mode": "exec", "program": fixture.Path, "showGlobalVariables": true,
				})
			},
			fixture.Source, []int{}, // breakpoints are set within the program.
			[]onBreakpoint{{
				execute: func() {
					tester := &helperForSetVariable{t, client}

					startLineno := 66 // after runtime.Breakpoint
					if runtime.GOOS == "windows" && goversion.VersionAfterOrEqual(runtime.Version(), 1, 15) {
						// Go1.15 on windows inserts a NOP after the call to
						// runtime.Breakpoint and marks it same line as the
						// runtime.Breakpoint call, making this flaky, so skip the line check.
						startLineno = -1
					}

					checkStop(t, client, 1, "main.foobar", startLineno)

					// Local variables
					locals := tester.variables(localsScope)

					// Args of foobar(baz string, bar FooBar)
					checkVarExact(t, locals, 1, "bar", "bar", `main.FooBar {Baz: 10, Bur: "lorem"}`, "main.FooBar", hasChildren)
					tester.failSetVariable(localsScope, "bar", `main.FooBar {Baz: 42, Bur: "ipsum"}`, "*ast.CompositeLit not implemented")

					// Nested field.
					barRef := checkVarExact(t, locals, 1, "bar", "bar", `main.FooBar {Baz: 10, Bur: "lorem"}`, "main.FooBar", hasChildren)
					tester.expectSetVariable(barRef, "Baz", "42")
					tester.evaluate("bar", `main.FooBar {Baz: 42, Bur: "lorem"}`, hasChildren)

					tester.failSetVariable(barRef, "Baz", `"string"`, "can not convert")

					// int
					checkVarExact(t, locals, -1, "a2", "a2", "6", "int", noChildren)
					tester.expectSetVariable(localsScope, "a2", "42")
					tester.evaluate("a2", "42", noChildren)

					tester.failSetVariable(localsScope, "a2", "false", "can not convert")

					// float
					checkVarExact(t, locals, -1, "a3", "a3", "7.23", "float64", noChildren)
					tester.expectSetVariable(localsScope, "a3", "-0.1")
					tester.evaluate("a3", "-0.1", noChildren)

					// array of int
					a4Ref := checkVarExact(t, locals, -1, "a4", "a4", "[2]int [1,2]", "[2]int", hasChildren)
					tester.expectSetVariable(a4Ref, "[1]", "-7")
					tester.evaluate("a4", "[2]int [1,-7]", hasChildren)

					tester.failSetVariable(localsScope, "a4", "[2]int{3, 4}", "not implemented")

					// slice of int
					a5Ref := checkVarExact(t, locals, -1, "a5", "a5", "[]int len: 5, cap: 5, [1,2,3,4,5]", "[]int", hasChildren)
					tester.expectSetVariable(a5Ref, "[3]", "100")
					tester.evaluate("a5", "[]int len: 5, cap: 5, [1,2,3,100,5]", hasChildren)

					// composite literal and its nested fields.
					a7Ref := checkVarExact(t, locals, -1, "a7", "a7", `*main.FooBar {Baz: 5, Bur: "strum"}`, "*main.FooBar", hasChildren)
					a7Val := tester.variables(a7Ref)
					a7ValRef := checkVarExact(t, a7Val, -1, "", "(*a7)", `main.FooBar {Baz: 5, Bur: "strum"}`, "main.FooBar", hasChildren)
					tester.expectSetVariable(a7ValRef, "Baz", "7")
					tester.evaluate("(*a7)", `main.FooBar {Baz: 7, Bur: "strum"}`, hasChildren)

					// pointer
					checkVarExact(t, locals, -1, "a9", "a9", `*main.FooBar nil`, "*main.FooBar", noChildren)
					tester.expectSetVariable(localsScope, "a9", "&a6")
					tester.evaluate("a9", `*main.FooBar {Baz: 8, Bur: "word"}`, hasChildren)

					// slice of pointers
					a13Ref := checkVarExact(t, locals, -1, "a13", "a13", `[]*main.FooBar len: 3, cap: 3, [*{Baz: 6, Bur: "f"},*{Baz: 7, Bur: "g"},*{Baz: 8, Bur: "h"}]`, "[]*main.FooBar", hasChildren)
					a13 := tester.variables(a13Ref)
					a13c0Ref := checkVarExact(t, a13, -1, "[0]", "a13[0]", `*main.FooBar {Baz: 6, Bur: "f"}`, "*main.FooBar", hasChildren)
					a13c0 := tester.variables(a13c0Ref)
					a13c0valRef := checkVarExact(t, a13c0, -1, "", "(*a13[0])", `main.FooBar {Baz: 6, Bur: "f"}`, "main.FooBar", hasChildren)
					tester.expectSetVariable(a13c0valRef, "Baz", "777")
					tester.evaluate("a13[0]", `*main.FooBar {Baz: 777, Bur: "f"}`, hasChildren)

					// complex
					tester.evaluate("c64", `(1 + 2i)`, hasChildren)
					tester.expectSetVariable(localsScope, "c64", "(2 + 3i)")
					tester.evaluate("c64", `(2 + 3i)`, hasChildren)
					// note: complex's real, imaginary part can't be directly mutable.

					//
					// Global variables
					//    p1 = 10
					client.VariablesRequest(globalsScope)
					globals := client.ExpectVariablesResponse(t)

					checkVarExact(t, globals, -1, "p1", "main.p1", "10", "int", noChildren)
					tester.expectSetVariable(globalsScope, "p1", "-10")
					tester.evaluate("p1", "-10", noChildren)
					tester.failSetVariable(globalsScope, "p1", "0.1", "can not convert")
				},
				disconnect: true,
			}})
	})

	runTest(t, "testvariables2", func(client *daptest.Client, fixture protest.Fixture) {
		runDebugSessionWithBPs(t, client, "launch",
			func() {
				client.LaunchRequestWithArgs(map[string]interface{}{
					"mode": "exec", "program": fixture.Path, "showGlobalVariables": true,
				})
			},
			fixture.Source, []int{}, // breakpoints are set within the program.
			[]onBreakpoint{{
				execute: func() {
					tester := &helperForSetVariable{t, client}

					startLineno := 364 // after runtime.Breakpoint
					if runtime.GOOS == "windows" && goversion.VersionAfterOrEqual(runtime.Version(), 1, 15) {
						startLineno = -1
					}

					checkStop(t, client, 1, "main.main", startLineno)
					locals := tester.variables(localsScope)

					// channel
					tester.evaluate("chnil", "chan int nil", noChildren)
					tester.expectSetVariable(localsScope, "chnil", "ch1")
					tester.evaluate("chnil", "chan int 4/11", hasChildren)

					// func
					tester.evaluate("fn2", "nil", noChildren)
					tester.expectSetVariable(localsScope, "fn2", "fn1")
					tester.evaluate("fn2", "main.afunc", noChildren)

					// interface
					tester.evaluate("ifacenil", "interface {} nil", noChildren)
					tester.expectSetVariable(localsScope, "ifacenil", "iface1")
					tester.evaluate("ifacenil", "interface {}(*main.astruct) *{A: 1, B: 2}", hasChildren)

					// interface.(data)
					iface1Ref := checkVarExact(t, locals, -1, "iface1", "iface1", "interface {}(*main.astruct) *{A: 1, B: 2}", "interface {}", hasChildren)
					iface1 := tester.variables(iface1Ref)
					iface1DataRef := checkVarExact(t, iface1, -1, "data", "iface1.(data)", "*main.astruct {A: 1, B: 2}", "*main.astruct", hasChildren)
					iface1Data := tester.variables(iface1DataRef)
					iface1DataValueRef := checkVarExact(t, iface1Data, -1, "", "(*iface1.(data))", "main.astruct {A: 1, B: 2}", "main.astruct", hasChildren)
					tester.expectSetVariable(iface1DataValueRef, "A", "2021")
					tester.evaluate("iface1", "interface {}(*main.astruct) *{A: 2021, B: 2}", hasChildren)

					// map: string -> struct
					tester.evaluate(`m1["Malone"]`, "main.astruct {A: 2, B: 3}", hasChildren)
					m1Ref := checkVarRegex(t, locals, -1, "m1", "m1", `.*map\[string\]main\.astruct.*`, `map\[string\]main\.astruct`, hasChildren)
					m1 := tester.variables(m1Ref)
					elem1 := m1.Body.Variables[1]
					tester.expectSetVariable(elem1.VariablesReference, "A", "-9999")
					tester.expectSetVariable(elem1.VariablesReference, "B", "10000")
					tester.evaluate(elem1.EvaluateName, "main.astruct {A: -9999, B: 10000}", hasChildren)

					// map: struct -> int
					m3Ref := checkVarExact(t, locals, -1, "m3", "m3", "map[main.astruct]int [{A: 1, B: 1}: 42, {A: 2, B: 2}: 43, ]", "map[main.astruct]int", hasChildren)
					tester.expectSetVariable(m3Ref, "main.astruct {A: 1, B: 1}", "8888")
					// note: updating keys is possible, but let's not promise anything.
					tester.evaluateRegex("m3", `.*\[\{A: 1, B: 1\}: 8888,.*`, hasChildren)

					// map: struct -> struct
					m4Ref := checkVarRegex(t, locals, -1, "m4", "m4", `map\[main\.astruct]main\.astruct.*\[\{A: 1, B: 1\}: \{A: 11, B: 11\}.*`, `map\[main\.astruct\]main\.astruct`, hasChildren)
					m4 := tester.variables(m4Ref)
					m4Val1Ref := checkVarRegex(t, m4, -1, "[val 0]", `.*0x[0-9a-f]+.*`, `main.astruct.*`, `main\.astruct`, hasChildren)
					tester.expectSetVariable(m4Val1Ref, "A", "-9999")
					tester.evaluateRegex("m4", `.*A: -9999,.*`, hasChildren)

					// unsigned pointer
					checkVarRegex(t, locals, -1, "up1", "up1", `unsafe\.Pointer\(0x[0-9a-f]+\)`, "unsafe.Pointer", noChildren)
					tester.expectSetVariable(localsScope, "up1", "unsafe.Pointer(0x0)")
					tester.evaluate("up1", "unsafe.Pointer(0x0)", noChildren)

					// val := A{val: 1}
					valRef := checkVarExact(t, locals, -1, "val", "val", `main.A {val: 1}`, "main.A", hasChildren)
					tester.expectSetVariable(valRef, "val", "3")
					tester.evaluate("val", `main.A {val: 3}`, hasChildren)
				},
				disconnect: true,
			}})
	})
}

// TestSetVariableWithCall tests SetVariable features that do not depend on function calls support.
func TestSetVariableWithCall(t *testing.T) {
	protest.MustSupportFunctionCalls(t, testBackend)

	runTest(t, "testvariables", func(client *daptest.Client, fixture protest.Fixture) {
		runDebugSessionWithBPs(t, client, "launch",
			func() {
				client.LaunchRequestWithArgs(map[string]interface{}{
					"mode": "exec", "program": fixture.Path, "showGlobalVariables": true,
				})
			},
			fixture.Source, []int{66, 67},
			[]onBreakpoint{{
				execute: func() {
					tester := &helperForSetVariable{t, client}

					startLineno := 66
					if runtime.GOOS == "windows" && goversion.VersionAfterOrEqual(runtime.Version(), 1, 15) {
						// Go1.15 on windows inserts a NOP after the call to
						// runtime.Breakpoint and marks it same line as the
						// runtime.Breakpoint call, making this flaky, so skip the line check.
						startLineno = -1
					}

					checkStop(t, client, 1, "main.foobar", startLineno)

					// Local variables
					locals := tester.variables(localsScope)

					// Args of foobar(baz string, bar FooBar)
					checkVarExact(t, locals, 0, "baz", "baz", `"bazburzum"`, "string", noChildren)
					tester.expectSetVariable(localsScope, "baz", `"BazBurZum"`)
					tester.evaluate("baz", `"BazBurZum"`, noChildren)

					barRef := checkVarExact(t, locals, 1, "bar", "bar", `main.FooBar {Baz: 10, Bur: "lorem"}`, "main.FooBar", hasChildren)
					tester.expectSetVariable(barRef, "Bur", `"ipsum"`)
					tester.evaluate("bar", `main.FooBar {Baz: 10, Bur: "ipsum"}`, hasChildren)

					checkVarExact(t, locals, -1, "a1", "a1", `"foofoofoofoofoofoo"`, "string", noChildren)
					tester.expectSetVariable(localsScope, "a1", `"barbarbar"`)
					tester.evaluate("a1", `"barbarbar"`, noChildren)

					a6Ref := checkVarExact(t, locals, -1, "a6", "a6", `main.FooBar {Baz: 8, Bur: "word"}`, "main.FooBar", hasChildren)
					tester.failSetVariable(a6Ref, "Bur", "false", "can not convert")

					tester.expectSetVariable(a6Ref, "Bur", `"sentence"`)
					tester.evaluate("a6", `main.FooBar {Baz: 8, Bur: "sentence"}`, hasChildren)
				},
			}, {
				// Stop at second breakpoint and set a1.
				execute: func() {
					tester := &helperForSetVariable{t, client}

					checkStop(t, client, 1, "main.barfoo", -1)
					// Test: set string 'a1' in main.barfoo.
					// This shouldn't affect 'a1' in main.foobar - we will check that in the next breakpoint.
					locals := tester.variables(localsScope)
					checkVarExact(t, locals, -1, "a1", "a1", `"bur"`, "string", noChildren)
					tester.expectSetVariable(localsScope, "a1", `"fur"`)
					tester.evaluate("a1", `"fur"`, noChildren)
					// We will check a1 in main.foobar isn't affected from the next breakpoint.

					client.StackTraceRequest(1, 1, 20)
					res := client.ExpectStackTraceResponse(t)
					if len(res.Body.StackFrames) < 1 {
						t.Fatalf("stack trace response = %#v, wanted at least one stack frame", res)
					}
					outerFrame := res.Body.StackFrames[0].Id
					client.EvaluateRequest("a1", outerFrame, "whatever_context")
					evalRes := client.ExpectEvaluateResponse(t)
					checkEval(t, evalRes, `"barbarbar"`, noChildren)
				},
				disconnect: true,
			}})
	})

	runTest(t, "fncall", func(client *daptest.Client, fixture protest.Fixture) {
		runDebugSessionWithBPs(t, client, "launch",
			func() {
				client.LaunchRequestWithArgs(map[string]interface{}{
					"mode": "exec", "program": fixture.Path, "showGlobalVariables": true,
				})
			},
			fixture.Source, []int{}, // breakpoints are set within the program.
			[]onBreakpoint{{
				// Stop at second breakpoint and set a1.
				execute: func() {
					tester := &helperForSetVariable{t, client}

					checkStop(t, client, 1, "main.main", -1)

					_ = tester.variables(localsScope)

					// successful variable set using a function call.
					tester.expectSetVariable(localsScope, "str", `callstacktrace()`)
					tester.evaluateRegex("str", `.*in main.callstacktrace at.*`, noChildren)

					tester.failSetVariableAndStop(localsScope, "str", `callpanic()`, `callpanic panicked`)
					checkStop(t, client, 1, "main.main", -1)

					// breakpoint during a function call.
					tester.failSetVariableAndStop(localsScope, "str", `callbreak()`, "call stopped")

					// TODO(hyangah): continue after this causes runtime error while resuming
					// unfinished injected call.
					//   runtime error: can not convert %!s(<nil>) constant to string
					// This can be reproducible with dlv cli. (`call str = callbreak(); continue`)
				},
				disconnect: true,
			}})
	})
}

func TestOptionalNotYetImplementedResponses(t *testing.T) {
	var got *dap.ErrorResponse
	runTest(t, "increment", func(client *daptest.Client, fixture protest.Fixture) {
		seqCnt := 1
		expectNotYetImplemented := func(cmd string) {
			t.Helper()
			got = client.ExpectNotYetImplementedErrorResponse(t)
			if got.RequestSeq != seqCnt || got.Command != cmd {
				t.Errorf("\ngot  %#v\nwant RequestSeq=%d Command=%s", got, seqCnt, cmd)
			}
			seqCnt++
		}

		client.TerminateRequest()
		expectNotYetImplemented("terminate")

		client.RestartRequest()
		expectNotYetImplemented("restart")

		client.SetExpressionRequest()
		expectNotYetImplemented("setExpression")

		client.LoadedSourcesRequest()
		expectNotYetImplemented("loadedSources")

		client.ReadMemoryRequest()
		expectNotYetImplemented("readMemory")

		client.CancelRequest()
		expectNotYetImplemented("cancel")

		client.DisconnectRequest()
		client.ExpectDisconnectResponse(t)
	})
}

func TestBadLaunchRequests(t *testing.T) {
	runTest(t, "increment", func(client *daptest.Client, fixture protest.Fixture) {
		seqCnt := 1
		checkFailedToLaunch := func(response *dap.ErrorResponse) {
			t.Helper()
			if response.RequestSeq != seqCnt {
				t.Errorf("RequestSeq got %d, want %d", seqCnt, response.RequestSeq)
			}
			if response.Command != "launch" {
				t.Errorf("Command got %q, want \"launch\"", response.Command)
			}
			if response.Message != "Failed to launch" {
				t.Errorf("Message got %q, want \"Failed to launch\"", response.Message)
			}
			if response.Body.Error.Id != FailedToLaunch {
				t.Errorf("Id got %d, want %d", response.Body.Error.Id, FailedToLaunch)
			}
			seqCnt++
		}

		checkFailedToLaunchWithMessage := func(response *dap.ErrorResponse, errmsg string) {
			t.Helper()
			checkFailedToLaunch(response)
			if response.Body.Error.Format != errmsg {
				t.Errorf("\ngot  %q\nwant %q", response.Body.Error.Format, errmsg)
			}
		}

		// Test for the DAP-specific detailed error message.
		client.LaunchRequest("exec", "", stopOnEntry)
		checkFailedToLaunchWithMessage(client.ExpectVisibleErrorResponse(t),
			"Failed to launch: The program attribute is missing in debug configuration.")

		// Bad "program"
		client.LaunchRequestWithArgs(map[string]interface{}{"mode": "debug", "program": 12345})
		checkFailedToLaunchWithMessage(client.ExpectVisibleErrorResponse(t),
			"Failed to launch: invalid debug configuration - cannot unmarshal number into \"program\" of type string")

		client.LaunchRequestWithArgs(map[string]interface{}{"mode": "debug", "program": nil})
		checkFailedToLaunchWithMessage(client.ExpectVisibleErrorResponse(t),
			"Failed to launch: The program attribute is missing in debug configuration.")

		client.LaunchRequestWithArgs(map[string]interface{}{"mode": "debug"})
		checkFailedToLaunchWithMessage(client.ExpectVisibleErrorResponse(t),
			"Failed to launch: The program attribute is missing in debug configuration.")

		// Bad "mode"
		client.LaunchRequest("remote", fixture.Path, stopOnEntry)
		checkFailedToLaunchWithMessage(client.ExpectVisibleErrorResponse(t),
			"Failed to launch: invalid debug configuration - unsupported 'mode' attribute \"remote\"")

		client.LaunchRequest("notamode", fixture.Path, stopOnEntry)
		checkFailedToLaunchWithMessage(client.ExpectVisibleErrorResponse(t),
			"Failed to launch: invalid debug configuration - unsupported 'mode' attribute \"notamode\"")

		client.LaunchRequestWithArgs(map[string]interface{}{"mode": 12345, "program": fixture.Path})
		checkFailedToLaunchWithMessage(client.ExpectVisibleErrorResponse(t),
			"Failed to launch: invalid debug configuration - cannot unmarshal number into \"mode\" of type string")

		client.LaunchRequestWithArgs(map[string]interface{}{"mode": ""}) // empty mode defaults to "debug" (not an error)
		checkFailedToLaunchWithMessage(client.ExpectVisibleErrorResponse(t),
			"Failed to launch: The program attribute is missing in debug configuration.")

		client.LaunchRequestWithArgs(map[string]interface{}{}) // missing mode defaults to "debug" (not an error)
		checkFailedToLaunchWithMessage(client.ExpectVisibleErrorResponse(t),
			"Failed to launch: The program attribute is missing in debug configuration.")

		// Bad "args"
		client.LaunchRequestWithArgs(map[string]interface{}{"mode": "exec", "program": fixture.Path, "args": "foobar"})
		checkFailedToLaunchWithMessage(client.ExpectVisibleErrorResponse(t),
			"Failed to launch: invalid debug configuration - cannot unmarshal string into \"args\" of type []string")

		client.LaunchRequestWithArgs(map[string]interface{}{"mode": "exec", "program": fixture.Path, "args": 12345})
		checkFailedToLaunchWithMessage(client.ExpectVisibleErrorResponse(t),
			"Failed to launch: invalid debug configuration - cannot unmarshal number into \"args\" of type []string")

		client.LaunchRequestWithArgs(map[string]interface{}{"mode": "exec", "program": fixture.Path, "args": []int{1, 2}})
		checkFailedToLaunchWithMessage(client.ExpectVisibleErrorResponse(t),
			"Failed to launch: invalid debug configuration - cannot unmarshal number into \"args\" of type string")

		// Bad "buildFlags"
		client.LaunchRequestWithArgs(map[string]interface{}{"mode": "debug", "program": fixture.Source, "buildFlags": 123})
		checkFailedToLaunchWithMessage(client.ExpectVisibleErrorResponse(t),
			"Failed to launch: invalid debug configuration - cannot unmarshal number into \"buildFlags\" of type string")

		// Bad "backend"
		client.LaunchRequestWithArgs(map[string]interface{}{"mode": "debug", "program": fixture.Source, "backend": 123})
		checkFailedToLaunchWithMessage(client.ExpectVisibleErrorResponse(t),
			"Failed to launch: invalid debug configuration - cannot unmarshal number into \"backend\" of type string")

		client.LaunchRequestWithArgs(map[string]interface{}{"mode": "debug", "program": fixture.Source, "backend": "foo"})
		checkFailedToLaunchWithMessage(client.ExpectVisibleErrorResponse(t),
			"Failed to launch: could not launch process: unknown backend \"foo\"")

		// Bad "substitutePath"
		client.LaunchRequestWithArgs(map[string]interface{}{"mode": "debug", "program": fixture.Source, "substitutePath": 123})
		checkFailedToLaunchWithMessage(client.ExpectVisibleErrorResponse(t),
			"Failed to launch: invalid debug configuration - cannot unmarshal number into \"substitutePath\" of type {\"from\":string, \"to\":string}")

		client.LaunchRequestWithArgs(map[string]interface{}{"mode": "debug", "program": fixture.Source, "substitutePath": []interface{}{123}})
		checkFailedToLaunchWithMessage(client.ExpectVisibleErrorResponse(t),
			"Failed to launch: invalid debug configuration - cannot use 123 as 'substitutePath' of type {\"from\":string, \"to\":string}")

		client.LaunchRequestWithArgs(map[string]interface{}{"mode": "debug", "program": fixture.Source, "substitutePath": []interface{}{map[string]interface{}{"to": "path2"}}})
		checkFailedToLaunchWithMessage(client.ExpectVisibleErrorResponse(t),
			"Failed to launch: invalid debug configuration - 'substitutePath' requires both 'from' and 'to' entries")

		client.LaunchRequestWithArgs(map[string]interface{}{"mode": "debug", "program": fixture.Source, "substitutePath": []interface{}{map[string]interface{}{"from": "path1", "to": 123}}})
		checkFailedToLaunchWithMessage(client.ExpectVisibleErrorResponse(t),
			"Failed to launch: invalid debug configuration - cannot use {\"from\":\"path1\",\"to\":123} as 'substitutePath' of type {\"from\":string, \"to\":string}")
		// Bad "cwd"
		client.LaunchRequestWithArgs(map[string]interface{}{"mode": "debug", "program": fixture.Source, "cwd": 123})
		checkFailedToLaunchWithMessage(client.ExpectVisibleErrorResponse(t),
			"Failed to launch: invalid debug configuration - cannot unmarshal number into \"cwd\" of type string")

		// Skip detailed message checks for potentially different OS-specific errors.
		client.LaunchRequest("exec", fixture.Path+"_does_not_exist", stopOnEntry)
		checkFailedToLaunch(client.ExpectVisibleErrorResponse(t)) // No such file or directory

		client.LaunchRequest("debug", fixture.Path+"_does_not_exist", stopOnEntry)
		oe := client.ExpectOutputEvent(t)
		if !strings.HasPrefix(oe.Body.Output, "Build Error: ") || oe.Body.Category != "stderr" {
			t.Errorf("got %#v, want Category=\"stderr\" Output=\"Build Error: ...\"", oe)
		}
		checkFailedToLaunch(client.ExpectInvisibleErrorResponse(t))

		client.LaunchRequestWithArgs(map[string]interface{}{
			"request": "launch",
			/* mode: debug by default*/
			"program":     fixture.Path + "_does_not_exist",
			"stopOnEntry": stopOnEntry,
		})
		oe = client.ExpectOutputEvent(t)
		if !strings.HasPrefix(oe.Body.Output, "Build Error: ") || oe.Body.Category != "stderr" {
			t.Errorf("got %#v, want Category=\"stderr\" Output=\"Build Error: ...\"", oe)
		}
		checkFailedToLaunch(client.ExpectInvisibleErrorResponse(t))

		client.LaunchRequest("exec", fixture.Source, stopOnEntry)
		checkFailedToLaunch(client.ExpectVisibleErrorResponse(t)) // Not an executable

		client.LaunchRequestWithArgs(map[string]interface{}{"mode": "debug", "program": fixture.Source, "buildFlags": "-bad -flags"})
		oe = client.ExpectOutputEvent(t)
		if !strings.HasPrefix(oe.Body.Output, "Build Error: ") || oe.Body.Category != "stderr" {
			t.Errorf("got %#v, want Category=\"stderr\" Output=\"Build Error: ...\"", oe)
		}
		checkFailedToLaunchWithMessage(client.ExpectInvisibleErrorResponse(t), "Failed to launch: Build error: Check the debug console for details.")
		client.LaunchRequestWithArgs(map[string]interface{}{"mode": "debug", "program": fixture.Source, "noDebug": true, "buildFlags": "-bad -flags"})
		oe = client.ExpectOutputEvent(t)
		if !strings.HasPrefix(oe.Body.Output, "Build Error: ") || oe.Body.Category != "stderr" {
			t.Errorf("got %#v, want Category=\"stderr\" Output=\"Build Error: ...\"", oe)
		}
		checkFailedToLaunchWithMessage(client.ExpectInvisibleErrorResponse(t), "Failed to launch: Build error: Check the debug console for details.")

		// Bad "cwd"
		client.LaunchRequestWithArgs(map[string]interface{}{"mode": "debug", "program": fixture.Source, "noDebug": false, "cwd": "dir/invalid"})
		checkFailedToLaunch(client.ExpectVisibleErrorResponse(t)) // invalid directory, the error message is system-dependent.
		client.LaunchRequestWithArgs(map[string]interface{}{"mode": "debug", "program": fixture.Source, "noDebug": true, "cwd": "dir/invalid"})
		checkFailedToLaunch(client.ExpectVisibleErrorResponse(t)) // invalid directory, the error message is system-dependent.

		// Bad "noDebug"
		client.LaunchRequestWithArgs(map[string]interface{}{"mode": "debug", "program": fixture.Source, "noDebug": "true"})
		checkFailedToLaunchWithMessage(client.ExpectVisibleErrorResponse(t), "Failed to launch: invalid debug configuration - cannot unmarshal string into \"noDebug\" of type bool")

		// Bad "replay" parameters
		// These errors come from dap layer
		client.LaunchRequestWithArgs(map[string]interface{}{"mode": "replay", "traceDirPath": ""})
		checkFailedToLaunchWithMessage(client.ExpectVisibleErrorResponse(t),
			"Failed to launch: The 'traceDirPath' attribute is missing in debug configuration.")
		client.LaunchRequestWithArgs(map[string]interface{}{"mode": "replay", "program": fixture.Source, "traceDirPath": ""})
		checkFailedToLaunchWithMessage(client.ExpectVisibleErrorResponse(t),
			"Failed to launch: The 'traceDirPath' attribute is missing in debug configuration.")
		// These errors come from debugger layer
		if _, err := exec.LookPath("rr"); err != nil {
			client.LaunchRequestWithArgs(map[string]interface{}{"mode": "replay", "backend": "ignored", "traceDirPath": ".."})
			checkFailedToLaunchWithMessage(client.ExpectVisibleErrorResponse(t),
				"Failed to launch: backend unavailable")
		}

		// Bad "core" parameters
		// These errors come from dap layer
		client.LaunchRequestWithArgs(map[string]interface{}{"mode": "core", "coreFilePath": ""})
		checkFailedToLaunchWithMessage(client.ExpectVisibleErrorResponse(t),
			"Failed to launch: The program attribute is missing in debug configuration.")
		client.LaunchRequestWithArgs(map[string]interface{}{"mode": "core", "program": fixture.Source, "coreFilePath": ""})
		checkFailedToLaunchWithMessage(client.ExpectVisibleErrorResponse(t),
			"Failed to launch: The 'coreFilePath' attribute is missing in debug configuration.")
		// These errors come from debugger layer
		client.LaunchRequestWithArgs(map[string]interface{}{"mode": "core", "backend": "ignored", "program": fixture.Source, "coreFilePath": fixture.Source})
		checkFailedToLaunchWithMessage(client.ExpectVisibleErrorResponse(t),
			"Failed to launch: unrecognized core format")

		// We failed to launch the program. Make sure shutdown still works.
		client.DisconnectRequest()
		dresp := client.ExpectDisconnectResponse(t)
		if dresp.RequestSeq != seqCnt {
			t.Errorf("got %#v, want RequestSeq=%d", dresp, seqCnt)
		}
	})
}

func TestBadAttachRequest(t *testing.T) {
	runTest(t, "loopprog", func(client *daptest.Client, fixture protest.Fixture) {
		seqCnt := 1
		checkFailedToAttach := func(response *dap.ErrorResponse) {
			t.Helper()
			if response.RequestSeq != seqCnt {
				t.Errorf("RequestSeq got %d, want %d", seqCnt, response.RequestSeq)
			}
			if response.Command != "attach" {
				t.Errorf("Command got %q, want \"attach\"", response.Command)
			}
			if response.Message != "Failed to attach" {
				t.Errorf("Message got %q, want \"Failed to attach\"", response.Message)
			}
			if response.Body.Error.Id != FailedToAttach {
				t.Errorf("Id got %d, want %d", response.Body.Error.Id, FailedToAttach)
			}
			seqCnt++
		}

		checkFailedToAttachWithMessage := func(response *dap.ErrorResponse, errmsg string) {
			t.Helper()
			checkFailedToAttach(response)
			if response.Body.Error.Format != errmsg {
				t.Errorf("\ngot  %q\nwant %q", response.Body.Error.Format, errmsg)
			}
		}

		// Bad "mode"
		client.AttachRequest(map[string]interface{}{"mode": "blah blah blah"})
		checkFailedToAttachWithMessage(client.ExpectVisibleErrorResponse(t),
			"Failed to attach: invalid debug configuration - unsupported 'mode' attribute \"blah blah blah\"")

		client.AttachRequest(map[string]interface{}{"mode": 123})
		checkFailedToAttachWithMessage(client.ExpectVisibleErrorResponse(t),
			"Failed to attach: invalid debug configuration - cannot unmarshal number into \"mode\" of type string")

		client.AttachRequest(map[string]interface{}{"mode": ""}) // empty mode defaults to "local" (not an error)
		checkFailedToAttachWithMessage(client.ExpectVisibleErrorResponse(t),
			"Failed to attach: The 'processId' attribute is missing in debug configuration")

		client.AttachRequest(map[string]interface{}{}) // no mode defaults to "local" (not an error)
		checkFailedToAttachWithMessage(client.ExpectVisibleErrorResponse(t),
			"Failed to attach: The 'processId' attribute is missing in debug configuration")

		// Bad "processId"
		client.AttachRequest(map[string]interface{}{"mode": "local"})
		checkFailedToAttachWithMessage(client.ExpectVisibleErrorResponse(t),
			"Failed to attach: The 'processId' attribute is missing in debug configuration")

		client.AttachRequest(map[string]interface{}{"mode": "local", "processId": nil})
		checkFailedToAttachWithMessage(client.ExpectVisibleErrorResponse(t),
			"Failed to attach: The 'processId' attribute is missing in debug configuration")

		client.AttachRequest(map[string]interface{}{"mode": "local", "processId": 0})
		checkFailedToAttachWithMessage(client.ExpectVisibleErrorResponse(t),
			"Failed to attach: The 'processId' attribute is missing in debug configuration")

		client.AttachRequest(map[string]interface{}{"mode": "local", "processId": "1"})
		checkFailedToAttachWithMessage(client.ExpectVisibleErrorResponse(t),
			"Failed to attach: invalid debug configuration - cannot unmarshal string into \"processId\" of type int")

		client.AttachRequest(map[string]interface{}{"mode": "local", "processId": 1})
		// The exact message varies on different systems, so skip that check
		checkFailedToAttach(client.ExpectVisibleErrorResponse(t)) // could not attach to pid 1

		// This will make debugger.(*Debugger) panic, which we will catch as an internal error.
		client.AttachRequest(map[string]interface{}{"mode": "local", "processId": -1})
		er := client.ExpectInvisibleErrorResponse(t)
		if er.RequestSeq != seqCnt {
			t.Errorf("RequestSeq got %d, want %d", seqCnt, er.RequestSeq)
		}
		seqCnt++
		if er.Command != "" {
			t.Errorf("Command got %q, want \"attach\"", er.Command)
		}
		if er.Body.Error.Format != "Internal Error: runtime error: index out of range [0] with length 0" {
			t.Errorf("Message got %q, want \"Internal Error: runtime error: index out of range [0] with length 0\"", er.Message)
		}
		if er.Body.Error.Id != InternalError {
			t.Errorf("Id got %d, want %d", er.Body.Error.Id, InternalError)
		}

		// Bad "backend"
		client.AttachRequest(map[string]interface{}{"mode": "local", "processId": 1, "backend": 123})
		checkFailedToAttachWithMessage(client.ExpectVisibleErrorResponse(t),
			"Failed to attach: invalid debug configuration - cannot unmarshal number into \"backend\" of type string")

		client.AttachRequest(map[string]interface{}{"mode": "local", "processId": 1, "backend": "foo"})
		checkFailedToAttachWithMessage(client.ExpectVisibleErrorResponse(t),
			"Failed to attach: could not attach to pid 1: unknown backend \"foo\"")

		// We failed to attach to the program. Make sure shutdown still works.
		client.DisconnectRequest()
		dresp := client.ExpectDisconnectResponse(t)
		if dresp.RequestSeq != seqCnt {
			t.Errorf("got %#v, want RequestSeq=%d", dresp, seqCnt)
		}
	})
}

func launchDebuggerWithTargetRunning(t *testing.T, fixture string) (*protest.Fixture, *debugger.Debugger) {
	t.Helper()
	fixbin, dbg := launchDebuggerWithTargetHalted(t, fixture)
	running := make(chan struct{})
	var err error
	go func() {
		t.Helper()
		_, err = dbg.Command(&api.DebuggerCommand{Name: api.Continue}, running)
		select {
		case <-running:
		default:
			close(running)
		}
	}()
	<-running
	if err != nil {
		t.Fatal("failed to continue on launch", err)
	}
	return fixbin, dbg
}

func launchDebuggerWithTargetHalted(t *testing.T, fixture string) (*protest.Fixture, *debugger.Debugger) {
	t.Helper()
	fixbin := protest.BuildFixture(fixture, protest.AllNonOptimized)
	cfg := service.Config{
		ProcessArgs: []string{fixbin.Path},
		Debugger:    debugger.Config{Backend: "default"},
	}
	dbg, err := debugger.New(&cfg.Debugger, cfg.ProcessArgs) // debugger halts process on entry
	if err != nil {
		t.Fatal("failed to start debugger:", err)
	}
	return &fixbin, dbg
}

// runTestWithDebugger starts the server and sets its debugger, initializes a debug session,
// runs test, then disconnects. Expects no running async handler at the end of test() (either
// process is halted or debug session never launched.)
func runTestWithDebugger(t *testing.T, dbg *debugger.Debugger, test func(c *daptest.Client)) {
	serverStopped := make(chan struct{})
	server, _ := startDAPServer(t, serverStopped)
	client := daptest.NewClient(server.listener.Addr().String())
	time.Sleep(100 * time.Millisecond) // Give time for connection to be set as dap.Session
	// TODO(polina): update once the server interface is refactored to take debugger as arg
	server.sessionMu.Lock()
	if server.session == nil {
		t.Fatal("DAP session is not ready")
	}
	server.session.debugger = dbg
	server.sessionMu.Unlock()
	defer client.Close()
	client.InitializeRequest()
	client.ExpectInitializeResponseAndCapabilities(t)

	test(client)

	client.DisconnectRequest()
	if server.config.Debugger.AttachPid == 0 { // launched target
		client.ExpectOutputEventDetachingKill(t)
	} else { // attached to target
		client.ExpectOutputEventDetachingNoKill(t)
	}
	client.ExpectDisconnectResponse(t)
	client.ExpectTerminatedEvent(t)

	<-serverStopped
}

func TestAttachRemoteToHaltedTargetStopOnEntry(t *testing.T) {
	// Halted + stop on entry
	_, dbg := launchDebuggerWithTargetHalted(t, "increment")
	runTestWithDebugger(t, dbg, func(client *daptest.Client) {
		client.AttachRequest(map[string]interface{}{"mode": "remote", "stopOnEntry": true})
		client.ExpectInitializedEvent(t)
		client.ExpectAttachResponse(t)
		client.ConfigurationDoneRequest()
		client.ExpectStoppedEvent(t)
		client.ExpectConfigurationDoneResponse(t)
	})
}

func TestAttachRemoteToHaltedTargetContinueOnEntry(t *testing.T) {
	// Halted + continue on entry
	_, dbg := launchDebuggerWithTargetHalted(t, "http_server")
	runTestWithDebugger(t, dbg, func(client *daptest.Client) {
		client.AttachRequest(map[string]interface{}{"mode": "remote", "stopOnEntry": false})
		client.ExpectInitializedEvent(t)
		client.ExpectAttachResponse(t)
		client.ConfigurationDoneRequest()
		client.ExpectConfigurationDoneResponse(t)
		// Continuing
		time.Sleep(time.Second)
		// Halt to make the disconnect sequence more predictable.
		client.PauseRequest(1)
		expectPauseResponseAndStoppedEvent(t, client)
	})
}

func TestAttachRemoteToRunningTargetStopOnEntry(t *testing.T) {
	fixture, dbg := launchDebuggerWithTargetRunning(t, "loopprog")
	runTestWithDebugger(t, dbg, func(client *daptest.Client) {
		client.AttachRequest(map[string]interface{}{"mode": "remote", "stopOnEntry": true})
		client.ExpectInitializedEvent(t)
		client.ExpectAttachResponse(t)
		// Target is halted here
		client.SetBreakpointsRequest(fixture.Source, []int{8})
		expectSetBreakpointsResponse(t, client, []Breakpoint{{8, fixture.Source, true, ""}})
		client.ConfigurationDoneRequest()
		client.ExpectStoppedEvent(t)
		client.ExpectConfigurationDoneResponse(t)
		client.ContinueRequest(1)
		client.ExpectContinueResponse(t)
		client.ExpectStoppedEvent(t)
		checkStop(t, client, 1, "main.loop", 8)
	})
}

func TestAttachRemoteToRunningTargetContinueOnEntry(t *testing.T) {
	fixture, dbg := launchDebuggerWithTargetRunning(t, "loopprog")
	runTestWithDebugger(t, dbg, func(client *daptest.Client) {
		client.AttachRequest(map[string]interface{}{"mode": "remote", "stopOnEntry": false})
		client.ExpectInitializedEvent(t)
		client.ExpectAttachResponse(t)
		// Target is halted here
		client.SetBreakpointsRequest(fixture.Source, []int{8})
		expectSetBreakpointsResponse(t, client, []Breakpoint{{8, fixture.Source, true, ""}})
		client.ConfigurationDoneRequest()
		// Target is restarted here
		client.ExpectConfigurationDoneResponse(t)
		client.ExpectStoppedEvent(t)
		checkStop(t, client, 1, "main.loop", 8)
	})
}

// TestMultiClient tests that that remote attach doesn't take down
// the server in multi-client mode unless terminateDebugee is explicitely set.
func TestAttachRemoteMultiClient(t *testing.T) {
	closingClientSession := "Closing client session, but leaving multi-client DAP server running at"
	detachingAndTerminating := "Detaching and terminating target process"
	tests := []struct {
		name              string
		disconnectRequest func(client *daptest.Client)
		expect            string
	}{
		{"default", func(c *daptest.Client) { c.DisconnectRequest() }, closingClientSession},
		{"terminate=true", func(c *daptest.Client) { c.DisconnectRequestWithKillOption(true) }, detachingAndTerminating},
		{"terminate=false", func(c *daptest.Client) { c.DisconnectRequestWithKillOption(false) }, closingClientSession},
	}
	for _, tc := range tests {
		t.Run(tc.name, func(t *testing.T) {
			serverStopped := make(chan struct{})
			server, forceStop := startDAPServer(t, serverStopped)
			client := daptest.NewClient(server.listener.Addr().String())
			time.Sleep(100 * time.Millisecond) // Give time for connection to be set as dap.Session
			server.sessionMu.Lock()
			if server.session == nil {
				t.Fatal("dap session is not ready")
			}
			// DAP server doesn't support accept-multiclient, but we can use this
			// hack to test the inner connection logic that can be used by a server that does.
			server.session.config.AcceptMulti = true
			// TODO(polina): update once the server interface is refactored to take debugger as arg
			_, server.session.debugger = launchDebuggerWithTargetHalted(t, "increment")
			server.sessionMu.Unlock()

			client.InitializeRequest()
			client.ExpectInitializeResponseAndCapabilities(t)

			client.AttachRequest(map[string]interface{}{"mode": "remote", "stopOnEntry": true})
			client.ExpectInitializedEvent(t)
			client.ExpectAttachResponse(t)
			client.ConfigurationDoneRequest()
			client.ExpectStoppedEvent(t)
			client.ExpectConfigurationDoneResponse(t)

			tc.disconnectRequest(client)
			e := client.ExpectOutputEvent(t)
			if matched, _ := regexp.MatchString(tc.expect, e.Body.Output); !matched {
				t.Errorf("\ngot %#v\nwant Output=%q", e, tc.expect)
			}
			client.ExpectDisconnectResponse(t)
			client.ExpectTerminatedEvent(t)
			client.Close()

			if tc.expect == closingClientSession {
				// At this point a multi-client server is still running, but since
				// it is a dap server, it cannot accept another client, so the only
				// way to take down the server is too force kill it.
				close(forceStop)
			}
			<-serverStopped
		})
	}
}

func TestLaunchAttachErrorWhenDebugInProgress(t *testing.T) {
	tests := []struct {
		name string
		dbg  func() *debugger.Debugger
	}{
		{"halted", func() *debugger.Debugger { _, dbg := launchDebuggerWithTargetHalted(t, "increment"); return dbg }},
		{"running", func() *debugger.Debugger { _, dbg := launchDebuggerWithTargetRunning(t, "loopprog"); return dbg }},
	}
	for _, tc := range tests {
		t.Run(tc.name, func(t *testing.T) {
			runTestWithDebugger(t, tc.dbg(), func(client *daptest.Client) {
				client.EvaluateRequest("1==1", 0 /*no frame specified*/, "repl")
				if tc.name == "running" {
					client.ExpectInvisibleErrorResponse(t)
				} else {
					client.ExpectEvaluateResponse(t)
				}

				// Both launch and attach requests should go through for additional error checking
				client.AttachRequest(map[string]interface{}{"mode": "local", "processId": 100})
				er := client.ExpectVisibleErrorResponse(t)
				msg := "Failed to attach: debugger already started - use remote mode to connect"
				if er.Body.Error.Id != FailedToAttach || er.Body.Error.Format != msg {
					t.Errorf("got %#v, want Id=%d Format=%q", er, FailedToAttach, msg)
				}
				tests := []string{"debug", "test", "exec", "replay", "core"}
				for _, mode := range tests {
					t.Run(mode, func(t *testing.T) {
						client.LaunchRequestWithArgs(map[string]interface{}{"mode": mode})
						er := client.ExpectVisibleErrorResponse(t)
						msg := "Failed to launch: debugger already started - use remote attach to connect to a server with an active debug session"
						if er.Body.Error.Id != FailedToLaunch || er.Body.Error.Format != msg {
							t.Errorf("got %#v, want Id=%d Format=%q", er, FailedToLaunch, msg)
						}
					})
				}
			})
		})
	}
}

func TestBadInitializeRequest(t *testing.T) {
	runInitializeTest := func(args dap.InitializeRequestArguments, err string) {
		t.Helper()
		// Only one initialize request is allowed, so use a new server
		// for each test.
		serverStopped := make(chan struct{})
		client := startDAPServerWithClient(t, serverStopped)
		defer client.Close()

		client.InitializeRequestWithArgs(args)
		response := client.ExpectErrorResponse(t)
		if response.Command != "initialize" {
			t.Errorf("Command got %q, want \"launch\"", response.Command)
		}
		if response.Message != "Failed to initialize" {
			t.Errorf("Message got %q, want \"Failed to launch\"", response.Message)
		}
		if response.Body.Error.Id != FailedToInitialize {
			t.Errorf("Id got %d, want %d", response.Body.Error.Id, FailedToInitialize)
		}
		if response.Body.Error.Format != err {
			t.Errorf("\ngot  %q\nwant %q", response.Body.Error.Format, err)
		}

		client.DisconnectRequest()
		client.ExpectDisconnectResponse(t)
		<-serverStopped
	}

	// Bad path format.
	runInitializeTest(dap.InitializeRequestArguments{
		AdapterID:       "go",
		PathFormat:      "url", // unsupported 'pathFormat'
		LinesStartAt1:   true,
		ColumnsStartAt1: true,
		Locale:          "en-us",
	},
		"Failed to initialize: Unsupported 'pathFormat' value 'url'.",
	)

	// LinesStartAt1 must be true.
	runInitializeTest(dap.InitializeRequestArguments{
		AdapterID:       "go",
		PathFormat:      "path",
		LinesStartAt1:   false, // only 1-based line numbers are supported
		ColumnsStartAt1: true,
		Locale:          "en-us",
	},
		"Failed to initialize: Only 1-based line numbers are supported.",
	)

	// ColumnsStartAt1 must be true.
	runInitializeTest(dap.InitializeRequestArguments{
		AdapterID:       "go",
		PathFormat:      "path",
		LinesStartAt1:   true,
		ColumnsStartAt1: false, // only 1-based column numbers are supported
		Locale:          "en-us",
	},
		"Failed to initialize: Only 1-based column numbers are supported.",
	)
}

func TestBadlyFormattedMessageToServer(t *testing.T) {
	runTest(t, "increment", func(client *daptest.Client, fixture protest.Fixture) {
		// Send a badly formatted message to the server, and expect it to close the
		// connection.
		client.BadRequest()
		time.Sleep(100 * time.Millisecond)

		_, err := client.ReadMessage()

		if err != io.EOF {
			t.Errorf("got err=%v, want io.EOF", err)
		}
	})
	runTest(t, "increment", func(client *daptest.Client, fixture protest.Fixture) {
		// Send an unknown request message to the server, and expect it to send
		// an error response.
		client.UnknownRequest()
		err := client.ExpectErrorResponse(t)
		if err.Body.Error.Format != "Internal Error: Request command 'unknown' is not supported (seq: 1)" || err.RequestSeq != 1 {
			t.Errorf("got %v, want  RequestSeq=1 Error=\"Internal Error: Request command 'unknown' is not supported (seq: 1)\"", err)
		}

		// Make sure that the unknown request did not kill the server.
		client.InitializeRequest()
		client.ExpectInitializeResponse(t)

		client.DisconnectRequest()
		client.ExpectDisconnectResponse(t)
	})
}

<<<<<<< HEAD
func TestParseLogPoint(t *testing.T) {
	type args struct {
		msg string
	}
	tests := []struct {
		name           string
		args           args
		wantTracepoint bool
		wantFormat     string
		wantArgs       []string
		wantErr        bool
	}{
		{
			name: "simple string",
			args: args{
				msg: "hello, world!",
			},
			wantTracepoint: true,
			wantFormat:     "hello, world!",
		},
		{
			name: "simple eval",
			args: args{
				msg: "{x}",
			},
			wantTracepoint: true,
			wantFormat:     "%s",
			wantArgs:       []string{"x"},
		},
		{
			name: "type cast",
			args: args{
				msg: "hello {string(x)}",
			},
			wantTracepoint: true,
			wantFormat:     "hello %s",
			wantArgs:       []string{"string(x)"},
		},
		{
			name: "multiple eval",
			args: args{
				msg: "{x} {y} {z}",
			},
			wantTracepoint: true,
			wantFormat:     "%s %s %s",
			wantArgs:       []string{"x", "y", "z"},
		},
		{
			name: "empty string",
			args: args{
				msg: "",
			},
			wantTracepoint: false,
			wantErr:        false,
		},
		{
			name: "empty evaluation",
			args: args{
				msg: "{}",
			},
			wantErr: true,
		},
		{
			name: "empty space evaluation",
			args: args{
				msg: "{   \n}",
			},
			wantErr: true,
=======
func TestDisassemble(t *testing.T) {
	runTest(t, "increment", func(client *daptest.Client, fixture protest.Fixture) {
		runDebugSessionWithBPs(t, client, "launch",
			// Launch
			func() {
				client.LaunchRequest("exec", fixture.Path, !stopOnEntry)
			},
			// Set breakpoints
			fixture.Source, []int{17},
			[]onBreakpoint{{
				// Stop at line 17
				execute: func() {
					checkStop(t, client, 1, "main.main", 17)

					client.StackTraceRequest(1, 0, 1)
					st := client.ExpectStackTraceResponse(t)
					if len(st.Body.StackFrames) < 1 {
						t.Fatalf("\ngot  %#v\nwant len(stackframes) => 1", st)
					}
					// Request the single instruction that the program is stopped at.
					pc := st.Body.StackFrames[0].InstructionPointerReference
					client.DisassembleRequest(pc, 0, 1)
					dr := client.ExpectDisassembleResponse(t)
					if len(dr.Body.Instructions) != 1 {
						t.Errorf("\ngot %#v\nwant len(instructions) = 1", dr)
					} else if dr.Body.Instructions[0].Address != pc {
						t.Errorf("\ngot %#v\nwant instructions[0].Address = %s", dr, pc)
					}

					// Request the instruction that the program is stopped at, and the two
					// surrounding it.
					client.DisassembleRequest(pc, -1, 3)
					dr = client.ExpectDisassembleResponse(t)
					if len(dr.Body.Instructions) != 3 {
						t.Errorf("\ngot %#v\nwant len(instructions) = 3", dr)
					} else if dr.Body.Instructions[1].Address != pc {
						t.Errorf("\ngot %#v\nwant instructions[1].Address = %s", dr, pc)
					}

					// Request zero instrutions.
					client.DisassembleRequest(pc, 0, 0)
					dr = client.ExpectDisassembleResponse(t)
					if len(dr.Body.Instructions) != 0 {
						t.Errorf("\ngot %#v\nwant len(instructions) = 0", dr)
					}

					// Request invalid instructions.
					client.DisassembleRequest(invalidInstruction.Address, 0, 10)
					dr = client.ExpectDisassembleResponse(t)
					if len(dr.Body.Instructions) != 10 {
						t.Errorf("\ngot %#v\nwant len(instructions) = 10", dr)
					}
					for i, got := range dr.Body.Instructions {
						if !reflect.DeepEqual(got, invalidInstruction) {
							t.Errorf("\ngot [%d]=%#v\nwant = %#v", i, got, invalidInstruction)
						}
					}
					// Bad request, not a number.
					client.DisassembleRequest("hello, world!", 0, 1)
					client.ExpectErrorResponse(t)

					// Bad request, not an address in program.
					client.DisassembleRequest("0x5", 0, 100)
					client.ExpectErrorResponse(t)
				},
				disconnect: true,
			}},
		)
	})
}

func TestAlignPCs(t *testing.T) {
	NUM_FUNCS := 10
	// Create fake functions to test align PCs.
	funcs := make([]proc.Function, NUM_FUNCS)
	for i := 0; i < len(funcs); i++ {
		funcs[i] = proc.Function{
			Entry: uint64(100 + i*10),
			End:   uint64(100 + i*10 + 5),
		}
	}
	bi := &proc.BinaryInfo{
		Functions: funcs,
	}
	type args struct {
		start uint64
		end   uint64
	}
	tests := []struct {
		name      string
		args      args
		wantStart uint64
		wantEnd   uint64
	}{
		{
			name: "out of bounds",
			args: args{
				start: funcs[0].Entry - 5,
				end:   funcs[NUM_FUNCS-1].End + 5,
			},
			wantStart: funcs[0].Entry,         // start of first function
			wantEnd:   funcs[NUM_FUNCS-1].End, // end of last function
		},
		{
			name: "same function",
			args: args{
				start: funcs[1].Entry + 1,
				end:   funcs[1].Entry + 2,
			},
			wantStart: funcs[1].Entry, // start of containing function
			wantEnd:   funcs[1].End,   // end of containing function
		},
		{
			name: "between functions",
			args: args{
				start: funcs[1].End + 1,
				end:   funcs[1].End + 2,
			},
			wantStart: funcs[1].Entry, // start of function before
			wantEnd:   funcs[2].Entry, // start of function after
		},
		{
			name: "start of function",
			args: args{
				start: funcs[2].Entry,
				end:   funcs[5].Entry,
			},
			wantStart: funcs[2].Entry, // start of current function
			wantEnd:   funcs[5].End,   // end of current function
		},
		{
			name: "end of function",
			args: args{
				start: funcs[4].End,
				end:   funcs[8].End,
			},
			wantStart: funcs[4].Entry, // start of current function
			wantEnd:   funcs[9].Entry, // start of next function
		},
	}
	for _, tt := range tests {
		t.Run(tt.name, func(t *testing.T) {
			gotStart, gotEnd := alignPCs(bi, tt.args.start, tt.args.end)
			if gotStart != tt.wantStart {
				t.Errorf("alignPCs() got start = %v, want %v", gotStart, tt.wantStart)
			}
			if gotEnd != tt.wantEnd {
				t.Errorf("alignPCs() got end = %v, want %v", gotEnd, tt.wantEnd)
			}
		})
	}
}

func TestFindInstructions(t *testing.T) {
	numInstructions := 100
	startPC := 0x1000
	procInstructions := make([]proc.AsmInstruction, numInstructions)
	for i := 0; i < len(procInstructions); i++ {
		procInstructions[i] = proc.AsmInstruction{
			Loc: proc.Location{
				PC: uint64(startPC + 2*i),
			},
		}
	}
	type args struct {
		addr   int64
		offset int
		count  int
	}
	tests := []struct {
		name             string
		args             args
		wantInstructions []proc.AsmInstruction
		wantOffset       int
		wantErr          bool
	}{
		{
			name: "request all",
			args: args{
				addr:   int64(startPC),
				offset: 0,
				count:  100,
			},
			wantInstructions: procInstructions,
			wantOffset:       0,
			wantErr:          false,
		},
		{
			name: "request all (with offset)",
			args: args{
				addr:   int64(startPC + numInstructions), // the instruction addr at numInstructions/2
				offset: -numInstructions / 2,
				count:  numInstructions,
			},
			wantInstructions: procInstructions,
			wantOffset:       0,
			wantErr:          false,
		},
		{
			name: "request half (with offset)",
			args: args{
				addr:   int64(startPC),
				offset: 0,
				count:  numInstructions / 2,
			},
			wantInstructions: procInstructions[:numInstructions/2],
			wantOffset:       0,
			wantErr:          false,
		},
		{
			name: "request half (with offset)",
			args: args{
				addr:   int64(startPC),
				offset: numInstructions / 2,
				count:  numInstructions / 2,
			},
			wantInstructions: procInstructions[numInstructions/2:],
			wantOffset:       0,
			wantErr:          false,
		},
		{
			name: "request too many",
			args: args{
				addr:   int64(startPC),
				offset: 0,
				count:  numInstructions * 2,
			},
			wantInstructions: procInstructions,
			wantOffset:       0,
			wantErr:          false,
		},
		{
			name: "request too many with offset",
			args: args{
				addr:   int64(startPC),
				offset: -numInstructions,
				count:  numInstructions * 2,
			},
			wantInstructions: procInstructions,
			wantOffset:       numInstructions,
			wantErr:          false,
		},
		{
			name: "request out of bounds",
			args: args{
				addr:   int64(startPC),
				offset: -numInstructions,
				count:  numInstructions,
			},
			wantInstructions: []proc.AsmInstruction{},
			wantOffset:       0,
			wantErr:          false,
		},
		{
			name: "request out of bounds",
			args: args{
				addr:   int64(uint64(startPC + 2*(numInstructions-1))),
				offset: 1,
				count:  numInstructions,
			},
			wantInstructions: []proc.AsmInstruction{},
			wantOffset:       0,
			wantErr:          false,
		},
		{
			name: "addr out of bounds (low)",
			args: args{
				addr:   0,
				offset: 0,
				count:  100,
			},
			wantInstructions: nil,
			wantOffset:       -1,
			wantErr:          true,
		},
		{
			name: "addr out of bounds (high)",
			args: args{
				addr:   int64(startPC + 2*(numInstructions+1)),
				offset: -10,
				count:  20,
			},
			wantInstructions: nil,
			wantOffset:       -1,
			wantErr:          true,
		},
		{
			name: "addr not aligned",
			args: args{
				addr:   int64(startPC + 1),
				offset: 0,
				count:  20,
			},
			wantInstructions: nil,
			wantOffset:       -1,
			wantErr:          true,
>>>>>>> 9a5d5bc9
		},
	}
	for _, tt := range tests {
		t.Run(tt.name, func(t *testing.T) {
<<<<<<< HEAD
			gotTracepoint, gotLogMessage, err := parseLogPoint(tt.args.msg)
			if gotTracepoint != tt.wantTracepoint {
				t.Errorf("parseLogPoint() tracepoint = %v, wantTracepoint %v", gotTracepoint, tt.wantTracepoint)
				return
			}
			if (err != nil) != tt.wantErr {
				t.Errorf("parseLogPoint() error = %v, wantErr %v", err, tt.wantErr)
				return
			}
			if !tt.wantTracepoint {
				return
			}
			if gotLogMessage == nil {
				t.Errorf("parseLogPoint() gotLogMessage = nil, want log message")
				return
			}
			if gotLogMessage.format != tt.wantFormat {
				t.Errorf("parseLogPoint() gotFormat = %v, want %v", gotLogMessage.format, tt.wantFormat)
			}
			if !reflect.DeepEqual(gotLogMessage.args, tt.wantArgs) {
				t.Errorf("parseLogPoint() gotArgs = %v, want %v", gotLogMessage.args, tt.wantArgs)
=======
			gotInstructions, gotOffset, err := findInstructions(procInstructions, tt.args.addr, tt.args.offset, tt.args.count)
			if (err != nil) != tt.wantErr {
				t.Errorf("findInstructions() error = %v, wantErr %v", err, tt.wantErr)
				return
			}
			if !reflect.DeepEqual(gotInstructions, tt.wantInstructions) {
				t.Errorf("findInstructions() got instructions = %v, want %v", gotInstructions, tt.wantInstructions)
			}
			if gotOffset != tt.wantOffset {
				t.Errorf("findInstructions() got offset = %v, want %v", gotOffset, tt.wantOffset)
>>>>>>> 9a5d5bc9
			}
		})
	}
}<|MERGE_RESOLUTION|>--- conflicted
+++ resolved
@@ -6078,7 +6078,6 @@
 	})
 }
 
-<<<<<<< HEAD
 func TestParseLogPoint(t *testing.T) {
 	type args struct {
 		msg string
@@ -6147,309 +6146,11 @@
 				msg: "{   \n}",
 			},
 			wantErr: true,
-=======
-func TestDisassemble(t *testing.T) {
-	runTest(t, "increment", func(client *daptest.Client, fixture protest.Fixture) {
-		runDebugSessionWithBPs(t, client, "launch",
-			// Launch
-			func() {
-				client.LaunchRequest("exec", fixture.Path, !stopOnEntry)
-			},
-			// Set breakpoints
-			fixture.Source, []int{17},
-			[]onBreakpoint{{
-				// Stop at line 17
-				execute: func() {
-					checkStop(t, client, 1, "main.main", 17)
-
-					client.StackTraceRequest(1, 0, 1)
-					st := client.ExpectStackTraceResponse(t)
-					if len(st.Body.StackFrames) < 1 {
-						t.Fatalf("\ngot  %#v\nwant len(stackframes) => 1", st)
-					}
-					// Request the single instruction that the program is stopped at.
-					pc := st.Body.StackFrames[0].InstructionPointerReference
-					client.DisassembleRequest(pc, 0, 1)
-					dr := client.ExpectDisassembleResponse(t)
-					if len(dr.Body.Instructions) != 1 {
-						t.Errorf("\ngot %#v\nwant len(instructions) = 1", dr)
-					} else if dr.Body.Instructions[0].Address != pc {
-						t.Errorf("\ngot %#v\nwant instructions[0].Address = %s", dr, pc)
-					}
-
-					// Request the instruction that the program is stopped at, and the two
-					// surrounding it.
-					client.DisassembleRequest(pc, -1, 3)
-					dr = client.ExpectDisassembleResponse(t)
-					if len(dr.Body.Instructions) != 3 {
-						t.Errorf("\ngot %#v\nwant len(instructions) = 3", dr)
-					} else if dr.Body.Instructions[1].Address != pc {
-						t.Errorf("\ngot %#v\nwant instructions[1].Address = %s", dr, pc)
-					}
-
-					// Request zero instrutions.
-					client.DisassembleRequest(pc, 0, 0)
-					dr = client.ExpectDisassembleResponse(t)
-					if len(dr.Body.Instructions) != 0 {
-						t.Errorf("\ngot %#v\nwant len(instructions) = 0", dr)
-					}
-
-					// Request invalid instructions.
-					client.DisassembleRequest(invalidInstruction.Address, 0, 10)
-					dr = client.ExpectDisassembleResponse(t)
-					if len(dr.Body.Instructions) != 10 {
-						t.Errorf("\ngot %#v\nwant len(instructions) = 10", dr)
-					}
-					for i, got := range dr.Body.Instructions {
-						if !reflect.DeepEqual(got, invalidInstruction) {
-							t.Errorf("\ngot [%d]=%#v\nwant = %#v", i, got, invalidInstruction)
-						}
-					}
-					// Bad request, not a number.
-					client.DisassembleRequest("hello, world!", 0, 1)
-					client.ExpectErrorResponse(t)
-
-					// Bad request, not an address in program.
-					client.DisassembleRequest("0x5", 0, 100)
-					client.ExpectErrorResponse(t)
-				},
-				disconnect: true,
-			}},
-		)
-	})
-}
-
-func TestAlignPCs(t *testing.T) {
-	NUM_FUNCS := 10
-	// Create fake functions to test align PCs.
-	funcs := make([]proc.Function, NUM_FUNCS)
-	for i := 0; i < len(funcs); i++ {
-		funcs[i] = proc.Function{
-			Entry: uint64(100 + i*10),
-			End:   uint64(100 + i*10 + 5),
-		}
-	}
-	bi := &proc.BinaryInfo{
-		Functions: funcs,
-	}
-	type args struct {
-		start uint64
-		end   uint64
-	}
-	tests := []struct {
-		name      string
-		args      args
-		wantStart uint64
-		wantEnd   uint64
-	}{
-		{
-			name: "out of bounds",
-			args: args{
-				start: funcs[0].Entry - 5,
-				end:   funcs[NUM_FUNCS-1].End + 5,
-			},
-			wantStart: funcs[0].Entry,         // start of first function
-			wantEnd:   funcs[NUM_FUNCS-1].End, // end of last function
-		},
-		{
-			name: "same function",
-			args: args{
-				start: funcs[1].Entry + 1,
-				end:   funcs[1].Entry + 2,
-			},
-			wantStart: funcs[1].Entry, // start of containing function
-			wantEnd:   funcs[1].End,   // end of containing function
-		},
-		{
-			name: "between functions",
-			args: args{
-				start: funcs[1].End + 1,
-				end:   funcs[1].End + 2,
-			},
-			wantStart: funcs[1].Entry, // start of function before
-			wantEnd:   funcs[2].Entry, // start of function after
-		},
-		{
-			name: "start of function",
-			args: args{
-				start: funcs[2].Entry,
-				end:   funcs[5].Entry,
-			},
-			wantStart: funcs[2].Entry, // start of current function
-			wantEnd:   funcs[5].End,   // end of current function
-		},
-		{
-			name: "end of function",
-			args: args{
-				start: funcs[4].End,
-				end:   funcs[8].End,
-			},
-			wantStart: funcs[4].Entry, // start of current function
-			wantEnd:   funcs[9].Entry, // start of next function
 		},
 	}
 	for _, tt := range tests {
 		t.Run(tt.name, func(t *testing.T) {
-			gotStart, gotEnd := alignPCs(bi, tt.args.start, tt.args.end)
-			if gotStart != tt.wantStart {
-				t.Errorf("alignPCs() got start = %v, want %v", gotStart, tt.wantStart)
-			}
-			if gotEnd != tt.wantEnd {
-				t.Errorf("alignPCs() got end = %v, want %v", gotEnd, tt.wantEnd)
-			}
-		})
-	}
-}
-
-func TestFindInstructions(t *testing.T) {
-	numInstructions := 100
-	startPC := 0x1000
-	procInstructions := make([]proc.AsmInstruction, numInstructions)
-	for i := 0; i < len(procInstructions); i++ {
-		procInstructions[i] = proc.AsmInstruction{
-			Loc: proc.Location{
-				PC: uint64(startPC + 2*i),
-			},
-		}
-	}
-	type args struct {
-		addr   int64
-		offset int
-		count  int
-	}
-	tests := []struct {
-		name             string
-		args             args
-		wantInstructions []proc.AsmInstruction
-		wantOffset       int
-		wantErr          bool
-	}{
-		{
-			name: "request all",
-			args: args{
-				addr:   int64(startPC),
-				offset: 0,
-				count:  100,
-			},
-			wantInstructions: procInstructions,
-			wantOffset:       0,
-			wantErr:          false,
-		},
-		{
-			name: "request all (with offset)",
-			args: args{
-				addr:   int64(startPC + numInstructions), // the instruction addr at numInstructions/2
-				offset: -numInstructions / 2,
-				count:  numInstructions,
-			},
-			wantInstructions: procInstructions,
-			wantOffset:       0,
-			wantErr:          false,
-		},
-		{
-			name: "request half (with offset)",
-			args: args{
-				addr:   int64(startPC),
-				offset: 0,
-				count:  numInstructions / 2,
-			},
-			wantInstructions: procInstructions[:numInstructions/2],
-			wantOffset:       0,
-			wantErr:          false,
-		},
-		{
-			name: "request half (with offset)",
-			args: args{
-				addr:   int64(startPC),
-				offset: numInstructions / 2,
-				count:  numInstructions / 2,
-			},
-			wantInstructions: procInstructions[numInstructions/2:],
-			wantOffset:       0,
-			wantErr:          false,
-		},
-		{
-			name: "request too many",
-			args: args{
-				addr:   int64(startPC),
-				offset: 0,
-				count:  numInstructions * 2,
-			},
-			wantInstructions: procInstructions,
-			wantOffset:       0,
-			wantErr:          false,
-		},
-		{
-			name: "request too many with offset",
-			args: args{
-				addr:   int64(startPC),
-				offset: -numInstructions,
-				count:  numInstructions * 2,
-			},
-			wantInstructions: procInstructions,
-			wantOffset:       numInstructions,
-			wantErr:          false,
-		},
-		{
-			name: "request out of bounds",
-			args: args{
-				addr:   int64(startPC),
-				offset: -numInstructions,
-				count:  numInstructions,
-			},
-			wantInstructions: []proc.AsmInstruction{},
-			wantOffset:       0,
-			wantErr:          false,
-		},
-		{
-			name: "request out of bounds",
-			args: args{
-				addr:   int64(uint64(startPC + 2*(numInstructions-1))),
-				offset: 1,
-				count:  numInstructions,
-			},
-			wantInstructions: []proc.AsmInstruction{},
-			wantOffset:       0,
-			wantErr:          false,
-		},
-		{
-			name: "addr out of bounds (low)",
-			args: args{
-				addr:   0,
-				offset: 0,
-				count:  100,
-			},
-			wantInstructions: nil,
-			wantOffset:       -1,
-			wantErr:          true,
-		},
-		{
-			name: "addr out of bounds (high)",
-			args: args{
-				addr:   int64(startPC + 2*(numInstructions+1)),
-				offset: -10,
-				count:  20,
-			},
-			wantInstructions: nil,
-			wantOffset:       -1,
-			wantErr:          true,
-		},
-		{
-			name: "addr not aligned",
-			args: args{
-				addr:   int64(startPC + 1),
-				offset: 0,
-				count:  20,
-			},
-			wantInstructions: nil,
-			wantOffset:       -1,
-			wantErr:          true,
->>>>>>> 9a5d5bc9
-		},
-	}
-	for _, tt := range tests {
-		t.Run(tt.name, func(t *testing.T) {
-<<<<<<< HEAD
+
 			gotTracepoint, gotLogMessage, err := parseLogPoint(tt.args.msg)
 			if gotTracepoint != tt.wantTracepoint {
 				t.Errorf("parseLogPoint() tracepoint = %v, wantTracepoint %v", gotTracepoint, tt.wantTracepoint)
@@ -6471,7 +6172,311 @@
 			}
 			if !reflect.DeepEqual(gotLogMessage.args, tt.wantArgs) {
 				t.Errorf("parseLogPoint() gotArgs = %v, want %v", gotLogMessage.args, tt.wantArgs)
-=======
+			}
+		})
+	}
+}
+
+func TestDisassemble(t *testing.T) {
+	runTest(t, "increment", func(client *daptest.Client, fixture protest.Fixture) {
+		runDebugSessionWithBPs(t, client, "launch",
+			// Launch
+			func() {
+				client.LaunchRequest("exec", fixture.Path, !stopOnEntry)
+			},
+			// Set breakpoints
+			fixture.Source, []int{17},
+			[]onBreakpoint{{
+				// Stop at line 17
+				execute: func() {
+					checkStop(t, client, 1, "main.main", 17)
+
+					client.StackTraceRequest(1, 0, 1)
+					st := client.ExpectStackTraceResponse(t)
+					if len(st.Body.StackFrames) < 1 {
+						t.Fatalf("\ngot  %#v\nwant len(stackframes) => 1", st)
+					}
+					// Request the single instruction that the program is stopped at.
+					pc := st.Body.StackFrames[0].InstructionPointerReference
+					client.DisassembleRequest(pc, 0, 1)
+					dr := client.ExpectDisassembleResponse(t)
+					if len(dr.Body.Instructions) != 1 {
+						t.Errorf("\ngot %#v\nwant len(instructions) = 1", dr)
+					} else if dr.Body.Instructions[0].Address != pc {
+						t.Errorf("\ngot %#v\nwant instructions[0].Address = %s", dr, pc)
+					}
+
+					// Request the instruction that the program is stopped at, and the two
+					// surrounding it.
+					client.DisassembleRequest(pc, -1, 3)
+					dr = client.ExpectDisassembleResponse(t)
+					if len(dr.Body.Instructions) != 3 {
+						t.Errorf("\ngot %#v\nwant len(instructions) = 3", dr)
+					} else if dr.Body.Instructions[1].Address != pc {
+						t.Errorf("\ngot %#v\nwant instructions[1].Address = %s", dr, pc)
+					}
+
+					// Request zero instrutions.
+					client.DisassembleRequest(pc, 0, 0)
+					dr = client.ExpectDisassembleResponse(t)
+					if len(dr.Body.Instructions) != 0 {
+						t.Errorf("\ngot %#v\nwant len(instructions) = 0", dr)
+					}
+
+					// Request invalid instructions.
+					client.DisassembleRequest(invalidInstruction.Address, 0, 10)
+					dr = client.ExpectDisassembleResponse(t)
+					if len(dr.Body.Instructions) != 10 {
+						t.Errorf("\ngot %#v\nwant len(instructions) = 10", dr)
+					}
+					for i, got := range dr.Body.Instructions {
+						if !reflect.DeepEqual(got, invalidInstruction) {
+							t.Errorf("\ngot [%d]=%#v\nwant = %#v", i, got, invalidInstruction)
+						}
+					}
+					// Bad request, not a number.
+					client.DisassembleRequest("hello, world!", 0, 1)
+					client.ExpectErrorResponse(t)
+
+					// Bad request, not an address in program.
+					client.DisassembleRequest("0x5", 0, 100)
+					client.ExpectErrorResponse(t)
+				},
+				disconnect: true,
+			}},
+		)
+	})
+}
+
+func TestAlignPCs(t *testing.T) {
+	NUM_FUNCS := 10
+	// Create fake functions to test align PCs.
+	funcs := make([]proc.Function, NUM_FUNCS)
+	for i := 0; i < len(funcs); i++ {
+		funcs[i] = proc.Function{
+			Entry: uint64(100 + i*10),
+			End:   uint64(100 + i*10 + 5),
+		}
+	}
+	bi := &proc.BinaryInfo{
+		Functions: funcs,
+	}
+	type args struct {
+		start uint64
+		end   uint64
+	}
+	tests := []struct {
+		name      string
+		args      args
+		wantStart uint64
+		wantEnd   uint64
+	}{
+		{
+			name: "out of bounds",
+			args: args{
+				start: funcs[0].Entry - 5,
+				end:   funcs[NUM_FUNCS-1].End + 5,
+			},
+			wantStart: funcs[0].Entry,         // start of first function
+			wantEnd:   funcs[NUM_FUNCS-1].End, // end of last function
+		},
+		{
+			name: "same function",
+			args: args{
+				start: funcs[1].Entry + 1,
+				end:   funcs[1].Entry + 2,
+			},
+			wantStart: funcs[1].Entry, // start of containing function
+			wantEnd:   funcs[1].End,   // end of containing function
+		},
+		{
+			name: "between functions",
+			args: args{
+				start: funcs[1].End + 1,
+				end:   funcs[1].End + 2,
+			},
+			wantStart: funcs[1].Entry, // start of function before
+			wantEnd:   funcs[2].Entry, // start of function after
+		},
+		{
+			name: "start of function",
+			args: args{
+				start: funcs[2].Entry,
+				end:   funcs[5].Entry,
+			},
+			wantStart: funcs[2].Entry, // start of current function
+			wantEnd:   funcs[5].End,   // end of current function
+		},
+		{
+			name: "end of function",
+			args: args{
+				start: funcs[4].End,
+				end:   funcs[8].End,
+			},
+			wantStart: funcs[4].Entry, // start of current function
+			wantEnd:   funcs[9].Entry, // start of next function
+		},
+	}
+	for _, tt := range tests {
+		t.Run(tt.name, func(t *testing.T) {
+			gotStart, gotEnd := alignPCs(bi, tt.args.start, tt.args.end)
+			if gotStart != tt.wantStart {
+				t.Errorf("alignPCs() got start = %v, want %v", gotStart, tt.wantStart)
+			}
+			if gotEnd != tt.wantEnd {
+				t.Errorf("alignPCs() got end = %v, want %v", gotEnd, tt.wantEnd)
+			}
+		})
+	}
+}
+
+func TestFindInstructions(t *testing.T) {
+	numInstructions := 100
+	startPC := 0x1000
+	procInstructions := make([]proc.AsmInstruction, numInstructions)
+	for i := 0; i < len(procInstructions); i++ {
+		procInstructions[i] = proc.AsmInstruction{
+			Loc: proc.Location{
+				PC: uint64(startPC + 2*i),
+			},
+		}
+	}
+	type args struct {
+		addr   int64
+		offset int
+		count  int
+	}
+	tests := []struct {
+		name             string
+		args             args
+		wantInstructions []proc.AsmInstruction
+		wantOffset       int
+		wantErr          bool
+	}{
+		{
+			name: "request all",
+			args: args{
+				addr:   int64(startPC),
+				offset: 0,
+				count:  100,
+			},
+			wantInstructions: procInstructions,
+			wantOffset:       0,
+			wantErr:          false,
+		},
+		{
+			name: "request all (with offset)",
+			args: args{
+				addr:   int64(startPC + numInstructions), // the instruction addr at numInstructions/2
+				offset: -numInstructions / 2,
+				count:  numInstructions,
+			},
+			wantInstructions: procInstructions,
+			wantOffset:       0,
+			wantErr:          false,
+		},
+		{
+			name: "request half (with offset)",
+			args: args{
+				addr:   int64(startPC),
+				offset: 0,
+				count:  numInstructions / 2,
+			},
+			wantInstructions: procInstructions[:numInstructions/2],
+			wantOffset:       0,
+			wantErr:          false,
+		},
+		{
+			name: "request half (with offset)",
+			args: args{
+				addr:   int64(startPC),
+				offset: numInstructions / 2,
+				count:  numInstructions / 2,
+			},
+			wantInstructions: procInstructions[numInstructions/2:],
+			wantOffset:       0,
+			wantErr:          false,
+		},
+		{
+			name: "request too many",
+			args: args{
+				addr:   int64(startPC),
+				offset: 0,
+				count:  numInstructions * 2,
+			},
+			wantInstructions: procInstructions,
+			wantOffset:       0,
+			wantErr:          false,
+		},
+		{
+			name: "request too many with offset",
+			args: args{
+				addr:   int64(startPC),
+				offset: -numInstructions,
+				count:  numInstructions * 2,
+			},
+			wantInstructions: procInstructions,
+			wantOffset:       numInstructions,
+			wantErr:          false,
+		},
+		{
+			name: "request out of bounds",
+			args: args{
+				addr:   int64(startPC),
+				offset: -numInstructions,
+				count:  numInstructions,
+			},
+			wantInstructions: []proc.AsmInstruction{},
+			wantOffset:       0,
+			wantErr:          false,
+		},
+		{
+			name: "request out of bounds",
+			args: args{
+				addr:   int64(uint64(startPC + 2*(numInstructions-1))),
+				offset: 1,
+				count:  numInstructions,
+			},
+			wantInstructions: []proc.AsmInstruction{},
+			wantOffset:       0,
+			wantErr:          false,
+		},
+		{
+			name: "addr out of bounds (low)",
+			args: args{
+				addr:   0,
+				offset: 0,
+				count:  100,
+			},
+			wantInstructions: nil,
+			wantOffset:       -1,
+			wantErr:          true,
+		},
+		{
+			name: "addr out of bounds (high)",
+			args: args{
+				addr:   int64(startPC + 2*(numInstructions+1)),
+				offset: -10,
+				count:  20,
+			},
+			wantInstructions: nil,
+			wantOffset:       -1,
+			wantErr:          true,
+		},
+		{
+			name: "addr not aligned",
+			args: args{
+				addr:   int64(startPC + 1),
+				offset: 0,
+				count:  20,
+			},
+			wantInstructions: nil,
+			wantOffset:       -1,
+			wantErr:          true,
+		},
+	}
+	for _, tt := range tests {
+		t.Run(tt.name, func(t *testing.T) {
 			gotInstructions, gotOffset, err := findInstructions(procInstructions, tt.args.addr, tt.args.offset, tt.args.count)
 			if (err != nil) != tt.wantErr {
 				t.Errorf("findInstructions() error = %v, wantErr %v", err, tt.wantErr)
@@ -6482,7 +6487,6 @@
 			}
 			if gotOffset != tt.wantOffset {
 				t.Errorf("findInstructions() got offset = %v, want %v", gotOffset, tt.wantOffset)
->>>>>>> 9a5d5bc9
 			}
 		})
 	}
