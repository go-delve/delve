package dap

import (
	"bufio"
	"flag"
	"fmt"
	"io"
	"io/ioutil"
	"math/rand"
	"net"
	"os"
	"os/exec"
	"path/filepath"
	"regexp"
	"runtime"
	"strings"
	"testing"
	"time"

	"github.com/go-delve/delve/pkg/goversion"
	"github.com/go-delve/delve/pkg/logflags"
	protest "github.com/go-delve/delve/pkg/proc/test"
	"github.com/go-delve/delve/service"
	"github.com/go-delve/delve/service/dap/daptest"
	"github.com/google/go-dap"
)

const stopOnEntry bool = true
const hasChildren bool = true
const noChildren bool = false

var testBackend string

func TestMain(m *testing.M) {
	logOutputVal := ""
	if _, isTeamCityTest := os.LookupEnv("TEAMCITY_VERSION"); isTeamCityTest {
		logOutputVal = "debugger,dap"
	}
	var logOutput string
	flag.StringVar(&logOutput, "log-output", logOutputVal, "configures log output")
	flag.Parse()
	logflags.Setup(logOutput != "", logOutput, "")
	protest.DefaultTestBackend(&testBackend)
	os.Exit(protest.RunTestsWithFixtures(m))
}

// name is for _fixtures/<name>.go
func runTest(t *testing.T, name string, test func(c *daptest.Client, f protest.Fixture)) {
	runTestBuildFlags(t, name, test, protest.AllNonOptimized)
}

// name is for _fixtures/<name>.go
func runTestBuildFlags(t *testing.T, name string, test func(c *daptest.Client, f protest.Fixture), buildFlags protest.BuildFlags) {
	fixture := protest.BuildFixture(name, buildFlags)

	// Start the DAP server.
	client := startDapServer(t)
	// client.Close will close the client connectinon, which will cause a connection error
	// on the server side and signal disconnect to unblock Stop() above.
	defer client.Close()

	test(client, fixture)
}

func startDapServer(t *testing.T) *daptest.Client {
	// Start the DAP server.
	listener, err := net.Listen("tcp", ":0")
	if err != nil {
		t.Fatal(err)
	}
	disconnectChan := make(chan struct{})
	server := NewServer(&service.Config{
		Listener:       listener,
		DisconnectChan: disconnectChan,
	})
	server.Run()
	// Give server time to start listening for clients
	time.Sleep(100 * time.Millisecond)

	// Run a goroutine that stops the server when disconnectChan is signaled.
	// This helps us test that certain events cause the server to stop as
	// expected.
	go func() {
		<-disconnectChan
		server.Stop()
	}()

	client := daptest.NewClient(listener.Addr().String())
	return client
}

// TestLaunchStopOnEntry emulates the message exchange that can be observed with
// VS Code for the most basic launch debug session with "stopOnEntry" enabled:
// - User selects "Start Debugging":  1 >> initialize
//                                 :  1 << initialize
//                                 :  2 >> launch
//                                 :    << initialized event
//                                 :  2 << launch
//                                 :  3 >> setBreakpoints (empty)
//                                 :  3 << setBreakpoints
//                                 :  4 >> setExceptionBreakpoints (empty)
//                                 :  4 << setExceptionBreakpoints
//                                 :  5 >> configurationDone
// - Program stops upon launching  :    << stopped event
//                                 :  5 << configurationDone
//                                 :  6 >> threads
//                                 :  6 << threads (Dummy)
//                                 :  7 >> threads
//                                 :  7 << threads (Dummy)
//                                 :  8 >> stackTrace
//                                 :  8 << error (Unable to produce stack trace)
//                                 :  9 >> stackTrace
//                                 :  9 << error (Unable to produce stack trace)
// - User evaluates bad expression : 10 >> evaluate
//                                 : 10 << error (unable to find function context)
// - User evaluates good expression: 11 >> evaluate
//                                 : 11 << evaluate
// - User selects "Continue"       : 12 >> continue
//                                 : 12 << continue
// - Program runs to completion    :    << terminated event
//                                 : 13 >> disconnect
//                                 :    << output event (Process exited)
//                                 :    << output event (Detaching)
//                                 : 13 << disconnect
// This test exhaustively tests Seq and RequestSeq on all messages from the
// server. Other tests do not necessarily need to repeat all these checks.
func TestLaunchStopOnEntry(t *testing.T) {
	runTest(t, "increment", func(client *daptest.Client, fixture protest.Fixture) {
		// 1 >> initialize, << initialize
		client.InitializeRequest()
		initResp := client.ExpectInitializeResponseAndCapabilities(t)
		if initResp.Seq != 0 || initResp.RequestSeq != 1 {
			t.Errorf("\ngot %#v\nwant Seq=0, RequestSeq=1", initResp)
		}

		// 2 >> launch, << initialized, << launch
		client.LaunchRequest("exec", fixture.Path, stopOnEntry)
		initEvent := client.ExpectInitializedEvent(t)
		if initEvent.Seq != 0 {
			t.Errorf("\ngot %#v\nwant Seq=0", initEvent)
		}
		launchResp := client.ExpectLaunchResponse(t)
		if launchResp.Seq != 0 || launchResp.RequestSeq != 2 {
			t.Errorf("\ngot %#v\nwant Seq=0, RequestSeq=2", launchResp)
		}

		// 3 >> setBreakpoints, << setBreakpoints
		client.SetBreakpointsRequest(fixture.Source, nil)
		sbpResp := client.ExpectSetBreakpointsResponse(t)
		if sbpResp.Seq != 0 || sbpResp.RequestSeq != 3 || len(sbpResp.Body.Breakpoints) != 0 {
			t.Errorf("\ngot %#v\nwant Seq=0, RequestSeq=3, len(Breakpoints)=0", sbpResp)
		}

		// 4 >> setExceptionBreakpoints, << setExceptionBreakpoints
		client.SetExceptionBreakpointsRequest()
		sebpResp := client.ExpectSetExceptionBreakpointsResponse(t)
		if sebpResp.Seq != 0 || sebpResp.RequestSeq != 4 {
			t.Errorf("\ngot %#v\nwant Seq=0, RequestSeq=4", sebpResp)
		}

		// 5 >> configurationDone, << stopped, << configurationDone
		client.ConfigurationDoneRequest()
		stopEvent := client.ExpectStoppedEvent(t)
		if stopEvent.Seq != 0 ||
			stopEvent.Body.Reason != "entry" ||
			stopEvent.Body.ThreadId != 1 ||
			!stopEvent.Body.AllThreadsStopped {
			t.Errorf("\ngot %#v\nwant Seq=0, Body={Reason=\"entry\", ThreadId=1, AllThreadsStopped=true}", stopEvent)
		}
		cdResp := client.ExpectConfigurationDoneResponse(t)
		if cdResp.Seq != 0 || cdResp.RequestSeq != 5 {
			t.Errorf("\ngot %#v\nwant Seq=0, RequestSeq=5", cdResp)
		}

		// 6 >> threads, << threads
		client.ThreadsRequest()
		tResp := client.ExpectThreadsResponse(t)
		if tResp.Seq != 0 || tResp.RequestSeq != 6 || len(tResp.Body.Threads) != 1 {
			t.Errorf("\ngot %#v\nwant Seq=0, RequestSeq=6 len(Threads)=1", tResp)
		}
		if tResp.Body.Threads[0].Id != 1 || tResp.Body.Threads[0].Name != "Dummy" {
			t.Errorf("\ngot %#v\nwant Id=1, Name=\"Dummy\"", tResp)
		}

		// 7 >> threads, << threads
		client.ThreadsRequest()
		tResp = client.ExpectThreadsResponse(t)
		if tResp.Seq != 0 || tResp.RequestSeq != 7 || len(tResp.Body.Threads) != 1 {
			t.Errorf("\ngot %#v\nwant Seq=0, RequestSeq=7 len(Threads)=1", tResp)
		}

		// 8 >> stackTrace, << error
		client.StackTraceRequest(1, 0, 20)
		stResp := client.ExpectInvisibleErrorResponse(t)
		if stResp.Seq != 0 || stResp.RequestSeq != 8 || stResp.Body.Error.Format != "Unable to produce stack trace: unknown goroutine 1" {
			t.Errorf("\ngot %#v\nwant Seq=0, RequestSeq=8 Format=\"Unable to produce stack trace: unknown goroutine 1\"", stResp)
		}

		// 9 >> stackTrace, << error
		client.StackTraceRequest(1, 0, 20)
		stResp = client.ExpectInvisibleErrorResponse(t)
		if stResp.Seq != 0 || stResp.RequestSeq != 9 || stResp.Body.Error.Id != 2004 {
			t.Errorf("\ngot %#v\nwant Seq=0, RequestSeq=9 Id=2004", stResp)
		}

		// 10 >> evaluate, << error
		client.EvaluateRequest("foo", 0 /*no frame specified*/, "repl")
		erResp := client.ExpectInvisibleErrorResponse(t)
		if erResp.Seq != 0 || erResp.RequestSeq != 10 || erResp.Body.Error.Id != 2009 {
			t.Errorf("\ngot %#v\nwant Seq=0, RequestSeq=10 Id=2009", erResp)
		}

		// 11 >> evaluate, << evaluate
		client.EvaluateRequest("1+1", 0 /*no frame specified*/, "repl")
		evResp := client.ExpectEvaluateResponse(t)
		if evResp.Seq != 0 || evResp.RequestSeq != 11 || evResp.Body.Result != "2" {
			t.Errorf("\ngot %#v\nwant Seq=0, RequestSeq=10 Result=2", evResp)
		}

		// 12 >> continue, << continue, << terminated
		client.ContinueRequest(1)
		contResp := client.ExpectContinueResponse(t)
		if contResp.Seq != 0 || contResp.RequestSeq != 12 || !contResp.Body.AllThreadsContinued {
			t.Errorf("\ngot %#v\nwant Seq=0, RequestSeq=12 Body.AllThreadsContinued=true", contResp)
		}
		termEvent := client.ExpectTerminatedEvent(t)
		if termEvent.Seq != 0 {
			t.Errorf("\ngot %#v\nwant Seq=0", termEvent)
		}

		// 13 >> disconnect, << disconnect
		client.DisconnectRequest()
		oep := client.ExpectOutputEventProcessExited(t, 0)
		if oep.Seq != 0 || oep.Body.Category != "console" {
			t.Errorf("\ngot %#v\nwant Seq=0 Category='console'", oep)
		}
		oed := client.ExpectOutputEventDetaching(t)
		if oed.Seq != 0 || oed.Body.Category != "console" {
			t.Errorf("\ngot %#v\nwant Seq=0 Category='console'", oed)
		}
		dResp := client.ExpectDisconnectResponse(t)
		if dResp.Seq != 0 || dResp.RequestSeq != 13 {
			t.Errorf("\ngot %#v\nwant Seq=0, RequestSeq=13", dResp)
		}
		client.ExpectTerminatedEvent(t)
	})
}

// TestAttachStopOnEntry is like TestLaunchStopOnEntry, but with attach request.
func TestAttachStopOnEntry(t *testing.T) {
	if runtime.GOOS == "freebsd" {
		t.SkipNow()
	}
	runTest(t, "loopprog", func(client *daptest.Client, fixture protest.Fixture) {
		// Start the program to attach to
		cmd := exec.Command(fixture.Path)
		stdout, err := cmd.StdoutPipe()
		if err != nil {
			t.Fatal(err)
		}
		cmd.Stderr = os.Stderr
		if err := cmd.Start(); err != nil {
			t.Fatal(err)
		}
		// Wait for output.
		// This will give the target process time to initialize the runtime before we attach,
		// so we can rely on having goroutines when they are requested on attach.
		scanOut := bufio.NewScanner(stdout)
		scanOut.Scan()
		if scanOut.Text() != "past main" {
			t.Errorf("expected loopprog.go to output \"past main\"")
		}

		// 1 >> initialize, << initialize
		client.InitializeRequest()
		initResp := client.ExpectInitializeResponseAndCapabilities(t)
		if initResp.Seq != 0 || initResp.RequestSeq != 1 {
			t.Errorf("\ngot %#v\nwant Seq=0, RequestSeq=1", initResp)
		}

		// 2 >> attach, << initialized, << attach
		client.AttachRequest(
			map[string]interface{}{"mode": "local", "processId": cmd.Process.Pid, "stopOnEntry": true, "backend": "default"})
		initEvent := client.ExpectInitializedEvent(t)
		if initEvent.Seq != 0 {
			t.Errorf("\ngot %#v\nwant Seq=0", initEvent)
		}
		attachResp := client.ExpectAttachResponse(t)
		if attachResp.Seq != 0 || attachResp.RequestSeq != 2 {
			t.Errorf("\ngot %#v\nwant Seq=0, RequestSeq=2", attachResp)
		}

		// 3 >> setBreakpoints, << setBreakpoints
		client.SetBreakpointsRequest(fixture.Source, nil)
		sbpResp := client.ExpectSetBreakpointsResponse(t)
		if sbpResp.Seq != 0 || sbpResp.RequestSeq != 3 || len(sbpResp.Body.Breakpoints) != 0 {
			t.Errorf("\ngot %#v\nwant Seq=0, RequestSeq=3, len(Breakpoints)=0", sbpResp)
		}

		// 4 >> setExceptionBreakpoints, << setExceptionBreakpoints
		client.SetExceptionBreakpointsRequest()
		sebpResp := client.ExpectSetExceptionBreakpointsResponse(t)
		if sebpResp.Seq != 0 || sebpResp.RequestSeq != 4 {
			t.Errorf("\ngot %#v\nwant Seq=0, RequestSeq=4", sebpResp)
		}

		// 5 >> configurationDone, << stopped, << configurationDone
		client.ConfigurationDoneRequest()
		stopEvent := client.ExpectStoppedEvent(t)
		if stopEvent.Seq != 0 ||
			stopEvent.Body.Reason != "entry" ||
			stopEvent.Body.ThreadId != 1 ||
			!stopEvent.Body.AllThreadsStopped {
			t.Errorf("\ngot %#v\nwant Seq=0, Body={Reason=\"entry\", ThreadId=1, AllThreadsStopped=true}", stopEvent)
		}
		cdResp := client.ExpectConfigurationDoneResponse(t)
		if cdResp.Seq != 0 || cdResp.RequestSeq != 5 {
			t.Errorf("\ngot %#v\nwant Seq=0, RequestSeq=5", cdResp)
		}

		// 6 >> threads, << threads
		client.ThreadsRequest()
		tResp := client.ExpectThreadsResponse(t)
		// Expect main goroutine plus runtime at this point.
		if tResp.Seq != 0 || tResp.RequestSeq != 6 || len(tResp.Body.Threads) < 2 {
			t.Errorf("\ngot %#v\nwant Seq=0, RequestSeq=6 len(Threads)>1", tResp)
		}

		// 7 >> threads, << threads
		client.ThreadsRequest()
		client.ExpectThreadsResponse(t)

		// 8 >> stackTrace, << response
		client.StackTraceRequest(1, 0, 20)
		client.ExpectStackTraceResponse(t)

		// 9 >> stackTrace, << response
		client.StackTraceRequest(1, 0, 20)
		client.ExpectStackTraceResponse(t)

		// 10 >> evaluate, << error
		client.EvaluateRequest("foo", 0 /*no frame specified*/, "repl")
		erResp := client.ExpectInvisibleErrorResponse(t)
		if erResp.Seq != 0 || erResp.RequestSeq != 10 || erResp.Body.Error.Id != 2009 {
			t.Errorf("\ngot %#v\nwant Seq=0, RequestSeq=10 Id=2009", erResp)
		}

		// 11 >> evaluate, << evaluate
		client.EvaluateRequest("1+1", 0 /*no frame specified*/, "repl")
		evResp := client.ExpectEvaluateResponse(t)
		if evResp.Seq != 0 || evResp.RequestSeq != 11 || evResp.Body.Result != "2" {
			t.Errorf("\ngot %#v\nwant Seq=0, RequestSeq=10 Result=2", evResp)
		}

		// 12 >> continue, << continue
		client.ContinueRequest(1)
		cResp := client.ExpectContinueResponse(t)
		if cResp.Seq != 0 || cResp.RequestSeq != 12 {
			t.Errorf("\ngot %#v\nwant Seq=0, RequestSeq=12", cResp)
		}

		// TODO(polina): once https://github.com/go-delve/delve/issues/2259 is
		// fixed, test with kill=false.

		// 13 >> disconnect, << disconnect
		client.DisconnectRequestWithKillOption(true)

		// Disconnect consists of Halt + Detach.
		// Halt interrupts command in progress, which triggers
		// a stopped event in parallel with the disconnect
		// sequence. It might arrive before or during the sequence
		// or never if the server exits before it is sent.
		msg := expectMessageFilterStopped(t, client)
		client.CheckOutputEvent(t, msg)
		msg = expectMessageFilterStopped(t, client)
		client.CheckDisconnectResponse(t, msg)
		client.ExpectTerminatedEvent(t)

		// If this call to KeepAlive isn't here there's a chance that stdout will
		// be garbage collected (since it is no longer alive long before this
		// point), when that happens, on unix-like OSes, the read end of the pipe
		// will be closed by the finalizer and the target process will die by
		// SIGPIPE, which the rest of this test does not expect.
		runtime.KeepAlive(stdout)
	})
}

// Like the test above, except the program is configured to continue on entry.
func TestContinueOnEntry(t *testing.T) {
	runTest(t, "increment", func(client *daptest.Client, fixture protest.Fixture) {
		// 1 >> initialize, << initialize
		client.InitializeRequest()
		client.ExpectInitializeResponseAndCapabilities(t)

		// 2 >> launch, << initialized, << launch
		client.LaunchRequest("exec", fixture.Path, !stopOnEntry)
		client.ExpectInitializedEvent(t)
		client.ExpectLaunchResponse(t)

		// 3 >> setBreakpoints, << setBreakpoints
		client.SetBreakpointsRequest(fixture.Source, nil)
		client.ExpectSetBreakpointsResponse(t)

		// 4 >> setExceptionBreakpoints, << setExceptionBreakpoints
		client.SetExceptionBreakpointsRequest()
		client.ExpectSetExceptionBreakpointsResponse(t)

		// 5 >> configurationDone, << configurationDone
		client.ConfigurationDoneRequest()
		client.ExpectConfigurationDoneResponse(t)
		// "Continue" happens behind the scenes on another goroutine

		client.ExpectTerminatedEvent(t)

		// 6 >> threads, << threads
		client.ThreadsRequest()
		tResp := client.ExpectThreadsResponse(t)
		if tResp.Seq != 0 || tResp.RequestSeq != 6 || len(tResp.Body.Threads) != 1 {
			t.Errorf("\ngot %#v\nwant Seq=0, RequestSeq=6 len(Threads)=1", tResp)
		}
		if tResp.Body.Threads[0].Id != 1 || tResp.Body.Threads[0].Name != "Dummy" {
			t.Errorf("\ngot %#v\nwant Id=1, Name=\"Dummy\"", tResp)
		}

		// 7 >> disconnect, << disconnect
		client.DisconnectRequest()
		client.ExpectOutputEventProcessExited(t, 0)
		client.ExpectOutputEventDetaching(t)
		dResp := client.ExpectDisconnectResponse(t)
		if dResp.Seq != 0 || dResp.RequestSeq != 7 {
			t.Errorf("\ngot %#v\nwant Seq=0, RequestSeq=7", dResp)
		}
		client.ExpectTerminatedEvent(t)
	})
}

// TestPreSetBreakpoint corresponds to a debug session that is configured to
// continue on entry with a pre-set breakpoint.
func TestPreSetBreakpoint(t *testing.T) {
	runTest(t, "increment", func(client *daptest.Client, fixture protest.Fixture) {
		client.InitializeRequest()
		client.ExpectInitializeResponseAndCapabilities(t)

		client.LaunchRequest("exec", fixture.Path, !stopOnEntry)
		client.ExpectInitializedEvent(t)
		client.ExpectLaunchResponse(t)

		client.SetBreakpointsRequest(fixture.Source, []int{8})
		sResp := client.ExpectSetBreakpointsResponse(t)
		if len(sResp.Body.Breakpoints) != 1 {
			t.Errorf("got %#v, want len(Breakpoints)=1", sResp)
		}
		bkpt0 := sResp.Body.Breakpoints[0]
		if !bkpt0.Verified || bkpt0.Line != 8 || bkpt0.Id != 1 || bkpt0.Source.Name != filepath.Base(fixture.Source) || bkpt0.Source.Path != fixture.Source {
			t.Errorf("got breakpoints[0] = %#v, want Verified=true, Line=8, Id=1, Path=%q", bkpt0, fixture.Source)
		}

		client.SetExceptionBreakpointsRequest()
		client.ExpectSetExceptionBreakpointsResponse(t)

		client.ConfigurationDoneRequest()
		client.ExpectConfigurationDoneResponse(t)
		// This triggers "continue" on a separate goroutine

		client.ThreadsRequest()
		// Since we are in async mode while running, we might receive messages in either order.
		for i := 0; i < 2; i++ {
			msg := client.ExpectMessage(t)
			switch m := msg.(type) {
			case *dap.ThreadsResponse:
				// If the thread request arrived while the program was running, we expect to get the dummy response
				// with a single goroutine "Current".
				// If the thread request arrived after the stop, we should get the goroutine stopped at main.Increment.
				if (len(m.Body.Threads) != 1 || m.Body.Threads[0].Id != -1 || m.Body.Threads[0].Name != "Current") &&
					(len(m.Body.Threads) < 1 || m.Body.Threads[0].Id != 1 || !strings.HasPrefix(m.Body.Threads[0].Name, "* [Go 1] main.Increment")) {
					t.Errorf("\ngot  %#v\nwant Id=-1, Name=\"Current\" or Id=1, Name=\"* [Go 1] main.Increment ...\"", m.Body.Threads)
				}
			case *dap.StoppedEvent:
				if m.Body.Reason != "breakpoint" || m.Body.ThreadId != 1 || !m.Body.AllThreadsStopped {
					t.Errorf("got %#v, want Body={Reason=\"breakpoint\", ThreadId=1, AllThreadsStopped=true}", m)
				}
			default:
				t.Fatalf("got %#v, want ThreadsResponse or StoppedEvent", m)
			}
		}

		// Threads-StackTrace-Scopes-Variables request waterfall is
		// triggered on stop event.
		client.ThreadsRequest()
		tResp := client.ExpectThreadsResponse(t)
		if len(tResp.Body.Threads) < 2 { // 1 main + runtime
			t.Errorf("\ngot  %#v\nwant len(Threads)>1", tResp.Body.Threads)
		}
		reMain, _ := regexp.Compile(`\* \[Go 1\] main.Increment \(Thread [0-9]+\)`)
		wantMain := dap.Thread{Id: 1, Name: "* [Go 1] main.Increment (Thread ...)"}
		wantRuntime := dap.Thread{Id: 2, Name: "[Go 2] runtime.gopark"}
		for _, got := range tResp.Body.Threads {
			if got.Id != 1 && !reMain.MatchString(got.Name) && !(strings.Contains(got.Name, "runtime.") || strings.Contains(got.Name, "runtime/")) {
				t.Errorf("\ngot  %#v\nwant []dap.Thread{%#v, %#v, ...}", tResp.Body.Threads, wantMain, wantRuntime)
			}
		}

		client.StackTraceRequest(1, 0, 20)
		stResp := client.ExpectStackTraceResponse(t)

		if stResp.Body.TotalFrames != 6 {
			t.Errorf("\ngot %#v\nwant TotalFrames=6", stResp.Body.TotalFrames)
		}
		if len(stResp.Body.StackFrames) != 6 {
			t.Errorf("\ngot %#v\nwant len(StackFrames)=6", stResp.Body.StackFrames)
		} else {
			checkFrame := func(got dap.StackFrame, id int, name string, sourceName string, line int) {
				t.Helper()
				if got.Id != id || got.Name != name {
					t.Errorf("\ngot  %#v\nwant Id=%d Name=%s", got, id, name)
				}
				if (sourceName != "" && got.Source.Name != sourceName) || (line > 0 && got.Line != line) {
					t.Errorf("\ngot  %#v\nwant Source.Name=%s Line=%d", got, sourceName, line)
				}
			}
			checkFrame(stResp.Body.StackFrames[0], 1000, "main.Increment", "increment.go", 8)
			checkFrame(stResp.Body.StackFrames[1], 1001, "main.Increment", "increment.go", 11)
			checkFrame(stResp.Body.StackFrames[2], 1002, "main.Increment", "increment.go", 11)
			checkFrame(stResp.Body.StackFrames[3], 1003, "main.main", "increment.go", 17)
			checkFrame(stResp.Body.StackFrames[4], 1004, "runtime.main", "proc.go", -1)
			checkFrame(stResp.Body.StackFrames[5], 1005, "runtime.goexit", "", -1)
		}

		client.ScopesRequest(1000)
		scopes := client.ExpectScopesResponse(t)
		if len(scopes.Body.Scopes) > 2 {
			t.Errorf("\ngot  %#v\nwant len(Scopes)=2 (Arguments & Locals)", scopes)
		}
		checkScope(t, scopes, 0, "Arguments", 1000)
		checkScope(t, scopes, 1, "Locals", 1001)

		client.VariablesRequest(1000) // Arguments
		args := client.ExpectVariablesResponse(t)
		checkChildren(t, args, "Arguments", 2)
		checkVarExact(t, args, 0, "y", "y", "0", "uint", noChildren)
		checkVarExact(t, args, 1, "~r1", "", "0", "uint", noChildren)

		client.VariablesRequest(1001) // Locals
		locals := client.ExpectVariablesResponse(t)
		checkChildren(t, locals, "Locals", 0)

		client.ContinueRequest(1)
		ctResp := client.ExpectContinueResponse(t)
		if !ctResp.Body.AllThreadsContinued {
			t.Errorf("\ngot  %#v\nwant AllThreadsContinued=true", ctResp.Body)
		}
		// "Continue" is triggered after the response is sent

		client.ExpectTerminatedEvent(t)

		// Pause request after termination should result in an error.
		// But in certain cases this request actually succeeds.
		client.PauseRequest(1)
		switch r := client.ExpectMessage(t).(type) {
		case *dap.ErrorResponse:
			if r.Message != "Unable to halt execution" {
				t.Errorf("\ngot  %#v\nwant Message='Unable to halt execution'", r)
			}
		case *dap.PauseResponse:
		default:
			t.Fatalf("Unexpected response type: expect error or pause, got %#v", r)
		}

		client.DisconnectRequest()
		client.ExpectOutputEventProcessExited(t, 0)
		client.ExpectOutputEventDetaching(t)
		client.ExpectDisconnectResponse(t)
		client.ExpectTerminatedEvent(t)
	})
}

// checkStackFramesExact is a helper for verifying the values within StackTraceResponse.
//     wantStartName - name of the first returned frame (ignored if "")
//     wantStartLine - file line of the first returned frame (ignored if <0).
//     wantStartID - id of the first frame returned (ignored if wantFrames is 0).
//     wantFrames - number of frames returned (length of StackTraceResponse.Body.StackFrames array).
//     wantTotalFrames - total number of stack frames available (StackTraceResponse.Body.TotalFrames).
func checkStackFramesExact(t *testing.T, got *dap.StackTraceResponse,
	wantStartName string, wantStartLine, wantStartID, wantFrames, wantTotalFrames int) {
	t.Helper()
	checkStackFramesNamed("", t, got, wantStartName, wantStartLine, wantStartID, wantFrames, wantTotalFrames, true)
}

func checkStackFramesHasMore(t *testing.T, got *dap.StackTraceResponse,
	wantStartName string, wantStartLine, wantStartID, wantFrames, wantTotalFrames int) {
	t.Helper()
	checkStackFramesNamed("", t, got, wantStartName, wantStartLine, wantStartID, wantFrames, wantTotalFrames, false)
}
func checkStackFramesNamed(testName string, t *testing.T, got *dap.StackTraceResponse,
	wantStartName string, wantStartLine, wantStartID, wantFrames, wantTotalFrames int, totalExact bool) {
	t.Helper()
	if totalExact && got.Body.TotalFrames != wantTotalFrames {
		t.Errorf("%s\ngot  %#v\nwant TotalFrames=%d", testName, got.Body.TotalFrames, wantTotalFrames)
	} else if !totalExact && got.Body.TotalFrames < wantTotalFrames {
		t.Errorf("%s\ngot  %#v\nwant TotalFrames>=%d", testName, got.Body.TotalFrames, wantTotalFrames)
	}

	if len(got.Body.StackFrames) != wantFrames {
		t.Errorf("%s\ngot  len(StackFrames)=%d\nwant %d", testName, len(got.Body.StackFrames), wantFrames)
	} else {
		// Verify that frame ids are consecutive numbers starting at wantStartID
		for i := 0; i < wantFrames; i++ {
			if got.Body.StackFrames[i].Id != wantStartID+i {
				t.Errorf("%s\ngot  %#v\nwant Id=%d", testName, got.Body.StackFrames[i], wantStartID+i)
			}
		}
		// Verify the name and line corresponding to the first returned frame (if any).
		// This is useful when the first frame is the frame corresponding to the breakpoint at
		// a predefined line. Line values < 0 are a signal to skip the check (which can be useful
		// for frames in the third-party code, where we do not control the lines).
		if wantFrames > 0 && wantStartLine > 0 && got.Body.StackFrames[0].Line != wantStartLine {
			t.Errorf("%s\ngot  Line=%d\nwant %d", testName, got.Body.StackFrames[0].Line, wantStartLine)
		}
		if wantFrames > 0 && wantStartName != "" && got.Body.StackFrames[0].Name != wantStartName {
			t.Errorf("%s\ngot  Name=%s\nwant %s", testName, got.Body.StackFrames[0].Name, wantStartName)
		}
	}
}

// checkScope is a helper for verifying the values within a ScopesResponse.
//     i - index of the scope within ScopesRespose.Body.Scopes array
//     name - name of the scope
//     varRef - reference to retrieve variables of this scope
func checkScope(t *testing.T, got *dap.ScopesResponse, i int, name string, varRef int) {
	t.Helper()
	if len(got.Body.Scopes) <= i {
		t.Errorf("\ngot  %d\nwant len(Scopes)>%d", len(got.Body.Scopes), i)
	}
	goti := got.Body.Scopes[i]
	if goti.Name != name || goti.VariablesReference != varRef || goti.Expensive {
		t.Errorf("\ngot  %#v\nwant Name=%q VariablesReference=%d Expensive=false", goti, name, varRef)
	}
}

// checkChildren is a helper for verifying the number of variables within a VariablesResponse.
//      parentName - pseudoname of the enclosing variable or scope (used for error message only)
//      numChildren - number of variables/fields/elements of this variable
func checkChildren(t *testing.T, got *dap.VariablesResponse, parentName string, numChildren int) {
	t.Helper()
	if got.Body.Variables == nil {
		t.Errorf("\ngot  %s children=%#v want []", parentName, got.Body.Variables)
	}
	if len(got.Body.Variables) != numChildren {
		t.Errorf("\ngot  len(%s)=%d (children=%#v)\nwant len=%d", parentName, len(got.Body.Variables), got.Body.Variables, numChildren)
	}
}

// checkVar is a helper for verifying the values within a VariablesResponse.
//     i - index of the variable within VariablesRespose.Body.Variables array (-1 will search all vars for a match)
//     name - name of the variable
//     evalName - fully qualified variable name or alternative expression to load this variable
//     value - the value of the variable
//     useExactMatch - true if name, evalName and value are to be compared to exactly, false if to be used as regex
//     hasRef - true if the variable should have children and therefore a non-0 variable reference
//     ref - reference to retrieve children of this variable (0 if none)
func checkVar(t *testing.T, got *dap.VariablesResponse, i int, name, evalName, value, typ string, useExactMatch, hasRef bool, indexed, named int) (ref int) {
	t.Helper()
	if len(got.Body.Variables) <= i {
		t.Errorf("\ngot  len=%d (children=%#v)\nwant len>%d", len(got.Body.Variables), got.Body.Variables, i)
		return
	}
	if i < 0 {
		for vi, v := range got.Body.Variables {
			if v.Name == name {
				i = vi
				break
			}
		}
	}
	if i < 0 {
		t.Errorf("\ngot  %#v\nwant Variables[i].Name=%q (not found)", got, name)
		return 0
	}

	goti := got.Body.Variables[i]
	matchedName := false
	if useExactMatch {
		matchedName = (goti.Name == name)
	} else {
		matchedName, _ = regexp.MatchString(name, goti.Name)
	}
	if !matchedName || (goti.VariablesReference > 0) != hasRef {
		t.Errorf("\ngot  %#v\nwant Name=%q hasRef=%t", goti, name, hasRef)
	}
	matchedEvalName := false
	if useExactMatch {
		matchedEvalName = (goti.EvaluateName == evalName)
	} else {
		matchedEvalName, _ = regexp.MatchString(evalName, goti.EvaluateName)
	}
	if !matchedEvalName {
		t.Errorf("\ngot  %q\nwant EvaluateName=%q", goti.EvaluateName, evalName)
	}
	matchedValue := false
	if useExactMatch {
		matchedValue = (goti.Value == value)
	} else {
		matchedValue, _ = regexp.MatchString(value, goti.Value)
	}
	if !matchedValue {
		t.Errorf("\ngot  %s=%q\nwant %q", name, goti.Value, value)
	}
	matchedType := false
	if useExactMatch {
		matchedType = (goti.Type == typ)
	} else {
		matchedType, _ = regexp.MatchString(typ, goti.Type)
	}
	if !matchedType {
		t.Errorf("\ngot  %s=%q\nwant %q", name, goti.Type, typ)
	}
	if indexed >= 0 && goti.IndexedVariables != indexed {
		t.Errorf("\ngot  %s=%d indexed\nwant %d indexed", name, goti.IndexedVariables, indexed)
	}
	if named >= 0 && goti.NamedVariables != named {
		t.Errorf("\ngot  %s=%d named\nwant %d named", name, goti.NamedVariables, named)
	}
	return goti.VariablesReference
}

// checkVarExact is a helper like checkVar that matches value exactly.
func checkVarExact(t *testing.T, got *dap.VariablesResponse, i int, name, evalName, value, typ string, hasRef bool) (ref int) {
	t.Helper()
	return checkVarExactIndexed(t, got, i, name, evalName, value, typ, hasRef, -1, -1)
}

// checkVarExact is a helper like checkVar that matches value exactly.
func checkVarExactIndexed(t *testing.T, got *dap.VariablesResponse, i int, name, evalName, value, typ string, hasRef bool, indexed, named int) (ref int) {
	t.Helper()
	return checkVar(t, got, i, name, evalName, value, typ, true, hasRef, indexed, named)
}

// checkVarRegex is a helper like checkVar that treats value, evalName or name as a regex.
func checkVarRegex(t *testing.T, got *dap.VariablesResponse, i int, name, evalName, value, typ string, hasRef bool) (ref int) {
	t.Helper()
	return checkVarRegexIndexed(t, got, i, name, evalName, value, typ, hasRef, -1, -1)
}

// checkVarRegex is a helper like checkVar that treats value, evalName or name as a regex.
func checkVarRegexIndexed(t *testing.T, got *dap.VariablesResponse, i int, name, evalName, value, typ string, hasRef bool, indexed, named int) (ref int) {
	t.Helper()
	return checkVar(t, got, i, name, evalName, value, typ, false, hasRef, indexed, named)
}

func expectMessageFilterStopped(t *testing.T, client *daptest.Client) dap.Message {
	msg := client.ExpectMessage(t)
	if _, isStopped := msg.(*dap.StoppedEvent); isStopped {
		msg = client.ExpectMessage(t)
	}
	return msg
}

// validateEvaluateName issues an evaluate request with evaluateName of a variable and
// confirms that it succeeds and returns the same variable record as the original.
func validateEvaluateName(t *testing.T, client *daptest.Client, got *dap.VariablesResponse, i int) {
	t.Helper()
	original := got.Body.Variables[i]
	client.EvaluateRequest(original.EvaluateName, 1000, "this context will be ignored")
	validated := client.ExpectEvaluateResponse(t)
	if original.VariablesReference == 0 && validated.Body.VariablesReference != 0 ||
		original.VariablesReference != 0 && validated.Body.VariablesReference == 0 {
		t.Errorf("\ngot  varref=%d\nwant %d", validated.Body.VariablesReference, original.VariablesReference)
	}
	// The variable might not be fully loaded, and when we reload it with an expression
	// more of the subvalues might be revealed, so we must match the loaded prefix only.
	if strings.Contains(original.Value, "...") {
		origLoaded := strings.Split(original.Value, "...")[0]
		if !strings.HasPrefix(validated.Body.Result, origLoaded) {
			t.Errorf("\ngot  value=%q\nwant %q", validated.Body.Result, original.Value)
		}
	} else if original.Value != validated.Body.Result {
		t.Errorf("\ngot  value=%q\nwant %q", validated.Body.Result, original.Value)
	}
}

// TestStackTraceRequest executes to a breakpoint and tests different
// good and bad configurations of 'stackTrace' requests.
func TestStackTraceRequest(t *testing.T) {
	runTest(t, "increment", func(client *daptest.Client, fixture protest.Fixture) {
		var stResp *dap.StackTraceResponse
		runDebugSessionWithBPs(t, client, "launch",
			// Launch
			func() {
				client.LaunchRequest("exec", fixture.Path, !stopOnEntry)
			},
			// Set breakpoints
			fixture.Source, []int{8, 18},
			[]onBreakpoint{{
				// Stop at line 8
				execute: func() {
					// Even though the stack frames do not change,
					// repeated requests at the same breakpoint
					// would assign next block of unique ids to them each time.
					const NumFrames = 6
					reqIndex := 0
					frameID := func() int {
						return startHandle + reqIndex
					}

					tests := map[string]struct {
						startFrame          int
						levels              int
						wantStartName       string
						wantStartLine       int
						wantStartFrame      int
						wantFramesReturned  int
						wantFramesAvailable int
						exact               bool
					}{
						"all frame levels from 0 to NumFrames":    {0, NumFrames, "main.Increment", 8, 0, NumFrames, NumFrames, true},
						"subset of frames from 1 to -1":           {1, NumFrames - 1, "main.Increment", 11, 1, NumFrames - 1, NumFrames, true},
						"load stack in pages: first half":         {0, NumFrames / 2, "main.Increment", 8, 0, NumFrames / 2, NumFrames, false},
						"load stack in pages: second half":        {NumFrames / 2, NumFrames, "main.main", 17, NumFrames / 2, NumFrames / 2, NumFrames, true},
						"zero levels means all levels":            {0, 0, "main.Increment", 8, 0, NumFrames, NumFrames, true},
						"zero levels means all remaining levels":  {NumFrames / 2, 0, "main.main", 17, NumFrames / 2, NumFrames / 2, NumFrames, true},
						"negative levels treated as 0 (all)":      {0, -10, "main.Increment", 8, 0, NumFrames, NumFrames, true},
						"OOB levels is capped at available len":   {0, NumFrames + 1, "main.Increment", 8, 0, NumFrames, NumFrames, true},
						"OOB levels is capped at available len 1": {1, NumFrames + 1, "main.Increment", 11, 1, NumFrames - 1, NumFrames, true},
						"negative startFrame treated as 0":        {-10, 0, "main.Increment", 8, 0, NumFrames, NumFrames, true},
						"OOB startFrame returns empty trace":      {NumFrames, 0, "main.Increment", -1, -1, 0, NumFrames, true},
					}
					for name, tc := range tests {
						client.StackTraceRequest(1, tc.startFrame, tc.levels)
						stResp = client.ExpectStackTraceResponse(t)
						checkStackFramesNamed(name, t, stResp,
							tc.wantStartName, tc.wantStartLine, frameID(), tc.wantFramesReturned, tc.wantFramesAvailable, tc.exact)
						reqIndex += len(stResp.Body.StackFrames)
					}
				},
				disconnect: false,
			}, {
				// Stop at line 18
				execute: func() {
					// Frame ids get reset at each breakpoint.
					client.StackTraceRequest(1, 0, 0)
					stResp = client.ExpectStackTraceResponse(t)
					checkStackFramesExact(t, stResp, "main.main", 18, startHandle, 3, 3)
				},
				disconnect: false,
			}})
	})
	runTest(t, "increment", func(client *daptest.Client, fixture protest.Fixture) {
		var stResp *dap.StackTraceResponse
		runDebugSessionWithBPs(t, client, "launch",
			// Launch
			func() {
				client.LaunchRequest("exec", fixture.Path, !stopOnEntry)
			},
			// Set breakpoints
			fixture.Source, []int{8, 18},
			[]onBreakpoint{{
				// Stop at line 8
				execute: func() {
					// Even though the stack frames do not change,
					// repeated requests at the same breakpoint
					// would assign next block of unique ids to them each time.
					const NumFrames = 6

					var frames []dap.StackFrame

					for start, levels := 0, 1; start < NumFrames; {
						client.StackTraceRequest(1, start, levels)
						stResp = client.ExpectStackTraceResponse(t)
						frames = append(frames, stResp.Body.StackFrames...)
						if stResp.Body.TotalFrames < NumFrames {
							t.Errorf("got  %#v\nwant TotalFrames>=%d\n", stResp.Body.TotalFrames, NumFrames)
						}

						if len(stResp.Body.StackFrames) < levels {
							t.Errorf("got  len(StackFrames)=%d\nwant >=%d\n", len(stResp.Body.StackFrames), levels)
						}

						start += len(stResp.Body.StackFrames)
					}

					// TODO check all the frames.
					want := []struct {
						wantName string
						wantLine int
					}{
						{"main.Increment", 8},
						{"main.Increment", 11},
						{"main.Increment", 11},
						{"main.main", 17},
						{"runtime.main", 0},
						{"runtime.goexit", 0},
					}
					for i, frame := range frames {
						frameId := startHandle + i
						if frame.Id != frameId {
							t.Errorf("got  %#v\nwant Id=%d\n", frame, frameId)
						}

						// Verify the name and line corresponding to the first returned frame (if any).
						// This is useful when the first frame is the frame corresponding to the breakpoint at
						// a predefined line. Line values < 0 are a signal to skip the check (which can be useful
						// for frames in the third-party code, where we do not control the lines).
						if want[i].wantLine > 0 && frame.Line != want[i].wantLine {
							t.Errorf("got  Line=%d\nwant %d\n", frame.Line, want[i].wantLine)
						}
						if want[i].wantName != "" && frame.Name != want[i].wantName {
							t.Errorf("got  Name=%s\nwant %s\n", frame.Name, want[i].wantName)
						}
					}
				},
				disconnect: false,
			}, {
				// Stop at line 18
				execute: func() {
					// Frame ids get reset at each breakpoint.
					client.StackTraceRequest(1, 0, 0)
					stResp = client.ExpectStackTraceResponse(t)
					checkStackFramesExact(t, stResp, "main.main", 18, startHandle, 3, 3)
				},
				disconnect: false,
			}})
	})
}

// TestScopesAndVariablesRequests executes to a breakpoint and tests different
// configurations of 'scopes' and 'variables' requests.
func TestScopesAndVariablesRequests(t *testing.T) {
	runTest(t, "testvariables", func(client *daptest.Client, fixture protest.Fixture) {
		runDebugSessionWithBPs(t, client, "launch",
			// Launch
			func() {
				client.LaunchRequestWithArgs(map[string]interface{}{
					"mode": "exec", "program": fixture.Path, "showGlobalVariables": true, "backend": "default",
				})
			},
			// Breakpoints are set within the program
			fixture.Source, []int{},
			[]onBreakpoint{{
				// Stop at first breakpoint
				execute: func() {
					client.StackTraceRequest(1, 0, 20)
					stack := client.ExpectStackTraceResponse(t)

					startLineno := 66
					if runtime.GOOS == "windows" && goversion.VersionAfterOrEqual(runtime.Version(), 1, 15) {
						// Go1.15 on windows inserts a NOP after the call to
						// runtime.Breakpoint and marks it same line as the
						// runtime.Breakpoint call, making this flaky, so skip the line check.
						startLineno = -1
					}

					checkStackFramesExact(t, stack, "main.foobar", startLineno, 1000, 4, 4)

					client.ScopesRequest(1000)
					scopes := client.ExpectScopesResponse(t)
					checkScope(t, scopes, 0, "Arguments", 1000)
					checkScope(t, scopes, 1, "Locals", 1001)
					checkScope(t, scopes, 2, "Globals (package main)", 1002)

					// Arguments

					client.VariablesRequest(1000)
					args := client.ExpectVariablesResponse(t)
					checkChildren(t, args, "Arguments", 2)
					checkVarExact(t, args, 0, "baz", "baz", `"bazburzum"`, "string", noChildren)
					ref := checkVarExact(t, args, 1, "bar", "bar", `main.FooBar {Baz: 10, Bur: "lorem"}`, "main.FooBar", hasChildren)
					if ref > 0 {
						client.VariablesRequest(ref)
						bar := client.ExpectVariablesResponse(t)
						checkChildren(t, bar, "bar", 2)
						checkVarExact(t, bar, 0, "Baz", "bar.Baz", "10", "int", noChildren)
						checkVarExact(t, bar, 1, "Bur", "bar.Bur", `"lorem"`, "string", noChildren)
						validateEvaluateName(t, client, bar, 0)
						validateEvaluateName(t, client, bar, 1)
					}

					// Globals

					client.VariablesRequest(1002)
					globals := client.ExpectVariablesResponse(t)
					checkVarExact(t, globals, 0, "p1", "main.p1", "10", "int", noChildren)

					// Locals

					client.VariablesRequest(1001)
					locals := client.ExpectVariablesResponse(t)
					checkChildren(t, locals, "Locals", 31)

					// reflect.Kind == Bool
					checkVarExact(t, locals, -1, "b1", "b1", "true", "bool", noChildren)
					checkVarExact(t, locals, -1, "b2", "b2", "false", "bool", noChildren)
					// reflect.Kind == Int
					checkVarExact(t, locals, -1, "a2", "a2", "6", "int", noChildren)
					checkVarExact(t, locals, -1, "neg", "neg", "-1", "int", noChildren)
					// reflect.Kind == Int8
					checkVarExact(t, locals, -1, "i8", "i8", "1", "int8", noChildren)
					// reflect.Kind == Int16 - see testvariables2
					// reflect.Kind == Int32 - see testvariables2
					// reflect.Kind == Int64 - see testvariables2
					// reflect.Kind == Uint
					// reflect.Kind == Uint8
					checkVarExact(t, locals, -1, "u8", "u8", "255", "uint8", noChildren)
					// reflect.Kind == Uint16
					checkVarExact(t, locals, -1, "u16", "u16", "65535", "uint16", noChildren)
					// reflect.Kind == Uint32
					checkVarExact(t, locals, -1, "u32", "u32", "4294967295", "uint32", noChildren)
					// reflect.Kind == Uint64
					checkVarExact(t, locals, -1, "u64", "u64", "18446744073709551615", "uint64", noChildren)
					// reflect.Kind == Uintptr
					checkVarExact(t, locals, -1, "up", "up", "5", "uintptr", noChildren)
					// reflect.Kind == Float32
					checkVarExact(t, locals, -1, "f32", "f32", "1.2", "float32", noChildren)
					// reflect.Kind == Float64
					checkVarExact(t, locals, -1, "a3", "a3", "7.23", "float64", noChildren)
					// reflect.Kind == Complex64
					ref = checkVarExact(t, locals, -1, "c64", "c64", "(1 + 2i)", "complex64", hasChildren)
					if ref > 0 {
						client.VariablesRequest(ref)
						c64 := client.ExpectVariablesResponse(t)
						checkChildren(t, c64, "c64", 2)
						checkVarExact(t, c64, 0, "real", "", "1", "float32", noChildren)
						checkVarExact(t, c64, 1, "imaginary", "", "2", "float32", noChildren)
					}
					// reflect.Kind == Complex128
					ref = checkVarExact(t, locals, -1, "c128", "c128", "(2 + 3i)", "complex128", hasChildren)
					if ref > 0 {
						client.VariablesRequest(ref)
						c128 := client.ExpectVariablesResponse(t)
						checkChildren(t, c128, "c128", 2)
						checkVarExact(t, c128, 0, "real", "", "2", "float64", noChildren)
						checkVarExact(t, c128, 1, "imaginary", "", "3", "float64", noChildren)
					}
					// reflect.Kind == Array
					ref = checkVarExact(t, locals, -1, "a4", "a4", "[2]int [1,2]", "[2]int", hasChildren)
					if ref > 0 {
						client.VariablesRequest(ref)
						a4 := client.ExpectVariablesResponse(t)
						checkChildren(t, a4, "a4", 2)
						checkVarExact(t, a4, 0, "[0]", "a4[0]", "1", "int", noChildren)
						checkVarExact(t, a4, 1, "[1]", "a4[1]", "2", "int", noChildren)
					}
					ref = checkVarExact(t, locals, -1, "a11", "a11", `[3]main.FooBar [{Baz: 1, Bur: "a"},{Baz: 2, Bur: "b"},{Baz: 3, Bur: "c"}]`, "[3]main.FooBar", hasChildren)
					if ref > 0 {
						client.VariablesRequest(ref)
						a11 := client.ExpectVariablesResponse(t)
						checkChildren(t, a11, "a11", 3)
						checkVarExact(t, a11, 0, "[0]", "a11[0]", `main.FooBar {Baz: 1, Bur: "a"}`, "main.FooBar", hasChildren)
						ref = checkVarExact(t, a11, 1, "[1]", "a11[1]", `main.FooBar {Baz: 2, Bur: "b"}`, "main.FooBar", hasChildren)
						if ref > 0 {
							client.VariablesRequest(ref)
							a11_1 := client.ExpectVariablesResponse(t)
							checkChildren(t, a11_1, "a11[1]", 2)
							checkVarExact(t, a11_1, 0, "Baz", "a11[1].Baz", "2", "int", noChildren)
							checkVarExact(t, a11_1, 1, "Bur", "a11[1].Bur", `"b"`, "string", noChildren)
							validateEvaluateName(t, client, a11_1, 0)
							validateEvaluateName(t, client, a11_1, 1)
						}
						checkVarExact(t, a11, 2, "[2]", "a11[2]", `main.FooBar {Baz: 3, Bur: "c"}`, "main.FooBar", hasChildren)
					}

					// reflect.Kind == Chan - see testvariables2
					// reflect.Kind == Func - see testvariables2
					// reflect.Kind == Interface - see testvariables2
					// reflect.Kind == Map - see testvariables2
					// reflect.Kind == Ptr
					ref = checkVarExact(t, locals, -1, "a7", "a7", `*main.FooBar {Baz: 5, Bur: "strum"}`, "*main.FooBar", hasChildren)
					if ref > 0 {
						client.VariablesRequest(ref)
						a7 := client.ExpectVariablesResponse(t)
						checkChildren(t, a7, "a7", 1)
						ref = checkVarExact(t, a7, 0, "", "(*a7)", `main.FooBar {Baz: 5, Bur: "strum"}`, "main.FooBar", hasChildren)
						if ref > 0 {
							client.VariablesRequest(ref)
							a7val := client.ExpectVariablesResponse(t)
							checkChildren(t, a7val, "*a7", 2)
							checkVarExact(t, a7val, 0, "Baz", "(*a7).Baz", "5", "int", noChildren)
							checkVarExact(t, a7val, 1, "Bur", "(*a7).Bur", `"strum"`, "string", noChildren)
							validateEvaluateName(t, client, a7val, 0)
							validateEvaluateName(t, client, a7val, 1)
						}
					}
					// TODO(polina): how to test for "nil" (without type) and "void"?
					checkVarExact(t, locals, -1, "a9", "a9", "*main.FooBar nil", "*main.FooBar", noChildren)
					// reflect.Kind == Slice
					ref = checkVarExact(t, locals, -1, "a5", "a5", "[]int len: 5, cap: 5, [1,2,3,4,5]", "[]int", hasChildren)
					if ref > 0 {
						client.VariablesRequest(ref)
						a5 := client.ExpectVariablesResponse(t)
						checkChildren(t, a5, "a5", 5)
						checkVarExact(t, a5, 0, "[0]", "a5[0]", "1", "int", noChildren)
						checkVarExact(t, a5, 4, "[4]", "a5[4]", "5", "int", noChildren)
						validateEvaluateName(t, client, a5, 0)
						validateEvaluateName(t, client, a5, 1)
					}
					ref = checkVarExact(t, locals, -1, "a12", "a12", `[]main.FooBar len: 2, cap: 2, [{Baz: 4, Bur: "d"},{Baz: 5, Bur: "e"}]`, "[]main.FooBar", hasChildren)
					if ref > 0 {
						client.VariablesRequest(ref)
						a12 := client.ExpectVariablesResponse(t)
						checkChildren(t, a12, "a12", 2)
						checkVarExact(t, a12, 0, "[0]", "a12[0]", `main.FooBar {Baz: 4, Bur: "d"}`, "main.FooBar", hasChildren)
						ref = checkVarExact(t, a12, 1, "[1]", "a12[1]", `main.FooBar {Baz: 5, Bur: "e"}`, "main.FooBar", hasChildren)
						if ref > 0 {
							client.VariablesRequest(ref)
							a12_1 := client.ExpectVariablesResponse(t)
							checkChildren(t, a12_1, "a12[1]", 2)
							checkVarExact(t, a12_1, 0, "Baz", "a12[1].Baz", "5", "int", noChildren)
							checkVarExact(t, a12_1, 1, "Bur", "a12[1].Bur", `"e"`, "string", noChildren)
							validateEvaluateName(t, client, a12_1, 0)
							validateEvaluateName(t, client, a12_1, 1)
						}
					}
					ref = checkVarExact(t, locals, -1, "a13", "a13", `[]*main.FooBar len: 3, cap: 3, [*{Baz: 6, Bur: "f"},*{Baz: 7, Bur: "g"},*{Baz: 8, Bur: "h"}]`, "[]*main.FooBar", hasChildren)
					if ref > 0 {
						client.VariablesRequest(ref)
						a13 := client.ExpectVariablesResponse(t)
						checkChildren(t, a13, "a13", 3)
						checkVarExact(t, a13, 0, "[0]", "a13[0]", `*main.FooBar {Baz: 6, Bur: "f"}`, "*main.FooBar", hasChildren)
						checkVarExact(t, a13, 1, "[1]", "a13[1]", `*main.FooBar {Baz: 7, Bur: "g"}`, "*main.FooBar", hasChildren)
						ref = checkVarExact(t, a13, 2, "[2]", "a13[2]", `*main.FooBar {Baz: 8, Bur: "h"}`, "*main.FooBar", hasChildren)
						if ref > 0 {
							client.VariablesRequest(ref)
							a13_2 := client.ExpectVariablesResponse(t)
							checkChildren(t, a13_2, "a13[2]", 1)
							ref = checkVarExact(t, a13_2, 0, "", "(*a13[2])", `main.FooBar {Baz: 8, Bur: "h"}`, "main.FooBar", hasChildren)
							validateEvaluateName(t, client, a13_2, 0)
							if ref > 0 {
								client.VariablesRequest(ref)
								val := client.ExpectVariablesResponse(t)
								checkChildren(t, val, "*a13[2]", 2)
								checkVarExact(t, val, 0, "Baz", "(*a13[2]).Baz", "8", "int", noChildren)
								checkVarExact(t, val, 1, "Bur", "(*a13[2]).Bur", `"h"`, "string", noChildren)
								validateEvaluateName(t, client, val, 0)
								validateEvaluateName(t, client, val, 1)
							}
						}
					}
					// reflect.Kind == String
					checkVarExact(t, locals, -1, "a1", "a1", `"foofoofoofoofoofoo"`, "string", noChildren)
					checkVarExact(t, locals, -1, "a10", "a10", `"ofo"`, "string", noChildren)
					// reflect.Kind == Struct
					ref = checkVarExact(t, locals, -1, "a6", "a6", `main.FooBar {Baz: 8, Bur: "word"}`, "main.FooBar", hasChildren)
					if ref > 0 {
						client.VariablesRequest(ref)
						a6 := client.ExpectVariablesResponse(t)
						checkChildren(t, a6, "a6", 2)
						checkVarExact(t, a6, 0, "Baz", "a6.Baz", "8", "int", noChildren)
						checkVarExact(t, a6, 1, "Bur", "a6.Bur", `"word"`, "string", noChildren)
					}
					ref = checkVarExact(t, locals, -1, "a8", "a8", `main.FooBar2 {Bur: 10, Baz: "feh"}`, "main.FooBar2", hasChildren)
					if ref > 0 {
						client.VariablesRequest(ref)
						a8 := client.ExpectVariablesResponse(t)
						checkChildren(t, a8, "a8", 2)
						checkVarExact(t, a8, 0, "Bur", "a8.Bur", "10", "int", noChildren)
						checkVarExact(t, a8, 1, "Baz", "a8.Baz", `"feh"`, "string", noChildren)
					}
					// reflect.Kind == UnsafePointer - see testvariables2
				},
				disconnect: false,
			}, {
				// Stop at second breakpoint
				execute: func() {
					// Frame ids get reset at each breakpoint.
					client.StackTraceRequest(1, 0, 20)
					stack := client.ExpectStackTraceResponse(t)
					checkStackFramesExact(t, stack, "main.barfoo", 27, 1000, 5, 5)

					client.ScopesRequest(1000)
					scopes := client.ExpectScopesResponse(t)
					checkScope(t, scopes, 0, "Arguments", 1000)
					checkScope(t, scopes, 1, "Locals", 1001)
					checkScope(t, scopes, 2, "Globals (package main)", 1002)

					client.ScopesRequest(1111)
					erres := client.ExpectInvisibleErrorResponse(t)
					if erres.Body.Error.Format != "Unable to list locals: unknown frame id 1111" {
						t.Errorf("\ngot %#v\nwant Format=\"Unable to list locals: unknown frame id 1111\"", erres)
					}

					client.VariablesRequest(1000) // Arguments
					args := client.ExpectVariablesResponse(t)
					checkChildren(t, args, "Arguments", 0)

					client.VariablesRequest(1001) // Locals
					locals := client.ExpectVariablesResponse(t)
					checkChildren(t, locals, "Locals", 1)
					checkVarExact(t, locals, -1, "a1", "a1", `"bur"`, "string", noChildren)

					client.VariablesRequest(1002) // Globals
					globals := client.ExpectVariablesResponse(t)
					checkVarExact(t, globals, 0, "p1", "main.p1", "10", "int", noChildren)

					client.VariablesRequest(7777)
					erres = client.ExpectInvisibleErrorResponse(t)
					if erres.Body.Error.Format != "Unable to lookup variable: unknown reference 7777" {
						t.Errorf("\ngot %#v\nwant Format=\"Unable to lookup variable: unknown reference 7777\"", erres)
					}
				},
				disconnect: false,
			}})
	})
}

// TestScopesAndVariablesRequests2 executes to a breakpoint and tests different
// configurations of 'scopes' and 'variables' requests.
func TestScopesAndVariablesRequests2(t *testing.T) {
	runTest(t, "testvariables2", func(client *daptest.Client, fixture protest.Fixture) {
		runDebugSessionWithBPs(t, client, "launch",
			// Launch
			func() {
				client.LaunchRequest("exec", fixture.Path, !stopOnEntry)
			},
			// Breakpoints are set within the program
			fixture.Source, []int{},
			[]onBreakpoint{{
				execute: func() {
					client.StackTraceRequest(1, 0, 20)
					stack := client.ExpectStackTraceResponse(t)
					checkStackFramesExact(t, stack, "main.main", -1, 1000, 3, 3)

					client.ScopesRequest(1000)
					scopes := client.ExpectScopesResponse(t)
					checkScope(t, scopes, 0, "Arguments", 1000)
					checkScope(t, scopes, 1, "Locals", 1001)
				},
				disconnect: false,
			}, {
				execute: func() {
					client.StackTraceRequest(1, 0, 20)
					stack := client.ExpectStackTraceResponse(t)
					checkStackFramesExact(t, stack, "main.main", -1, 1000, 3, 3)

					client.ScopesRequest(1000)
					scopes := client.ExpectScopesResponse(t)
					if len(scopes.Body.Scopes) > 2 {
						t.Errorf("\ngot  %#v\nwant len(scopes)=2 (Argumes & Locals)", scopes)
					}
					checkScope(t, scopes, 0, "Arguments", 1000)
					checkScope(t, scopes, 1, "Locals", 1001)

					// Arguments

					client.VariablesRequest(1000)
					args := client.ExpectVariablesResponse(t)
					checkChildren(t, args, "Arguments", 0)

					// Locals

					client.VariablesRequest(1001)
					locals := client.ExpectVariablesResponse(t)

					// reflect.Kind == Bool - see testvariables
					// reflect.Kind == Int - see testvariables
					// reflect.Kind == Int8
					checkVarExact(t, locals, -1, "ni8", "ni8", "-5", "int8", noChildren)
					// reflect.Kind == Int16
					checkVarExact(t, locals, -1, "ni16", "ni16", "-5", "int16", noChildren)
					// reflect.Kind == Int32
					checkVarExact(t, locals, -1, "ni32", "ni32", "-5", "int32", noChildren)
					// reflect.Kind == Int64
					checkVarExact(t, locals, -1, "ni64", "ni64", "-5", "int64", noChildren)
					// reflect.Kind == Uint
					// reflect.Kind == Uint8 - see testvariables
					// reflect.Kind == Uint16 - see testvariables
					// reflect.Kind == Uint32 - see testvariables
					// reflect.Kind == Uint64 - see testvariables
					// reflect.Kind == Uintptr - see testvariables
					// reflect.Kind == Float32 - see testvariables
					// reflect.Kind == Float64
					checkVarExact(t, locals, -1, "pinf", "pinf", "+Inf", "float64", noChildren)
					checkVarExact(t, locals, -1, "ninf", "ninf", "-Inf", "float64", noChildren)
					checkVarExact(t, locals, -1, "nan", "nan", "NaN", "float64", noChildren)
					// reflect.Kind == Complex64 - see testvariables
					// reflect.Kind == Complex128 - see testvariables
					// reflect.Kind == Array
					checkVarExact(t, locals, -1, "a0", "a0", "[0]int []", "[0]int", noChildren)
					// reflect.Kind == Chan
					ref := checkVarExact(t, locals, -1, "ch1", "ch1", "chan int 4/11", "chan int", hasChildren)
					if ref > 0 {
						client.VariablesRequest(ref)
						ch1 := client.ExpectVariablesResponse(t)
						checkChildren(t, ch1, "ch1", 11)
						checkVarExact(t, ch1, 0, "qcount", "ch1.qcount", "4", "uint", noChildren)
						checkVarRegex(t, ch1, 10, "lock", "ch1.lock", `runtime\.mutex {.*key: 0.*}`, `runtime\.mutex`, hasChildren)
						validateEvaluateName(t, client, ch1, 0)
						validateEvaluateName(t, client, ch1, 10)
					}
					checkVarExact(t, locals, -1, "chnil", "chnil", "chan int nil", "chan int", noChildren)
					// reflect.Kind == Func
					checkVarExact(t, locals, -1, "fn1", "fn1", "main.afunc", "main.functype", noChildren)
					checkVarExact(t, locals, -1, "fn2", "fn2", "nil", "main.functype", noChildren)
					// reflect.Kind == Interface
					checkVarExact(t, locals, -1, "ifacenil", "ifacenil", "interface {} nil", "interface {}", noChildren)
					ref = checkVarExact(t, locals, -1, "iface2", "iface2", "interface {}(string) \"test\"", "interface {}", hasChildren)
					if ref > 0 {
						client.VariablesRequest(ref)
						iface2 := client.ExpectVariablesResponse(t)
						checkChildren(t, iface2, "iface2", 1)
						checkVarExact(t, iface2, 0, "data", "iface2.(data)", `"test"`, "string", noChildren)
						validateEvaluateName(t, client, iface2, 0)
					}
					ref = checkVarExact(t, locals, -1, "iface4", "iface4", "interface {}([]go/constant.Value) [4]", "interface {}", hasChildren)
					if ref > 0 {
						client.VariablesRequest(ref)
						iface4 := client.ExpectVariablesResponse(t)
						checkChildren(t, iface4, "iface4", 1)
						ref = checkVarExact(t, iface4, 0, "data", "iface4.(data)", "[]go/constant.Value len: 1, cap: 1, [4]", "[]go/constant.Value", hasChildren)
						if ref > 0 {
							client.VariablesRequest(ref)
							iface4data := client.ExpectVariablesResponse(t)
							checkChildren(t, iface4data, "iface4.data", 1)
							ref = checkVarExact(t, iface4data, 0, "[0]", "iface4.(data)[0]", "go/constant.Value(go/constant.int64Val) 4", "go/constant.Value", hasChildren)
							if ref > 0 {
								client.VariablesRequest(ref)
								iface4data0 := client.ExpectVariablesResponse(t)
								checkChildren(t, iface4data0, "iface4.data[0]", 1)
								checkVarExact(t, iface4data0, 0, "data", "iface4.(data)[0].(data)", "4", "go/constant.int64Val", noChildren)
								validateEvaluateName(t, client, iface4data0, 0)
							}
						}
					}
					checkVarExact(t, locals, -1, "errnil", "errnil", "error nil", "error", noChildren)
					ref = checkVarExact(t, locals, -1, "err1", "err1", "error(*main.astruct) *{A: 1, B: 2}", "error", hasChildren)
					if ref > 0 {
						client.VariablesRequest(ref)
						err1 := client.ExpectVariablesResponse(t)
						checkChildren(t, err1, "err1", 1)
						checkVarExact(t, err1, 0, "data", "err1.(data)", "*main.astruct {A: 1, B: 2}", "*main.astruct", hasChildren)
						validateEvaluateName(t, client, err1, 0)
					}
					ref = checkVarExact(t, locals, -1, "ptrinf", "ptrinf", "*interface {}(**interface {}) **...", "*interface {}", hasChildren)
					if ref > 0 {
						client.VariablesRequest(ref)
						ptrinf_val := client.ExpectVariablesResponse(t)
						checkChildren(t, ptrinf_val, "*ptrinf", 1)
						ref = checkVarExact(t, ptrinf_val, 0, "", "(*ptrinf)", "interface {}(**interface {}) **...", "interface {}", hasChildren)
						if ref > 0 {
							client.VariablesRequest(ref)
							ptrinf_val_data := client.ExpectVariablesResponse(t)
							checkChildren(t, ptrinf_val_data, "(*ptrinf).data", 1)
							checkVarExact(t, ptrinf_val_data, 0, "data", "(*ptrinf).(data)", "**interface {}(**interface {}) ...", "**interface {}", hasChildren)
							validateEvaluateName(t, client, ptrinf_val_data, 0)
						}
					}
					// reflect.Kind == Map
					checkVarExact(t, locals, -1, "mnil", "mnil", "map[string]main.astruct nil", "map[string]main.astruct", noChildren)
					// key - scalar, value - compound
					ref = checkVarExact(t, locals, -1, "m2", "m2", "map[int]*main.astruct [1: *{A: 10, B: 11}, ]", "map[int]*main.astruct", hasChildren)
					if ref > 0 {
						client.VariablesRequest(ref)
						m2 := client.ExpectVariablesResponse(t)
						checkChildren(t, m2, "m2", 2) // each key-value represented by a single child
						checkVarExact(t, m2, 0, "len()", "len(m2)", "1", "int", noChildren)
						ref = checkVarExact(t, m2, 1, "1", "m2[1]", "*main.astruct {A: 10, B: 11}", "int: *main.astruct", hasChildren)
						if ref > 0 {
							client.VariablesRequest(ref)
							m2kv1 := client.ExpectVariablesResponse(t)
							checkChildren(t, m2kv1, "m2[1]", 1)
							ref = checkVarExact(t, m2kv1, 0, "", "(*m2[1])", "main.astruct {A: 10, B: 11}", "main.astruct", hasChildren)
							if ref > 0 {
								client.VariablesRequest(ref)
								m2kv1deref := client.ExpectVariablesResponse(t)
								checkChildren(t, m2kv1deref, "*m2[1]", 2)
								checkVarExact(t, m2kv1deref, 0, "A", "(*m2[1]).A", "10", "int", noChildren)
								checkVarExact(t, m2kv1deref, 1, "B", "(*m2[1]).B", "11", "int", noChildren)
								validateEvaluateName(t, client, m2kv1deref, 0)
								validateEvaluateName(t, client, m2kv1deref, 1)
							}
						}
					}
					// key - compound, value - scalar
					ref = checkVarExact(t, locals, -1, "m3", "m3", "map[main.astruct]int [{A: 1, B: 1}: 42, {A: 2, B: 2}: 43, ]", "map[main.astruct]int", hasChildren)
					if ref > 0 {
						client.VariablesRequest(ref)
						m3 := client.ExpectVariablesResponse(t)
						checkChildren(t, m3, "m3", 3) // each key-value represented by a single child
						checkVarExact(t, m3, 0, "len()", "len(m3)", "2", "int", noChildren)
						ref = checkVarRegex(t, m3, 1, `main\.astruct {A: 1, B: 1}`, `m3\[\(\*\(\*"main.astruct"\)\(0x[0-9a-f]+\)\)\]`, "42", "int", hasChildren)
						if ref > 0 {
							client.VariablesRequest(ref)
							m3kv0 := client.ExpectVariablesResponse(t)
							checkChildren(t, m3kv0, "m3[0]", 2)
							checkVarRegex(t, m3kv0, 0, "A", `\(*\(*"main\.astruct"\)\(0x[0-9a-f]+\)\)\.A`, "1", "int", noChildren)
							validateEvaluateName(t, client, m3kv0, 0)
						}
						ref = checkVarRegex(t, m3, 2, `main\.astruct {A: 2, B: 2}`, `m3\[\(\*\(\*"main.astruct"\)\(0x[0-9a-f]+\)\)\]`, "43", "", hasChildren)
						if ref > 0 { // inspect another key from another key-value child
							client.VariablesRequest(ref)
							m3kv1 := client.ExpectVariablesResponse(t)
							checkChildren(t, m3kv1, "m3[1]", 2)
							checkVarRegex(t, m3kv1, 1, "B", `\(*\(*"main\.astruct"\)\(0x[0-9a-f]+\)\)\.B`, "2", "int", noChildren)
							validateEvaluateName(t, client, m3kv1, 1)
						}
					}
					// key - compound, value - compound
					ref = checkVarExact(t, locals, -1, "m4", "m4", "map[main.astruct]main.astruct [{A: 1, B: 1}: {A: 11, B: 11}, {A: 2, B: 2}: {A: 22, B: 22}, ]", "map[main.astruct]main.astruct", hasChildren)
					if ref > 0 {
						client.VariablesRequest(ref)
						m4 := client.ExpectVariablesResponse(t)
						checkChildren(t, m4, "m4", 5) // each key and value represented by a child, so double the key-value count
						checkVarExact(t, m4, 0, "len()", "len(m4)", "2", "int", noChildren)
						checkVarRegex(t, m4, 1, `\[key 0\]`, `\(\*\(\*"main\.astruct"\)\(0x[0-9a-f]+\)\)`, `main\.astruct {A: 1, B: 1}`, `main\.astruct`, hasChildren)
						checkVarRegex(t, m4, 2, `\[val 0\]`, `m4\[\(\*\(\*"main\.astruct"\)\(0x[0-9a-f]+\)\)\]`, `main\.astruct {A: 11, B: 11}`, `main\.astruct`, hasChildren)
						ref = checkVarRegex(t, m4, 3, `\[key 1\]`, `\(\*\(\*"main\.astruct"\)\(0x[0-9a-f]+\)\)`, `main\.astruct {A: 2, B: 2}`, `main\.astruct`, hasChildren)
						if ref > 0 {
							client.VariablesRequest(ref)
							m4Key1 := client.ExpectVariablesResponse(t)
							checkChildren(t, m4Key1, "m4Key1", 2)
							checkVarRegex(t, m4Key1, 0, "A", `\(\*\(\*"main\.astruct"\)\(0x[0-9a-f]+\)\)\.A`, "2", "int", noChildren)
							checkVarRegex(t, m4Key1, 1, "B", `\(\*\(\*"main\.astruct"\)\(0x[0-9a-f]+\)\)\.B`, "2", "int", noChildren)
							validateEvaluateName(t, client, m4Key1, 0)
							validateEvaluateName(t, client, m4Key1, 1)
						}
						ref = checkVarRegex(t, m4, 4, `\[val 1\]`, `m4\[\(\*\(\*"main\.astruct"\)\(0x[0-9a-f]+\)\)\]`, `main\.astruct {A: 22, B: 22}`, "main.astruct", hasChildren)
						if ref > 0 {
							client.VariablesRequest(ref)
							m4Val1 := client.ExpectVariablesResponse(t)
							checkChildren(t, m4Val1, "m4Val1", 2)
							checkVarRegex(t, m4Val1, 0, "A", `m4\[\(\*\(\*"main\.astruct"\)\(0x[0-9a-f]+\)\)\]\.A`, "22", "int", noChildren)
							checkVarRegex(t, m4Val1, 1, "B", `m4\[\(\*\(\*"main\.astruct"\)\(0x[0-9a-f]+\)\)\]\.B`, "22", "int", noChildren)
							validateEvaluateName(t, client, m4Val1, 0)
							validateEvaluateName(t, client, m4Val1, 1)
						}
					}
					checkVarExact(t, locals, -1, "emptymap", "emptymap", "map[string]string []", "map[string]string", noChildren)
					// reflect.Kind == Ptr
					ref = checkVarExact(t, locals, -1, "pp1", "pp1", "**1", "**int", hasChildren)
					if ref > 0 {
						client.VariablesRequest(ref)
						pp1val := client.ExpectVariablesResponse(t)
						checkChildren(t, pp1val, "*pp1", 1)
						ref = checkVarExact(t, pp1val, 0, "", "(*pp1)", "*1", "*int", hasChildren)
						if ref > 0 {
							client.VariablesRequest(ref)
							pp1valval := client.ExpectVariablesResponse(t)
							checkChildren(t, pp1valval, "*(*pp1)", 1)
							checkVarExact(t, pp1valval, 0, "", "(*(*pp1))", "1", "int", noChildren)
							validateEvaluateName(t, client, pp1valval, 0)
						}
					}
					// reflect.Kind == Slice
					ref = checkVarExact(t, locals, -1, "zsslice", "zsslice", "[]struct {} len: 3, cap: 3, [{},{},{}]", "[]struct {}", hasChildren)
					if ref > 0 {
						client.VariablesRequest(ref)
						zsslice := client.ExpectVariablesResponse(t)
						checkChildren(t, zsslice, "zsslice", 3)
						checkVarExact(t, zsslice, 2, "[2]", "zsslice[2]", "struct {} {}", "struct {}", noChildren)
						validateEvaluateName(t, client, zsslice, 2)
					}
					checkVarExact(t, locals, -1, "emptyslice", "emptyslice", "[]string len: 0, cap: 0, []", "[]string", noChildren)
					checkVarExact(t, locals, -1, "nilslice", "nilslice", "[]int len: 0, cap: 0, nil", "[]int", noChildren)
					// reflect.Kind == String
					checkVarExact(t, locals, -1, "longstr", "longstr", longstr, "string", noChildren)
					// reflect.Kind == Struct
					checkVarExact(t, locals, -1, "zsvar", "zsvar", "struct {} {}", "struct {}", noChildren)
					// reflect.Kind == UnsafePointer
					// TODO(polina): how do I test for unsafe.Pointer(nil)?
					checkVarRegex(t, locals, -1, "upnil", "upnil", `unsafe\.Pointer\(0x0\)`, "int", noChildren)
					checkVarRegex(t, locals, -1, "up1", "up1", `unsafe\.Pointer\(0x[0-9a-f]+\)`, "int", noChildren)

					// Test unreadable variable
					ref = checkVarRegex(t, locals, -1, "unread", "unread", `\*\(unreadable .+\)`, "int", hasChildren)
					if ref > 0 {
						client.VariablesRequest(ref)
						val := client.ExpectVariablesResponse(t)
						checkChildren(t, val, "*unread", 1)
						checkVarRegex(t, val, 0, "^$", `\(\*unread\)`, `\(unreadable .+\)`, "int", noChildren)
						validateEvaluateName(t, client, val, 0)
					}
				},
				disconnect: true,
			}})
	})
}

// TestScopesRequestsOptimized executes to a breakpoint and tests different
// that the names of the "Locals" and "Arguments" scopes are correctly annotated with
// a warning about debugging an optimized function.
func TestScopesRequestsOptimized(t *testing.T) {
	runTestBuildFlags(t, "testvariables", func(client *daptest.Client, fixture protest.Fixture) {
		runDebugSessionWithBPs(t, client, "launch",
			// Launch
			func() {
				client.LaunchRequestWithArgs(map[string]interface{}{
					"mode": "exec", "program": fixture.Path, "showGlobalVariables": true,
				})
			},
			// Breakpoints are set within the program
			fixture.Source, []int{},
			[]onBreakpoint{{
				// Stop at first breakpoint
				execute: func() {
					client.StackTraceRequest(1, 0, 20)
					stack := client.ExpectStackTraceResponse(t)

					startLineno := 66
					if runtime.GOOS == "windows" && goversion.VersionAfterOrEqual(runtime.Version(), 1, 15) {
						// Go1.15 on windows inserts a NOP after the call to
						// runtime.Breakpoint and marks it same line as the
						// runtime.Breakpoint call, making this flaky, so skip the line check.
						startLineno = -1
					}

					checkStackFramesExact(t, stack, "main.foobar", startLineno, 1000, 4, 4)

					client.ScopesRequest(1000)
					scopes := client.ExpectScopesResponse(t)
					checkScope(t, scopes, 0, "Arguments (warning: optimized function)", 1000)
					checkScope(t, scopes, 1, "Locals (warning: optimized function)", 1001)
					checkScope(t, scopes, 2, "Globals (package main)", 1002)
				},
				disconnect: false,
			}, {
				// Stop at second breakpoint
				execute: func() {
					// Frame ids get reset at each breakpoint.
					client.StackTraceRequest(1, 0, 20)
					stack := client.ExpectStackTraceResponse(t)
					checkStackFramesExact(t, stack, "main.barfoo", 27, 1000, 5, 5)

					client.ScopesRequest(1000)
					scopes := client.ExpectScopesResponse(t)
					checkScope(t, scopes, 0, "Arguments (warning: optimized function)", 1000)
					checkScope(t, scopes, 1, "Locals (warning: optimized function)", 1001)
					checkScope(t, scopes, 2, "Globals (package main)", 1002)
				},
				disconnect: false,
			}})
	},
		protest.EnableOptimization)
}

// TestVariablesLoading exposes test cases where variables might be partially or
// fully unloaded.
func TestVariablesLoading(t *testing.T) {
	runTest(t, "testvariables2", func(client *daptest.Client, fixture protest.Fixture) {
		runDebugSessionWithBPs(t, client, "launch",
			// Launch
			func() {
				client.LaunchRequest("exec", fixture.Path, !stopOnEntry)
			},
			// Breakpoints are set within the program
			fixture.Source, []int{},
			[]onBreakpoint{{
				execute:    func() {},
				disconnect: false,
			}, {
				execute: func() {
					// Change default config values to trigger certain unloaded corner cases
					saveDefaultConfig := DefaultLoadConfig
					DefaultLoadConfig.MaxStructFields = 5
					DefaultLoadConfig.MaxStringLen = 64
					defer func() {
						DefaultLoadConfig = saveDefaultConfig
					}()

					client.StackTraceRequest(1, 0, 0)
					client.ExpectStackTraceResponse(t)

					client.ScopesRequest(1000)
					client.ExpectScopesResponse(t)

					client.VariablesRequest(1001) // Locals
					locals := client.ExpectVariablesResponse(t)

					// String partially missing based on LoadConfig.MaxStringLen
					// See also TestVariableLoadingOfLongStrings
					checkVarExact(t, locals, -1, "longstr", "longstr", longstrLoaded64, "string", noChildren)

					checkArrayChildren := func(t *testing.T, longarr *dap.VariablesResponse, parentName string, start int) {
						t.Helper()
						for i, child := range longarr.Body.Variables {
							idx := start + i
							if child.Name != fmt.Sprintf("[%d]", idx) || child.EvaluateName != fmt.Sprintf("%s[%d]", parentName, idx) {
								t.Errorf("Expected %s[%d] to have Name=\"[%d]\" EvaluateName=\"%s[%d]\", got %#v", parentName, idx, idx, parentName, idx, child)
							}
						}
					}

					// Array not fully loaded based on LoadConfig.MaxArrayValues.
					// Expect to be able to load array by paging.
					ref := checkVarExactIndexed(t, locals, -1, "longarr", "longarr", "[100]int [0,0,0,0,0,0,0,0,0,0,0,0,0,0,0,0,0,0,0,0,0,0,0,0,0,0,0,0,0,0,0,0,0,0,0,0,0,0,0,0,0,0,0,0,0,0,0,0,0,0,0,0,0,0,0,0,0,0,0,0,0,0,0,0,...+36 more]", "[100]int", hasChildren, 100, 0)
					if ref > 0 {
						client.VariablesRequest(ref)
						longarr := client.ExpectVariablesResponse(t)
						checkChildren(t, longarr, "longarr", 64)
						checkArrayChildren(t, longarr, "longarr", 0)

						client.IndexedVariablesRequest(ref, 0, 100)
						longarr = client.ExpectVariablesResponse(t)
						checkChildren(t, longarr, "longarr", 100)
						checkArrayChildren(t, longarr, "longarr", 0)

						client.IndexedVariablesRequest(ref, 50, 50)
						longarr = client.ExpectVariablesResponse(t)
						checkChildren(t, longarr, "longarr", 50)
						checkArrayChildren(t, longarr, "longarr", 50)
					}

					// Slice not fully loaded based on LoadConfig.MaxArrayValues.
					// Expect to be able to load slice by paging.
					ref = checkVarExactIndexed(t, locals, -1, "longslice", "longslice", "[]int len: 100, cap: 100, [0,0,0,0,0,0,0,0,0,0,0,0,0,0,0,0,0,0,0,0,0,0,0,0,0,0,0,0,0,0,0,0,0,0,0,0,0,0,0,0,0,0,0,0,0,0,0,0,0,0,0,0,0,0,0,0,0,0,0,0,0,0,0,0,...+36 more]", "[]int", hasChildren, 100, 0)
					if ref > 0 {
						client.VariablesRequest(ref)
						longarr := client.ExpectVariablesResponse(t)
						checkChildren(t, longarr, "longslice", 64)
						checkArrayChildren(t, longarr, "longslice", 0)

						client.IndexedVariablesRequest(ref, 0, 100)
						longarr = client.ExpectVariablesResponse(t)
						checkChildren(t, longarr, "longslice", 100)
						checkArrayChildren(t, longarr, "longslice", 0)

						client.IndexedVariablesRequest(ref, 50, 50)
						longarr = client.ExpectVariablesResponse(t)
						checkChildren(t, longarr, "longslice", 50)
						checkArrayChildren(t, longarr, "longslice", 50)
					}

					// Map not fully loaded based on LoadConfig.MaxArrayValues
					// Expect to be able to load map by paging.
					ref = checkVarRegexIndexed(t, locals, -1, "m1", "m1", `map\[string\]main\.astruct \[.+\.\.\.`, `map\[string\]main\.astruct`, hasChildren, 66, 1)
					if ref > 0 {
						client.VariablesRequest(ref)
						m1 := client.ExpectVariablesResponse(t)
						checkChildren(t, m1, "m1", 65)

						client.IndexedVariablesRequest(ref, 0, 66)
						m1 = client.ExpectVariablesResponse(t)
						checkChildren(t, m1, "m1", 66)

						client.IndexedVariablesRequest(ref, 0, 33)
						m1part1 := client.ExpectVariablesResponse(t)
						checkChildren(t, m1part1, "m1", 33)

						client.IndexedVariablesRequest(ref, 33, 33)
						m1part2 := client.ExpectVariablesResponse(t)
						checkChildren(t, m1part2, "m1", 33)

						if len(m1part1.Body.Variables)+len(m1part2.Body.Variables) == len(m1.Body.Variables) {
							for i, got := range m1part1.Body.Variables {
								want := m1.Body.Variables[i]
								if got.Name != want.Name || got.Value != want.Value {
									t.Errorf("got %#v, want Name=%q Value=%q", got, want.Name, want.Value)
								}
							}
							for i, got := range m1part2.Body.Variables {
								want := m1.Body.Variables[i+len(m1part1.Body.Variables)]
								if got.Name != want.Name || got.Value != want.Value {
									t.Errorf("got %#v, want Name=%q Value=%q", got, want.Name, want.Value)
								}
							}
						}
						client.NamedVariablesRequest(ref)
						named := client.ExpectVariablesResponse(t)
						checkChildren(t, named, "m1", 1)
						checkVarExact(t, named, 0, "len()", "len(m1)", "66", "int", noChildren)
					}

					// Struct partially missing based on LoadConfig.MaxStructFields
					ref = checkVarExact(t, locals, -1, "sd", "sd", "(loaded 5/6) main.D {u1: 0, u2: 0, u3: 0, u4: 0, u5: 0,...+1 more}", "main.D", hasChildren)
					if ref > 0 {
						client.VariablesRequest(ref)
						sd := client.ExpectVariablesResponse(t)
						checkChildren(t, sd, "sd", 5)
					}

					// Fully missing struct auto-loaded when reaching LoadConfig.MaxVariableRecurse (also tests evaluateName corner case)
					ref = checkVarRegex(t, locals, -1, "c1", "c1", `main\.cstruct {pb: \*main\.bstruct {a: \(\*main\.astruct\)\(0x[0-9a-f]+\)}, sa: []\*main\.astruct len: 3, cap: 3, [\*\(\*main\.astruct\)\(0x[0-9a-f]+\),\*\(\*main\.astruct\)\(0x[0-9a-f]+\),\*\(\*main.astruct\)\(0x[0-9a-f]+\)]}`, `main\.cstruct`, hasChildren)
					if ref > 0 {
						client.VariablesRequest(ref)
						c1 := client.ExpectVariablesResponse(t)
						checkChildren(t, c1, "c1", 2)
						ref = checkVarRegex(t, c1, 1, "sa", `c1\.sa`, `\[\]\*main\.astruct len: 3, cap: 3, \[\*\(\*main\.astruct\)\(0x[0-9a-f]+\),\*\(\*main\.astruct\)\(0x[0-9a-f]+\),\*\(\*main\.astruct\)\(0x[0-9a-f]+\)\]`, `\[\]\*main\.astruct`, hasChildren)
						if ref > 0 {
							client.VariablesRequest(ref)
							c1sa := client.ExpectVariablesResponse(t)
							checkChildren(t, c1sa, "c1.sa", 3)
							ref = checkVarRegex(t, c1sa, 0, `\[0\]`, `c1\.sa\[0\]`, `\*\(\*main\.astruct\)\(0x[0-9a-f]+\)`, `\*main\.astruct`, hasChildren)
							if ref > 0 {
								// Auto-loading of fully missing struc children happens here
								client.VariablesRequest(ref)
								c1sa0 := client.ExpectVariablesResponse(t)
								checkChildren(t, c1sa0, "c1.sa[0]", 1)
								// TODO(polina): there should be children here once we support auto loading
								checkVarExact(t, c1sa0, 0, "", "(*c1.sa[0])", "main.astruct {A: 1, B: 2}", "main.astruct", hasChildren)
							}
						}
					}

					// Fully missing struct auto-loaded when hitting LoadConfig.MaxVariableRecurse (also tests evaluteName corner case)
					ref = checkVarRegex(t, locals, -1, "aas", "aas", `\[\]main\.a len: 1, cap: 1, \[{aas: \[\]main\.a len: 1, cap: 1, \[\(\*main\.a\)\(0x[0-9a-f]+\)\]}\]`, `\[\]main\.a`, hasChildren)
					if ref > 0 {
						client.VariablesRequest(ref)
						aas := client.ExpectVariablesResponse(t)
						checkChildren(t, aas, "aas", 1)
						ref = checkVarRegex(t, aas, 0, "[0]", `aas\[0\]`, `main\.a {aas: \[\]main.a len: 1, cap: 1, \[\(\*main\.a\)\(0x[0-9a-f]+\)\]}`, `main\.a`, hasChildren)
						if ref > 0 {
							client.VariablesRequest(ref)
							aas0 := client.ExpectVariablesResponse(t)
							checkChildren(t, aas0, "aas[0]", 1)
							ref = checkVarRegex(t, aas0, 0, "aas", `aas\[0\]\.aas`, `\[\]main\.a len: 1, cap: 1, \[\(\*main\.a\)\(0x[0-9a-f]+\)\]`, `\[\]main\.a`, hasChildren)
							if ref > 0 {
								// Auto-loading of fully missing struct children happens here
								client.VariablesRequest(ref)
								aas0aas := client.ExpectVariablesResponse(t)
								checkChildren(t, aas0aas, "aas[0].aas", 1)
								// TODO(polina): there should be a child here once we support auto loading - test for "aas[0].aas[0].aas"
								ref = checkVarRegex(t, aas0aas, 0, "[0]", `aas\[0\]\.aas\[0\]`, `main\.a {aas: \[\]main\.a len: 1, cap: 1, \[\(\*main\.a\)\(0x[0-9a-f]+\)\]}`, "main.a", hasChildren)
								if ref > 0 {
									client.VariablesRequest(ref)
									aas0aas0 := client.ExpectVariablesResponse(t)
									checkChildren(t, aas0aas, "aas[0].aas[0]", 1)
									checkVarRegex(t, aas0aas0, 0, "aas", `aas\[0\]\.aas\[0\]\.aas`, `\[\]main\.a len: 1, cap: 1, \[\(\*main\.a\)\(0x[0-9a-f]+\)\]`, `\[\]main\.a`, hasChildren)
								}
							}
						}
					}

					// Fully missing map auto-loaded when hitting LoadConfig.MaxVariableRecurse (also tests evaluateName corner case)
					ref = checkVarExact(t, locals, -1, "tm", "tm", "main.truncatedMap {v: []map[string]main.astruct len: 1, cap: 1, [[...]]}", "main.truncatedMap", hasChildren)
					if ref > 0 {
						client.VariablesRequest(ref)
						tm := client.ExpectVariablesResponse(t)
						checkChildren(t, tm, "tm", 1)
						ref = checkVarExact(t, tm, 0, "v", "tm.v", "[]map[string]main.astruct len: 1, cap: 1, [[...]]", "[]map[string]main.astruct", hasChildren)
						if ref > 0 {
							// Auto-loading of fully missing map chidlren happens here, but they get trancated at MaxArrayValuess
							client.VariablesRequest(ref)
							tmV := client.ExpectVariablesResponse(t)
							checkChildren(t, tmV, "tm.v", 1)
							ref = checkVarRegex(t, tmV, 0, `\[0\]`, `tm\.v\[0\]`, `map\[string\]main\.astruct \[.+\.\.\.`, `map\[string\]main\.astruct`, hasChildren)
							if ref > 0 {
								client.VariablesRequest(ref)
								tmV0 := client.ExpectVariablesResponse(t)
								checkChildren(t, tmV0, "tm.v[0]", 65)
							}
						}
					}

					// Auto-loading works with call return variables as well
					protest.MustSupportFunctionCalls(t, testBackend)
					client.EvaluateRequest("call rettm()", 1000, "repl")
					got := client.ExpectEvaluateResponse(t)
					ref = checkEval(t, got, "main.truncatedMap {v: []map[string]main.astruct len: 1, cap: 1, [[...]]}", hasChildren)
					if ref > 0 {
						client.VariablesRequest(ref)
						rv := client.ExpectVariablesResponse(t)
						checkChildren(t, rv, "rv", 1)
						ref = checkVarExact(t, rv, 0, "~r0", "", "main.truncatedMap {v: []map[string]main.astruct len: 1, cap: 1, [[...]]}", "main.truncatedMap", hasChildren)
						if ref > 0 {
							client.VariablesRequest(ref)
							tm := client.ExpectVariablesResponse(t)
							checkChildren(t, tm, "tm", 1)
							ref = checkVarExact(t, tm, 0, "v", "", "[]map[string]main.astruct len: 1, cap: 1, [[...]]", "[]map[string]main.astruct", hasChildren)
							if ref > 0 {
								// Auto-loading of fully missing map chidlren happens here, but they get trancated at MaxArrayValuess
								client.VariablesRequest(ref)
								tmV := client.ExpectVariablesResponse(t)
								checkChildren(t, tmV, "tm.v", 1)
								// TODO(polina): this evaluate name is not usable - it should be empty
								ref = checkVarRegex(t, tmV, 0, `\[0\]`, `\[0\]`, `map\[string\]main\.astruct \[.+\.\.\.`, `map\[string\]main\.astruct`, hasChildren)
								if ref > 0 {
									client.VariablesRequest(ref)
									tmV0 := client.ExpectVariablesResponse(t)
									checkChildren(t, tmV0, "tm.v[0]", 65)
								}
							}
						}
					}

					// TODO(polina): need fully missing array/slice test case

					// Zero slices, structs and maps are not treated as fully missing
					// See zsvar, zsslice,, emptyslice, emptymap, a0
				},
				disconnect: true,
			}})
	})
	runTest(t, "testvariables", func(client *daptest.Client, fixture protest.Fixture) {
		runDebugSessionWithBPs(t, client, "launch",
			// Launch
			func() {
				client.LaunchRequest("exec", fixture.Path, !stopOnEntry)
			},
			// Breakpoints are set within the program
			fixture.Source, []int{},
			[]onBreakpoint{{
				execute: func() {
					DefaultLoadConfig.FollowPointers = false
					defer func() { DefaultLoadConfig.FollowPointers = true }()

					client.StackTraceRequest(1, 0, 0)
					client.ExpectStackTraceResponse(t)

					var loadvars = func(frame int) {
						client.ScopesRequest(frame)
						scopes := client.ExpectScopesResponse(t)
						localsRef := 0
						for _, s := range scopes.Body.Scopes {
							if s.Name == "Locals" {
								localsRef = s.VariablesReference
							}
						}

						client.VariablesRequest(localsRef)
						locals := client.ExpectVariablesResponse(t)

						// Interface auto-loaded when hitting LoadConfig.MaxVariableRecurse=1

						ref := checkVarRegex(t, locals, -1, "ni", "ni", `\[\]interface {} len: 1, cap: 1, \[\[\]interface {} len: 1, cap: 1, \[\*\(\*interface {}\)\(0x[0-9a-f]+\)\]\]`, `\[\]interface {}`, hasChildren)
						if ref > 0 {
							client.VariablesRequest(ref)
							ni := client.ExpectVariablesResponse(t)
							ref = checkVarRegex(t, ni, 0, `\[0\]`, `ni\[0\]`, `interface \{\}\(\[\]interface \{\}\) \[\*\(\*interface \{\}\)\(0x[0-9a-f]+\)\]`, "interface {}", hasChildren)
							if ref > 0 {
								client.VariablesRequest(ref)
								niI1 := client.ExpectVariablesResponse(t)
								ref = checkVarRegex(t, niI1, 0, "data", `ni\[0\]\.\(data\)`, `\[\]interface {} len: 1, cap: 1, \[\*\(\*interface {}\)\(0x[0-9a-f]+\)`, `\[\]interface {}`, hasChildren)
								if ref > 0 {
									// Auto-loading happens here
									client.VariablesRequest(ref)
									niI1Data := client.ExpectVariablesResponse(t)
									ref = checkVarExact(t, niI1Data, 0, "[0]", "ni[0].(data)[0]", "interface {}(int) 123", "interface {}", hasChildren)
									if ref > 0 {
										client.VariablesRequest(ref)
										niI1DataI2 := client.ExpectVariablesResponse(t)
										checkVarExact(t, niI1DataI2, 0, "data", "ni[0].(data)[0].(data)", "123", "int", noChildren)
									}
								}
							}
						}

						// Pointer values loaded even with LoadConfig.FollowPointers=false
						checkVarExact(t, locals, -1, "a7", "a7", "*main.FooBar {Baz: 5, Bur: \"strum\"}", "*main.FooBar", hasChildren)

						// Auto-loading works on results of evaluate expressions as well
						client.EvaluateRequest("a7", frame, "repl")
						checkEval(t, client.ExpectEvaluateResponse(t), "*main.FooBar {Baz: 5, Bur: \"strum\"}", hasChildren)

						client.EvaluateRequest("&a7", frame, "repl")
						pa7 := client.ExpectEvaluateResponse(t)
						ref = checkEvalRegex(t, pa7, `\*\(\*main\.FooBar\)\(0x[0-9a-f]+\)`, hasChildren)
						if ref > 0 {
							client.VariablesRequest(ref)
							a7 := client.ExpectVariablesResponse(t)
							checkVarExact(t, a7, 0, "a7", "(*(&a7))", "*main.FooBar {Baz: 5, Bur: \"strum\"}", "*main.FooBar", hasChildren)
						}
					}

					// Frame-independent loading expressions allow us to auto-load
					// variables in any frame, not just topmost.
					loadvars(1000 /*first topmost frame*/)
					// step into another function
					client.StepInRequest(1)
					client.ExpectStepInResponse(t)
					client.ExpectStoppedEvent(t)
					checkStop(t, client, 1, "main.barfoo", 24)
					loadvars(1001 /*second frame here is same as topmost above*/)
				},
				disconnect: true,
			}})
	})
}

// TestVariablesMetadata exposes test cases where variables contain metadata that
// can be accessed by requesting named variables.
func TestVariablesMetadata(t *testing.T) {
	runTest(t, "testvariables2", func(client *daptest.Client, fixture protest.Fixture) {
		runDebugSessionWithBPs(t, client, "launch",
			// Launch
			func() {
				client.LaunchRequest("exec", fixture.Path, !stopOnEntry)
			},
			// Breakpoints are set within the program
			fixture.Source, []int{},
			[]onBreakpoint{{
				execute:    func() {},
				disconnect: false,
			}, {
				execute: func() {
					checkStop(t, client, 1, "main.main", 368)

					client.VariablesRequest(1001) // Locals
					locals := client.ExpectVariablesResponse(t)

					checkNamedChildren := func(ref int, name, typeStr string, vals []string, evaluate bool) {
						// byteslice, request named variables
						client.NamedVariablesRequest(ref)
						named := client.ExpectVariablesResponse(t)
						checkChildren(t, named, name, 1)
						checkVarExact(t, named, 0, "string()", "", "\"tèst\"", "string", false)

						client.VariablesRequest(ref)
						all := client.ExpectVariablesResponse(t)
						checkChildren(t, all, name, len(vals)+1)
						checkVarExact(t, all, 0, "string()", "", "\"tèst\"", "string", false)
						for i, v := range vals {
							idx := fmt.Sprintf("[%d]", i)
							evalName := fmt.Sprintf("%s[%d]", name, i)
							if evaluate {
								evalName = fmt.Sprintf("(%s)[%d]", name, i)
							}
							checkVarExact(t, all, i+1, idx, evalName, v, typeStr, false)
						}
					}

					// byteslice
					ref := checkVarExactIndexed(t, locals, -1, "byteslice", "byteslice", "[]uint8 len: 5, cap: 5, [116,195,168,115,116]", "[]uint8", true, 5, 1)
					checkNamedChildren(ref, "byteslice", "uint8", []string{"116", "195", "168", "115", "116"}, false)

					client.EvaluateRequest("byteslice", 0, "")
					got := client.ExpectEvaluateResponse(t)
					ref = checkEvalIndexed(t, got, "[]uint8 len: 5, cap: 5, [116,195,168,115,116]", hasChildren, 5, 1)
					checkNamedChildren(ref, "byteslice", "uint8", []string{"116", "195", "168", "115", "116"}, true)

					// runeslice
					ref = checkVarExactIndexed(t, locals, -1, "runeslice", "runeslice", "[]int32 len: 4, cap: 4, [116,232,115,116]", "[]int32", true, 4, 1)
					checkNamedChildren(ref, "runeslice", "int32", []string{"116", "232", "115", "116"}, false)

					client.EvaluateRequest("runeslice", 0, "repl")
					got = client.ExpectEvaluateResponse(t)
					ref = checkEvalIndexed(t, got, "[]int32 len: 4, cap: 4, [116,232,115,116]", hasChildren, 4, 1)
					checkNamedChildren(ref, "runeslice", "int32", []string{"116", "232", "115", "116"}, true)

					// bytearray
					ref = checkVarExactIndexed(t, locals, -1, "bytearray", "bytearray", "[5]uint8 [116,195,168,115,116]", "[5]uint8", true, 5, 1)
					checkNamedChildren(ref, "bytearray", "uint8", []string{"116", "195", "168", "115", "116"}, false)

					client.EvaluateRequest("bytearray", 0, "hover")
					got = client.ExpectEvaluateResponse(t)
					ref = checkEvalIndexed(t, got, "[5]uint8 [116,195,168,115,116]", hasChildren, 5, 1)
					checkNamedChildren(ref, "bytearray", "uint8", []string{"116", "195", "168", "115", "116"}, true)

					// runearray
					ref = checkVarExactIndexed(t, locals, -1, "runearray", "runearray", "[4]int32 [116,232,115,116]", "[4]int32", true, 4, 1)
					checkNamedChildren(ref, "runearray", "int32", []string{"116", "232", "115", "116"}, false)

					client.EvaluateRequest("runearray", 0, "watch")
					got = client.ExpectEvaluateResponse(t)
					ref = checkEvalIndexed(t, got, "[4]int32 [116,232,115,116]", hasChildren, 4, 1)
					checkNamedChildren(ref, "runearray", "int32", []string{"116", "232", "115", "116"}, true)
				},
				disconnect: true,
			}})
	})
}

// TestGlobalScopeAndVariables launches the program with showGlobalVariables
// arg set, executes to a breakpoint in the main package and tests that global
// package main variables got loaded. It then steps into a function
// in another package and tests that globals scope got updated to those vars.
func TestGlobalScopeAndVariables(t *testing.T) {
	runTest(t, "consts", func(client *daptest.Client, fixture protest.Fixture) {
		runDebugSessionWithBPs(t, client, "launch",
			// Launch
			func() {
				client.LaunchRequestWithArgs(map[string]interface{}{
					"mode": "exec", "program": fixture.Path, "showGlobalVariables": true,
				})
			},
			// Breakpoints are set within the program
			fixture.Source, []int{},
			[]onBreakpoint{{
				// Stop at line 36
				execute: func() {
					client.StackTraceRequest(1, 0, 20)
					stack := client.ExpectStackTraceResponse(t)
					checkStackFramesExact(t, stack, "main.main", 36, 1000, 3, 3)

					client.ScopesRequest(1000)
					scopes := client.ExpectScopesResponse(t)
					checkScope(t, scopes, 0, "Arguments", 1000)
					checkScope(t, scopes, 1, "Locals", 1001)
					checkScope(t, scopes, 2, "Globals (package main)", 1002)

					client.VariablesRequest(1002)
					client.ExpectVariablesResponse(t)
					// The program has no user-defined globals.
					// Depending on the Go version, there might
					// be some runtime globals (e.g. main..inittask)
					// so testing for the total number is too fragile.

					// Step into pkg.AnotherMethod()
					client.StepInRequest(1)
					client.ExpectStepInResponse(t)
					client.ExpectStoppedEvent(t)

					client.StackTraceRequest(1, 0, 20)
					stack = client.ExpectStackTraceResponse(t)
					checkStackFramesExact(t, stack, "", 13, 1000, 4, 4)

					client.ScopesRequest(1000)
					scopes = client.ExpectScopesResponse(t)
					checkScope(t, scopes, 0, "Arguments", 1000)
					checkScope(t, scopes, 1, "Locals", 1001)
					checkScope(t, scopes, 2, "Globals (package github.com/go-delve/delve/_fixtures/internal/dir0/pkg)", 1002)

					client.VariablesRequest(1002)
					globals := client.ExpectVariablesResponse(t)
					checkChildren(t, globals, "Globals", 1)
					ref := checkVarExact(t, globals, 0, "SomeVar", "github.com/go-delve/delve/_fixtures/internal/dir0/pkg.SomeVar", "github.com/go-delve/delve/_fixtures/internal/dir0/pkg.SomeType {X: 0}", "github.com/go-delve/delve/_fixtures/internal/dir0/pkg.SomeType", hasChildren)

					if ref > 0 {
						client.VariablesRequest(ref)
						somevar := client.ExpectVariablesResponse(t)
						checkChildren(t, somevar, "SomeVar", 1)
						// TODO(polina): unlike main.p, this prefix won't work
						checkVarExact(t, somevar, 0, "X", "github.com/go-delve/delve/_fixtures/internal/dir0/pkg.SomeVar.X", "0", "float64", noChildren)
					}
				},
				disconnect: false,
			}})
	})
}

// TestShadowedVariables executes to a breakpoint and checks the shadowed
// variable is named correctly.
func TestShadowedVariables(t *testing.T) {
	runTest(t, "testshadow", func(client *daptest.Client, fixture protest.Fixture) {
		runDebugSessionWithBPs(t, client, "launch",
			// Launch
			func() {
				client.LaunchRequestWithArgs(map[string]interface{}{
					"mode": "exec", "program": fixture.Path, "showGlobalVariables": true,
				})
			},
			// Breakpoints are set within the program
			fixture.Source, []int{},
			[]onBreakpoint{{
				// Stop at line 13
				execute: func() {
					client.StackTraceRequest(1, 0, 20)
					stack := client.ExpectStackTraceResponse(t)
					checkStackFramesExact(t, stack, "main.main", 13, 1000, 3, 3)

					client.ScopesRequest(1000)
					scopes := client.ExpectScopesResponse(t)
					checkScope(t, scopes, 0, "Arguments", 1000)
					checkScope(t, scopes, 1, "Locals", 1001)
					checkScope(t, scopes, 2, "Globals (package main)", 1002)

					client.VariablesRequest(1001)
					locals := client.ExpectVariablesResponse(t)

					checkVarExact(t, locals, 0, "(a)", "a", "0", "int", !hasChildren)
					checkVarExact(t, locals, 1, "a", "a", "1", "int", !hasChildren)

					// Check that the non-shadowed of "a" is returned from evaluate request.
					validateEvaluateName(t, client, locals, 1)
				},
				disconnect: false,
			}})
	})
}

// Tests that 'stackTraceDepth' from LaunchRequest is parsed and passed to
// stacktrace requests handlers.
func TestLaunchRequestWithStackTraceDepth(t *testing.T) {
	runTest(t, "increment", func(client *daptest.Client, fixture protest.Fixture) {
		var stResp *dap.StackTraceResponse
		runDebugSessionWithBPs(t, client, "launch",
			// Launch
			func() {
				client.LaunchRequestWithArgs(map[string]interface{}{
					"mode": "exec", "program": fixture.Path, "stackTraceDepth": 1,
				})
			},
			// Set breakpoints
			fixture.Source, []int{8},
			[]onBreakpoint{{ // Stop at line 8
				execute: func() {
					client.StackTraceRequest(1, 0, 0)
					stResp = client.ExpectStackTraceResponse(t)
					checkStackFramesHasMore(t, stResp, "main.Increment", 8, 1000, 1 /*returned*/, 2 /*available*/)
				},
				disconnect: false,
			}})
	})
}

type Breakpoint struct {
	line      int
	path      string
	verified  bool
	msgPrefix string
}

func expectSetBreakpointsResponse(t *testing.T, client *daptest.Client, bps []Breakpoint) {
	t.Helper()
	checkSetBreakpointsResponse(t, client, bps, client.ExpectSetBreakpointsResponse(t))
}

func checkSetBreakpointsResponse(t *testing.T, client *daptest.Client, bps []Breakpoint, got *dap.SetBreakpointsResponse) {
	t.Helper()
	checkBreakpoints(t, client, bps, got.Body.Breakpoints)
}

func checkBreakpoints(t *testing.T, client *daptest.Client, bps []Breakpoint, breakpoints []dap.Breakpoint) {
	t.Helper()
	if len(breakpoints) != len(bps) {
		t.Errorf("got %#v,\nwant len(Breakpoints)=%d", breakpoints, len(bps))
		return
	}
	for i, bp := range breakpoints {
		if bps[i].line < 0 && !bps[i].verified {
			if bp.Verified != bps[i].verified || !stringContainsCaseInsensitive(bp.Message, bps[i].msgPrefix) {
				t.Errorf("got breakpoints[%d] = %#v, \nwant %#v", i, bp, bps[i])
			}
			continue
		}
		if bp.Line != bps[i].line || bp.Verified != bps[i].verified || bp.Source.Path != bps[i].path ||
			!strings.HasPrefix(bp.Message, bps[i].msgPrefix) {
			t.Errorf("got breakpoints[%d] = %#v, \nwant %#v", i, bp, bps[i])
		}
	}
}

// TestSetBreakpoint executes to a breakpoint and tests different
// configurations of setBreakpoint requests.
func TestSetBreakpoint(t *testing.T) {
	runTest(t, "loopprog", func(client *daptest.Client, fixture protest.Fixture) {
		runDebugSessionWithBPs(t, client, "launch",
			// Launch
			func() {
				client.LaunchRequest("exec", fixture.Path, !stopOnEntry)
			},
			// Set breakpoints
			fixture.Source, []int{16}, // b main.main
			[]onBreakpoint{{
				execute: func() {
					checkStop(t, client, 1, "main.main", 16)

					// Set two breakpoints at the next two lines in main
					client.SetBreakpointsRequest(fixture.Source, []int{17, 18})
					expectSetBreakpointsResponse(t, client, []Breakpoint{{17, fixture.Source, true, ""}, {18, fixture.Source, true, ""}})

					// Clear 17, reset 18
					client.SetBreakpointsRequest(fixture.Source, []int{18})
					expectSetBreakpointsResponse(t, client, []Breakpoint{{18, fixture.Source, true, ""}})

					// Skip 17, continue to 18
					client.ContinueRequest(1)
					client.ExpectContinueResponse(t)
					client.ExpectStoppedEvent(t)
					checkStop(t, client, 1, "main.main", 18)

					// Set another breakpoint inside the loop in loop(), twice to trigger error
					client.SetBreakpointsRequest(fixture.Source, []int{8, 8})
					expectSetBreakpointsResponse(t, client, []Breakpoint{{8, fixture.Source, true, ""}, {-1, "", false, "breakpoint exists"}})

					// Continue into the loop
					client.ContinueRequest(1)
					client.ExpectContinueResponse(t)
					client.ExpectStoppedEvent(t)
					checkStop(t, client, 1, "main.loop", 8)
					client.VariablesRequest(1001) // Locals
					locals := client.ExpectVariablesResponse(t)
					checkVarExact(t, locals, 0, "i", "i", "0", "int", noChildren) // i == 0

					// Edit the breakpoint to add a condition
					client.SetConditionalBreakpointsRequest(fixture.Source, []int{8}, map[int]string{8: "i == 3"})
					expectSetBreakpointsResponse(t, client, []Breakpoint{{8, fixture.Source, true, ""}})

					// Continue until condition is hit
					client.ContinueRequest(1)
					client.ExpectContinueResponse(t)
					client.ExpectStoppedEvent(t)
					checkStop(t, client, 1, "main.loop", 8)
					client.VariablesRequest(1001) // Locals
					locals = client.ExpectVariablesResponse(t)
					checkVarExact(t, locals, 0, "i", "i", "3", "int", noChildren) // i == 3

					// Edit the breakpoint to remove a condition
					client.SetConditionalBreakpointsRequest(fixture.Source, []int{8}, map[int]string{8: ""})
					expectSetBreakpointsResponse(t, client, []Breakpoint{{8, fixture.Source, true, ""}})

					// Continue for one more loop iteration
					client.ContinueRequest(1)
					client.ExpectContinueResponse(t)
					client.ExpectStoppedEvent(t)
					checkStop(t, client, 1, "main.loop", 8)
					client.VariablesRequest(1001) // Locals
					locals = client.ExpectVariablesResponse(t)
					checkVarExact(t, locals, 0, "i", "i", "4", "int", noChildren) // i == 4

					// Set at a line without a statement
					client.SetBreakpointsRequest(fixture.Source, []int{1000})
					expectSetBreakpointsResponse(t, client, []Breakpoint{{-1, "", false, "could not find statement"}}) // all cleared, none set
				},
				// The program has an infinite loop, so we must kill it by disconnecting.
				disconnect: true,
			}})
	})
}

func checkHitBreakpointIds(t *testing.T, se *dap.StoppedEvent, reason string, id int) {
	if se.Body.ThreadId != 1 || se.Body.Reason != reason || len(se.Body.HitBreakpointIds) != 1 || se.Body.HitBreakpointIds[0] != id {
		t.Errorf("got %#v, want Reason=%q, ThreadId=1, HitBreakpointIds=[]int{%d}", se, reason, id)
	}
}

// TestHitBreakpointIds executes to a breakpoint and tests that
// the breakpoint ids in the stopped event are correct.
func TestHitBreakpointIds(t *testing.T) {
	runTest(t, "locationsprog", func(client *daptest.Client, fixture protest.Fixture) {
		runDebugSessionWithBPs(t, client, "launch",
			// Launch
			func() {
				client.LaunchRequest("exec", fixture.Path, !stopOnEntry)
			},
			// Set breakpoints
			fixture.Source, []int{30}, // b main.main
			[]onBreakpoint{{
				execute: func() {
					checkStop(t, client, 1, "main.main", 30)

					// Set two source breakpoints and two function breakpoints.
					client.SetBreakpointsRequest(fixture.Source, []int{23, 33})
					sourceBps := client.ExpectSetBreakpointsResponse(t).Body.Breakpoints
					checkBreakpoints(t, client, []Breakpoint{{line: 23, path: fixture.Source, verified: true}, {line: 33, path: fixture.Source, verified: true}}, sourceBps)

					client.SetFunctionBreakpointsRequest([]dap.FunctionBreakpoint{
						{Name: "anotherFunction"},
						{Name: "anotherFunction:1"},
					})
					functionBps := client.ExpectSetFunctionBreakpointsResponse(t).Body.Breakpoints
					checkBreakpoints(t, client, []Breakpoint{{line: 26, path: fixture.Source, verified: true}, {line: 27, path: fixture.Source, verified: true}}, functionBps)

					client.ContinueRequest(1)
					client.ExpectContinueResponse(t)
					se := client.ExpectStoppedEvent(t)
					checkHitBreakpointIds(t, se, "breakpoint", sourceBps[1].Id)
					checkStop(t, client, 1, "main.main", 33)

					client.ContinueRequest(1)
					client.ExpectContinueResponse(t)
					se = client.ExpectStoppedEvent(t)
					checkHitBreakpointIds(t, se, "breakpoint", sourceBps[0].Id)
					checkStop(t, client, 1, "main.(*SomeType).SomeFunction", 23)

					client.ContinueRequest(1)
					client.ExpectContinueResponse(t)
					se = client.ExpectStoppedEvent(t)
					checkHitBreakpointIds(t, se, "function breakpoint", functionBps[0].Id)
					checkStop(t, client, 1, "main.anotherFunction", 26)

					client.ContinueRequest(1)
					client.ExpectContinueResponse(t)
					se = client.ExpectStoppedEvent(t)
					checkHitBreakpointIds(t, se, "function breakpoint", functionBps[1].Id)
					checkStop(t, client, 1, "main.anotherFunction", 27)
				},
				disconnect: true,
			}})
	})
}

func stringContainsCaseInsensitive(got, want string) bool {
	return strings.Contains(strings.ToLower(got), strings.ToLower(want))
}

// TestSetFunctionBreakpoints is inspired by service/test.TestClientServer_FindLocations.
func TestSetFunctionBreakpoints(t *testing.T) {
	runTest(t, "locationsprog", func(client *daptest.Client, fixture protest.Fixture) {
		runDebugSessionWithBPs(t, client, "launch",
			// Launch
			func() {
				client.LaunchRequest("exec", fixture.Path, !stopOnEntry)
			},
			// Set breakpoints
			fixture.Source, []int{30}, // b main.main
			[]onBreakpoint{{
				execute: func() {
					checkStop(t, client, 1, "main.main", 30)

					type Breakpoint struct {
						line       int
						sourceName string
						verified   bool
						errMsg     string
					}
					expectSetFunctionBreakpointsResponse := func(bps []Breakpoint) {
						t.Helper()
						got := client.ExpectSetFunctionBreakpointsResponse(t)
						if len(got.Body.Breakpoints) != len(bps) {
							t.Errorf("got %#v,\nwant len(Breakpoints)=%d", got, len(bps))
							return
						}
						for i, bp := range got.Body.Breakpoints {
							if bps[i].line < 0 && !bps[i].verified {
								if bp.Verified != bps[i].verified || !stringContainsCaseInsensitive(bp.Message, bps[i].errMsg) {
									t.Errorf("got breakpoints[%d] = %#v, \nwant %#v", i, bp, bps[i])
								}
								continue
							}
							// Some function breakpoints may be in packages that have been imported and we do not control, so
							// we do not always want to check breakpoint lines.
							if (bps[i].line >= 0 && bp.Line != bps[i].line) || bp.Verified != bps[i].verified || bp.Source.Name != bps[i].sourceName {
								t.Errorf("got breakpoints[%d] = %#v, \nwant %#v", i, bp, bps[i])
							}
						}
					}

					client.SetFunctionBreakpointsRequest([]dap.FunctionBreakpoint{
						{Name: "anotherFunction"},
					})
					expectSetFunctionBreakpointsResponse([]Breakpoint{{26, filepath.Base(fixture.Source), true, ""}})

					client.SetFunctionBreakpointsRequest([]dap.FunctionBreakpoint{
						{Name: "main.anotherFunction"},
					})
					expectSetFunctionBreakpointsResponse([]Breakpoint{{26, filepath.Base(fixture.Source), true, ""}})

					client.SetFunctionBreakpointsRequest([]dap.FunctionBreakpoint{
						{Name: "SomeType.String"},
					})
					expectSetFunctionBreakpointsResponse([]Breakpoint{{14, filepath.Base(fixture.Source), true, ""}})

					client.SetFunctionBreakpointsRequest([]dap.FunctionBreakpoint{
						{Name: "(*SomeType).String"},
					})
					expectSetFunctionBreakpointsResponse([]Breakpoint{{14, filepath.Base(fixture.Source), true, ""}})

					client.SetFunctionBreakpointsRequest([]dap.FunctionBreakpoint{
						{Name: "main.SomeType.String"},
					})
					expectSetFunctionBreakpointsResponse([]Breakpoint{{14, filepath.Base(fixture.Source), true, ""}})

					client.SetFunctionBreakpointsRequest([]dap.FunctionBreakpoint{
						{Name: "main.(*SomeType).String"},
					})
					expectSetFunctionBreakpointsResponse([]Breakpoint{{14, filepath.Base(fixture.Source), true, ""}})

					// Test line offsets
					client.SetFunctionBreakpointsRequest([]dap.FunctionBreakpoint{
						{Name: "main.anotherFunction:1"},
					})
					expectSetFunctionBreakpointsResponse([]Breakpoint{{27, filepath.Base(fixture.Source), true, ""}})

					// Test function names in imported package.
					// Issue #275
					client.SetFunctionBreakpointsRequest([]dap.FunctionBreakpoint{
						{Name: "io/ioutil.ReadFile"},
					})
					expectSetFunctionBreakpointsResponse([]Breakpoint{{-1, "ioutil.go", true, ""}})

					// Issue #296
					client.SetFunctionBreakpointsRequest([]dap.FunctionBreakpoint{
						{Name: "/io/ioutil.ReadFile"},
					})
					expectSetFunctionBreakpointsResponse([]Breakpoint{{-1, "ioutil.go", true, ""}})
					client.SetFunctionBreakpointsRequest([]dap.FunctionBreakpoint{
						{Name: "ioutil.ReadFile"},
					})
					expectSetFunctionBreakpointsResponse([]Breakpoint{{-1, "ioutil.go", true, ""}})

					// Function Breakpoint name also accepts breakpoints that are specified as file:line.
					// TODO(suzmue): We could return an error, but it probably is not necessary since breakpoints,
					// and function breakpoints come in with different requests.
					client.SetFunctionBreakpointsRequest([]dap.FunctionBreakpoint{
						{Name: fmt.Sprintf("%s:14", fixture.Source)},
					})
					expectSetFunctionBreakpointsResponse([]Breakpoint{{14, filepath.Base(fixture.Source), true, ""}})
					client.SetFunctionBreakpointsRequest([]dap.FunctionBreakpoint{
						{Name: fmt.Sprintf("%s:14", filepath.Base(fixture.Source))},
					})
					expectSetFunctionBreakpointsResponse([]Breakpoint{{14, filepath.Base(fixture.Source), true, ""}})

					// Expect error for ambiguous function name.
					client.SetFunctionBreakpointsRequest([]dap.FunctionBreakpoint{
						{Name: "String"},
					})
					expectSetFunctionBreakpointsResponse([]Breakpoint{{-1, "", false, "Location \"String\" ambiguous"}})

					client.SetFunctionBreakpointsRequest([]dap.FunctionBreakpoint{
						{Name: "main.String"},
					})
					expectSetFunctionBreakpointsResponse([]Breakpoint{{-1, "", false, "Location \"main.String\" ambiguous"}})

					// Expect error for function that does not exist.
					client.SetFunctionBreakpointsRequest([]dap.FunctionBreakpoint{
						{Name: "fakeFunction"},
					})
					expectSetFunctionBreakpointsResponse([]Breakpoint{{-1, "", false, "location \"fakeFunction\" not found"}})

					// Expect error for negative line number.
					client.SetFunctionBreakpointsRequest([]dap.FunctionBreakpoint{
						{Name: "main.anotherFunction:-1"},
					})
					expectSetFunctionBreakpointsResponse([]Breakpoint{{-1, "", false, "line offset negative or not a number"}})

					// Expect error when function name is regex.
					client.SetFunctionBreakpointsRequest([]dap.FunctionBreakpoint{
						{Name: `/^.*String.*$/`},
					})
					expectSetFunctionBreakpointsResponse([]Breakpoint{{-1, "", false, "breakpoint name \"/^.*String.*$/\" could not be parsed as a function"}})

					// Expect error when function name is an offset.
					client.SetFunctionBreakpointsRequest([]dap.FunctionBreakpoint{
						{Name: "+1"},
					})
					expectSetFunctionBreakpointsResponse([]Breakpoint{{-1, filepath.Base(fixture.Source), false, "breakpoint name \"+1\" could not be parsed as a function"}})

					// Expect error when function name is a line number.
					client.SetFunctionBreakpointsRequest([]dap.FunctionBreakpoint{
						{Name: "14"},
					})
					expectSetFunctionBreakpointsResponse([]Breakpoint{{-1, filepath.Base(fixture.Source), false, "breakpoint name \"14\" could not be parsed as a function"}})

					// Expect error when function name is an address.
					client.SetFunctionBreakpointsRequest([]dap.FunctionBreakpoint{
						{Name: "*b"},
					})
					expectSetFunctionBreakpointsResponse([]Breakpoint{{-1, filepath.Base(fixture.Source), false, "breakpoint name \"*b\" could not be parsed as a function"}})

					// Expect error when function name is a relative path.
					client.SetFunctionBreakpointsRequest([]dap.FunctionBreakpoint{
						{Name: fmt.Sprintf(".%s%s:14", string(filepath.Separator), filepath.Base(fixture.Source))},
					})
					// This relative path could also be caught by the parser, so we should not match the error message.
					expectSetFunctionBreakpointsResponse([]Breakpoint{{-1, filepath.Base(fixture.Source), false, ""}})
					client.SetFunctionBreakpointsRequest([]dap.FunctionBreakpoint{
						{Name: fmt.Sprintf("..%s%s:14", string(filepath.Separator), filepath.Base(fixture.Source))},
					})
					// This relative path could also be caught by the parser, so we should not match the error message.
					expectSetFunctionBreakpointsResponse([]Breakpoint{{-1, filepath.Base(fixture.Source), false, ""}})

					// Test multiple function breakpoints.
					client.SetFunctionBreakpointsRequest([]dap.FunctionBreakpoint{
						{Name: "SomeType.String"}, {Name: "anotherFunction"},
					})
					expectSetFunctionBreakpointsResponse([]Breakpoint{{14, filepath.Base(fixture.Source), true, ""}, {26, filepath.Base(fixture.Source), true, ""}})

					// Test multiple breakpoints to the same location.
					client.SetFunctionBreakpointsRequest([]dap.FunctionBreakpoint{
						{Name: "SomeType.String"}, {Name: "(*SomeType).String"},
					})
					expectSetFunctionBreakpointsResponse([]Breakpoint{{14, filepath.Base(fixture.Source), true, ""}, {-1, "", false, "breakpoint exists"}})

					// Set two breakpoints at SomeType.String and SomeType.SomeFunction.
					client.SetFunctionBreakpointsRequest([]dap.FunctionBreakpoint{
						{Name: "SomeType.String"}, {Name: "SomeType.SomeFunction"},
					})
					expectSetFunctionBreakpointsResponse([]Breakpoint{{14, filepath.Base(fixture.Source), true, ""}, {22, filepath.Base(fixture.Source), true, ""}})

					// Clear SomeType.String, reset SomeType.SomeFunction (SomeType.String is called before SomeType.SomeFunction).
					client.SetFunctionBreakpointsRequest([]dap.FunctionBreakpoint{
						{Name: "SomeType.SomeFunction"},
					})
					expectSetFunctionBreakpointsResponse([]Breakpoint{{22, filepath.Base(fixture.Source), true, ""}})

					// Expect the next breakpoint to be at SomeType.SomeFunction.
					client.ContinueRequest(1)
					client.ExpectContinueResponse(t)

					if se := client.ExpectStoppedEvent(t); se.Body.Reason != "function breakpoint" || se.Body.ThreadId != 1 {
						t.Errorf("got %#v, want Reason=\"function breakpoint\", ThreadId=1", se)
					}
					checkStop(t, client, 1, "main.(*SomeType).SomeFunction", 22)

					// Set a breakpoint at the next line in the program.
					client.SetBreakpointsRequest(fixture.Source, []int{23})
					got := client.ExpectSetBreakpointsResponse(t)
					if len(got.Body.Breakpoints) != 1 {
						t.Errorf("got %#v,\nwant len(Breakpoints)=%d", got, 1)
						return
					}
					bp := got.Body.Breakpoints[0]
					if bp.Line != 23 || bp.Verified != true || bp.Source.Path != fixture.Source {
						t.Errorf("got breakpoints[0] = %#v, \nwant Line=23 Verified=true Source.Path=%q", bp, fixture.Source)
					}

					// Set a function breakpoint, this should not clear the breakpoint that was set in the previous setBreakpoints request.
					client.SetFunctionBreakpointsRequest([]dap.FunctionBreakpoint{
						{Name: "anotherFunction"},
					})
					expectSetFunctionBreakpointsResponse([]Breakpoint{{26, filepath.Base(fixture.Source), true, ""}})

					// Expect the next breakpoint to be at line 23.
					client.ContinueRequest(1)
					client.ExpectContinueResponse(t)

					if se := client.ExpectStoppedEvent(t); se.Body.Reason != "breakpoint" || se.Body.ThreadId != 1 {
						t.Errorf("got %#v, want Reason=\"breakpoint\", ThreadId=1", se)
					}
					checkStop(t, client, 1, "main.(*SomeType).SomeFunction", 23)

					// Set a breakpoint, this should not clear the breakpoint that was set in the previous setFunctionBreakpoints request.
					client.SetBreakpointsRequest(fixture.Source, []int{37})
					got = client.ExpectSetBreakpointsResponse(t)
					if len(got.Body.Breakpoints) != 1 {
						t.Errorf("got %#v,\nwant len(Breakpoints)=%d", got, 1)
						return
					}
					bp = got.Body.Breakpoints[0]
					if bp.Line != 37 || bp.Verified != true || bp.Source.Path != fixture.Source {
						t.Errorf("got breakpoints[0] = %#v, \nwant Line=23 Verified=true Source.Path=%q", bp, fixture.Source)
					}

					// Expect the next breakpoint to be at line anotherFunction.
					client.ContinueRequest(1)
					client.ExpectContinueResponse(t)

					if se := client.ExpectStoppedEvent(t); se.Body.Reason != "function breakpoint" || se.Body.ThreadId != 1 {
						t.Errorf("got %#v, want Reason=\"function breakpoint\", ThreadId=1", se)
					}
					checkStop(t, client, 1, "main.anotherFunction", 26)

				},
				disconnect: true,
			}})
	})
}

func expectSetBreakpointsResponseAndStoppedEvent(t *testing.T, client *daptest.Client) (se *dap.StoppedEvent, br *dap.SetBreakpointsResponse) {
	t.Helper()
	var oe *dap.OutputEvent
	for i := 0; i < 3; i++ {
		switch m := client.ExpectMessage(t).(type) {
		case *dap.OutputEvent:
			oe = m
		case *dap.StoppedEvent:
			se = m
		case *dap.SetBreakpointsResponse:
			br = m
		default:
			t.Fatalf("Unexpected message type: expect OutputEvent, StoppedEvent or SetBreakpointsResponse, got %#v", m)
		}
	}
	if se == nil || br == nil || oe == nil {
		t.Fatal("Expected OutputEvent, StoppedEvent and SetBreakpointsResponse")
	}
	if !strings.HasPrefix(oe.Body.Output, "Execution halted to set breakpoints") || oe.Body.Category != "console" {
		t.Errorf(`got %#v, want Category="console" Output="Execution halted to set breakpoints..."`, oe)
	}
	return se, br
}

func expectSetFunctionBreakpointsResponseAndStoppedEvent(t *testing.T, client *daptest.Client) (se *dap.StoppedEvent, br *dap.SetFunctionBreakpointsResponse) {
	var oe *dap.OutputEvent
	for i := 0; i < 3; i++ {
		switch m := client.ExpectMessage(t).(type) {
		case *dap.OutputEvent:
			oe = m
		case *dap.StoppedEvent:
			se = m
		case *dap.SetFunctionBreakpointsResponse:
			br = m
		default:
			t.Fatalf("Unexpected message type: expect OutputEvent, StoppedEvent or SetFunctionBreakpointsResponse, got %#v", m)
		}
	}
	if se == nil || br == nil || oe == nil {
		t.Fatal("Expected OutputEvent, StoppedEvent and SetFunctionBreakpointsResponse")
	}
	if !strings.HasPrefix(oe.Body.Output, "Execution halted to set breakpoints") || oe.Body.Category != "console" {
		t.Errorf(`got %#v, want Category="console" Output="Execution halted to set breakpoints..."`, oe)
	}
	return se, br
}

func TestSetBreakpointWhileRunning(t *testing.T) {
	runTest(t, "integrationprog", func(client *daptest.Client, fixture protest.Fixture) {
		runDebugSessionWithBPs(t, client, "launch",
			// Launch
			func() {
				client.LaunchRequest("exec", fixture.Path, !stopOnEntry)
			},
			// Set breakpoints
			fixture.Source, []int{16},
			[]onBreakpoint{{
				execute: func() {
					// The program loops 3 times over lines 14-15-8-9-10-16
					checkStop(t, client, 1, "main.main", 16) // Line that sleeps for 1 second

					// We can set breakpoints while nexting
					client.NextRequest(1)
					client.ExpectNextResponse(t)
					client.SetBreakpointsRequest(fixture.Source, []int{15}) // [16,] => [15,]
					se, br := expectSetBreakpointsResponseAndStoppedEvent(t, client)
					if se.Body.Reason != "pause" || !se.Body.AllThreadsStopped || se.Body.ThreadId != 0 && se.Body.ThreadId != 1 {
						t.Errorf("\ngot  %#v\nwant Reason='pause' AllThreadsStopped=true ThreadId=0/1", se)
					}
					checkSetBreakpointsResponse(t, client, []Breakpoint{{15, fixture.Source, true, ""}}, br)
					// Halt cancelled next, so if we continue we will not stop at line 14.
					client.ContinueRequest(1)
					client.ExpectContinueResponse(t)
					se = client.ExpectStoppedEvent(t)
					if se.Body.Reason != "breakpoint" || !se.Body.AllThreadsStopped || se.Body.ThreadId != 1 {
						t.Errorf("\ngot  %#v\nwant Reason='breakpoint' AllThreadsStopped=true ThreadId=1", se)
					}
					checkStop(t, client, 1, "main.main", 15)

					// We can set breakpoints while continuing
					client.ContinueRequest(1)
					client.ExpectContinueResponse(t)
					client.SetBreakpointsRequest(fixture.Source, []int{9}) // [15,] => [9,]
					se, br = expectSetBreakpointsResponseAndStoppedEvent(t, client)
					if se.Body.Reason != "pause" || !se.Body.AllThreadsStopped || se.Body.ThreadId != 0 && se.Body.ThreadId != 1 {
						t.Errorf("\ngot  %#v\nwant Reason='pause' AllThreadsStopped=true ThreadId=0/1", se)
					}
					checkSetBreakpointsResponse(t, client, []Breakpoint{{9, fixture.Source, true, ""}}, br)
					client.ContinueRequest(1)
					client.ExpectContinueResponse(t)
					se = client.ExpectStoppedEvent(t)
					if se.Body.Reason != "breakpoint" || !se.Body.AllThreadsStopped || se.Body.ThreadId != 1 {
						t.Errorf("\ngot  %#v\nwant Reason='breakpoint' AllThreadsStopped=true ThreadId=1", se)
					}
					checkStop(t, client, 1, "main.sayhi", 9)

				},
				disconnect: true,
			}})
	})
}

func TestSetFunctionBreakpointWhileRunning(t *testing.T) {
	runTest(t, "integrationprog", func(client *daptest.Client, fixture protest.Fixture) {
		runDebugSessionWithBPs(t, client, "launch",
			// Launch
			func() {
				client.LaunchRequest("exec", fixture.Path, !stopOnEntry)
			},
			// Set breakpoints
			fixture.Source, []int{16},
			[]onBreakpoint{{
				execute: func() {
					// The program loops 3 times over lines 14-15-8-9-10-16
					checkStop(t, client, 1, "main.main", 16) // Line that sleeps for 1 second

					// We can set breakpoints while nexting
					client.NextRequest(1)
					client.ExpectNextResponse(t)
					client.SetFunctionBreakpointsRequest([]dap.FunctionBreakpoint{{Name: "main.sayhi"}}) // [16,] => [16, 8]
					se, br := expectSetFunctionBreakpointsResponseAndStoppedEvent(t, client)
					if se.Body.Reason != "pause" || !se.Body.AllThreadsStopped || se.Body.ThreadId != 0 && se.Body.ThreadId != 1 {
						t.Errorf("\ngot  %#v\nwant Reason='pause' AllThreadsStopped=true ThreadId=0/1", se)
					}
					checkBreakpoints(t, client, []Breakpoint{{8, fixture.Source, true, ""}}, br.Body.Breakpoints)

					client.SetBreakpointsRequest(fixture.Source, []int{}) // [16,8] => [8]
					expectSetBreakpointsResponse(t, client, []Breakpoint{})

					// Halt cancelled next, so if we continue we will not stop at line 14.
					client.ContinueRequest(1)
					client.ExpectContinueResponse(t)
					se = client.ExpectStoppedEvent(t)
					if se.Body.Reason != "function breakpoint" || !se.Body.AllThreadsStopped || se.Body.ThreadId != 1 {
						t.Errorf("\ngot  %#v\nwant Reason='breakpoint' AllThreadsStopped=true ThreadId=1", se)
					}
					checkStop(t, client, 1, "main.sayhi", 8)

					// We can set breakpoints while continuing
					client.ContinueRequest(1)
					client.ExpectContinueResponse(t)
					client.SetFunctionBreakpointsRequest([]dap.FunctionBreakpoint{}) // [8,] => []
					se, br = expectSetFunctionBreakpointsResponseAndStoppedEvent(t, client)
					if se.Body.Reason != "pause" || !se.Body.AllThreadsStopped || se.Body.ThreadId != 0 && se.Body.ThreadId != 1 {
						t.Errorf("\ngot  %#v\nwant Reason='pause' AllThreadsStopped=true ThreadId=0/1", se)
					}
					checkBreakpoints(t, client, []Breakpoint{}, br.Body.Breakpoints)
					if se.Body.Reason != "pause" || !se.Body.AllThreadsStopped || se.Body.ThreadId != 0 && se.Body.ThreadId != 1 {
						t.Errorf("\ngot  %#v\nwant Reason='pause' AllThreadsStopped=true ThreadId=0/1", se)
					}
					checkBreakpoints(t, client, []Breakpoint{}, br.Body.Breakpoints)

					client.SetBreakpointsRequest(fixture.Source, []int{16}) // [] => [16]
					expectSetBreakpointsResponse(t, client, []Breakpoint{{16, fixture.Source, true, ""}})

					client.ContinueRequest(1)
					client.ExpectContinueResponse(t)
					se = client.ExpectStoppedEvent(t)
					if se.Body.Reason != "breakpoint" || !se.Body.AllThreadsStopped || se.Body.ThreadId != 1 {
						t.Errorf("\ngot  %#v\nwant Reason='breakpoint' AllThreadsStopped=true ThreadId=1", se)
					}
					checkStop(t, client, 1, "main.main", 16)

				},
				disconnect: true,
			}})
	})
}

func TestHitConditionBreakpoints(t *testing.T) {
	runTest(t, "break", func(client *daptest.Client, fixture protest.Fixture) {
		runDebugSessionWithBPs(t, client, "launch",
			// Launch
			func() {
				client.LaunchRequest("exec", fixture.Path, !stopOnEntry)
			},
			// Set breakpoints
			fixture.Source, []int{4},
			[]onBreakpoint{{
				execute: func() {
					client.SetHitConditionalBreakpointsRequest(fixture.Source, []int{7}, map[int]string{7: "4"})
					expectSetBreakpointsResponse(t, client, []Breakpoint{{7, fixture.Source, true, ""}})

					client.ContinueRequest(1)
					client.ExpectContinueResponse(t)
					client.ExpectStoppedEvent(t)
					checkStop(t, client, 1, "main.main", 7)

					// Check that we are stopped at the correct value of i.
					client.VariablesRequest(1001)
					locals := client.ExpectVariablesResponse(t)
					checkVarExact(t, locals, 0, "i", "i", "4", "int", noChildren)

					// Change the hit condition.
					client.SetHitConditionalBreakpointsRequest(fixture.Source, []int{7}, map[int]string{7: "% 2"})
					expectSetBreakpointsResponse(t, client, []Breakpoint{{7, fixture.Source, true, ""}})

					client.ContinueRequest(1)
					client.ExpectContinueResponse(t)
					client.ExpectStoppedEvent(t)
					checkStop(t, client, 1, "main.main", 7)

					// Check that we are stopped at the correct value of i.
					client.VariablesRequest(1001)
					locals = client.ExpectVariablesResponse(t)
					checkVarExact(t, locals, 0, "i", "i", "6", "int", noChildren)

					// Expect an error if an assignment is passed.
					client.SetHitConditionalBreakpointsRequest(fixture.Source, []int{7}, map[int]string{7: "= 2"})
					expectSetBreakpointsResponse(t, client, []Breakpoint{{-1, "", false, ""}})

					// Change the hit condition.
					client.SetHitConditionalBreakpointsRequest(fixture.Source, []int{7}, map[int]string{7: "< 8"})
					expectSetBreakpointsResponse(t, client, []Breakpoint{{7, fixture.Source, true, ""}})
					client.ContinueRequest(1)
					client.ExpectContinueResponse(t)
					client.ExpectStoppedEvent(t)
					checkStop(t, client, 1, "main.main", 7)

					// Check that we are stopped at the correct value of i.
					client.VariablesRequest(1001)
					locals = client.ExpectVariablesResponse(t)
					checkVarExact(t, locals, 0, "i", "i", "7", "int", noChildren)

					client.ContinueRequest(1)
					client.ExpectContinueResponse(t)

					client.ExpectTerminatedEvent(t)
				},
				disconnect: false,
			}})
	})
}

// TestLaunchSubstitutePath sets a breakpoint using a path
// that does not exist and expects the substitutePath attribute
// in the launch configuration to take care of the mapping.
func TestLaunchSubstitutePath(t *testing.T) {
	runTest(t, "loopprog", func(client *daptest.Client, fixture protest.Fixture) {
		substitutePathTestHelper(t, fixture, client, "launch", map[string]interface{}{"mode": "exec", "program": fixture.Path})
	})
}

// TestAttachSubstitutePath sets a breakpoint using a path
// that does not exist and expects the substitutePath attribute
// in the launch configuration to take care of the mapping.
func TestAttachSubstitutePath(t *testing.T) {
	if runtime.GOOS == "freebsd" {
		t.SkipNow()
	}
	if runtime.GOOS == "windows" {
		t.Skip("test skipped on windows, see https://delve.beta.teamcity.com/project/Delve_windows for details")
	}
	runTest(t, "loopprog", func(client *daptest.Client, fixture protest.Fixture) {
		cmd := execFixture(t, fixture)

		substitutePathTestHelper(t, fixture, client, "attach", map[string]interface{}{"mode": "local", "processId": cmd.Process.Pid})
	})
}

func substitutePathTestHelper(t *testing.T, fixture protest.Fixture, client *daptest.Client, request string, launchAttachConfig map[string]interface{}) {
	t.Helper()
	nonexistentDir := filepath.Join(string(filepath.Separator), "path", "that", "does", "not", "exist")
	if runtime.GOOS == "windows" {
		nonexistentDir = "C:" + nonexistentDir
	}

	launchAttachConfig["stopOnEntry"] = false
	// The rules in 'substitutePath' will be applied as follows:
	// - mapping paths from client to server:
	//		The first rule["from"] to match a prefix of 'path' will be applied:
	//			strings.Replace(path, rule["from"], rule["to"], 1)
	// - mapping paths from server to client:
	//		The first rule["to"] to match a prefix of 'path' will be applied:
	//			strings.Replace(path, rule["to"], rule["from"], 1)
	launchAttachConfig["substitutePath"] = []map[string]string{
		{"from": nonexistentDir, "to": filepath.Dir(fixture.Source)},
		// Since the path mappings are ordered, when converting from client path to
		// server path, this mapping will not apply, because nonexistentDir appears in
		// an earlier rule.
		{"from": nonexistentDir, "to": "this_is_a_bad_path"},
		// Since the path mappings are ordered, when converting from server path to
		// client path, this mapping will not apply, because filepath.Dir(fixture.Source)
		// appears in an earlier rule.
		{"from": "this_is_a_bad_path", "to": filepath.Dir(fixture.Source)},
	}

	runDebugSessionWithBPs(t, client, request,
		func() {
			switch request {
			case "attach":
				client.AttachRequest(launchAttachConfig)
			case "launch":
				client.LaunchRequestWithArgs(launchAttachConfig)
			default:
				t.Fatalf("invalid request: %s", request)
			}
		},
		// Set breakpoints
		filepath.Join(nonexistentDir, "loopprog.go"), []int{8},
		[]onBreakpoint{{

			execute: func() {
				checkStop(t, client, 1, "main.loop", 8)
			},
			disconnect: true,
		}})
}

// execFixture runs the binary fixture.Path and hooks up stdout and stderr
// to os.Stdout and os.Stderr.
func execFixture(t *testing.T, fixture protest.Fixture) *exec.Cmd {
	t.Helper()
	// TODO(polina): do I need to sanity check testBackend and runtime.GOOS?
	cmd := exec.Command(fixture.Path)
	cmd.Stdout = os.Stdout
	cmd.Stderr = os.Stderr
	if err := cmd.Start(); err != nil {
		t.Fatal(err)
	}
	return cmd
}

// TestWorkingDir executes to a breakpoint and tests that the specified
// working directory is the one used to run the program.
func TestWorkingDir(t *testing.T) {
	runTest(t, "workdir", func(client *daptest.Client, fixture protest.Fixture) {
		wd := os.TempDir()
		// For Darwin `os.TempDir()` returns `/tmp` which is symlink to `/private/tmp`.
		if runtime.GOOS == "darwin" {
			wd = "/private/tmp"
		}
		runDebugSessionWithBPs(t, client, "launch",
			// Launch
			func() {
				client.LaunchRequestWithArgs(map[string]interface{}{
					"mode":        "exec",
					"program":     fixture.Path,
					"stopOnEntry": false,
					"cwd":         wd,
				})
			},
			// Set breakpoints
			fixture.Source, []int{10}, // b main.main
			[]onBreakpoint{{
				execute: func() {
					checkStop(t, client, 1, "main.main", 10)
					client.VariablesRequest(1001) // Locals
					locals := client.ExpectVariablesResponse(t)
					checkChildren(t, locals, "Locals", 2)
					for i := range locals.Body.Variables {
						switch locals.Body.Variables[i].Name {
						case "pwd":
							checkVarExact(t, locals, i, "pwd", "pwd", fmt.Sprintf("%q", wd), "string", noChildren)
						case "err":
							checkVarExact(t, locals, i, "err", "err", "error nil", "error", noChildren)
						}
					}
				},
				disconnect: false,
			}})
	})
}

// checkEval is a helper for verifying the values within an EvaluateResponse.
//     value - the value of the evaluated expression
//     hasRef - true if the evaluated expression should have children and therefore a non-0 variable reference
//     ref - reference to retrieve children of this evaluated expression (0 if none)
func checkEval(t *testing.T, got *dap.EvaluateResponse, value string, hasRef bool) (ref int) {
	t.Helper()
	if got.Body.Result != value || (got.Body.VariablesReference > 0) != hasRef {
		t.Errorf("\ngot  %#v\nwant Result=%q hasRef=%t", got, value, hasRef)
	}
	return got.Body.VariablesReference
}

// checkEvalIndexed is a helper for verifying the values within an EvaluateResponse.
//     value - the value of the evaluated expression
//     hasRef - true if the evaluated expression should have children and therefore a non-0 variable reference
//     ref - reference to retrieve children of this evaluated expression (0 if none)
func checkEvalIndexed(t *testing.T, got *dap.EvaluateResponse, value string, hasRef bool, indexed, named int) (ref int) {
	t.Helper()
	if got.Body.Result != value || (got.Body.VariablesReference > 0) != hasRef || got.Body.IndexedVariables != indexed || got.Body.NamedVariables != named {
		t.Errorf("\ngot  %#v\nwant Result=%q hasRef=%t IndexedVariables=%d NamedVariables=%d", got, value, hasRef, indexed, named)
	}
	return got.Body.VariablesReference
}

func checkEvalRegex(t *testing.T, got *dap.EvaluateResponse, valueRegex string, hasRef bool) (ref int) {
	t.Helper()
	matched, _ := regexp.MatchString(valueRegex, got.Body.Result)
	if !matched || (got.Body.VariablesReference > 0) != hasRef {
		t.Errorf("\ngot  %#v\nwant Result=%q hasRef=%t", got, valueRegex, hasRef)
	}
	return got.Body.VariablesReference
}

func TestEvaluateRequest(t *testing.T) {
	runTest(t, "testvariables", func(client *daptest.Client, fixture protest.Fixture) {
		runDebugSessionWithBPs(t, client, "launch",
			// Launch
			func() {
				client.LaunchRequest("exec", fixture.Path, !stopOnEntry)
			},
			fixture.Source, []int{}, // Breakpoint set in the program
			[]onBreakpoint{{ // Stop at first breakpoint
				execute: func() {
					checkStop(t, client, 1, "main.foobar", 66)

					// Variable lookup
					client.EvaluateRequest("a2", 1000, "this context will be ignored")
					got := client.ExpectEvaluateResponse(t)
					checkEval(t, got, "6", noChildren)

					client.EvaluateRequest("a5", 1000, "this context will be ignored")
					got = client.ExpectEvaluateResponse(t)
					ref := checkEval(t, got, "[]int len: 5, cap: 5, [1,2,3,4,5]", hasChildren)
					if ref > 0 {
						client.VariablesRequest(ref)
						a5 := client.ExpectVariablesResponse(t)
						checkChildren(t, a5, "a5", 5)
						checkVarExact(t, a5, 0, "[0]", "(a5)[0]", "1", "int", noChildren)
						checkVarExact(t, a5, 4, "[4]", "(a5)[4]", "5", "int", noChildren)
						validateEvaluateName(t, client, a5, 0)
						validateEvaluateName(t, client, a5, 4)
					}

					// Variable lookup that's not fully loaded
					client.EvaluateRequest("ba", 1000, "this context will be ignored")
					got = client.ExpectEvaluateResponse(t)
					checkEvalIndexed(t, got, "[]int len: 200, cap: 200, [0,0,0,0,0,0,0,0,0,0,0,0,0,0,0,0,0,0,0,0,0,0,0,0,0,0,0,0,0,0,0,0,0,0,0,0,0,0,0,0,0,0,0,0,0,0,0,0,0,0,0,0,0,0,0,0,0,0,0,0,0,0,0,0,...+136 more]", hasChildren, 200, 0)

					// All (binary and unary) on basic types except <-, ++ and --
					client.EvaluateRequest("1+1", 1000, "this context will be ignored")
					got = client.ExpectEvaluateResponse(t)
					checkEval(t, got, "2", noChildren)

					// Comparison operators on any type
					client.EvaluateRequest("1<2", 1000, "this context will be ignored")
					got = client.ExpectEvaluateResponse(t)
					checkEval(t, got, "true", noChildren)

					// Type casts between numeric types
					client.EvaluateRequest("int(2.3)", 1000, "this context will be ignored")
					got = client.ExpectEvaluateResponse(t)
					checkEval(t, got, "2", noChildren)

					// Type casts of integer constants into any pointer type and vice versa
					client.EvaluateRequest("(*int)(2)", 1000, "this context will be ignored")
					got = client.ExpectEvaluateResponse(t)
					ref = checkEvalRegex(t, got, `\*\(unreadable .+\)`, hasChildren)
					if ref > 0 {
						client.VariablesRequest(ref)
						val := client.ExpectVariablesResponse(t)
						checkChildren(t, val, "*(*int)(2)", 1)
						checkVarRegex(t, val, 0, "^$", `\(\*\(\(\*int\)\(2\)\)\)`, `\(unreadable .+\)`, "int", noChildren)
						validateEvaluateName(t, client, val, 0)
					}

					// Type casts between string, []byte and []rune
					client.EvaluateRequest("[]byte(\"ABC€\")", 1000, "this context will be ignored")
					got = client.ExpectEvaluateResponse(t)
					checkEvalIndexed(t, got, "[]uint8 len: 6, cap: 6, [65,66,67,226,130,172]", noChildren, 6, 0)

					// Struct member access (i.e. somevar.memberfield)
					client.EvaluateRequest("ms.Nest.Level", 1000, "this context will be ignored")
					got = client.ExpectEvaluateResponse(t)
					checkEval(t, got, "1", noChildren)

					// Slicing and indexing operators on arrays, slices and strings
					client.EvaluateRequest("a5[4]", 1000, "this context will be ignored")
					got = client.ExpectEvaluateResponse(t)
					checkEval(t, got, "5", noChildren)

					// Map access
					client.EvaluateRequest("mp[1]", 1000, "this context will be ignored")
					got = client.ExpectEvaluateResponse(t)
					ref = checkEval(t, got, "interface {}(int) 42", hasChildren)
					if ref > 0 {
						client.VariablesRequest(ref)
						expr := client.ExpectVariablesResponse(t)
						checkChildren(t, expr, "mp[1]", 1)
						checkVarExact(t, expr, 0, "data", "(mp[1]).(data)", "42", "int", noChildren)
						validateEvaluateName(t, client, expr, 0)
					}

					// Pointer dereference
					client.EvaluateRequest("*ms.Nest", 1000, "this context will be ignored")
					got = client.ExpectEvaluateResponse(t)
					ref = checkEvalRegex(t, got, `main\.Nest {Level: 1, Nest: \*main.Nest {Level: 2, Nest: \*\(\*main\.Nest\)\(0x[0-9a-f]+\)}}`, hasChildren)
					if ref > 0 {
						client.VariablesRequest(ref)
						expr := client.ExpectVariablesResponse(t)
						checkChildren(t, expr, "*ms.Nest", 2)
						checkVarExact(t, expr, 0, "Level", "(*ms.Nest).Level", "1", "int", noChildren)
						validateEvaluateName(t, client, expr, 0)
					}

					// Calls to builtin functions: cap, len, complex, imag and real
					client.EvaluateRequest("len(a5)", 1000, "this context will be ignored")
					got = client.ExpectEvaluateResponse(t)
					checkEval(t, got, "5", noChildren)

					// Type assertion on interface variables (i.e. somevar.(concretetype))
					client.EvaluateRequest("mp[1].(int)", 1000, "this context will be ignored")
					got = client.ExpectEvaluateResponse(t)
					checkEval(t, got, "42", noChildren)
				},
				disconnect: false,
			}, { // Stop at second breakpoint
				execute: func() {
					checkStop(t, client, 1, "main.barfoo", 27)

					// Top-most frame
					client.EvaluateRequest("a1", 1000, "this context will be ignored")
					got := client.ExpectEvaluateResponse(t)
					checkEval(t, got, "\"bur\"", noChildren)
					// No frame defaults to top-most frame
					client.EvaluateRequest("a1", 0, "this context will be ignored")
					got = client.ExpectEvaluateResponse(t)
					checkEval(t, got, "\"bur\"", noChildren)
					// Next frame
					client.EvaluateRequest("a1", 1001, "this context will be ignored")
					got = client.ExpectEvaluateResponse(t)
					checkEval(t, got, "\"foofoofoofoofoofoo\"", noChildren)
					// Next frame
					client.EvaluateRequest("a1", 1002, "any context but watch")
					erres := client.ExpectVisibleErrorResponse(t)
					if erres.Body.Error.Format != "Unable to evaluate expression: could not find symbol value for a1" {
						t.Errorf("\ngot %#v\nwant Format=\"Unable to evaluate expression: could not find symbol value for a1\"", erres)
					}
					client.EvaluateRequest("a1", 1002, "watch")
					erres = client.ExpectInvisibleErrorResponse(t)
					if erres.Body.Error.Format != "Unable to evaluate expression: could not find symbol value for a1" {
						t.Errorf("\ngot %#v\nwant Format=\"Unable to evaluate expression: could not find symbol value for a1\"", erres)
					}
					client.EvaluateRequest("a1", 1002, "repl")
					erres = client.ExpectInvisibleErrorResponse(t)
					if erres.Body.Error.Format != "Unable to evaluate expression: could not find symbol value for a1" {
						t.Errorf("\ngot %#v\nwant Format=\"Unable to evaluate expression: could not find symbol value for a1\"", erres)
					}
					client.EvaluateRequest("a1", 1002, "hover")
					erres = client.ExpectInvisibleErrorResponse(t)
					if erres.Body.Error.Format != "Unable to evaluate expression: could not find symbol value for a1" {
						t.Errorf("\ngot %#v\nwant Format=\"Unable to evaluate expression: could not find symbol value for a1\"", erres)
					}
					client.EvaluateRequest("a1", 1002, "clipboard")
					erres = client.ExpectVisibleErrorResponse(t)
					if erres.Body.Error.Format != "Unable to evaluate expression: could not find symbol value for a1" {
						t.Errorf("\ngot %#v\nwant Format=\"Unable to evaluate expression: could not find symbol value for a1\"", erres)
					}
				},
				disconnect: false,
			}})
	})
}

// From testvariables2 fixture
const (
	// As defined in the code
	longstr = `"very long string 0123456789a0123456789b0123456789c0123456789d0123456789e0123456789f0123456789g012345678h90123456789i0123456789j0123456789"`
	// Loaded with MaxStringLen=64
	longstrLoaded64   = `"very long string 0123456789a0123456789b0123456789c0123456789d012...+73 more"`
	longstrLoaded64re = `\"very long string 0123456789a0123456789b0123456789c0123456789d012\.\.\.\+73 more\"`
)

// TestVariableValueTruncation tests that in certain cases
// we truncate the loaded variable values to make display more user-friendly.
func TestVariableValueTruncation(t *testing.T) {
	runTest(t, "testvariables2", func(client *daptest.Client, fixture protest.Fixture) {
		runDebugSessionWithBPs(t, client, "launch",
			// Launch
			func() {
				client.LaunchRequest("exec", fixture.Path, !stopOnEntry)
			},
			// Breakpoint set within the program
			fixture.Source, []int{},
			[]onBreakpoint{{
				execute: func() {
					checkStop(t, client, 1, "main.main", -1)

					client.VariablesRequest(1001) // Locals
					locals := client.ExpectVariablesResponse(t)

					// Compound variable values may be truncated
					m1Full := `map\[string\]main\.astruct \[(\"[A-Za-z]+\": {A: [0-9]+, B: [0-9]+}, )+,\.\.\.\+2 more\]`
					m1Part := `map\[string\]main\.astruct \[(\"[A-Za-z]+\": {A: [0-9]+, B: [0-9]+}, )+.+\.\.\.`

					// In variable responses
					checkVarRegex(t, locals, -1, "m1", "m1", m1Part, `map\[string\]main\.astruct`, hasChildren)

					// In evaluate responses (select contexts only)
					tests := []struct {
						context string
						want    string
					}{
						{"", m1Part},
						{"watch", m1Part},
						{"repl", m1Part},
						{"hover", m1Part},
						{"variables", m1Full}, // used for copy
						{"clipboard", m1Full}, // used for copy
						{"somethingelse", m1Part},
					}
					for _, tc := range tests {
						t.Run(tc.context, func(t *testing.T) {
							client.EvaluateRequest("m1", 0, tc.context)
							checkEvalRegex(t, client.ExpectEvaluateResponse(t), tc.want, hasChildren)
						})
					}

					// Compound map keys may be truncated even further
					// As the keys are always inside of a map container,
					// this applies to variables requests only, not evalute requests.

					// key - compound, value - scalar (inlined key:value display) => truncate key if too long
					ref := checkVarExact(t, locals, -1, "m5", "m5", "map[main.C]int [{s: "+longstr+"}: 1, ]", "map[main.C]int", hasChildren)
					if ref > 0 {
						client.VariablesRequest(ref)
						// Key format: <truncated>... @<address>
						checkVarRegex(t, client.ExpectVariablesResponse(t), 1, `main\.C {s: "very long string 0123456789.+\.\.\. @ 0x[0-9a-f]+`, `m5\[\(\*\(\*"main\.C"\)\(0x[0-9a-f]+\)\)\]`, "1", `int`, hasChildren)
					}
					// key - scalar, value - scalar (inlined key:value display) => key not truncated
					ref = checkVarExact(t, locals, -1, "m6", "m6", "map[string]int ["+longstr+": 123, ]", "map[string]int", hasChildren)
					if ref > 0 {
						client.VariablesRequest(ref)
						checkVarExact(t, client.ExpectVariablesResponse(t), 1, longstr, `m6[`+longstr+`]`, "123", "string: int", noChildren)
					}
					// key - compound, value - compound (array-like display) => key not truncated
					ref = checkVarExact(t, locals, -1, "m7", "m7", "map[main.C]main.C [{s: "+longstr+"}: {s: \"hello\"}, ]", "map[main.C]main.C", hasChildren)
					if ref > 0 {
						client.VariablesRequest(ref)
						m7 := client.ExpectVariablesResponse(t)
						checkVarRegex(t, m7, 1, "[key 0]", `\(\*\(\*\"main\.C\"\)\(0x[0-9a-f]+\)\)`, `main\.C {s: `+longstr+`}`, `main\.C`, hasChildren)
					}
				},
				disconnect: true,
			}})
	})
}

// TestVariableLoadingOfLongStrings tests that different string loading limits
// apply that depending on the context.
func TestVariableLoadingOfLongStrings(t *testing.T) {
	protest.MustSupportFunctionCalls(t, testBackend)
	runTest(t, "longstrings", func(client *daptest.Client, fixture protest.Fixture) {
		runDebugSessionWithBPs(t, client, "launch",
			// Launch
			func() {
				client.LaunchRequest("exec", fixture.Path, !stopOnEntry)
			},
			// Breakpoint set within the program
			fixture.Source, []int{},
			[]onBreakpoint{{
				execute: func() {
					checkStop(t, client, 1, "main.main", -1)

					client.VariablesRequest(1001) // Locals
					locals := client.ExpectVariablesResponse(t)

					// Limits vary for evaluate requests with different contexts
					tests := []struct {
						context string
						limit   int
					}{
						{"", DefaultLoadConfig.MaxStringLen},
						{"watch", DefaultLoadConfig.MaxStringLen},
						{"repl", maxSingleStringLen},
						{"hover", maxSingleStringLen},
						{"variables", maxSingleStringLen},
						{"clipboard", maxSingleStringLen},
						{"somethingelse", DefaultLoadConfig.MaxStringLen},
					}
					for _, tc := range tests {
						t.Run(tc.context, func(t *testing.T) {
							// Long string by itself (limits vary)
							client.EvaluateRequest("s4097", 0, tc.context)
							want := fmt.Sprintf(`"x+\.\.\.\+%d more"`, 4097-tc.limit)
							checkEvalRegex(t, client.ExpectEvaluateResponse(t), want, noChildren)

							// Evaluated container variables return values with minimally loaded
							// strings, which are further truncated for displaying, so we
							// can't test for loading limit except in contexts where an untruncated
							// value is returned.
							client.EvaluateRequest("&s4097", 0, tc.context)
							switch tc.context {
							case "variables", "clipboard":
								want = fmt.Sprintf(`\*"x+\.\.\.\+%d more`, 4097-DefaultLoadConfig.MaxStringLen)
							default:
								want = fmt.Sprintf(`\*"x{%d}\.\.\.`, maxVarValueLen-2)
							}
							checkEvalRegex(t, client.ExpectEvaluateResponse(t), want, hasChildren)
						})
					}

					// Long strings returned from calls are subject to a different limit,
					// same limit regardless of context
					for _, context := range []string{"", "watch", "repl", "variables", "hover", "clipboard", "somethingelse"} {
						t.Run(context, func(t *testing.T) {
							client.EvaluateRequest(`call buildString(4097)`, 1000, context)
							want := fmt.Sprintf(`"x+\.\.\.\+%d more"`, 4097-maxStringLenInCallRetVars)
							got := client.ExpectEvaluateResponse(t)
							checkEvalRegex(t, got, want, hasChildren)
						})
					}

					// Variables requests use the most conservative loading limit
					checkVarRegex(t, locals, -1, "s513", "s513", `"x{512}\.\.\.\+1 more"`, "string", noChildren)
					// Container variables are subject to additional stricter value truncation that drops +more part
					checkVarRegex(t, locals, -1, "nested", "nested", `map\[int\]string \[513: \"x+\.\.\.`, "string", hasChildren)
				},
				disconnect: true,
			}})
	})
}

func TestEvaluateCallRequest(t *testing.T) {
	protest.MustSupportFunctionCalls(t, testBackend)
	runTest(t, "fncall", func(client *daptest.Client, fixture protest.Fixture) {
		runDebugSessionWithBPs(t, client, "launch",
			// Launch
			func() {
				client.LaunchRequest("exec", fixture.Path, !stopOnEntry)
			},
			fixture.Source, []int{88},
			[]onBreakpoint{{ // Stop in makeclos()
				execute: func() {
					checkStop(t, client, 1, "main.makeclos", 88)

					// Topmost frame: both types of expressions should work
					client.EvaluateRequest("callstacktrace", 1000, "this context will be ignored")
					client.ExpectEvaluateResponse(t)
					client.EvaluateRequest("call callstacktrace()", 1000, "this context will be ignored")
					client.ExpectEvaluateResponse(t)

					// Next frame: only non-call expressions will work
					client.EvaluateRequest("callstacktrace", 1001, "this context will be ignored")
					client.ExpectEvaluateResponse(t)
					client.EvaluateRequest("call callstacktrace()", 1001, "not watch")
					erres := client.ExpectVisibleErrorResponse(t)
					if erres.Body.Error.Format != "Unable to evaluate expression: call is only supported with topmost stack frame" {
						t.Errorf("\ngot %#v\nwant Format=\"Unable to evaluate expression: call is only supported with topmost stack frame\"", erres)
					}

					// A call can stop on a breakpoint
					client.EvaluateRequest("call callbreak()", 1000, "not watch")
					s := client.ExpectStoppedEvent(t)
					if s.Body.Reason != "hardcoded breakpoint" {
						t.Errorf("\ngot %#v\nwant Reason=\"hardcoded breakpoint\"", s)
					}
					erres = client.ExpectVisibleErrorResponse(t)
					if erres.Body.Error.Format != "Unable to evaluate expression: call stopped" {
						t.Errorf("\ngot %#v\nwant Format=\"Unable to evaluate expression: call stopped\"", erres)
					}

					// A call during a call causes an error
					client.EvaluateRequest("call callstacktrace()", 1000, "not watch")
					erres = client.ExpectVisibleErrorResponse(t)
					if erres.Body.Error.Format != "Unable to evaluate expression: cannot call function while another function call is already in progress" {
						t.Errorf("\ngot %#v\nwant Format=\"Unable to evaluate expression: cannot call function while another function call is already in progress\"", erres)
					}

					// Complete the call and get back to original breakpoint in makeclos()
					client.ContinueRequest(1)
					client.ExpectContinueResponse(t)
					client.ExpectStoppedEvent(t)
					checkStop(t, client, 1, "main.makeclos", 88)

					// Inject a call for the same function that is stopped at breakpoint:
					// it might stop at the exact same breakpoint on the same goroutine,
					// but we should still detect that its an injected call that stopped
					// and not the return to the original point of injection after it
					// completed.
					client.EvaluateRequest("call makeclos(nil)", 1000, "not watch")
					stopped := client.ExpectStoppedEvent(t)
					erres = client.ExpectVisibleErrorResponse(t)
					if erres.Body.Error.Format != "Unable to evaluate expression: call stopped" {
						t.Errorf("\ngot %#v\nwant Format=\"Unable to evaluate expression: call stopped\"", erres)
					}
					checkStop(t, client, stopped.Body.ThreadId, "main.makeclos", 88)

					// Complete the call and get back to original breakpoint in makeclos()
					client.ContinueRequest(1)
					client.ExpectContinueResponse(t)
					client.ExpectStoppedEvent(t)
					checkStop(t, client, 1, "main.makeclos", 88)
				},
				disconnect: false,
			}, { // Stop at runtime breakpoint
				execute: func() {
					checkStop(t, client, 1, "main.main", -1)

					// No return values
					client.EvaluateRequest("call call0(1, 2)", 1000, "this context will be ignored")
					got := client.ExpectEvaluateResponse(t)
					checkEval(t, got, "", noChildren)
					// One unnamed return value
					client.EvaluateRequest("call call1(one, two)", 1000, "this context will be ignored")
					got = client.ExpectEvaluateResponse(t)
					ref := checkEval(t, got, "3", hasChildren)
					if ref > 0 {
						client.VariablesRequest(ref)
						rv := client.ExpectVariablesResponse(t)
						checkChildren(t, rv, "rv", 1)
						checkVarExact(t, rv, 0, "~r2", "", "3", "int", noChildren)
					}
					// One named return value
					// Panic doesn't panic, but instead returns the error as a named return variable
					client.EvaluateRequest("call callpanic()", 1000, "this context will be ignored")
					got = client.ExpectEvaluateResponse(t)
					ref = checkEval(t, got, `interface {}(string) "callpanic panicked"`, hasChildren)
					if ref > 0 {
						client.VariablesRequest(ref)
						rv := client.ExpectVariablesResponse(t)
						checkChildren(t, rv, "rv", 1)
						ref = checkVarExact(t, rv, 0, "~panic", "", `interface {}(string) "callpanic panicked"`, "interface {}", hasChildren)
						if ref > 0 {
							client.VariablesRequest(ref)
							p := client.ExpectVariablesResponse(t)
							checkChildren(t, p, "~panic", 1)
							checkVarExact(t, p, 0, "data", "", "\"callpanic panicked\"", "string", noChildren)
						}
					}
					// Multiple return values
					client.EvaluateRequest("call call2(one, two)", 1000, "this context will be ignored")
					got = client.ExpectEvaluateResponse(t)
					ref = checkEval(t, got, "1, 2", hasChildren)
					if ref > 0 {
						client.VariablesRequest(ref)
						rvs := client.ExpectVariablesResponse(t)
						checkChildren(t, rvs, "rvs", 2)
						checkVarExact(t, rvs, 0, "~r2", "", "1", "int", noChildren)
						checkVarExact(t, rvs, 1, "~r3", "", "2", "int", noChildren)
					}
					// No frame defaults to top-most frame
					client.EvaluateRequest("call call1(one, two)", 0, "this context will be ignored")
					got = client.ExpectEvaluateResponse(t)
					checkEval(t, got, "3", hasChildren)
					// Extra spaces don't matter
					client.EvaluateRequest(" call  call1(one, one) ", 0, "this context will be ignored")
					got = client.ExpectEvaluateResponse(t)
					checkEval(t, got, "2", hasChildren)
					// Just 'call', even with extra space, is treated as {expression}
					client.EvaluateRequest("call ", 1000, "watch")
					got = client.ExpectEvaluateResponse(t)
					checkEval(t, got, "\"this is a variable named `call`\"", noChildren)

					// Call error
					client.EvaluateRequest("call call1(one)", 1000, "watch")
					erres := client.ExpectInvisibleErrorResponse(t)
					if erres.Body.Error.Format != "Unable to evaluate expression: not enough arguments" {
						t.Errorf("\ngot %#v\nwant Format=\"Unable to evaluate expression: not enough arguments\"", erres)
					}

					// Assignment - expect no error, but no return value.
					client.EvaluateRequest("call one = two", 1000, "this context will be ignored")
					got = client.ExpectEvaluateResponse(t)
					checkEval(t, got, "", noChildren)
					// Check one=two was applied.
					client.EvaluateRequest("one", 1000, "repl")
					got = client.ExpectEvaluateResponse(t)
					checkEval(t, got, "2", noChildren)

					// Call can exit.
					client.EvaluateRequest("call callexit()", 1000, "this context will be ignored")
					client.ExpectTerminatedEvent(t)
					if res := client.ExpectVisibleErrorResponse(t); !strings.Contains(res.Body.Error.Format, "terminated") {
						t.Errorf("\ngot %#v\nwant Format=.*terminated.*", res)
					}
				},
				terminated: true,
				disconnect: true,
			}})
	})
}

func TestNextAndStep(t *testing.T) {
	runTest(t, "testinline", func(client *daptest.Client, fixture protest.Fixture) {
		runDebugSessionWithBPs(t, client, "launch",
			// Launch
			func() {
				client.LaunchRequest("exec", fixture.Path, !stopOnEntry)
			},
			// Set breakpoints
			fixture.Source, []int{11},
			[]onBreakpoint{{ // Stop at line 11
				execute: func() {
					checkStop(t, client, 1, "main.initialize", 11)

					expectStop := func(fun string, line int) {
						t.Helper()
						se := client.ExpectStoppedEvent(t)
						if se.Body.Reason != "step" || se.Body.ThreadId != 1 || !se.Body.AllThreadsStopped {
							t.Errorf("got %#v, want Reason=\"step\", ThreadId=1, AllThreadsStopped=true", se)
						}
						checkStop(t, client, 1, fun, line)
					}

					client.StepOutRequest(1)
					client.ExpectStepOutResponse(t)
					expectStop("main.main", 18)

					client.NextRequest(1)
					client.ExpectNextResponse(t)
					expectStop("main.main", 19)

					client.StepInRequest(1)
					client.ExpectStepInResponse(t)
					expectStop("main.inlineThis", 5)

					client.NextRequest(-1000)
					client.ExpectNextResponse(t)
					if se := client.ExpectStoppedEvent(t); se.Body.Reason != "error" || se.Body.Text != "unknown goroutine -1000" {
						t.Errorf("got %#v, want Reason=\"error\", Text=\"unknown goroutine -1000\"", se)
					}
					checkStop(t, client, 1, "main.inlineThis", 5)
				},
				disconnect: false,
			}})
	})
}

func TestNextParked(t *testing.T) {
	if runtime.GOOS == "freebsd" {
		t.SkipNow()
	}
	runTest(t, "parallel_next", func(client *daptest.Client, fixture protest.Fixture) {
		runDebugSessionWithBPs(t, client, "launch",
			// Launch
			func() {
				client.LaunchRequest("exec", fixture.Path, !stopOnEntry)
			},
			// Set breakpoints
			fixture.Source, []int{15},
			[]onBreakpoint{{ // Stop at line 15
				execute: func() {
					if goroutineId := testStepParkedHelper(t, client, fixture); goroutineId >= 0 {

						client.NextRequest(goroutineId)
						client.ExpectNextResponse(t)

						se := client.ExpectStoppedEvent(t)
						if se.Body.ThreadId != goroutineId {
							t.Fatalf("Next did not continue on the selected goroutine, expected %d got %d", goroutineId, se.Body.ThreadId)
						}
					}
				},
				disconnect: false,
			}})
	})
}

func testStepParkedHelper(t *testing.T, client *daptest.Client, fixture protest.Fixture) int {
	t.Helper()
	// Set a breakpoint at main.sayHi
	client.SetBreakpointsRequest(fixture.Source, []int{8})
	client.ExpectSetBreakpointsResponse(t)

	var goroutineId = -1
	for goroutineId < 0 {
		client.ContinueRequest(1)
		contResp := client.ExpectMessage(t)
		switch contResp.(type) {
		case *dap.ContinueResponse:
			// ok
		case *dap.TerminatedEvent:
			return -1
		}

		se := client.ExpectStoppedEvent(t)

		client.ThreadsRequest()
		threads := client.ExpectThreadsResponse(t)

		// Search for a parked goroutine that we know for sure will have to be
		// resumed before the program can exit. This is a parked goroutine that:
		// 1. is executing main.sayhi
		// 2. hasn't called wg.Done yet
		// 3. is not the currently selected goroutine
		for _, g := range threads.Body.Threads {
			// We do not need to check the thread that the program
			// is currently stopped on.
			if g.Id == se.Body.ThreadId {
				continue
			}
			client.StackTraceRequest(g.Id, 0, 5)
			frames := client.ExpectStackTraceResponse(t)
			for _, frame := range frames.Body.StackFrames {
				// line 11 is the line where wg.Done is called
				if frame.Name == "main.sayhi" && frame.Line < 11 {
					goroutineId = g.Id
					break
				}
			}
			if goroutineId >= 0 {
				break
			}
		}
	}

	// Clear all breakpoints.
	client.SetBreakpointsRequest(fixture.Source, []int{})
	client.ExpectSetBreakpointsResponse(t)

	return goroutineId
}

// TestStepOutPreservesGoroutine is inspired by proc_test.TestStepOutPreservesGoroutine
// and checks that StepOut preserves the currently selected goroutine.
func TestStepOutPreservesGoroutine(t *testing.T) {
	// Checks that StepOut preserves the currently selected goroutine.
	if runtime.GOOS == "freebsd" {
		t.SkipNow()
	}
	rand.Seed(time.Now().Unix())
	runTest(t, "issue2113", func(client *daptest.Client, fixture protest.Fixture) {
		runDebugSessionWithBPs(t, client, "launch",
			// Launch
			func() {
				client.LaunchRequest("exec", fixture.Path, !stopOnEntry)
			},
			// Set breakpoints
			fixture.Source, []int{25},
			[]onBreakpoint{{ // Stop at line 25
				execute: func() {
					client.ContinueRequest(1)
					client.ExpectContinueResponse(t)

					// The program contains runtime.Breakpoint()
					se := client.ExpectStoppedEvent(t)

					client.ThreadsRequest()
					gs := client.ExpectThreadsResponse(t)

					candg := []int{}
					bestg := []int{}
					for _, g := range gs.Body.Threads {
						// We do not need to check the thread that the program
						// is currently stopped on.
						if g.Id == se.Body.ThreadId {
							continue
						}

						client.StackTraceRequest(g.Id, 0, 20)
						frames := client.ExpectStackTraceResponse(t)
						for _, frame := range frames.Body.StackFrames {
							if frame.Name == "main.coroutine" {
								candg = append(candg, g.Id)
								if strings.HasPrefix(frames.Body.StackFrames[0].Name, "runtime.") {
									bestg = append(bestg, g.Id)
								}
								break
							}
						}
					}
					var goroutineId int
					if len(bestg) > 0 {
						goroutineId = bestg[rand.Intn(len(bestg))]
						t.Logf("selected goroutine %d (best)\n", goroutineId)
					} else if len(candg) > 0 {
						goroutineId = candg[rand.Intn(len(candg))]
						t.Logf("selected goroutine %d\n", goroutineId)

					}

					if goroutineId != 0 {
						client.StepOutRequest(goroutineId)
						client.ExpectStepOutResponse(t)
					} else {
						client.ContinueRequest(-1)
						client.ExpectContinueResponse(t)
					}

					switch e := client.ExpectMessage(t).(type) {
					case *dap.StoppedEvent:
						if e.Body.ThreadId != goroutineId {
							t.Fatalf("StepOut did not continue on the selected goroutine, expected %d got %d", goroutineId, e.Body.ThreadId)
						}
					case *dap.TerminatedEvent:
						t.Logf("program terminated")
					default:
						t.Fatalf("Unexpected event type: expect stopped or terminated event, got %#v", e)
					}
				},
				disconnect: false,
			}})
	})
}
func checkStopOnNextWhileNextingError(t *testing.T, client *daptest.Client, threadID int) {
	t.Helper()
	oe := client.ExpectOutputEvent(t)
	if oe.Body.Category != "console" || oe.Body.Output != fmt.Sprintf("invalid command: %s\n", BetterNextWhileNextingError) {
		t.Errorf("\ngot  %#v\nwant Category=\"console\" Output=\"invalid command: %s\\n\"", oe, BetterNextWhileNextingError)
	}
	se := client.ExpectStoppedEvent(t)
	if se.Body.ThreadId != threadID || se.Body.Reason != "exception" || se.Body.Description != "invalid command" || se.Body.Text != BetterNextWhileNextingError {
		t.Errorf("\ngot  %#v\nwant ThreadId=%d Reason=\"exception\" Description=\"invalid command\" Text=\"%s\"", se, threadID, BetterNextWhileNextingError)
	}
	client.ExceptionInfoRequest(1)
	eInfo := client.ExpectExceptionInfoResponse(t)
	if eInfo.Body.ExceptionId != "invalid command" || eInfo.Body.Description != BetterNextWhileNextingError {
		t.Errorf("\ngot  %#v\nwant ExceptionId=\"invalid command\" Text=\"%s\"", eInfo, BetterNextWhileNextingError)
	}
}

func TestBadAccess(t *testing.T) {
	if runtime.GOOS != "darwin" || testBackend != "lldb" {
		t.Skip("not applicable")
	}
	runTest(t, "issue2078", func(client *daptest.Client, fixture protest.Fixture) {
		runDebugSessionWithBPs(t, client, "launch",
			// Launch
			func() {
				client.LaunchRequest("exec", fixture.Path, !stopOnEntry)
			},
			// Set breakpoints
			fixture.Source, []int{4},
			[]onBreakpoint{{ // Stop at line 4
				execute: func() {
					checkStop(t, client, 1, "main.main", 4)

					expectStoppedOnError := func(errorPrefix string) {
						t.Helper()
						se := client.ExpectStoppedEvent(t)
						if se.Body.ThreadId != 1 || se.Body.Reason != "exception" || se.Body.Description != "runtime error" || !strings.HasPrefix(se.Body.Text, errorPrefix) {
							t.Errorf("\ngot  %#v\nwant ThreadId=1 Reason=\"exception\" Description=\"runtime error\" Text=\"%s\"", se, errorPrefix)
						}
						client.ExceptionInfoRequest(1)
						eInfo := client.ExpectExceptionInfoResponse(t)
						if eInfo.Body.ExceptionId != "runtime error" || !strings.HasPrefix(eInfo.Body.Description, errorPrefix) {
							t.Errorf("\ngot  %#v\nwant ExceptionId=\"runtime error\" Text=\"%s\"", eInfo, errorPrefix)
						}
					}

					client.ContinueRequest(1)
					client.ExpectContinueResponse(t)
					expectStoppedOnError("invalid memory address or nil pointer dereference")

					client.NextRequest(1)
					client.ExpectNextResponse(t)
					expectStoppedOnError("invalid memory address or nil pointer dereference")

					client.NextRequest(1)
					client.ExpectNextResponse(t)
					checkStopOnNextWhileNextingError(t, client, 1)

					client.StepInRequest(1)
					client.ExpectStepInResponse(t)
					checkStopOnNextWhileNextingError(t, client, 1)

					client.StepOutRequest(1)
					client.ExpectStepOutResponse(t)
					checkStopOnNextWhileNextingError(t, client, 1)
				},
				disconnect: true,
			}})
	})
}

// TestNextWhileNexting is inspired by command_test.TestIssue387 and tests
// that when 'next' is interrupted by a 'breakpoint', calling 'next'
// again will produce an error with a helpful message, and 'continue'
// will resume the program.
func TestNextWhileNexting(t *testing.T) {
	if runtime.GOOS == "freebsd" {
		t.Skip("test is not valid on FreeBSD")
	}
	// a breakpoint triggering during a 'next' operation will interrupt 'next''
	// Unlike the test for the terminal package, we cannot be certain
	// of the number of breakpoints we expect to hit, since multiple
	// breakpoints being hit at the same time is not supported in dap stopped
	// events.
	runTest(t, "issue387", func(client *daptest.Client, fixture protest.Fixture) {
		runDebugSessionWithBPs(t, client, "launch",
			// Launch
			func() {
				client.LaunchRequest("exec", fixture.Path, !stopOnEntry)
			},
			// Set breakpoints
			fixture.Source, []int{15},
			[]onBreakpoint{{ // Stop at line 15
				execute: func() {
					checkStop(t, client, 1, "main.main", 15)

					client.SetBreakpointsRequest(fixture.Source, []int{8})
					client.ExpectSetBreakpointsResponse(t)

					client.ContinueRequest(1)
					client.ExpectContinueResponse(t)

					bpSe := client.ExpectStoppedEvent(t)
					threadID := bpSe.Body.ThreadId
					checkStop(t, client, threadID, "main.dostuff", 8)

					for pos := 9; pos < 11; pos++ {
						client.NextRequest(threadID)
						client.ExpectNextResponse(t)

						stepInProgress := true
						for stepInProgress {
							m := client.ExpectStoppedEvent(t)
							switch m.Body.Reason {
							case "step":
								if !m.Body.AllThreadsStopped {
									t.Errorf("got %#v, want Reason=\"step\", AllThreadsStopped=true", m)
								}
								checkStop(t, client, m.Body.ThreadId, "main.dostuff", pos)
								stepInProgress = false
							case "breakpoint":
								if !m.Body.AllThreadsStopped {
									t.Errorf("got %#v, want Reason=\"breakpoint\", AllThreadsStopped=true", m)
								}

								if stepInProgress {
									// We encountered a breakpoint on a different thread. We should have to resume execution
									// using continue.
									oe := client.ExpectOutputEvent(t)
									if oe.Body.Category != "console" || !strings.Contains(oe.Body.Output, "Step interrupted by a breakpoint.") {
										t.Errorf("\ngot  %#v\nwant Category=\"console\" Output=\"Step interrupted by a breakpoint.\"", oe)
									}
									client.NextRequest(m.Body.ThreadId)
									client.ExpectNextResponse(t)
									checkStopOnNextWhileNextingError(t, client, m.Body.ThreadId)
									// Continue since we have not finished the step request.
									client.ContinueRequest(threadID)
									client.ExpectContinueResponse(t)
								} else {
									checkStop(t, client, m.Body.ThreadId, "main.dostuff", 8)
									// Switch to stepping on this thread instead.
									pos = 8
									threadID = m.Body.ThreadId
								}
							default:
								t.Fatalf("got %#v, want StoppedEvent on step or breakpoint", m)
							}
						}
					}
				},
				disconnect: true,
			}})
	})
}

func TestPanicBreakpointOnContinue(t *testing.T) {
	runTest(t, "panic", func(client *daptest.Client, fixture protest.Fixture) {
		runDebugSessionWithBPs(t, client, "launch",
			// Launch
			func() {
				client.LaunchRequest("exec", fixture.Path, !stopOnEntry)
			},
			// Set breakpoints
			fixture.Source, []int{5},
			[]onBreakpoint{{
				execute: func() {
					checkStop(t, client, 1, "main.main", 5)

					client.ContinueRequest(1)
					client.ExpectContinueResponse(t)

					text := "\"BOOM!\""
					se := client.ExpectStoppedEvent(t)
					if se.Body.ThreadId != 1 || se.Body.Reason != "exception" || se.Body.Description != "panic" || se.Body.Text != text {
						t.Errorf("\ngot  %#v\nwant ThreadId=1 Reason=\"exception\" Description=\"panic\" Text=%q", se, text)
					}

					client.ExceptionInfoRequest(1)
					eInfo := client.ExpectExceptionInfoResponse(t)
					if eInfo.Body.ExceptionId != "panic" || eInfo.Body.Description != text {
						t.Errorf("\ngot  %#v\nwant ExceptionId=\"panic\" Description=%q", eInfo, text)
					}

					client.StackTraceRequest(se.Body.ThreadId, 0, 20)
					st := client.ExpectStackTraceResponse(t)
					for i, frame := range st.Body.StackFrames {
						if strings.HasPrefix(frame.Name, "runtime.") {
							if frame.Source.PresentationHint != "deemphasize" {
								t.Errorf("\ngot Body.StackFrames[%d]=%#v\nwant Source.PresentationHint=\"deemphasize\"", i, frame)
							}
						} else if frame.Source.PresentationHint != "" {
							t.Errorf("\ngot Body.StackFrames[%d]=%#v\nwant Source.PresentationHint=\"\"", i, frame)
						}

					}
				},
				disconnect: true,
			}})
	})
}

func TestPanicBreakpointOnNext(t *testing.T) {
	if !goversion.VersionAfterOrEqual(runtime.Version(), 1, 14) {
		// In Go 1.13, 'next' will step into the defer in the runtime
		// main function, instead of the next line in the main program.
		t.SkipNow()
	}

	runTest(t, "panic", func(client *daptest.Client, fixture protest.Fixture) {
		runDebugSessionWithBPs(t, client, "launch",
			// Launch
			func() {
				client.LaunchRequest("exec", fixture.Path, !stopOnEntry)
			},
			// Set breakpoints
			fixture.Source, []int{5},
			[]onBreakpoint{{
				execute: func() {
					checkStop(t, client, 1, "main.main", 5)

					client.NextRequest(1)
					client.ExpectNextResponse(t)

					text := "\"BOOM!\""
					se := client.ExpectStoppedEvent(t)
					if se.Body.ThreadId != 1 || se.Body.Reason != "exception" || se.Body.Description != "panic" || se.Body.Text != text {
						t.Errorf("\ngot  %#v\nwant ThreadId=1 Reason=\"exception\" Description=\"panic\" Text=%q", se, text)
					}

					client.ExceptionInfoRequest(1)
					eInfo := client.ExpectExceptionInfoResponse(t)
					if eInfo.Body.ExceptionId != "panic" || eInfo.Body.Description != text {
						t.Errorf("\ngot  %#v\nwant ExceptionId=\"panic\" Description=%q", eInfo, text)
					}
				},
				disconnect: true,
			}})
	})
}

func TestFatalThrowBreakpoint(t *testing.T) {
	runTest(t, "fatalerror", func(client *daptest.Client, fixture protest.Fixture) {
		runDebugSessionWithBPs(t, client, "launch",
			// Launch
			func() {
				client.LaunchRequest("exec", fixture.Path, !stopOnEntry)
			},
			// Set breakpoints
			fixture.Source, []int{3},
			[]onBreakpoint{{
				execute: func() {
					checkStop(t, client, 1, "main.main", 3)

					client.ContinueRequest(1)
					client.ExpectContinueResponse(t)

					var text string
					// This does not work for Go 1.16.
					ver, _ := goversion.Parse(runtime.Version())
					if ver.Major != 1 || ver.Minor != 16 {
						text = "\"go of nil func value\""
					}

					se := client.ExpectStoppedEvent(t)
					if se.Body.ThreadId != 1 || se.Body.Reason != "exception" || se.Body.Description != "fatal error" || se.Body.Text != text {
						t.Errorf("\ngot  %#v\nwant ThreadId=1 Reason=\"exception\" Description=\"fatal error\" Text=%q", se, text)
					}

					// This does not work for Go 1.16.
					errorPrefix := text
					if errorPrefix == "" {
						errorPrefix = "Throw reason unavailable, see https://github.com/golang/go/issues/46425"
					}
					client.ExceptionInfoRequest(1)
					eInfo := client.ExpectExceptionInfoResponse(t)
					if eInfo.Body.ExceptionId != "fatal error" || !strings.HasPrefix(eInfo.Body.Description, errorPrefix) {
						t.Errorf("\ngot  %#v\nwant ExceptionId=\"runtime error\" Text=%s", eInfo, errorPrefix)
					}

				},
				disconnect: true,
			}})
	})
	runTest(t, "testdeadlock", func(client *daptest.Client, fixture protest.Fixture) {
		runDebugSessionWithBPs(t, client, "launch",
			// Launch
			func() {
				client.LaunchRequest("exec", fixture.Path, !stopOnEntry)
			},
			// Set breakpoints
			fixture.Source, []int{3},
			[]onBreakpoint{{
				execute: func() {
					checkStop(t, client, 1, "main.main", 3)

					client.ContinueRequest(1)
					client.ExpectContinueResponse(t)

					// This does not work for Go 1.16 so skip by detecting versions before or after 1.16.
					var text string
					if !goversion.VersionAfterOrEqual(runtime.Version(), 1, 16) || goversion.VersionAfterOrEqual(runtime.Version(), 1, 17) {
						text = "\"all goroutines are asleep - deadlock!\""
					}
					se := client.ExpectStoppedEvent(t)
					if se.Body.Reason != "exception" || se.Body.Description != "fatal error" || se.Body.Text != text {
						t.Errorf("\ngot  %#v\nwant Reason=\"exception\" Description=\"fatal error\" Text=%q", se, text)
					}

					// TODO(suzmue): Get the exception info for the thread and check the description
					// includes "all goroutines are asleep - deadlock!".
					// Stopped events with no selected goroutines need to be supported to test deadlock.
				},
				disconnect: true,
			}})
	})
}

func verifyStopLocation(t *testing.T, client *daptest.Client, thread int, name string, line int) {
	t.Helper()

	client.StackTraceRequest(thread, 0, 20)
	st := client.ExpectStackTraceResponse(t)
	if len(st.Body.StackFrames) < 1 {
		t.Errorf("\ngot  %#v\nwant len(stackframes) => 1", st)
	} else {
		if line != -1 && st.Body.StackFrames[0].Line != line {
			t.Errorf("\ngot  %#v\nwant Line=%d", st, line)
		}
		if st.Body.StackFrames[0].Name != name {
			t.Errorf("\ngot  %#v\nwant Name=%q", st, name)
		}
	}
}

// checkStop covers the standard sequence of requests issued by
// a client at a breakpoint or another non-terminal stop event.
// The details have been tested by other tests,
// so this is just a sanity check.
// Skips line check if line is -1.
func checkStop(t *testing.T, client *daptest.Client, thread int, name string, line int) {
	t.Helper()
	client.ThreadsRequest()
	client.ExpectThreadsResponse(t)

	verifyStopLocation(t, client, thread, name, line)

	client.ScopesRequest(1000)
	client.ExpectScopesResponse(t)

	client.VariablesRequest(1000) // Arguments
	client.ExpectVariablesResponse(t)
	client.VariablesRequest(1001) // Locals
	client.ExpectVariablesResponse(t)
}

// onBreakpoint specifies what the test harness should simulate at
// a stopped breakpoint. First execute() is to be called to test
// specified editor-driven or user-driven requests. Then if
// disconnect is true, the test harness will abort the program
// execution. Otherwise, a continue will be issued and the
// program will continue to the next breakpoint or termination.
// If terminated is true, we expect requests at this breakpoint
// to result in termination.
type onBreakpoint struct {
	execute    func()
	disconnect bool
	terminated bool
}

// runDebugSessionWithBPs is a helper for executing the common init and shutdown
// sequences for a program that does not stop on entry
// while specifying breakpoints and unique launch/attach criteria via parameters.
//    cmd            - "launch" or "attach"
//    cmdRequest     - a function that sends a launch or attach request,
//                     so the test author has full control of its arguments.
//                     Note that he rest of the test sequence assumes that
//                     stopOnEntry is false.
//     source        - source file path, needed to set breakpoints, "" if none to be set.
//     breakpoints   - list of lines, where breakpoints are to be set
//     onBPs         - list of test sequences to execute at each of the set breakpoints.
func runDebugSessionWithBPs(t *testing.T, client *daptest.Client, cmd string, cmdRequest func(), source string, breakpoints []int, onBPs []onBreakpoint) {
	client.InitializeRequest()
	client.ExpectInitializeResponseAndCapabilities(t)

	cmdRequest()
	client.ExpectInitializedEvent(t)
	if cmd == "launch" {
		client.ExpectLaunchResponse(t)
	} else if cmd == "attach" {
		client.ExpectAttachResponse(t)
	} else {
		panic("expected launch or attach command")
	}

	if source != "" {
		client.SetBreakpointsRequest(source, breakpoints)
		client.ExpectSetBreakpointsResponse(t)
	}

	// Skip no-op setExceptionBreakpoints

	client.ConfigurationDoneRequest()
	client.ExpectConfigurationDoneResponse(t)

	// Program automatically continues to breakpoint or completion

	// TODO(polina): See if we can make this more like withTestProcessArgs in proc_test:
	// a single function pointer gets called here and then if it wants to continue it calls
	// client.ContinueRequest/client.ExpectContinueResponse/client.ExpectStoppedEvent
	// (possibly using a helper function).
	for _, onBP := range onBPs {
		client.ExpectStoppedEvent(t)
		onBP.execute()
		if onBP.disconnect {
			client.DisconnectRequestWithKillOption(true)
			if onBP.terminated {
				client.ExpectOutputEventProcessExited(t, 0)
				client.ExpectOutputEventDetaching(t)
			} else {
				client.ExpectOutputEventDetachingKill(t)
			}
			client.ExpectDisconnectResponse(t)
			client.ExpectTerminatedEvent(t)
			return
		}
		client.ContinueRequest(1)
		client.ExpectContinueResponse(t)
		// "Continue" is triggered after the response is sent
	}

	if cmd == "launch" { // Let the program run to completion
		client.ExpectTerminatedEvent(t)
	}
	client.DisconnectRequestWithKillOption(true)
	if cmd == "launch" {
		client.ExpectOutputEventProcessExited(t, 0)
		client.ExpectOutputEventDetaching(t)
	} else if cmd == "attach" {
		client.ExpectOutputEventDetachingKill(t)
	}
	client.ExpectDisconnectResponse(t)
	client.ExpectTerminatedEvent(t)
}

// runDebugSession is a helper for executing the standard init and shutdown
// sequences for a program that does not stop on entry
// while specifying unique launch criteria via parameters.
func runDebugSession(t *testing.T, client *daptest.Client, cmd string, cmdRequest func()) {
	runDebugSessionWithBPs(t, client, cmd, cmdRequest, "", nil, nil)
}

func TestLaunchDebugRequest(t *testing.T) {
	rescueStderr := os.Stderr
	r, w, _ := os.Pipe()
	os.Stderr = w

	tmpBin := "__tmpBin"
	runTest(t, "increment", func(client *daptest.Client, fixture protest.Fixture) {
		// We reuse the harness that builds, but ignore the built binary,
		// only relying on the source to be built in response to LaunchRequest.
		runDebugSession(t, client, "launch", func() {
			client.LaunchRequestWithArgs(map[string]interface{}{
<<<<<<< HEAD
				"mode": "debug", "program": fixture.Source, "output": filepath.Join(wd, tmpBin)})
		})
=======
				"mode": "debug", "program": fixture.Source, "output": tmpBin})
		}, fixture.Source)
>>>>>>> df1108b2
	})
	// Wait for the test to finish to capture all stderr
	time.Sleep(100 * time.Millisecond)

	w.Close()
	err, _ := ioutil.ReadAll(r)
	t.Log(string(err))
	os.Stderr = rescueStderr

	rmErrRe, _ := regexp.Compile(`could not remove .*\n`)
	rmErr := rmErrRe.FindString(string(err))
	if rmErr != "" {
		// On Windows, a file in use cannot be removed, resulting in "Access is denied".
		// When the process exits, Delve releases the binary by calling
		// BinaryInfo.Close(), but it appears that it is still in use (by Windows?)
		// shortly after. gobuild.Remove has a delay to address this, but
		// to avoid any test flakiness we guard against this failure here as well.
		if runtime.GOOS != "windows" || !stringContainsCaseInsensitive(rmErr, "Access is denied") {
			t.Fatalf("Binary removal failure:\n%s\n", rmErr)
		}
	} else {
		tmpBin = cleanExeName(tmpBin)
		// We did not get a removal error, but did we even try to remove before exiting?
		// Confirm that the binary did get removed.
		if _, err := os.Stat(tmpBin); err == nil || os.IsExist(err) {
			t.Fatal("Failed to remove temp binary", tmpBin)
		}
	}
}

// TestLaunchRequestDefaults tests defaults for launch attribute that are explicit in other tests.
func TestLaunchRequestDefaults(t *testing.T) {
	runTest(t, "increment", func(client *daptest.Client, fixture protest.Fixture) {
		runDebugSession(t, client, "launch", func() {
			client.LaunchRequestWithArgs(map[string]interface{}{
				"mode": "" /*"debug" by default*/, "program": fixture.Source, "output": "__mybin"})
		})
	})
	runTest(t, "increment", func(client *daptest.Client, fixture protest.Fixture) {
		runDebugSession(t, client, "launch", func() {
			client.LaunchRequestWithArgs(map[string]interface{}{
				/*"mode":"debug" by default*/ "program": fixture.Source, "output": "__mybin"})
		})
	})
	runTest(t, "increment", func(client *daptest.Client, fixture protest.Fixture) {
		runDebugSession(t, client, "launch", func() {
			// Use the default output directory.
			client.LaunchRequestWithArgs(map[string]interface{}{
				"mode": "debug", "program": fixture.Source})
			// writes to default output dir __debug_bin
		})
	})

	// if noDebug is not a bool, behave as if it is the default value (false).
	runTest(t, "increment", func(client *daptest.Client, fixture protest.Fixture) {
		runDebugSession(t, client, "launch", func() {
			client.LaunchRequestWithArgs(map[string]interface{}{
				"mode": "debug", "program": fixture.Source, "noDebug": "true"})
		})
	})
}

// TestLaunchRequestOutputPath verifies that relative output binary path
// is mapped to server's, not target's, working directory.
func TestLaunchRequestOutputPath(t *testing.T) {
	runTest(t, "testargs", func(client *daptest.Client, fixture protest.Fixture) {
		inrel := "__somebin"
		wd, _ := os.Getwd()
		outabs := cleanExeName(filepath.Join(wd, inrel))
		runDebugSessionWithBPs(t, client, "launch",
			// Launch
			func() {
				client.LaunchRequestWithArgs(map[string]interface{}{
					"mode": "debug", "program": fixture.Source, "output": inrel,
					"cwd": filepath.Dir(wd)})
			},
			// Set breakpoints
			fixture.Source, []int{12},
			[]onBreakpoint{{
				execute: func() {
					checkStop(t, client, 1, "main.main", 12)
					client.EvaluateRequest("os.Args[0]", 1000, "repl")
					checkEval(t, client.ExpectEvaluateResponse(t), fmt.Sprintf("%q", outabs), noChildren)
				},
				disconnect: true,
			}})
	})
}

func TestNoDebug_GoodExitStatus(t *testing.T) {
	runTest(t, "increment", func(client *daptest.Client, fixture protest.Fixture) {
		runNoDebugSession(t, client, func() {
			client.LaunchRequestWithArgs(map[string]interface{}{
				"noDebug": true, "mode": "debug", "program": fixture.Source, "output": "__mybin"})
		}, 0)
	})
}

func TestNoDebug_BadExitStatus(t *testing.T) {
	runTest(t, "issue1101", func(client *daptest.Client, fixture protest.Fixture) {
		runNoDebugSession(t, client, func() {
			client.LaunchRequestWithArgs(map[string]interface{}{
				"noDebug": true, "mode": "exec", "program": fixture.Path})
		}, 2)
	})
}

// runNoDebugSession tests the session started with noDebug=true runs
// to completion and logs termination status.
func runNoDebugSession(t *testing.T, client *daptest.Client, launchRequest func(), exitStatus int) {
	client.InitializeRequest()
	client.ExpectInitializeResponseAndCapabilities(t)

	launchRequest()
	// no initialized event.
	// noDebug mode applies only to "launch" requests.
	client.ExpectLaunchResponse(t)

	client.ExpectOutputEventProcessExited(t, exitStatus)
	client.ExpectTerminatedEvent(t)
	client.DisconnectRequestWithKillOption(true)
	client.ExpectDisconnectResponse(t)
	client.ExpectTerminatedEvent(t)
}

func TestNoDebug_AcceptNoRequestsButDisconnect(t *testing.T) {
	runTest(t, "http_server", func(client *daptest.Client, fixture protest.Fixture) {
		client.InitializeRequest()
		client.ExpectInitializeResponseAndCapabilities(t)
		client.LaunchRequestWithArgs(map[string]interface{}{
			"noDebug": true, "mode": "exec", "program": fixture.Path})
		client.ExpectLaunchResponse(t)

		// Anything other than disconnect should get rejected
		var ExpectNoDebugError = func(cmd string) {
			er := client.ExpectErrorResponse(t)
			if er.Body.Error.Format != fmt.Sprintf("noDebug mode: unable to process '%s' request", cmd) {
				t.Errorf("\ngot %#v\nwant 'noDebug mode: unable to process '%s' request'", er, cmd)
			}
		}
		client.SetBreakpointsRequest(fixture.Source, []int{8})
		ExpectNoDebugError("setBreakpoints")
		client.SetFunctionBreakpointsRequest(nil)
		ExpectNoDebugError("setFunctionBreakpoints")
		client.PauseRequest(1)
		ExpectNoDebugError("pause")
		client.RestartRequest()
		client.ExpectUnsupportedCommandErrorResponse(t)

		// Disconnect request is ok
		client.DisconnectRequestWithKillOption(true)
		client.ExpectOutputEventTerminating(t)
		client.ExpectDisconnectResponse(t)
		client.ExpectTerminatedEvent(t)
	})
}

func TestLaunchRequestWithRelativeBuildPath(t *testing.T) {
	client := startDapServer(t)
	defer client.Close() // will trigger Stop()

	fixdir := protest.FindFixturesDir()
	if filepath.IsAbs(fixdir) {
		t.Fatal("this test requires relative program path")
	}
	program := filepath.Join(protest.FindFixturesDir(), "buildtest")

	// Use different working dir for target than dlv.
	// Program path will be interpreted relative to dlv's.
	dlvwd, _ := os.Getwd()
	runDebugSession(t, client, "launch", func() {
		client.LaunchRequestWithArgs(map[string]interface{}{
			"mode": "debug", "program": program, "cwd": filepath.Dir(dlvwd)})
	})
}

func TestLaunchRequestWithRelativeExecPath(t *testing.T) {
	runTest(t, "increment", func(client *daptest.Client, fixture protest.Fixture) {
		symlink := "./__thisexe"
		err := os.Symlink(fixture.Path, symlink)
		defer os.Remove(symlink)
		if err != nil {
			t.Fatal("unable to create relative symlink:", err)
		}
		runDebugSession(t, client, "launch", func() {
			client.LaunchRequestWithArgs(map[string]interface{}{
				"mode": "exec", "program": symlink})
		})
	})
}

func TestLaunchTestRequest(t *testing.T) {
	client := startDapServer(t)
	defer client.Close() // will trigger Stop()
	runDebugSession(t, client, "launch", func() {
		fixtures := protest.FindFixturesDir()
		testdir, _ := filepath.Abs(filepath.Join(fixtures, "buildtest"))
		client.LaunchRequestWithArgs(map[string]interface{}{
			"mode": "test", "program": testdir, "output": "__mytestdir"})
	})
}

// Tests that 'args' from LaunchRequest are parsed and passed to the target
// program. The target program exits without an error on success, and
// panics on error, causing an unexpected StoppedEvent instead of
// Terminated Event.
func TestLaunchRequestWithArgs(t *testing.T) {
	runTest(t, "testargs", func(client *daptest.Client, fixture protest.Fixture) {
		runDebugSession(t, client, "launch", func() {
			client.LaunchRequestWithArgs(map[string]interface{}{
				"mode": "exec", "program": fixture.Path,
				"args": []string{"test", "pass flag"}})
		})
	})
}

// Tests that 'buildFlags' from LaunchRequest are parsed and passed to the
// compiler. The target program exits without an error on success, and
// panics on error, causing an unexpected StoppedEvent instead of
// TerminatedEvent.
func TestLaunchRequestWithBuildFlags(t *testing.T) {
	runTest(t, "buildflagtest", func(client *daptest.Client, fixture protest.Fixture) {
		runDebugSession(t, client, "launch", func() {
			// We reuse the harness that builds, but ignore the built binary,
			// only relying on the source to be built in response to LaunchRequest.
			client.LaunchRequestWithArgs(map[string]interface{}{
				"mode": "debug", "program": fixture.Source, "output": "__mybin",
				"buildFlags": "-ldflags '-X main.Hello=World'"})
		})
	})
}

func TestAttachRequest(t *testing.T) {
	if runtime.GOOS == "freebsd" {
		t.SkipNow()
	}
	if runtime.GOOS == "windows" {
		t.Skip("test skipped on windows, see https://delve.beta.teamcity.com/project/Delve_windows for details")
	}
	runTest(t, "loopprog", func(client *daptest.Client, fixture protest.Fixture) {
		// Start the program to attach to
		cmd := execFixture(t, fixture)

		runDebugSessionWithBPs(t, client, "attach",
			// Attach
			func() {
				client.AttachRequest(map[string]interface{}{
					/*"mode": "local" by default*/ "processId": cmd.Process.Pid, "stopOnEntry": false})
			},
			// Set breakpoints
			fixture.Source, []int{8},
			[]onBreakpoint{{
				// Stop at line 8
				execute: func() {
					checkStop(t, client, 1, "main.loop", 8)
					client.VariablesRequest(1001) // Locals
					locals := client.ExpectVariablesResponse(t)
					checkChildren(t, locals, "Locals", 1)
					checkVarRegex(t, locals, 0, "i", "i", "[0-9]+", "int", noChildren)
				},
				disconnect: true,
			}})
	})
}

func TestPauseAndContinue(t *testing.T) {
	runTest(t, "loopprog", func(client *daptest.Client, fixture protest.Fixture) {
		runDebugSessionWithBPs(t, client, "launch",
			// Launch
			func() {
				client.LaunchRequest("exec", fixture.Path, !stopOnEntry)
			},
			// Set breakpoints
			fixture.Source, []int{6},
			[]onBreakpoint{{
				execute: func() {
					verifyStopLocation(t, client, 1, "main.loop", 6)

					// Continue resumes all goroutines, so thread id is ignored
					client.ContinueRequest(12345)
					client.ExpectContinueResponse(t)

					time.Sleep(time.Second)

					// Halt pauses all goroutines, so thread id is ignored
					client.PauseRequest(56789)
					// Since we are in async mode while running, we might receive next two messages in either order.
					for i := 0; i < 2; i++ {
						msg := client.ExpectMessage(t)
						switch m := msg.(type) {
						case *dap.StoppedEvent:
							if m.Body.Reason != "pause" || m.Body.ThreadId != 0 && m.Body.ThreadId != 1 {
								t.Errorf("\ngot %#v\nwant ThreadId=0/1 Reason='pause'", m)
							}
						case *dap.PauseResponse:
						default:
							t.Fatalf("got %#v, want StoppedEvent or PauseResponse", m)
						}
					}

					// Pause will be a no-op at a pause: there will be no additional stopped events
					client.PauseRequest(1)
					client.ExpectPauseResponse(t)
				},
				// The program has an infinite loop, so we must kill it by disconnecting.
				disconnect: true,
			}})
	})
}

func TestUnupportedCommandResponses(t *testing.T) {
	var got *dap.ErrorResponse
	runTest(t, "increment", func(client *daptest.Client, fixture protest.Fixture) {
		seqCnt := 1
		expectUnsupportedCommand := func(cmd string) {
			t.Helper()
			got = client.ExpectUnsupportedCommandErrorResponse(t)
			if got.RequestSeq != seqCnt || got.Command != cmd {
				t.Errorf("\ngot  %#v\nwant RequestSeq=%d Command=%s", got, seqCnt, cmd)
			}
			seqCnt++
		}

		client.RestartFrameRequest()
		expectUnsupportedCommand("restartFrame")

		client.GotoRequest()
		expectUnsupportedCommand("goto")

		client.SourceRequest()
		expectUnsupportedCommand("source")

		client.TerminateThreadsRequest()
		expectUnsupportedCommand("terminateThreads")

		client.StepInTargetsRequest()
		expectUnsupportedCommand("stepInTargets")

		client.GotoTargetsRequest()
		expectUnsupportedCommand("gotoTargets")

		client.CompletionsRequest()
		expectUnsupportedCommand("completions")

		client.DataBreakpointInfoRequest()
		expectUnsupportedCommand("dataBreakpointInfo")

		client.SetDataBreakpointsRequest()
		expectUnsupportedCommand("setDataBreakpoints")

		client.BreakpointLocationsRequest()
		expectUnsupportedCommand("breakpointLocations")

		client.ModulesRequest()
		expectUnsupportedCommand("modules")
	})
}

type helperForSetVariable struct {
	t *testing.T
	c *daptest.Client
}

func (h *helperForSetVariable) expectSetVariableAndStop(ref int, name, value string) {
	h.t.Helper()
	h.expectSetVariable0(ref, name, value, true)
}
func (h *helperForSetVariable) expectSetVariable(ref int, name, value string) {
	h.t.Helper()
	h.expectSetVariable0(ref, name, value, false)
}

func (h *helperForSetVariable) failSetVariable(ref int, name, value, wantErrInfo string) {
	h.t.Helper()
	h.failSetVariable0(ref, name, value, wantErrInfo, false)
}

func (h *helperForSetVariable) failSetVariableAndStop(ref int, name, value, wantErrInfo string) {
	h.t.Helper()
	h.failSetVariable0(ref, name, value, wantErrInfo, true)
}

func (h *helperForSetVariable) evaluate(expr, want string, hasRef bool) {
	h.t.Helper()
	h.c.EvaluateRequest(expr, 1000, "whatever")
	got := h.c.ExpectEvaluateResponse(h.t)
	checkEval(h.t, got, want, hasRef)
}

func (h *helperForSetVariable) evaluateRegex(expr, want string, hasRef bool) {
	h.t.Helper()
	h.c.EvaluateRequest(expr, 1000, "whatever")
	got := h.c.ExpectEvaluateResponse(h.t)
	checkEvalRegex(h.t, got, want, hasRef)
}

func (h *helperForSetVariable) expectSetVariable0(ref int, name, value string, wantStop bool) {
	h.t.Helper()

	h.c.SetVariableRequest(ref, name, value)
	if wantStop {
		h.c.ExpectStoppedEvent(h.t)
	}
	if got, want := h.c.ExpectSetVariableResponse(h.t), value; got.Success != true || got.Body.Value != want {
		h.t.Errorf("SetVariableRequest(%v, %v)=%#v, want {Success=true, Body.Value=%q", name, value, got, want)
	}
}

func (h *helperForSetVariable) failSetVariable0(ref int, name, value, wantErrInfo string, wantStop bool) {
	h.t.Helper()

	h.c.SetVariableRequest(ref, name, value)
	if wantStop {
		h.c.ExpectStoppedEvent(h.t)
	}
	resp := h.c.ExpectErrorResponse(h.t)
	if got := resp.Body.Error.Format; !stringContainsCaseInsensitive(got, wantErrInfo) {
		h.t.Errorf("got %#v, want error string containing %v", got, wantErrInfo)
	}
}

func (h *helperForSetVariable) variables(ref int) *dap.VariablesResponse {
	h.t.Helper()
	h.c.VariablesRequest(ref)
	return h.c.ExpectVariablesResponse(h.t)
}

// TestSetVariable tests SetVariable features that do not need function call support.
func TestSetVariable(t *testing.T) {
	runTest(t, "testvariables", func(client *daptest.Client, fixture protest.Fixture) {
		runDebugSessionWithBPs(t, client, "launch",
			func() {
				client.LaunchRequestWithArgs(map[string]interface{}{
					"mode": "exec", "program": fixture.Path, "showGlobalVariables": true,
				})
			},
			fixture.Source, []int{}, // breakpoints are set within the program.
			[]onBreakpoint{{
				execute: func() {
					tester := &helperForSetVariable{t, client}

					startLineno := 66 // after runtime.Breakpoint
					if runtime.GOOS == "windows" && goversion.VersionAfterOrEqual(runtime.Version(), 1, 15) {
						// Go1.15 on windows inserts a NOP after the call to
						// runtime.Breakpoint and marks it same line as the
						// runtime.Breakpoint call, making this flaky, so skip the line check.
						startLineno = -1
					}

					checkStop(t, client, 1, "main.foobar", startLineno)

					// Args of foobar(baz string, bar FooBar)
					args := tester.variables(1000)

					checkVarExact(t, args, 1, "bar", "bar", `main.FooBar {Baz: 10, Bur: "lorem"}`, "main.FooBar", hasChildren)
					tester.failSetVariable(1000, "bar", `main.FooBar {Baz: 42, Bur: "ipsum"}`, "*ast.CompositeLit not implemented")

					// Nested field.
					barRef := checkVarExact(t, args, 1, "bar", "bar", `main.FooBar {Baz: 10, Bur: "lorem"}`, "main.FooBar", hasChildren)
					tester.expectSetVariable(barRef, "Baz", "42")
					tester.evaluate("bar", `main.FooBar {Baz: 42, Bur: "lorem"}`, hasChildren)

					tester.failSetVariable(barRef, "Baz", `"string"`, "can not convert")

					// Local variables
					locals := tester.variables(1001)

					// int
					checkVarExact(t, locals, -1, "a2", "a2", "6", "int", noChildren)
					tester.expectSetVariable(1001, "a2", "42")
					tester.evaluate("a2", "42", noChildren)

					tester.failSetVariable(1001, "a2", "false", "can not convert")

					// float
					checkVarExact(t, locals, -1, "a3", "a3", "7.23", "float64", noChildren)
					tester.expectSetVariable(1001, "a3", "-0.1")
					tester.evaluate("a3", "-0.1", noChildren)

					// array of int
					a4Ref := checkVarExact(t, locals, -1, "a4", "a4", "[2]int [1,2]", "[2]int", hasChildren)
					tester.expectSetVariable(a4Ref, "[1]", "-7")
					tester.evaluate("a4", "[2]int [1,-7]", hasChildren)

					tester.failSetVariable(1001, "a4", "[2]int{3, 4}", "not implemented")

					// slice of int
					a5Ref := checkVarExact(t, locals, -1, "a5", "a5", "[]int len: 5, cap: 5, [1,2,3,4,5]", "[]int", hasChildren)
					tester.expectSetVariable(a5Ref, "[3]", "100")
					tester.evaluate("a5", "[]int len: 5, cap: 5, [1,2,3,100,5]", hasChildren)

					// composite literal and its nested fields.
					a7Ref := checkVarExact(t, locals, -1, "a7", "a7", `*main.FooBar {Baz: 5, Bur: "strum"}`, "*main.FooBar", hasChildren)
					a7Val := tester.variables(a7Ref)
					a7ValRef := checkVarExact(t, a7Val, -1, "", "(*a7)", `main.FooBar {Baz: 5, Bur: "strum"}`, "main.FooBar", hasChildren)
					tester.expectSetVariable(a7ValRef, "Baz", "7")
					tester.evaluate("(*a7)", `main.FooBar {Baz: 7, Bur: "strum"}`, hasChildren)

					// pointer
					checkVarExact(t, locals, -1, "a9", "a9", `*main.FooBar nil`, "*main.FooBar", noChildren)
					tester.expectSetVariable(1001, "a9", "&a6")
					tester.evaluate("a9", `*main.FooBar {Baz: 8, Bur: "word"}`, hasChildren)

					// slice of pointers
					a13Ref := checkVarExact(t, locals, -1, "a13", "a13", `[]*main.FooBar len: 3, cap: 3, [*{Baz: 6, Bur: "f"},*{Baz: 7, Bur: "g"},*{Baz: 8, Bur: "h"}]`, "[]*main.FooBar", hasChildren)
					a13 := tester.variables(a13Ref)
					a13c0Ref := checkVarExact(t, a13, -1, "[0]", "a13[0]", `*main.FooBar {Baz: 6, Bur: "f"}`, "*main.FooBar", hasChildren)
					a13c0 := tester.variables(a13c0Ref)
					a13c0valRef := checkVarExact(t, a13c0, -1, "", "(*a13[0])", `main.FooBar {Baz: 6, Bur: "f"}`, "main.FooBar", hasChildren)
					tester.expectSetVariable(a13c0valRef, "Baz", "777")
					tester.evaluate("a13[0]", `*main.FooBar {Baz: 777, Bur: "f"}`, hasChildren)

					// complex
					tester.evaluate("c64", `(1 + 2i)`, hasChildren)
					tester.expectSetVariable(1001, "c64", "(2 + 3i)")
					tester.evaluate("c64", `(2 + 3i)`, hasChildren)
					// note: complex's real, imaginary part can't be directly mutable.

					//
					// Global variables
					//    p1 = 10
					client.VariablesRequest(1002)
					globals := client.ExpectVariablesResponse(t)

					checkVarExact(t, globals, -1, "p1", "main.p1", "10", "int", noChildren)
					tester.expectSetVariable(1002, "p1", "-10")
					tester.evaluate("p1", "-10", noChildren)
					tester.failSetVariable(1002, "p1", "0.1", "can not convert")
				},
				disconnect: true,
			}})
	})

	runTest(t, "testvariables2", func(client *daptest.Client, fixture protest.Fixture) {
		runDebugSessionWithBPs(t, client, "launch",
			func() {
				client.LaunchRequestWithArgs(map[string]interface{}{
					"mode": "exec", "program": fixture.Path, "showGlobalVariables": true,
				})
			},
			fixture.Source, []int{}, // breakpoints are set within the program.
			[]onBreakpoint{{
				execute: func() {
					tester := &helperForSetVariable{t, client}

					startLineno := 360 // after runtime.Breakpoint
					if runtime.GOOS == "windows" && goversion.VersionAfterOrEqual(runtime.Version(), 1, 15) {
						startLineno = -1
					}

					checkStop(t, client, 1, "main.main", startLineno)
					locals := tester.variables(1001)

					// channel
					tester.evaluate("chnil", "chan int nil", noChildren)
					tester.expectSetVariable(1001, "chnil", "ch1")
					tester.evaluate("chnil", "chan int 4/11", hasChildren)

					// func
					tester.evaluate("fn2", "nil", noChildren)
					tester.expectSetVariable(1001, "fn2", "fn1")
					tester.evaluate("fn2", "main.afunc", noChildren)

					// interface
					tester.evaluate("ifacenil", "interface {} nil", noChildren)
					tester.expectSetVariable(1001, "ifacenil", "iface1")
					tester.evaluate("ifacenil", "interface {}(*main.astruct) *{A: 1, B: 2}", hasChildren)

					// interface.(data)
					iface1Ref := checkVarExact(t, locals, -1, "iface1", "iface1", "interface {}(*main.astruct) *{A: 1, B: 2}", "interface {}", hasChildren)
					iface1 := tester.variables(iface1Ref)
					iface1DataRef := checkVarExact(t, iface1, -1, "data", "iface1.(data)", "*main.astruct {A: 1, B: 2}", "*main.astruct", hasChildren)
					iface1Data := tester.variables(iface1DataRef)
					iface1DataValueRef := checkVarExact(t, iface1Data, -1, "", "(*iface1.(data))", "main.astruct {A: 1, B: 2}", "main.astruct", hasChildren)
					tester.expectSetVariable(iface1DataValueRef, "A", "2021")
					tester.evaluate("iface1", "interface {}(*main.astruct) *{A: 2021, B: 2}", hasChildren)

					// map: string -> struct
					tester.evaluate(`m1["Malone"]`, "main.astruct {A: 2, B: 3}", hasChildren)
					m1Ref := checkVarRegex(t, locals, -1, "m1", "m1", `.*map\[string\]main\.astruct.*`, `map\[string\]main\.astruct`, hasChildren)
					m1 := tester.variables(m1Ref)
					elem1 := m1.Body.Variables[1]
					tester.expectSetVariable(elem1.VariablesReference, "A", "-9999")
					tester.expectSetVariable(elem1.VariablesReference, "B", "10000")
					tester.evaluate(elem1.EvaluateName, "main.astruct {A: -9999, B: 10000}", hasChildren)

					// map: struct -> int
					m3Ref := checkVarExact(t, locals, -1, "m3", "m3", "map[main.astruct]int [{A: 1, B: 1}: 42, {A: 2, B: 2}: 43, ]", "map[main.astruct]int", hasChildren)
					tester.expectSetVariable(m3Ref, "main.astruct {A: 1, B: 1}", "8888")
					// note: updating keys is possible, but let's not promise anything.
					tester.evaluateRegex("m3", `.*\[\{A: 1, B: 1\}: 8888,.*`, hasChildren)

					// map: struct -> struct
					m4Ref := checkVarRegex(t, locals, -1, "m4", "m4", `map\[main\.astruct]main\.astruct.*\[\{A: 1, B: 1\}: \{A: 11, B: 11\}.*`, `map\[main\.astruct\]main\.astruct`, hasChildren)
					m4 := tester.variables(m4Ref)
					m4Val1Ref := checkVarRegex(t, m4, -1, "[val 0]", `.*0x[0-9a-f]+.*`, `main.astruct.*`, `main\.astruct`, hasChildren)
					tester.expectSetVariable(m4Val1Ref, "A", "-9999")
					tester.evaluateRegex("m4", `.*A: -9999,.*`, hasChildren)

					// unsigned pointer
					checkVarRegex(t, locals, -1, "up1", "up1", `unsafe\.Pointer\(0x[0-9a-f]+\)`, "unsafe.Pointer", noChildren)
					tester.expectSetVariable(1001, "up1", "unsafe.Pointer(0x0)")
					tester.evaluate("up1", "unsafe.Pointer(0x0)", noChildren)

					// val := A{val: 1}
					valRef := checkVarExact(t, locals, -1, "val", "val", `main.A {val: 1}`, "main.A", hasChildren)
					tester.expectSetVariable(valRef, "val", "3")
					tester.evaluate("val", `main.A {val: 3}`, hasChildren)
				},
				disconnect: true,
			}})
	})
}

// TestSetVariableWithCall tests SetVariable features that do not depend on function calls support.
func TestSetVariableWithCall(t *testing.T) {
	protest.MustSupportFunctionCalls(t, testBackend)

	runTest(t, "testvariables", func(client *daptest.Client, fixture protest.Fixture) {
		runDebugSessionWithBPs(t, client, "launch",
			func() {
				client.LaunchRequestWithArgs(map[string]interface{}{
					"mode": "exec", "program": fixture.Path, "showGlobalVariables": true,
				})
			},
			fixture.Source, []int{66, 67},
			[]onBreakpoint{{
				execute: func() {
					tester := &helperForSetVariable{t, client}

					startLineno := 66
					if runtime.GOOS == "windows" && goversion.VersionAfterOrEqual(runtime.Version(), 1, 15) {
						// Go1.15 on windows inserts a NOP after the call to
						// runtime.Breakpoint and marks it same line as the
						// runtime.Breakpoint call, making this flaky, so skip the line check.
						startLineno = -1
					}

					checkStop(t, client, 1, "main.foobar", startLineno)

					// Args of foobar(baz string, bar FooBar)
					args := tester.variables(1000)

					checkVarExact(t, args, 0, "baz", "baz", `"bazburzum"`, "string", noChildren)
					tester.expectSetVariable(1000, "baz", `"BazBurZum"`)
					tester.evaluate("baz", `"BazBurZum"`, noChildren)

					args = tester.variables(1000)
					barRef := checkVarExact(t, args, 1, "bar", "bar", `main.FooBar {Baz: 10, Bur: "lorem"}`, "main.FooBar", hasChildren)
					tester.expectSetVariable(barRef, "Bur", `"ipsum"`)
					tester.evaluate("bar", `main.FooBar {Baz: 10, Bur: "ipsum"}`, hasChildren)

					// Local variables
					locals := tester.variables(1001)

					checkVarExact(t, locals, -1, "a1", "a1", `"foofoofoofoofoofoo"`, "string", noChildren)
					tester.expectSetVariable(1001, "a1", `"barbarbar"`)
					tester.evaluate("a1", `"barbarbar"`, noChildren)

					a6Ref := checkVarExact(t, locals, -1, "a6", "a6", `main.FooBar {Baz: 8, Bur: "word"}`, "main.FooBar", hasChildren)
					tester.failSetVariable(a6Ref, "Bur", "false", "can not convert")

					tester.expectSetVariable(a6Ref, "Bur", `"sentence"`)
					tester.evaluate("a6", `main.FooBar {Baz: 8, Bur: "sentence"}`, hasChildren)
				},
			}, {
				// Stop at second breakpoint and set a1.
				execute: func() {
					tester := &helperForSetVariable{t, client}

					checkStop(t, client, 1, "main.barfoo", -1)
					// Test: set string 'a1' in main.barfoo.
					// This shouldn't affect 'a1' in main.foobar - we will check that in the next breakpoint.
					locals := tester.variables(1001)
					checkVarExact(t, locals, -1, "a1", "a1", `"bur"`, "string", noChildren)
					tester.expectSetVariable(1001, "a1", `"fur"`)
					tester.evaluate("a1", `"fur"`, noChildren)
					// We will check a1 in main.foobar isn't affected from the next breakpoint.

					client.StackTraceRequest(1, 1, 20)
					res := client.ExpectStackTraceResponse(t)
					if len(res.Body.StackFrames) < 1 {
						t.Fatalf("stack trace response = %#v, wanted at least one stack frame", res)
					}
					outerFrame := res.Body.StackFrames[0].Id
					client.EvaluateRequest("a1", outerFrame, "whatever_context")
					evalRes := client.ExpectEvaluateResponse(t)
					checkEval(t, evalRes, `"barbarbar"`, noChildren)
				},
				disconnect: true,
			}})
	})

	runTest(t, "fncall", func(client *daptest.Client, fixture protest.Fixture) {
		runDebugSessionWithBPs(t, client, "launch",
			func() {
				client.LaunchRequestWithArgs(map[string]interface{}{
					"mode": "exec", "program": fixture.Path, "showGlobalVariables": true,
				})
			},
			fixture.Source, []int{}, // breakpoints are set within the program.
			[]onBreakpoint{{
				// Stop at second breakpoint and set a1.
				execute: func() {
					tester := &helperForSetVariable{t, client}

					checkStop(t, client, 1, "main.main", -1)

					_ = tester.variables(1001)

					// successful variable set using a function call.
					tester.expectSetVariable(1001, "str", `callstacktrace()`)
					tester.evaluateRegex("str", `.*in main.callstacktrace at.*`, noChildren)

					tester.failSetVariableAndStop(1001, "str", `callpanic()`, `callpanic panicked`)
					checkStop(t, client, 1, "main.main", -1)

					// breakpoint during a function call.
					tester.failSetVariableAndStop(1001, "str", `callbreak()`, "call stopped")

					// TODO(hyangah): continue after this causes runtime error while resuming
					// unfinished injected call.
					//   runtime error: can not convert %!s(<nil>) constant to string
					// This can be reproducible with dlv cli. (`call str = callbreak(); continue`)
				},
				disconnect: true,
			}})
	})
}

func TestOptionalNotYetImplementedResponses(t *testing.T) {
	var got *dap.ErrorResponse
	runTest(t, "increment", func(client *daptest.Client, fixture protest.Fixture) {
		seqCnt := 1
		expectNotYetImplemented := func(cmd string) {
			t.Helper()
			got = client.ExpectNotYetImplementedErrorResponse(t)
			if got.RequestSeq != seqCnt || got.Command != cmd {
				t.Errorf("\ngot  %#v\nwant RequestSeq=%d Command=%s", got, seqCnt, cmd)
			}
			seqCnt++
		}

		client.TerminateRequest()
		expectNotYetImplemented("terminate")

		client.RestartRequest()
		expectNotYetImplemented("restart")

		client.SetExpressionRequest()
		expectNotYetImplemented("setExpression")

		client.LoadedSourcesRequest()
		expectNotYetImplemented("loadedSources")

		client.ReadMemoryRequest()
		expectNotYetImplemented("readMemory")

		client.DisassembleRequest()
		expectNotYetImplemented("disassemble")

		client.CancelRequest()
		expectNotYetImplemented("cancel")
	})
}

func TestBadLaunchRequests(t *testing.T) {
	runTest(t, "increment", func(client *daptest.Client, fixture protest.Fixture) {
		seqCnt := 1
		checkFailedToLaunch := func(response *dap.ErrorResponse) {
			t.Helper()
			if response.RequestSeq != seqCnt {
				t.Errorf("RequestSeq got %d, want %d", seqCnt, response.RequestSeq)
			}
			if response.Command != "launch" {
				t.Errorf("Command got %q, want \"launch\"", response.Command)
			}
			if response.Message != "Failed to launch" {
				t.Errorf("Message got %q, want \"Failed to launch\"", response.Message)
			}
			if response.Body.Error.Id != 3000 {
				t.Errorf("Id got %d, want 3000", response.Body.Error.Id)
			}
			seqCnt++
		}

		checkFailedToLaunchWithMessage := func(response *dap.ErrorResponse, errmsg string) {
			t.Helper()
			checkFailedToLaunch(response)
			if response.Body.Error.Format != errmsg {
				t.Errorf("\ngot  %q\nwant %q", response.Body.Error.Format, errmsg)
			}
		}

		// Test for the DAP-specific detailed error message.
		client.LaunchRequest("exec", "", stopOnEntry)
		checkFailedToLaunchWithMessage(client.ExpectInvisibleErrorResponse(t),
			"Failed to launch: The program attribute is missing in debug configuration.")

		// Bad "program"
		client.LaunchRequestWithArgs(map[string]interface{}{"mode": "debug", "program": 12345})
		checkFailedToLaunchWithMessage(client.ExpectInvisibleErrorResponse(t),
			"Failed to launch: The program attribute is missing in debug configuration.")

		client.LaunchRequestWithArgs(map[string]interface{}{"mode": "debug", "program": nil})
		checkFailedToLaunchWithMessage(client.ExpectInvisibleErrorResponse(t),
			"Failed to launch: The program attribute is missing in debug configuration.")

		client.LaunchRequestWithArgs(map[string]interface{}{"mode": "debug"})
		checkFailedToLaunchWithMessage(client.ExpectInvisibleErrorResponse(t),
			"Failed to launch: The program attribute is missing in debug configuration.")

		// Bad "mode"
		client.LaunchRequest("remote", fixture.Path, stopOnEntry)
		checkFailedToLaunchWithMessage(client.ExpectInvisibleErrorResponse(t),
			"Failed to launch: Unsupported 'mode' value \"remote\" in debug configuration.")

		client.LaunchRequest("notamode", fixture.Path, stopOnEntry)
		checkFailedToLaunchWithMessage(client.ExpectInvisibleErrorResponse(t),
			"Failed to launch: Unsupported 'mode' value \"notamode\" in debug configuration.")

		client.LaunchRequestWithArgs(map[string]interface{}{"mode": 12345, "program": fixture.Path})
		checkFailedToLaunchWithMessage(client.ExpectInvisibleErrorResponse(t),
			"Failed to launch: Unsupported 'mode' value %!q(float64=12345) in debug configuration.")

		client.LaunchRequestWithArgs(map[string]interface{}{"mode": ""}) // empty mode defaults to "debug" (not an error)
		checkFailedToLaunchWithMessage(client.ExpectInvisibleErrorResponse(t),
			"Failed to launch: The program attribute is missing in debug configuration.")

		client.LaunchRequestWithArgs(map[string]interface{}{}) // missing mode defaults to "debug" (not an error)
		checkFailedToLaunchWithMessage(client.ExpectInvisibleErrorResponse(t),
			"Failed to launch: The program attribute is missing in debug configuration.")

		// Bad "args"
		client.LaunchRequestWithArgs(map[string]interface{}{"mode": "exec", "program": fixture.Path, "args": nil})
		checkFailedToLaunchWithMessage(client.ExpectInvisibleErrorResponse(t),
			"Failed to launch: 'args' attribute '<nil>' in debug configuration is not an array.")

		client.LaunchRequestWithArgs(map[string]interface{}{"mode": "exec", "program": fixture.Path, "args": 12345})
		checkFailedToLaunchWithMessage(client.ExpectInvisibleErrorResponse(t),
			"Failed to launch: 'args' attribute '12345' in debug configuration is not an array.")

		client.LaunchRequestWithArgs(map[string]interface{}{"mode": "exec", "program": fixture.Path, "args": []int{1, 2}})
		checkFailedToLaunchWithMessage(client.ExpectInvisibleErrorResponse(t),
			"Failed to launch: value '1' in 'args' attribute in debug configuration is not a string.")

		// Bad "buildFlags"
		client.LaunchRequestWithArgs(map[string]interface{}{"mode": "debug", "program": fixture.Source, "buildFlags": 123})
		checkFailedToLaunchWithMessage(client.ExpectInvisibleErrorResponse(t),
			"Failed to launch: 'buildFlags' attribute '123' in debug configuration is not a string.")

		// Bad "backend"
		client.LaunchRequestWithArgs(map[string]interface{}{"mode": "debug", "program": fixture.Source, "backend": 123})
		checkFailedToLaunchWithMessage(client.ExpectInvisibleErrorResponse(t),
			"Failed to launch: 'backend' attribute '123' in debug configuration is not a string.")
		client.LaunchRequestWithArgs(map[string]interface{}{"mode": "debug", "program": fixture.Source, "backend": "foo"})
		checkFailedToLaunchWithMessage(client.ExpectInvisibleErrorResponse(t),
			"Failed to launch: could not launch process: unknown backend \"foo\"")
		client.LaunchRequestWithArgs(map[string]interface{}{"mode": "debug", "program": fixture.Source, "backend": ""})
		checkFailedToLaunchWithMessage(client.ExpectInvisibleErrorResponse(t),
			"Failed to launch: could not launch process: unknown backend \"\"")

		// Bad "substitutePath"
		client.LaunchRequestWithArgs(map[string]interface{}{"mode": "debug", "program": fixture.Source, "substitutePath": 123})
		checkFailedToLaunchWithMessage(client.ExpectInvisibleErrorResponse(t),
			"Failed to launch: 'substitutePath' attribute '123' in debug configuration is not a []{'from': string, 'to': string}")

		client.LaunchRequestWithArgs(map[string]interface{}{"mode": "debug", "program": fixture.Source, "substitutePath": []interface{}{123}})
		checkFailedToLaunchWithMessage(client.ExpectInvisibleErrorResponse(t),
			"Failed to launch: 'substitutePath' attribute '[123]' in debug configuration is not a []{'from': string, 'to': string}")

		client.LaunchRequestWithArgs(map[string]interface{}{"mode": "debug", "program": fixture.Source, "substitutePath": []interface{}{map[string]interface{}{"to": "path2"}}})
		checkFailedToLaunchWithMessage(client.ExpectInvisibleErrorResponse(t),
			"Failed to launch: 'substitutePath' attribute '[map[to:path2]]' in debug configuration is not a []{'from': string, 'to': string}")

		client.LaunchRequestWithArgs(map[string]interface{}{"mode": "debug", "program": fixture.Source, "substitutePath": []interface{}{map[string]interface{}{"from": "path1", "to": 123}}})
		checkFailedToLaunchWithMessage(client.ExpectInvisibleErrorResponse(t),
			"Failed to launch: 'substitutePath' attribute '[map[from:path1 to:123]]' in debug configuration is not a []{'from': string, 'to': string}")

		// Bad "cwd"
		client.LaunchRequestWithArgs(map[string]interface{}{"mode": "debug", "program": fixture.Source, "cwd": 123})
		checkFailedToLaunchWithMessage(client.ExpectErrorResponse(t),
			"Failed to launch: 'cwd' attribute '123' in debug configuration is not a string.")

		// Skip detailed message checks for potentially different OS-specific errors.
		client.LaunchRequest("exec", fixture.Path+"_does_not_exist", stopOnEntry)
		checkFailedToLaunch(client.ExpectInvisibleErrorResponse(t)) // No such file or directory

		client.LaunchRequest("debug", fixture.Path+"_does_not_exist", stopOnEntry)
		oe := client.ExpectOutputEvent(t)
		if !strings.HasPrefix(oe.Body.Output, "Build Error: ") || oe.Body.Category != "stderr" {
			t.Errorf("got %#v, want Category=\"stderr\" Output=\"Build Error: ...\"", oe)
		}
		checkFailedToLaunch(client.ExpectInvisibleErrorResponse(t))

		client.LaunchRequest("" /*debug by default*/, fixture.Path+"_does_not_exist", stopOnEntry)
		oe = client.ExpectOutputEvent(t)
		if !strings.HasPrefix(oe.Body.Output, "Build Error: ") || oe.Body.Category != "stderr" {
			t.Errorf("got %#v, want Category=\"stderr\" Output=\"Build Error: ...\"", oe)
		}
		checkFailedToLaunch(client.ExpectInvisibleErrorResponse(t))

		client.LaunchRequest("exec", fixture.Source, stopOnEntry)
		checkFailedToLaunch(client.ExpectInvisibleErrorResponse(t)) // Not an executable

		client.LaunchRequestWithArgs(map[string]interface{}{"mode": "debug", "program": fixture.Source, "buildFlags": "-bad -flags"})
		oe = client.ExpectOutputEvent(t)
		if !strings.HasPrefix(oe.Body.Output, "Build Error: ") || oe.Body.Category != "stderr" {
			t.Errorf("got %#v, want Category=\"stderr\" Output=\"Build Error: ...\"", oe)
		}
		checkFailedToLaunchWithMessage(client.ExpectInvisibleErrorResponse(t), "Failed to launch: Build error: Check the debug console for details.")
		client.LaunchRequestWithArgs(map[string]interface{}{"mode": "debug", "program": fixture.Source, "noDebug": true, "buildFlags": "-bad -flags"})
		oe = client.ExpectOutputEvent(t)
		if !strings.HasPrefix(oe.Body.Output, "Build Error: ") || oe.Body.Category != "stderr" {
			t.Errorf("got %#v, want Category=\"stderr\" Output=\"Build Error: ...\"", oe)
		}
		checkFailedToLaunchWithMessage(client.ExpectInvisibleErrorResponse(t), "Failed to launch: Build error: Check the debug console for details.")

		// Bad "cwd"
		client.LaunchRequestWithArgs(map[string]interface{}{"mode": "debug", "program": fixture.Source, "noDebug": false, "cwd": "dir/invalid"})
		checkFailedToLaunch(client.ExpectErrorResponse(t)) // invalid directory, the error message is system-dependent.
		client.LaunchRequestWithArgs(map[string]interface{}{"mode": "debug", "program": fixture.Source, "noDebug": true, "cwd": "dir/invalid"})
		checkFailedToLaunch(client.ExpectErrorResponse(t)) // invalid directory, the error message is system-dependent.

		// Bad "replay" parameters
		// These errors come from dap layer
		client.LaunchRequestWithArgs(map[string]interface{}{"mode": "replay", "traceDirPath": ""})
		checkFailedToLaunchWithMessage(client.ExpectInvisibleErrorResponse(t),
			"Failed to launch: The 'traceDirPath' attribute is missing in debug configuration.")
		client.LaunchRequestWithArgs(map[string]interface{}{"mode": "replay", "program": fixture.Source, "traceDirPath": ""})
		checkFailedToLaunchWithMessage(client.ExpectInvisibleErrorResponse(t),
			"Failed to launch: The 'traceDirPath' attribute is missing in debug configuration.")
		// These errors come from debugger layer
		if _, err := exec.LookPath("rr"); err != nil {
			client.LaunchRequestWithArgs(map[string]interface{}{"mode": "replay", "backend": "ignored", "traceDirPath": ".."})
			checkFailedToLaunchWithMessage(client.ExpectInvisibleErrorResponse(t),
				"Failed to launch: backend unavailable")
		}

		// Bad "core" parameters
		// These errors come from dap layer
		client.LaunchRequestWithArgs(map[string]interface{}{"mode": "core", "coreFilePath": ""})
		checkFailedToLaunchWithMessage(client.ExpectInvisibleErrorResponse(t),
			"Failed to launch: The program attribute is missing in debug configuration.")
		client.LaunchRequestWithArgs(map[string]interface{}{"mode": "core", "program": fixture.Source, "coreFilePath": ""})
		checkFailedToLaunchWithMessage(client.ExpectInvisibleErrorResponse(t),
			"Failed to launch: The 'coreFilePath' attribute is missing in debug configuration.")
		// These errors come from debugger layer
		client.LaunchRequestWithArgs(map[string]interface{}{"mode": "core", "backend": "ignored", "program": fixture.Source, "coreFilePath": fixture.Source})
		checkFailedToLaunchWithMessage(client.ExpectInvisibleErrorResponse(t),
			"Failed to launch: unrecognized core format")

		// We failed to launch the program. Make sure shutdown still works.
		client.DisconnectRequest()
		dresp := client.ExpectDisconnectResponse(t)
		if dresp.RequestSeq != seqCnt {
			t.Errorf("got %#v, want RequestSeq=%d", dresp, seqCnt)
		}
	})
}

func TestBadAttachRequest(t *testing.T) {
	runTest(t, "loopprog", func(client *daptest.Client, fixture protest.Fixture) {
		seqCnt := 1
		checkFailedToAttach := func(response *dap.ErrorResponse) {
			t.Helper()
			if response.RequestSeq != seqCnt {
				t.Errorf("RequestSeq got %d, want %d", seqCnt, response.RequestSeq)
			}
			if response.Command != "attach" {
				t.Errorf("Command got %q, want \"attach\"", response.Command)
			}
			if response.Message != "Failed to attach" {
				t.Errorf("Message got %q, want \"Failed to attach\"", response.Message)
			}
			if response.Body.Error.Id != 3001 {
				t.Errorf("Id got %d, want 3001", response.Body.Error.Id)
			}
			seqCnt++
		}

		checkFailedToAttachWithMessage := func(response *dap.ErrorResponse, errmsg string) {
			t.Helper()
			checkFailedToAttach(response)
			if response.Body.Error.Format != errmsg {
				t.Errorf("\ngot  %q\nwant %q", response.Body.Error.Format, errmsg)
			}
		}

		// Bad "mode"
		client.AttachRequest(map[string]interface{}{"mode": "remote"})
		checkFailedToAttachWithMessage(client.ExpectInvisibleErrorResponse(t),
			"Failed to attach: Unsupported 'mode' value \"remote\" in debug configuration")

		client.AttachRequest(map[string]interface{}{"mode": "blah blah blah"})
		checkFailedToAttachWithMessage(client.ExpectInvisibleErrorResponse(t),
			"Failed to attach: Unsupported 'mode' value \"blah blah blah\" in debug configuration")

		client.AttachRequest(map[string]interface{}{"mode": 123})
		checkFailedToAttachWithMessage(client.ExpectInvisibleErrorResponse(t),
			"Failed to attach: Unsupported 'mode' value %!q(float64=123) in debug configuration")

		client.AttachRequest(map[string]interface{}{"mode": ""}) // empty mode defaults to "local" (not an error)
		checkFailedToAttachWithMessage(client.ExpectInvisibleErrorResponse(t),
			"Failed to attach: The 'processId' attribute is missing in debug configuration")

		client.AttachRequest(map[string]interface{}{}) // no mode defaults to "local" (not an error)
		checkFailedToAttachWithMessage(client.ExpectInvisibleErrorResponse(t),
			"Failed to attach: The 'processId' attribute is missing in debug configuration")

		// Bad "processId"
		client.AttachRequest(map[string]interface{}{"mode": "local"})
		checkFailedToAttachWithMessage(client.ExpectInvisibleErrorResponse(t),
			"Failed to attach: The 'processId' attribute is missing in debug configuration")

		client.AttachRequest(map[string]interface{}{"mode": "local", "processId": nil})
		checkFailedToAttachWithMessage(client.ExpectInvisibleErrorResponse(t),
			"Failed to attach: The 'processId' attribute is missing in debug configuration")

		client.AttachRequest(map[string]interface{}{"mode": "local", "processId": 0})
		checkFailedToAttachWithMessage(client.ExpectInvisibleErrorResponse(t),
			"Failed to attach: The 'processId' attribute is missing in debug configuration")

		client.AttachRequest(map[string]interface{}{"mode": "local", "processId": "1"})
		checkFailedToAttachWithMessage(client.ExpectInvisibleErrorResponse(t),
			"Failed to attach: The 'processId' attribute is missing in debug configuration")

		client.AttachRequest(map[string]interface{}{"mode": "local", "processId": 1})
		// The exact message varies on different systems, so skip that check
		checkFailedToAttach(client.ExpectInvisibleErrorResponse(t)) // could not attach to pid 1

		// This will make debugger.(*Debugger) panic, which we will catch as an internal error.
		client.AttachRequest(map[string]interface{}{"mode": "local", "processId": -1})
		er := client.ExpectInvisibleErrorResponse(t)
		if er.RequestSeq != seqCnt {
			t.Errorf("RequestSeq got %d, want %d", seqCnt, er.RequestSeq)
		}
		seqCnt++
		if er.Command != "" {
			t.Errorf("Command got %q, want \"attach\"", er.Command)
		}
		if er.Body.Error.Format != "Internal Error: runtime error: index out of range [0] with length 0" {
			t.Errorf("Message got %q, want \"Internal Error: runtime error: index out of range [0] with length 0\"", er.Message)
		}
		if er.Body.Error.Id != 8888 {
			t.Errorf("Id got %d, want 8888", er.Body.Error.Id)
		}

		// Bad "backend"
		client.AttachRequest(map[string]interface{}{"mode": "local", "processId": 1, "backend": 123})
		checkFailedToAttachWithMessage(client.ExpectInvisibleErrorResponse(t),
			"Failed to attach: 'backend' attribute '123' in debug configuration is not a string.")
		client.AttachRequest(map[string]interface{}{"mode": "local", "processId": 1, "backend": "foo"})
		checkFailedToAttachWithMessage(client.ExpectInvisibleErrorResponse(t),
			"Failed to attach: could not attach to pid 1: unknown backend \"foo\"")
		client.AttachRequest(map[string]interface{}{"mode": "local", "processId": 1, "backend": ""})
		checkFailedToAttachWithMessage(client.ExpectInvisibleErrorResponse(t),
			"Failed to attach: could not attach to pid 1: unknown backend \"\"")

		// We failed to attach to the program. Make sure shutdown still works.
		client.DisconnectRequest()
		dresp := client.ExpectDisconnectResponse(t)
		if dresp.RequestSeq != seqCnt {
			t.Errorf("got %#v, want RequestSeq=%d", dresp, seqCnt)
		}
	})
}

func TestBadInitializeRequest(t *testing.T) {
	runInitializeTest := func(args dap.InitializeRequestArguments, err string) {
		t.Helper()
		// Only one initialize request is allowed, so use a new server
		// for each test.
		client := startDapServer(t)
		// client.Close will close the client connectinon, which will cause a connection error
		// on the server side and signal disconnect to unblock Stop() above.
		defer client.Close()

		client.InitializeRequestWithArgs(args)
		response := client.ExpectErrorResponse(t)
		if response.Command != "initialize" {
			t.Errorf("Command got %q, want \"launch\"", response.Command)
		}
		if response.Message != "Failed to initialize" {
			t.Errorf("Message got %q, want \"Failed to launch\"", response.Message)
		}
		if response.Body.Error.Id != 3002 {
			t.Errorf("Id got %d, want 3002", response.Body.Error.Id)
		}
		if response.Body.Error.Format != err {
			t.Errorf("\ngot  %q\nwant %q", response.Body.Error.Format, err)
		}
	}

	// Bad path format.
	runInitializeTest(dap.InitializeRequestArguments{
		AdapterID:       "go",
		PathFormat:      "url", // unsupported 'pathFormat'
		LinesStartAt1:   true,
		ColumnsStartAt1: true,
		Locale:          "en-us",
	},
		"Failed to initialize: Unsupported 'pathFormat' value 'url'.",
	)

	// LinesStartAt1 must be true.
	runInitializeTest(dap.InitializeRequestArguments{
		AdapterID:       "go",
		PathFormat:      "path",
		LinesStartAt1:   false, // only 1-based line numbers are supported
		ColumnsStartAt1: true,
		Locale:          "en-us",
	},
		"Failed to initialize: Only 1-based line numbers are supported.",
	)

	// ColumnsStartAt1 must be true.
	runInitializeTest(dap.InitializeRequestArguments{
		AdapterID:       "go",
		PathFormat:      "path",
		LinesStartAt1:   true,
		ColumnsStartAt1: false, // only 1-based column numbers are supported
		Locale:          "en-us",
	},
		"Failed to initialize: Only 1-based column numbers are supported.",
	)
}

func TestBadlyFormattedMessageToServer(t *testing.T) {
	runTest(t, "increment", func(client *daptest.Client, fixture protest.Fixture) {
		// Send a badly formatted message to the server, and expect it to close the
		// connection.
		client.BadRequest()
		time.Sleep(100 * time.Millisecond)

		_, err := client.ReadMessage()

		if err != io.EOF {
			t.Errorf("got err=%v, want io.EOF", err)
		}
	})
	runTest(t, "increment", func(client *daptest.Client, fixture protest.Fixture) {
		// Send an unknown request message to the server, and expect it to send
		// an error response.
		client.UnknownRequest()
		err := client.ExpectErrorResponse(t)
		if err.Body.Error.Format != "Internal Error: Request command 'unknown' is not supported (seq: 1)" || err.RequestSeq != 1 {
			t.Errorf("got %v, want  RequestSeq=1 Error=\"Internal Error: Request command 'unknown' is not supported (seq: 1)\"", err)
		}

		// Make sure that the unknown request did not kill the server.
		client.InitializeRequest()
		client.ExpectInitializeResponse(t)
	})
}<|MERGE_RESOLUTION|>--- conflicted
+++ resolved
@@ -4063,13 +4063,8 @@
 		// only relying on the source to be built in response to LaunchRequest.
 		runDebugSession(t, client, "launch", func() {
 			client.LaunchRequestWithArgs(map[string]interface{}{
-<<<<<<< HEAD
-				"mode": "debug", "program": fixture.Source, "output": filepath.Join(wd, tmpBin)})
+				"mode": "debug", "program": fixture.Source, "output": tmpBin})
 		})
-=======
-				"mode": "debug", "program": fixture.Source, "output": tmpBin})
-		}, fixture.Source)
->>>>>>> df1108b2
 	})
 	// Wait for the test to finish to capture all stderr
 	time.Sleep(100 * time.Millisecond)
