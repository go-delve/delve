--- conflicted
+++ resolved
@@ -1545,14 +1545,9 @@
 						checkArrayChildren(t, longarr, "longslice", 50)
 					}
 
-<<<<<<< HEAD
 					// Map not fully loaded based on LoadConfig.MaxArrayValues
 					// Expect to be able to load map by paging.
-					ref = checkVarRegexIndexed(t, locals, -1, "m1", "m1", `map\[string\]main\.astruct \[.+\.\.\.\+2 more\]`, `map\[string\]main\.astruct`, hasChildren, 66, 0)
-=======
-					// Map partially missing based on LoadConfig.MaxArrayValues
-					ref = checkVarRegex(t, locals, -1, "m1", "m1", `\(loaded 64/66\) map\[string\]main\.astruct \[.+\.\.\.`, `map\[string\]main\.astruct`, hasChildren)
->>>>>>> 7a3faca7
+					ref = checkVarRegexIndexed(t, locals, -1, "m1", "m1", `map\[string\]main\.astruct \[.+\.\.\.`, `map\[string\]main\.astruct`, hasChildren, 66, 0)
 					if ref > 0 {
 						client.VariablesRequest(ref)
 						m1 := client.ExpectVariablesResponse(t)
@@ -2864,8 +2859,8 @@
 							checkVarExact(t, locals, -1, "m6", "m6", `main.C {s: `+longstrTruncated+`}`, "main.C", hasChildren)
 
 							// large array
-							m1 := `\(loaded 64/66\) map\[string\]main\.astruct \[.+\.\.\.\+2 more\]`
-							m1Truncated := `\(loaded 64/66\) map\[string\]main\.astruct \[.+\.\.\.`
+							m1 := `map\[string\]main\.astruct \[.+\.\.\.\+2 more\]`
+							m1Truncated := `map\[string\]main\.astruct \[.+\.\.\.`
 
 							client.EvaluateRequest("m1", 0, evalContext)
 							got3 := client.ExpectEvaluateResponse(t)
