--- conflicted
+++ resolved
@@ -5746,12 +5746,8 @@
 }
 
 // runTestWithDebugger starts the server and sets its debugger, initializes a debug session,
-<<<<<<< HEAD
 // runs test, then disconnects. Expects no running async handler at the end of test() (either
 // process is halted or debug session never launched.)
-=======
-// runs test, then disconnects. Expects the process at the end of test() to be halted.
->>>>>>> d613f8ec
 func runTestWithDebugger(t *testing.T, dbg *debugger.Debugger, test func(c *daptest.Client)) {
 	serverStopped := make(chan struct{})
 	server, _ := startDAPServer(t, serverStopped)
@@ -5876,7 +5872,7 @@
 			// hack to test the inner connection logic that can be used by a server that does.
 			server.session.config.AcceptMulti = true
 			// TODO(polina): update once the server interface is refactored to take debugger as arg
-			server.session.debugger = launchDebuggerWithTargetHalted(t, "increment")
+			_, server.session.debugger = launchDebuggerWithTargetHalted(t, "increment")
 			server.sessionMu.Unlock()
 
 			client.InitializeRequest()
@@ -5910,7 +5906,6 @@
 }
 
 func TestLaunchAttachErrorWhenDebugInProgress(t *testing.T) {
-<<<<<<< HEAD
 	_, dbgRunning := launchDebuggerWithTargetRunning(t, "loopprog")
 	_, dbgHalted := launchDebuggerWithTargetHalted(t, "increment")
 	tests := []struct {
@@ -5947,23 +5942,6 @@
 							t.Errorf("got %#v, want Id=%d Format=%q", er, FailedToLaunch, msg)
 						}
 					})
-=======
-	runTestWithDebugger(t, launchDebuggerWithTargetHalted(t, "increment"), func(client *daptest.Client) {
-		client.AttachRequest(map[string]interface{}{"mode": "local", "processId": 100})
-		er := client.ExpectVisibleErrorResponse(t)
-		msg := "Failed to attach: debugger already started - use remote mode to connect"
-		if er.Body.Error.Id != FailedToAttach || er.Body.Error.Format != msg {
-			t.Errorf("got %#v, want Id=%d Format=%q", er, FailedToAttach, msg)
-		}
-		tests := []string{"debug", "test", "exec", "replay", "core"}
-		for _, mode := range tests {
-			t.Run(mode, func(t *testing.T) {
-				client.LaunchRequestWithArgs(map[string]interface{}{"mode": mode})
-				er := client.ExpectVisibleErrorResponse(t)
-				msg := "Failed to launch: debugger already started - use remote attach to connect to a server with an active debug session"
-				if er.Body.Error.Id != FailedToLaunch || er.Body.Error.Format != msg {
-					t.Errorf("got %#v, want Id=%d Format=%q", er, FailedToLaunch, msg)
->>>>>>> d613f8ec
 				}
 			})
 		})
