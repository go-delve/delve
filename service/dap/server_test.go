package dap

import (
	"bufio"
	"flag"
	"fmt"
	"io"
	"io/ioutil"
	"math"
	"math/rand"
	"net"
	"os"
	"os/exec"
	"path/filepath"
	"reflect"
	"regexp"
	"runtime"
	"strconv"
	"strings"
	"syscall"
	"testing"
	"time"

	"github.com/go-delve/delve/pkg/goversion"
	"github.com/go-delve/delve/pkg/logflags"
	"github.com/go-delve/delve/pkg/proc"
	protest "github.com/go-delve/delve/pkg/proc/test"
	"github.com/go-delve/delve/service"
	"github.com/go-delve/delve/service/api"
	"github.com/go-delve/delve/service/dap/daptest"
	"github.com/go-delve/delve/service/debugger"
	"github.com/google/go-dap"
)

const stopOnEntry bool = true
const hasChildren bool = true
const noChildren bool = false

const localsScope = 1000
const globalsScope = 1001

var testBackend string

func TestMain(m *testing.M) {
	logOutputVal := ""
	if _, isTeamCityTest := os.LookupEnv("TEAMCITY_VERSION"); isTeamCityTest {
		logOutputVal = "debugger,dap"
	}
	var logOutput string
	flag.StringVar(&logOutput, "log-output", logOutputVal, "configures log output")
	flag.Parse()
	logflags.Setup(logOutput != "", logOutput, "")
	protest.DefaultTestBackend(&testBackend)
	os.Exit(protest.RunTestsWithFixtures(m))
}

// name is for _fixtures/<name>.go
func runTest(t *testing.T, name string, test func(c *daptest.Client, f protest.Fixture)) {
	runTestBuildFlags(t, name, test, protest.AllNonOptimized)
}

// name is for _fixtures/<name>.go
func runTestBuildFlags(t *testing.T, name string, test func(c *daptest.Client, f protest.Fixture), buildFlags protest.BuildFlags) {
	fixture := protest.BuildFixture(name, buildFlags)

	// Start the DAP server.
	serverStopped := make(chan struct{})
	client := startDAPServerWithClient(t, serverStopped)
	defer client.Close()

	test(client, fixture)
	<-serverStopped
}

func startDAPServerWithClient(t *testing.T, serverStopped chan struct{}) *daptest.Client {
	server, _ := startDAPServer(t, serverStopped)
	client := daptest.NewClient(server.config.Listener.Addr().String())
	return client
}

// Starts an empty server and a stripped down config just to establish a client connection.
// To mock a server created by dap.NewServer(config) or serving dap.NewSession(conn, config, debugger)
// set those arg fields manually after the server creation.
func startDAPServer(t *testing.T, serverStopped chan struct{}) (server *Server, forceStop chan struct{}) {
	// Start the DAP server.
	listener, err := net.Listen("tcp", ":0")
	if err != nil {
		t.Fatal(err)
	}
	disconnectChan := make(chan struct{})
	server = NewServer(&service.Config{
		Listener:       listener,
		DisconnectChan: disconnectChan,
	})
	server.Run()
	// Give server time to start listening for clients
	time.Sleep(100 * time.Millisecond)

	// Run a goroutine that stops the server when disconnectChan is signaled.
	// This helps us test that certain events cause the server to stop as
	// expected.
	forceStop = make(chan struct{})
	go func() {
		defer func() {
			if serverStopped != nil {
				close(serverStopped)
			}
		}()
		select {
		case <-disconnectChan:
			t.Log("server stop triggered internally")
		case <-forceStop:
			t.Log("server stop triggered externally")
		}
		server.Stop()
	}()

	return server, forceStop
}

func verifyServerStopped(t *testing.T, server *Server) {
	t.Helper()
	if server.listener != nil {
		if server.listener.Close() == nil {
			t.Error("server should have closed listener after shutdown")
		}
	}
	verifySessionStopped(t, server.session)
}

func verifySessionStopped(t *testing.T, session *Session) {
	t.Helper()
	if session == nil {
		return
	}
	if session.conn == nil {
		t.Error("session must always have a set connection")
	}
	verifyConnStopped(t, session.conn)
	if session.debugger != nil {
		t.Error("session should have no pointer to debugger after shutdown")
	}
	if session.binaryToRemove != "" {
		t.Error("session should have no binary to remove after shutdown")
	}
}

func verifyConnStopped(t *testing.T, conn io.ReadWriteCloser) {
	t.Helper()
	if conn.Close() == nil {
		t.Error("client connection should be closed after shutdown")
	}
}

func TestStopNoClient(t *testing.T) {
	for name, triggerStop := range map[string]func(s *Server, forceStop chan struct{}){
		"force":        func(s *Server, forceStop chan struct{}) { close(forceStop) },
		"accept error": func(s *Server, forceStop chan struct{}) { s.config.Listener.Close() },
	} {
		t.Run(name, func(t *testing.T) {
			serverStopped := make(chan struct{})
			server, forceStop := startDAPServer(t, serverStopped)
			triggerStop(server, forceStop)
			<-serverStopped
			verifyServerStopped(t, server)
		})
	}
}

func TestStopNoTarget(t *testing.T) {
	for name, triggerStop := range map[string]func(c *daptest.Client, forceStop chan struct{}){
		"force":      func(c *daptest.Client, forceStop chan struct{}) { close(forceStop) },
		"read error": func(c *daptest.Client, forceStop chan struct{}) { c.Close() },
		"disconnect": func(c *daptest.Client, forceStop chan struct{}) { c.DisconnectRequest() },
	} {
		t.Run(name, func(t *testing.T) {
			serverStopped := make(chan struct{})
			server, forceStop := startDAPServer(t, serverStopped)
			client := daptest.NewClient(server.config.Listener.Addr().String())
			defer client.Close()

			client.InitializeRequest()
			client.ExpectInitializeResponseAndCapabilities(t)
			triggerStop(client, forceStop)
			<-serverStopped
			verifyServerStopped(t, server)
		})
	}
}

func TestStopWithTarget(t *testing.T) {
	for name, triggerStop := range map[string]func(c *daptest.Client, forceStop chan struct{}){
		"force":                  func(c *daptest.Client, forceStop chan struct{}) { close(forceStop) },
		"read error":             func(c *daptest.Client, forceStop chan struct{}) { c.Close() },
		"disconnect before exit": func(c *daptest.Client, forceStop chan struct{}) { c.DisconnectRequest() },
		"disconnect after  exit": func(c *daptest.Client, forceStop chan struct{}) {
			c.ContinueRequest(1)
			c.ExpectContinueResponse(t)
			c.ExpectTerminatedEvent(t)
			c.DisconnectRequest()
		},
	} {
		t.Run(name, func(t *testing.T) {
			serverStopped := make(chan struct{})
			server, forceStop := startDAPServer(t, serverStopped)
			client := daptest.NewClient(server.config.Listener.Addr().String())
			defer client.Close()

			client.InitializeRequest()
			client.ExpectInitializeResponseAndCapabilities(t)
			fixture := protest.BuildFixture("increment", protest.AllNonOptimized)
			client.LaunchRequest("debug", fixture.Source, stopOnEntry)
			client.ExpectInitializedEvent(t)
			client.ExpectLaunchResponse(t)
			triggerStop(client, forceStop)
			<-serverStopped
			verifyServerStopped(t, server)
		})
	}
}

func TestSessionStop(t *testing.T) {
	verifySessionState := func(t *testing.T, s *Session, binaryToRemoveSet bool, debuggerSet bool, disconnectChanSet bool) {
		t.Helper()
		if binaryToRemoveSet && s.binaryToRemove == "" || !binaryToRemoveSet && s.binaryToRemove != "" {
			t.Errorf("binaryToRemove: got %s, want set=%v", s.binaryToRemove, binaryToRemoveSet)
		}
		if debuggerSet && s.debugger == nil || !debuggerSet && s.debugger != nil {
			t.Errorf("debugger: got %v, want set=%v", s.debugger, debuggerSet)
		}
		if disconnectChanSet && s.config.DisconnectChan == nil || !disconnectChanSet && s.config.DisconnectChan != nil {
			t.Errorf("disconnectChan: got %v, want set=%v", s.config.DisconnectChan, disconnectChanSet)
		}
	}
	for name, stopSession := range map[string]func(s *Session, c *daptest.Client, serveDone chan struct{}){
		"force": func(s *Session, c *daptest.Client, serveDone chan struct{}) {
			s.Close()
			<-serveDone
			verifySessionState(t, s, false /*binaryToRemoveSet*/, false /*debuggerSet*/, false /*disconnectChanSet*/)
		},
		"read error": func(s *Session, c *daptest.Client, serveDone chan struct{}) {
			c.Close()
			<-serveDone
			verifyConnStopped(t, s.conn)
			verifySessionState(t, s, true /*binaryToRemoveSet*/, true /*debuggerSet*/, false /*disconnectChanSet*/)
			s.Close()
		},
		"disconnect before exit": func(s *Session, c *daptest.Client, serveDone chan struct{}) {
			c.DisconnectRequest()
			<-serveDone
			verifyConnStopped(t, s.conn)
			verifySessionState(t, s, true /*binaryToRemoveSet*/, false /*debuggerSet*/, false /*disconnectChanSet*/)
			s.Close()
		},
		"disconnect after exit": func(s *Session, c *daptest.Client, serveDone chan struct{}) {
			c.ContinueRequest(1)
			c.ExpectContinueResponse(t)
			c.ExpectTerminatedEvent(t)
			c.DisconnectRequest()
			<-serveDone
			verifyConnStopped(t, s.conn)
			verifySessionState(t, s, true /*binaryToRemoveSet*/, false /*debuggerSet*/, false /*disconnectChanSet*/)
			s.Close()
		},
	} {
		t.Run(name, func(t *testing.T) {
			listener, err := net.Listen("tcp", ":0")
			if err != nil {
				t.Fatalf("cannot setup listener required for testing: %v", err)
			}
			defer listener.Close()
			acceptDone := make(chan struct{})
			var conn net.Conn
			go func() {
				conn, err = listener.Accept()
				close(acceptDone)
			}()
			time.Sleep(10 * time.Millisecond) // give time to start listening
			client := daptest.NewClient(listener.Addr().String())
			defer client.Close()
			<-acceptDone
			if err != nil {
				t.Fatalf("cannot accept client requireed for testing: %v", err)
			}
			session := NewSession(conn, &Config{
				Config:        &service.Config{DisconnectChan: make(chan struct{})},
				StopTriggered: make(chan struct{})}, nil)
			serveDAPCodecDone := make(chan struct{})
			go func() {
				session.ServeDAPCodec()
				close(serveDAPCodecDone)
			}()
			time.Sleep(10 * time.Millisecond) // give time to start reading
			client.InitializeRequest()
			client.ExpectInitializeResponseAndCapabilities(t)
			fixture := protest.BuildFixture("increment", protest.AllNonOptimized)
			client.LaunchRequest("debug", fixture.Source, stopOnEntry)
			client.ExpectInitializedEvent(t)
			client.ExpectLaunchResponse(t)
			stopSession(session, client, serveDAPCodecDone)
			verifySessionStopped(t, session)
		})
	}
}

func TestForceStopWhileStopping(t *testing.T) {
	serverStopped := make(chan struct{})
	server, forceStop := startDAPServer(t, serverStopped)
	client := daptest.NewClient(server.config.Listener.Addr().String())

	client.InitializeRequest()
	client.ExpectInitializeResponseAndCapabilities(t)
	fixture := protest.BuildFixture("increment", protest.AllNonOptimized)
	client.LaunchRequest("exec", fixture.Path, stopOnEntry)
	client.ExpectInitializedEvent(t)
	client.Close() // depending on timing may trigger Stop()
	time.Sleep(time.Microsecond)
	close(forceStop) // depending on timing may trigger Stop()
	<-serverStopped
	verifyServerStopped(t, server)
}

// TestLaunchStopOnEntry emulates the message exchange that can be observed with
// VS Code for the most basic launch debug session with "stopOnEntry" enabled:
// - User selects "Start Debugging":  1 >> initialize
//                                 :  1 << initialize
//                                 :  2 >> launch
//                                 :    << initialized event
//                                 :  2 << launch
//                                 :  3 >> setBreakpoints (empty)
//                                 :  3 << setBreakpoints
//                                 :  4 >> setExceptionBreakpoints (empty)
//                                 :  4 << setExceptionBreakpoints
//                                 :  5 >> configurationDone
// - Program stops upon launching  :    << stopped event
//                                 :  5 << configurationDone
//                                 :  6 >> threads
//                                 :  6 << threads (Dummy)
//                                 :  7 >> threads
//                                 :  7 << threads (Dummy)
//                                 :  8 >> stackTrace
//                                 :  8 << error (Unable to produce stack trace)
//                                 :  9 >> stackTrace
//                                 :  9 << error (Unable to produce stack trace)
// - User evaluates bad expression : 10 >> evaluate
//                                 : 10 << error (unable to find function context)
// - User evaluates good expression: 11 >> evaluate
//                                 : 11 << evaluate
// - User selects "Continue"       : 12 >> continue
//                                 : 12 << continue
// - Program runs to completion    :    << terminated event
//                                 : 13 >> disconnect
//                                 :    << output event (Process exited)
//                                 :    << output event (Detaching)
//                                 : 13 << disconnect
// This test exhaustively tests Seq and RequestSeq on all messages from the
// server. Other tests do not necessarily need to repeat all these checks.
func TestLaunchStopOnEntry(t *testing.T) {
	runTest(t, "increment", func(client *daptest.Client, fixture protest.Fixture) {
		// 1 >> initialize, << initialize
		client.InitializeRequest()
		initResp := client.ExpectInitializeResponseAndCapabilities(t)
		if initResp.Seq != 0 || initResp.RequestSeq != 1 {
			t.Errorf("\ngot %#v\nwant Seq=0, RequestSeq=1", initResp)
		}

		// 2 >> launch, << initialized, << launch
		client.LaunchRequest("exec", fixture.Path, stopOnEntry)
		initEvent := client.ExpectInitializedEvent(t)
		if initEvent.Seq != 0 {
			t.Errorf("\ngot %#v\nwant Seq=0", initEvent)
		}
		launchResp := client.ExpectLaunchResponse(t)
		if launchResp.Seq != 0 || launchResp.RequestSeq != 2 {
			t.Errorf("\ngot %#v\nwant Seq=0, RequestSeq=2", launchResp)
		}

		// 3 >> setBreakpoints, << setBreakpoints
		client.SetBreakpointsRequest(fixture.Source, nil)
		sbpResp := client.ExpectSetBreakpointsResponse(t)
		if sbpResp.Seq != 0 || sbpResp.RequestSeq != 3 || len(sbpResp.Body.Breakpoints) != 0 {
			t.Errorf("\ngot %#v\nwant Seq=0, RequestSeq=3, len(Breakpoints)=0", sbpResp)
		}

		// 4 >> setExceptionBreakpoints, << setExceptionBreakpoints
		client.SetExceptionBreakpointsRequest()
		sebpResp := client.ExpectSetExceptionBreakpointsResponse(t)
		if sebpResp.Seq != 0 || sebpResp.RequestSeq != 4 {
			t.Errorf("\ngot %#v\nwant Seq=0, RequestSeq=4", sebpResp)
		}

		// 5 >> configurationDone, << stopped, << configurationDone
		client.ConfigurationDoneRequest()
		stopEvent := client.ExpectStoppedEvent(t)
		if stopEvent.Seq != 0 ||
			stopEvent.Body.Reason != "entry" ||
			stopEvent.Body.ThreadId != 1 ||
			!stopEvent.Body.AllThreadsStopped {
			t.Errorf("\ngot %#v\nwant Seq=0, Body={Reason=\"entry\", ThreadId=1, AllThreadsStopped=true}", stopEvent)
		}
		cdResp := client.ExpectConfigurationDoneResponse(t)
		if cdResp.Seq != 0 || cdResp.RequestSeq != 5 {
			t.Errorf("\ngot %#v\nwant Seq=0, RequestSeq=5", cdResp)
		}

		// 6 >> threads, << threads
		client.ThreadsRequest()
		tResp := client.ExpectThreadsResponse(t)
		if tResp.Seq != 0 || tResp.RequestSeq != 6 || len(tResp.Body.Threads) != 1 {
			t.Errorf("\ngot %#v\nwant Seq=0, RequestSeq=6 len(Threads)=1", tResp)
		}
		if tResp.Body.Threads[0].Id != 1 || tResp.Body.Threads[0].Name != "Dummy" {
			t.Errorf("\ngot %#v\nwant Id=1, Name=\"Dummy\"", tResp)
		}

		// 7 >> threads, << threads
		client.ThreadsRequest()
		tResp = client.ExpectThreadsResponse(t)
		if tResp.Seq != 0 || tResp.RequestSeq != 7 || len(tResp.Body.Threads) != 1 {
			t.Errorf("\ngot %#v\nwant Seq=0, RequestSeq=7 len(Threads)=1", tResp)
		}

		// 8 >> stackTrace, << error
		client.StackTraceRequest(1, 0, 20)
		stResp := client.ExpectInvisibleErrorResponse(t)
		if stResp.Seq != 0 || stResp.RequestSeq != 8 || stResp.Body.Error.Format != "Unable to produce stack trace: unknown goroutine 1" {
			t.Errorf("\ngot %#v\nwant Seq=0, RequestSeq=8 Format=\"Unable to produce stack trace: unknown goroutine 1\"", stResp)
		}

		// 9 >> stackTrace, << error
		client.StackTraceRequest(1, 0, 20)
		stResp = client.ExpectInvisibleErrorResponse(t)
		if stResp.Seq != 0 || stResp.RequestSeq != 9 || stResp.Body.Error.Id != UnableToProduceStackTrace {
			t.Errorf("\ngot %#v\nwant Seq=0, RequestSeq=9 Id=%d", stResp, UnableToProduceStackTrace)
		}

		// 10 >> evaluate, << error
		client.EvaluateRequest("foo", 0 /*no frame specified*/, "repl")
		erResp := client.ExpectInvisibleErrorResponse(t)
		if erResp.Seq != 0 || erResp.RequestSeq != 10 || erResp.Body.Error.Id != UnableToEvaluateExpression {
			t.Errorf("\ngot %#v\nwant Seq=0, RequestSeq=10 Id=%d", erResp, UnableToEvaluateExpression)
		}

		// 11 >> evaluate, << evaluate
		client.EvaluateRequest("1+1", 0 /*no frame specified*/, "repl")
		evResp := client.ExpectEvaluateResponse(t)
		if evResp.Seq != 0 || evResp.RequestSeq != 11 || evResp.Body.Result != "2" {
			t.Errorf("\ngot %#v\nwant Seq=0, RequestSeq=10 Result=2", evResp)
		}

		// 12 >> continue, << continue, << terminated
		client.ContinueRequest(1)
		contResp := client.ExpectContinueResponse(t)
		if contResp.Seq != 0 || contResp.RequestSeq != 12 || !contResp.Body.AllThreadsContinued {
			t.Errorf("\ngot %#v\nwant Seq=0, RequestSeq=12 Body.AllThreadsContinued=true", contResp)
		}
		termEvent := client.ExpectTerminatedEvent(t)
		if termEvent.Seq != 0 {
			t.Errorf("\ngot %#v\nwant Seq=0", termEvent)
		}

		// 13 >> disconnect, << disconnect
		client.DisconnectRequest()
		oep := client.ExpectOutputEventProcessExited(t, 0)
		if oep.Seq != 0 || oep.Body.Category != "console" {
			t.Errorf("\ngot %#v\nwant Seq=0 Category='console'", oep)
		}
		oed := client.ExpectOutputEventDetaching(t)
		if oed.Seq != 0 || oed.Body.Category != "console" {
			t.Errorf("\ngot %#v\nwant Seq=0 Category='console'", oed)
		}
		dResp := client.ExpectDisconnectResponse(t)
		if dResp.Seq != 0 || dResp.RequestSeq != 13 {
			t.Errorf("\ngot %#v\nwant Seq=0, RequestSeq=13", dResp)
		}
		client.ExpectTerminatedEvent(t)
	})
}

// TestAttachStopOnEntry is like TestLaunchStopOnEntry, but with attach request.
func TestAttachStopOnEntry(t *testing.T) {
	if runtime.GOOS == "freebsd" {
		t.SkipNow()
	}
	runTest(t, "loopprog", func(client *daptest.Client, fixture protest.Fixture) {
		// Start the program to attach to
		cmd := exec.Command(fixture.Path)
		stdout, err := cmd.StdoutPipe()
		if err != nil {
			t.Fatal(err)
		}
		cmd.Stderr = os.Stderr
		if err := cmd.Start(); err != nil {
			t.Fatal(err)
		}
		// Wait for output.
		// This will give the target process time to initialize the runtime before we attach,
		// so we can rely on having goroutines when they are requested on attach.
		scanOut := bufio.NewScanner(stdout)
		scanOut.Scan()
		if scanOut.Text() != "past main" {
			t.Errorf("expected loopprog.go to output \"past main\"")
		}

		// 1 >> initialize, << initialize
		client.InitializeRequest()
		initResp := client.ExpectInitializeResponseAndCapabilities(t)
		if initResp.Seq != 0 || initResp.RequestSeq != 1 {
			t.Errorf("\ngot %#v\nwant Seq=0, RequestSeq=1", initResp)
		}

		// 2 >> attach, << initialized, << attach
		client.AttachRequest(
			map[string]interface{}{"mode": "local", "processId": cmd.Process.Pid, "stopOnEntry": true, "backend": "default"})
		client.ExpectCapabilitiesEventSupportDisconnectOptions(t, true, false)
		initEvent := client.ExpectInitializedEvent(t)
		if initEvent.Seq != 0 {
			t.Errorf("\ngot %#v\nwant Seq=0", initEvent)
		}
		attachResp := client.ExpectAttachResponse(t)
		if attachResp.Seq != 0 || attachResp.RequestSeq != 2 {
			t.Errorf("\ngot %#v\nwant Seq=0, RequestSeq=2", attachResp)
		}

		// 3 >> setBreakpoints, << setBreakpoints
		client.SetBreakpointsRequest(fixture.Source, nil)
		sbpResp := client.ExpectSetBreakpointsResponse(t)
		if sbpResp.Seq != 0 || sbpResp.RequestSeq != 3 || len(sbpResp.Body.Breakpoints) != 0 {
			t.Errorf("\ngot %#v\nwant Seq=0, RequestSeq=3, len(Breakpoints)=0", sbpResp)
		}

		// 4 >> setExceptionBreakpoints, << setExceptionBreakpoints
		client.SetExceptionBreakpointsRequest()
		sebpResp := client.ExpectSetExceptionBreakpointsResponse(t)
		if sebpResp.Seq != 0 || sebpResp.RequestSeq != 4 {
			t.Errorf("\ngot %#v\nwant Seq=0, RequestSeq=4", sebpResp)
		}

		// 5 >> configurationDone, << stopped, << configurationDone
		client.ConfigurationDoneRequest()
		stopEvent := client.ExpectStoppedEvent(t)
		if stopEvent.Seq != 0 ||
			stopEvent.Body.Reason != "entry" ||
			stopEvent.Body.ThreadId != 1 ||
			!stopEvent.Body.AllThreadsStopped {
			t.Errorf("\ngot %#v\nwant Seq=0, Body={Reason=\"entry\", ThreadId=1, AllThreadsStopped=true}", stopEvent)
		}
		cdResp := client.ExpectConfigurationDoneResponse(t)
		if cdResp.Seq != 0 || cdResp.RequestSeq != 5 {
			t.Errorf("\ngot %#v\nwant Seq=0, RequestSeq=5", cdResp)
		}

		// 6 >> threads, << threads
		client.ThreadsRequest()
		tResp := client.ExpectThreadsResponse(t)
		// Expect main goroutine plus runtime at this point.
		if tResp.Seq != 0 || tResp.RequestSeq != 6 || len(tResp.Body.Threads) < 2 {
			t.Errorf("\ngot %#v\nwant Seq=0, RequestSeq=6 len(Threads)>1", tResp)
		}

		// 7 >> threads, << threads
		client.ThreadsRequest()
		client.ExpectThreadsResponse(t)

		// 8 >> stackTrace, << response
		client.StackTraceRequest(1, 0, 20)
		client.ExpectStackTraceResponse(t)

		// 9 >> stackTrace, << response
		client.StackTraceRequest(1, 0, 20)
		client.ExpectStackTraceResponse(t)

		// 10 >> evaluate, << error
		client.EvaluateRequest("foo", 0 /*no frame specified*/, "repl")
		erResp := client.ExpectInvisibleErrorResponse(t)
		if erResp.Seq != 0 || erResp.RequestSeq != 10 || erResp.Body.Error.Id != UnableToEvaluateExpression {
			t.Errorf("\ngot %#v\nwant Seq=0, RequestSeq=10 Id=%d", erResp, UnableToEvaluateExpression)
		}

		// 11 >> evaluate, << evaluate
		client.EvaluateRequest("1+1", 0 /*no frame specified*/, "repl")
		evResp := client.ExpectEvaluateResponse(t)
		if evResp.Seq != 0 || evResp.RequestSeq != 11 || evResp.Body.Result != "2" {
			t.Errorf("\ngot %#v\nwant Seq=0, RequestSeq=10 Result=2", evResp)
		}

		// 12 >> continue, << continue
		client.ContinueRequest(1)
		cResp := client.ExpectContinueResponse(t)
		if cResp.Seq != 0 || cResp.RequestSeq != 12 {
			t.Errorf("\ngot %#v\nwant Seq=0, RequestSeq=12", cResp)
		}

		// TODO(polina): once https://github.com/go-delve/delve/issues/2259 is
		// fixed, test with kill=false.

		// 13 >> disconnect, << disconnect
		client.DisconnectRequestWithKillOption(true)

		// Disconnect consists of Halt + Detach.
		// Halt interrupts command in progress, which triggers
		// a stopped event in parallel with the disconnect
		// sequence. It might arrive before or during the sequence
		// or never if the server exits before it is sent.
		msg := expectMessageFilterStopped(t, client)
		client.CheckOutputEvent(t, msg)
		msg = expectMessageFilterStopped(t, client)
		client.CheckDisconnectResponse(t, msg)
		client.ExpectTerminatedEvent(t)

		// If this call to KeepAlive isn't here there's a chance that stdout will
		// be garbage collected (since it is no longer alive long before this
		// point), when that happens, on unix-like OSes, the read end of the pipe
		// will be closed by the finalizer and the target process will die by
		// SIGPIPE, which the rest of this test does not expect.
		runtime.KeepAlive(stdout)
	})
}

// Like the test above, except the program is configured to continue on entry.
func TestContinueOnEntry(t *testing.T) {
	runTest(t, "increment", func(client *daptest.Client, fixture protest.Fixture) {
		// 1 >> initialize, << initialize
		client.InitializeRequest()
		client.ExpectInitializeResponseAndCapabilities(t)

		// 2 >> launch, << initialized, << launch
		client.LaunchRequest("exec", fixture.Path, !stopOnEntry)
		client.ExpectInitializedEvent(t)
		client.ExpectLaunchResponse(t)

		// 3 >> setBreakpoints, << setBreakpoints
		client.SetBreakpointsRequest(fixture.Source, nil)
		client.ExpectSetBreakpointsResponse(t)

		// 4 >> setExceptionBreakpoints, << setExceptionBreakpoints
		client.SetExceptionBreakpointsRequest()
		client.ExpectSetExceptionBreakpointsResponse(t)

		// 5 >> configurationDone, << configurationDone
		client.ConfigurationDoneRequest()
		client.ExpectConfigurationDoneResponse(t)
		// "Continue" happens behind the scenes on another goroutine

		client.ExpectTerminatedEvent(t)

		// 6 >> threads, << threads
		client.ThreadsRequest()
		tResp := client.ExpectThreadsResponse(t)
		if tResp.Seq != 0 || tResp.RequestSeq != 6 || len(tResp.Body.Threads) != 1 {
			t.Errorf("\ngot %#v\nwant Seq=0, RequestSeq=6 len(Threads)=1", tResp)
		}
		if tResp.Body.Threads[0].Id != 1 || tResp.Body.Threads[0].Name != "Dummy" {
			t.Errorf("\ngot %#v\nwant Id=1, Name=\"Dummy\"", tResp)
		}

		// 7 >> disconnect, << disconnect
		client.DisconnectRequest()
		client.ExpectOutputEventProcessExited(t, 0)
		client.ExpectOutputEventDetaching(t)
		dResp := client.ExpectDisconnectResponse(t)
		if dResp.Seq != 0 || dResp.RequestSeq != 7 {
			t.Errorf("\ngot %#v\nwant Seq=0, RequestSeq=7", dResp)
		}
		client.ExpectTerminatedEvent(t)
	})
}

// TestPreSetBreakpoint corresponds to a debug session that is configured to
// continue on entry with a pre-set breakpoint.
func TestPreSetBreakpoint(t *testing.T) {
	runTest(t, "increment", func(client *daptest.Client, fixture protest.Fixture) {
		client.InitializeRequest()
		client.ExpectInitializeResponseAndCapabilities(t)

		client.LaunchRequest("exec", fixture.Path, !stopOnEntry)
		client.ExpectInitializedEvent(t)
		client.ExpectLaunchResponse(t)

		client.SetBreakpointsRequest(fixture.Source, []int{8})
		sResp := client.ExpectSetBreakpointsResponse(t)
		if len(sResp.Body.Breakpoints) != 1 {
			t.Errorf("got %#v, want len(Breakpoints)=1", sResp)
		}
		bkpt0 := sResp.Body.Breakpoints[0]
		if !bkpt0.Verified || bkpt0.Line != 8 || bkpt0.Id != 1 || bkpt0.Source.Name != filepath.Base(fixture.Source) || bkpt0.Source.Path != fixture.Source {
			t.Errorf("got breakpoints[0] = %#v, want Verified=true, Line=8, Id=1, Path=%q", bkpt0, fixture.Source)
		}

		client.SetExceptionBreakpointsRequest()
		client.ExpectSetExceptionBreakpointsResponse(t)

		client.ConfigurationDoneRequest()
		client.ExpectConfigurationDoneResponse(t)
		// This triggers "continue" on a separate goroutine

		client.ThreadsRequest()
		// Since we are in async mode while running, we might receive messages in either order.
		for i := 0; i < 2; i++ {
			msg := client.ExpectMessage(t)
			switch m := msg.(type) {
			case *dap.ThreadsResponse:
				// If the thread request arrived while the program was running, we expect to get the dummy response
				// with a single goroutine "Current".
				// If the thread request arrived after the stop, we should get the goroutine stopped at main.Increment.
				if (len(m.Body.Threads) != 1 || m.Body.Threads[0].Id != -1 || m.Body.Threads[0].Name != "Current") &&
					(len(m.Body.Threads) < 1 || m.Body.Threads[0].Id != 1 || !strings.HasPrefix(m.Body.Threads[0].Name, "* [Go 1] main.Increment")) {
					t.Errorf("\ngot  %#v\nwant Id=-1, Name=\"Current\" or Id=1, Name=\"* [Go 1] main.Increment ...\"", m.Body.Threads)
				}
			case *dap.StoppedEvent:
				if m.Body.Reason != "breakpoint" || m.Body.ThreadId != 1 || !m.Body.AllThreadsStopped {
					t.Errorf("got %#v, want Body={Reason=\"breakpoint\", ThreadId=1, AllThreadsStopped=true}", m)
				}
			default:
				t.Fatalf("got %#v, want ThreadsResponse or StoppedEvent", m)
			}
		}

		// Threads-StackTrace-Scopes-Variables request waterfall is
		// triggered on stop event.
		client.ThreadsRequest()
		tResp := client.ExpectThreadsResponse(t)
		if len(tResp.Body.Threads) < 2 { // 1 main + runtime
			t.Errorf("\ngot  %#v\nwant len(Threads)>1", tResp.Body.Threads)
		}
		reMain, _ := regexp.Compile(`\* \[Go 1\] main.Increment \(Thread [0-9]+\)`)
		wantMain := dap.Thread{Id: 1, Name: "* [Go 1] main.Increment (Thread ...)"}
		wantRuntime := dap.Thread{Id: 2, Name: "[Go 2] runtime.gopark"}
		for _, got := range tResp.Body.Threads {
			if got.Id != 1 && !reMain.MatchString(got.Name) && !(strings.Contains(got.Name, "runtime.") || strings.Contains(got.Name, "runtime/")) {
				t.Errorf("\ngot  %#v\nwant []dap.Thread{%#v, %#v, ...}", tResp.Body.Threads, wantMain, wantRuntime)
			}
		}

		client.StackTraceRequest(1, 0, 20)
		stResp := client.ExpectStackTraceResponse(t)

		if stResp.Body.TotalFrames != 6 {
			t.Errorf("\ngot %#v\nwant TotalFrames=6", stResp.Body.TotalFrames)
		}
		if len(stResp.Body.StackFrames) != 6 {
			t.Errorf("\ngot %#v\nwant len(StackFrames)=6", stResp.Body.StackFrames)
		} else {
			checkFrame := func(got dap.StackFrame, id int, name string, sourceName string, line int) {
				t.Helper()
				if got.Id != id || got.Name != name {
					t.Errorf("\ngot  %#v\nwant Id=%d Name=%s", got, id, name)
				}
				if (sourceName != "" && got.Source.Name != sourceName) || (line > 0 && got.Line != line) {
					t.Errorf("\ngot  %#v\nwant Source.Name=%s Line=%d", got, sourceName, line)
				}
			}
			checkFrame(stResp.Body.StackFrames[0], 1000, "main.Increment", "increment.go", 8)
			checkFrame(stResp.Body.StackFrames[1], 1001, "main.Increment", "increment.go", 11)
			checkFrame(stResp.Body.StackFrames[2], 1002, "main.Increment", "increment.go", 11)
			checkFrame(stResp.Body.StackFrames[3], 1003, "main.main", "increment.go", 17)
			checkFrame(stResp.Body.StackFrames[4], 1004, "runtime.main", "proc.go", -1)
			checkFrame(stResp.Body.StackFrames[5], 1005, "runtime.goexit", "", -1)
		}

		client.ScopesRequest(1000)
		scopes := client.ExpectScopesResponse(t)
		if len(scopes.Body.Scopes) > 1 {
			t.Errorf("\ngot  %#v\nwant len(Scopes)=1 (Locals)", scopes)
		}
		checkScope(t, scopes, 0, "Locals", localsScope)

		client.VariablesRequest(localsScope)
		args := client.ExpectVariablesResponse(t)
		checkChildren(t, args, "Locals", 2)
		checkVarExact(t, args, 0, "y", "y", "0 = 0x0", "uint", noChildren)
		checkVarExact(t, args, 1, "~r1", "", "0 = 0x0", "uint", noChildren)

		client.ContinueRequest(1)
		ctResp := client.ExpectContinueResponse(t)
		if !ctResp.Body.AllThreadsContinued {
			t.Errorf("\ngot  %#v\nwant AllThreadsContinued=true", ctResp.Body)
		}
		// "Continue" is triggered after the response is sent

		client.ExpectTerminatedEvent(t)

		// Pause request after termination should result in an error.
		// But in certain cases this request actually succeeds.
		client.PauseRequest(1)
		switch r := client.ExpectMessage(t).(type) {
		case *dap.ErrorResponse:
			if r.Message != "Unable to halt execution" {
				t.Errorf("\ngot  %#v\nwant Message='Unable to halt execution'", r)
			}
		case *dap.PauseResponse:
		default:
			t.Fatalf("Unexpected response type: expect error or pause, got %#v", r)
		}

		client.DisconnectRequest()
		client.ExpectOutputEventProcessExited(t, 0)
		client.ExpectOutputEventDetaching(t)
		client.ExpectDisconnectResponse(t)
		client.ExpectTerminatedEvent(t)
	})
}

// checkStackFramesExact is a helper for verifying the values within StackTraceResponse.
//     wantStartName - name of the first returned frame (ignored if "")
//     wantStartLine - file line of the first returned frame (ignored if <0).
//     wantStartID - id of the first frame returned (ignored if wantFrames is 0).
//     wantFrames - number of frames returned (length of StackTraceResponse.Body.StackFrames array).
//     wantTotalFrames - total number of stack frames available (StackTraceResponse.Body.TotalFrames).
func checkStackFramesExact(t *testing.T, got *dap.StackTraceResponse,
	wantStartName string, wantStartLine, wantStartID, wantFrames, wantTotalFrames int) {
	t.Helper()
	checkStackFramesNamed("", t, got, wantStartName, wantStartLine, wantStartID, wantFrames, wantTotalFrames, true)
}

func TestFilterGoroutines(t *testing.T) {
	tt := []struct {
		name    string
		filter  string
		want    []string
		wantLen int
		wantErr bool
	}{
		{
			name:    "user goroutines",
			filter:  "-with user",
			want:    []string{"main.main", "main.agoroutine"},
			wantLen: 11,
		},
		{
			name:    "filter by user loc",
			filter:  "-with userloc main.main",
			want:    []string{"main.main"},
			wantLen: 1,
		},
		{
			name:    "multiple filters",
			filter:  "-with user -with userloc main.agoroutine",
			want:    []string{"main.agoroutine"},
			wantLen: 10,
		},
		{
			name:   "system goroutines",
			filter: "-without user",
			want:   []string{"runtime."},
		},
		// Filters that should return all goroutines.
		{
			name:    "empty filter string",
			filter:  "",
			want:    []string{"main.main", "main.agoroutine", "runtime."},
			wantLen: -1,
		},
		{
			name:    "bad filter string",
			filter:  "not parsable to filters",
			want:    []string{"main.main", "main.agoroutine", "runtime."},
			wantLen: -1,
			wantErr: true,
		},
		// Filters that should produce none.
		{
			name:    "no match to user loc",
			filter:  "-with userloc main.NotAUserFrame",
			want:    []string{"Dummy"},
			wantLen: 1,
		},
		{
			name:    "no match to user and not user",
			filter:  "-with user -without user",
			want:    []string{"Dummy"},
			wantLen: 1,
		},
	}
	runTest(t, "goroutinestackprog", func(client *daptest.Client, fixture protest.Fixture) {
		runDebugSessionWithBPs(t, client, "launch",
			// Launch
			func() {
				client.LaunchRequestWithArgs(map[string]interface{}{
					"mode":        "exec",
					"program":     fixture.Path,
					"stopOnEntry": !stopOnEntry})
			},
			// Set breakpoints
			fixture.Source, []int{30},
			[]onBreakpoint{{
				// Stop at line 30
				execute: func() {
					for _, tc := range tt {
						command := fmt.Sprintf("dlv config goroutineFilters %s", tc.filter)
						client.EvaluateRequest(command, 1000, "repl")
						client.ExpectInvalidatedEvent(t)
						client.ExpectEvaluateResponse(t)

						client.ThreadsRequest()
						if tc.wantErr {
							client.ExpectOutputEvent(t)
						}
						tr := client.ExpectThreadsResponse(t)
						if tc.wantLen > 0 && len(tr.Body.Threads) != tc.wantLen {
							t.Errorf("got Threads=%#v, want Len=%d\n", tr.Body.Threads, tc.wantLen)
						}
						for i, frame := range tr.Body.Threads {
							var found bool
							for _, wantName := range tc.want {
								if strings.Contains(frame.Name, wantName) {
									found = true
									break
								}
							}
							if !found {
								t.Errorf("got Threads[%d]=%#v, want Name=%v\n", i, frame, tc.want)
							}
						}
					}
				},
				disconnect: false,
			}})

	})
}

func checkStackFramesHasMore(t *testing.T, got *dap.StackTraceResponse,
	wantStartName string, wantStartLine, wantStartID, wantFrames, wantTotalFrames int) {
	t.Helper()
	checkStackFramesNamed("", t, got, wantStartName, wantStartLine, wantStartID, wantFrames, wantTotalFrames, false)
}
func checkStackFramesNamed(testName string, t *testing.T, got *dap.StackTraceResponse,
	wantStartName string, wantStartLine, wantStartID, wantFrames, wantTotalFrames int, totalExact bool) {
	t.Helper()
	if totalExact && got.Body.TotalFrames != wantTotalFrames {
		t.Errorf("%s\ngot  %#v\nwant TotalFrames=%d", testName, got.Body.TotalFrames, wantTotalFrames)
	} else if !totalExact && got.Body.TotalFrames < wantTotalFrames {
		t.Errorf("%s\ngot  %#v\nwant TotalFrames>=%d", testName, got.Body.TotalFrames, wantTotalFrames)
	}

	if len(got.Body.StackFrames) != wantFrames {
		t.Errorf("%s\ngot  len(StackFrames)=%d\nwant %d", testName, len(got.Body.StackFrames), wantFrames)
	} else {
		// Verify that frame ids are consecutive numbers starting at wantStartID
		for i := 0; i < wantFrames; i++ {
			if got.Body.StackFrames[i].Id != wantStartID+i {
				t.Errorf("%s\ngot  %#v\nwant Id=%d", testName, got.Body.StackFrames[i], wantStartID+i)
			}
		}
		// Verify the name and line corresponding to the first returned frame (if any).
		// This is useful when the first frame is the frame corresponding to the breakpoint at
		// a predefined line. Line values < 0 are a signal to skip the check (which can be useful
		// for frames in the third-party code, where we do not control the lines).
		if wantFrames > 0 && wantStartLine > 0 && got.Body.StackFrames[0].Line != wantStartLine {
			t.Errorf("%s\ngot  Line=%d\nwant %d", testName, got.Body.StackFrames[0].Line, wantStartLine)
		}
		if wantFrames > 0 && wantStartName != "" && got.Body.StackFrames[0].Name != wantStartName {
			t.Errorf("%s\ngot  Name=%s\nwant %s", testName, got.Body.StackFrames[0].Name, wantStartName)
		}
	}
}

// checkScope is a helper for verifying the values within a ScopesResponse.
//     i - index of the scope within ScopesRespose.Body.Scopes array
//     name - name of the scope
//     varRef - reference to retrieve variables of this scope. If varRef is negative, the reference is not checked.
func checkScope(t *testing.T, got *dap.ScopesResponse, i int, name string, varRef int) {
	t.Helper()
	if len(got.Body.Scopes) <= i {
		t.Errorf("\ngot  %d\nwant len(Scopes)>%d", len(got.Body.Scopes), i)
	}
	goti := got.Body.Scopes[i]
	if goti.Name != name || (varRef >= 0 && goti.VariablesReference != varRef) || goti.Expensive {
		t.Errorf("\ngot  %#v\nwant Name=%q VariablesReference=%d Expensive=false", goti, name, varRef)
	}
}

// checkChildren is a helper for verifying the number of variables within a VariablesResponse.
//      parentName - pseudoname of the enclosing variable or scope (used for error message only)
//      numChildren - number of variables/fields/elements of this variable
func checkChildren(t *testing.T, got *dap.VariablesResponse, parentName string, numChildren int) {
	t.Helper()
	if got.Body.Variables == nil {
		t.Errorf("\ngot  %s children=%#v want []", parentName, got.Body.Variables)
	}
	if len(got.Body.Variables) != numChildren {
		t.Errorf("\ngot  len(%s)=%d (children=%#v)\nwant len=%d", parentName, len(got.Body.Variables), got.Body.Variables, numChildren)
	}
}

// checkVar is a helper for verifying the values within a VariablesResponse.
//     i - index of the variable within VariablesRespose.Body.Variables array (-1 will search all vars for a match)
//     name - name of the variable
//     evalName - fully qualified variable name or alternative expression to load this variable
//     value - the value of the variable
//     useExactMatch - true if name, evalName and value are to be compared to exactly, false if to be used as regex
//     hasRef - true if the variable should have children and therefore a non-0 variable reference
//     ref - reference to retrieve children of this variable (0 if none)
func checkVar(t *testing.T, got *dap.VariablesResponse, i int, name, evalName, value, typ string, useExactMatch, hasRef bool, indexed, named int) (ref int) {
	t.Helper()
	if len(got.Body.Variables) <= i {
		t.Errorf("\ngot  len=%d (children=%#v)\nwant len>%d", len(got.Body.Variables), got.Body.Variables, i)
		return
	}
	if i < 0 {
		for vi, v := range got.Body.Variables {
			if v.Name == name {
				i = vi
				break
			}
		}
	}
	if i < 0 {
		t.Errorf("\ngot  %#v\nwant Variables[i].Name=%q (not found)", got, name)
		return 0
	}

	goti := got.Body.Variables[i]
	matchedName := false
	if useExactMatch {
		if strings.HasPrefix(name, "~r") {
			matchedName = strings.HasPrefix(goti.Name, "~r")
		} else {
			matchedName = (goti.Name == name)
		}
	} else {
		matchedName, _ = regexp.MatchString(name, goti.Name)
	}
	if !matchedName || (goti.VariablesReference > 0) != hasRef {
		t.Errorf("\ngot  %#v\nwant Name=%q hasRef=%t", goti, name, hasRef)
	}
	matchedEvalName := false
	if useExactMatch {
		matchedEvalName = (goti.EvaluateName == evalName)
	} else {
		matchedEvalName, _ = regexp.MatchString(evalName, goti.EvaluateName)
	}
	if !matchedEvalName {
		t.Errorf("\ngot  %q\nwant EvaluateName=%q", goti.EvaluateName, evalName)
	}
	matchedValue := false
	if useExactMatch {
		matchedValue = (goti.Value == value)
	} else {
		matchedValue, _ = regexp.MatchString(value, goti.Value)
	}
	if !matchedValue {
		t.Errorf("\ngot  %s=%q\nwant %q", name, goti.Value, value)
	}
	matchedType := false
	if useExactMatch {
		matchedType = (goti.Type == typ)
	} else {
		matchedType, _ = regexp.MatchString(typ, goti.Type)
	}
	if !matchedType {
		t.Errorf("\ngot  %s=%q\nwant %q", name, goti.Type, typ)
	}
	if indexed >= 0 && goti.IndexedVariables != indexed {
		t.Errorf("\ngot  %s=%d indexed\nwant %d indexed", name, goti.IndexedVariables, indexed)
	}
	if named >= 0 && goti.NamedVariables != named {
		t.Errorf("\ngot  %s=%d named\nwant %d named", name, goti.NamedVariables, named)
	}
	return goti.VariablesReference
}

// checkVarExact is a helper like checkVar that matches value exactly.
func checkVarExact(t *testing.T, got *dap.VariablesResponse, i int, name, evalName, value, typ string, hasRef bool) (ref int) {
	t.Helper()
	return checkVarExactIndexed(t, got, i, name, evalName, value, typ, hasRef, -1, -1)
}

// checkVarExact is a helper like checkVar that matches value exactly.
func checkVarExactIndexed(t *testing.T, got *dap.VariablesResponse, i int, name, evalName, value, typ string, hasRef bool, indexed, named int) (ref int) {
	t.Helper()
	return checkVar(t, got, i, name, evalName, value, typ, true, hasRef, indexed, named)
}

// checkVarRegex is a helper like checkVar that treats value, evalName or name as a regex.
func checkVarRegex(t *testing.T, got *dap.VariablesResponse, i int, name, evalName, value, typ string, hasRef bool) (ref int) {
	t.Helper()
	return checkVarRegexIndexed(t, got, i, name, evalName, value, typ, hasRef, -1, -1)
}

// checkVarRegex is a helper like checkVar that treats value, evalName or name as a regex.
func checkVarRegexIndexed(t *testing.T, got *dap.VariablesResponse, i int, name, evalName, value, typ string, hasRef bool, indexed, named int) (ref int) {
	t.Helper()
	return checkVar(t, got, i, name, evalName, value, typ, false, hasRef, indexed, named)
}

func expectMessageFilterStopped(t *testing.T, client *daptest.Client) dap.Message {
	msg := client.ExpectMessage(t)
	if _, isStopped := msg.(*dap.StoppedEvent); isStopped {
		msg = client.ExpectMessage(t)
	}
	return msg
}

// validateEvaluateName issues an evaluate request with evaluateName of a variable and
// confirms that it succeeds and returns the same variable record as the original.
func validateEvaluateName(t *testing.T, client *daptest.Client, got *dap.VariablesResponse, i int) {
	t.Helper()
	original := got.Body.Variables[i]
	client.EvaluateRequest(original.EvaluateName, 1000, "this context will be ignored")
	validated := client.ExpectEvaluateResponse(t)
	if original.VariablesReference == 0 && validated.Body.VariablesReference != 0 ||
		original.VariablesReference != 0 && validated.Body.VariablesReference == 0 {
		t.Errorf("\ngot  varref=%d\nwant %d", validated.Body.VariablesReference, original.VariablesReference)
	}
	// The variable might not be fully loaded, and when we reload it with an expression
	// more of the subvalues might be revealed, so we must match the loaded prefix only.
	if strings.Contains(original.Value, "...") {
		origLoaded := strings.Split(original.Value, "...")[0]
		if !strings.HasPrefix(validated.Body.Result, origLoaded) {
			t.Errorf("\ngot  value=%q\nwant %q", validated.Body.Result, original.Value)
		}
	} else if original.Value != validated.Body.Result {
		t.Errorf("\ngot  value=%q\nwant %q", validated.Body.Result, original.Value)
	}
}

// TestStackTraceRequest executes to a breakpoint and tests different
// good and bad configurations of 'stackTrace' requests.
func TestStackTraceRequest(t *testing.T) {
	runTest(t, "increment", func(client *daptest.Client, fixture protest.Fixture) {
		var stResp *dap.StackTraceResponse
		runDebugSessionWithBPs(t, client, "launch",
			// Launch
			func() {
				client.LaunchRequest("exec", fixture.Path, !stopOnEntry)
			},
			// Set breakpoints
			fixture.Source, []int{8, 18},
			[]onBreakpoint{{
				// Stop at line 8
				execute: func() {
					// Even though the stack frames do not change,
					// repeated requests at the same breakpoint
					// would assign next block of unique ids to them each time.
					const NumFrames = 6
					reqIndex := 0
					frameID := func() int {
						return startHandle + reqIndex
					}

					tests := map[string]struct {
						startFrame          int
						levels              int
						wantStartName       string
						wantStartLine       int
						wantStartFrame      int
						wantFramesReturned  int
						wantFramesAvailable int
						exact               bool
					}{
						"all frame levels from 0 to NumFrames":    {0, NumFrames, "main.Increment", 8, 0, NumFrames, NumFrames, true},
						"subset of frames from 1 to -1":           {1, NumFrames - 1, "main.Increment", 11, 1, NumFrames - 1, NumFrames, true},
						"load stack in pages: first half":         {0, NumFrames / 2, "main.Increment", 8, 0, NumFrames / 2, NumFrames, false},
						"load stack in pages: second half":        {NumFrames / 2, NumFrames, "main.main", 17, NumFrames / 2, NumFrames / 2, NumFrames, true},
						"zero levels means all levels":            {0, 0, "main.Increment", 8, 0, NumFrames, NumFrames, true},
						"zero levels means all remaining levels":  {NumFrames / 2, 0, "main.main", 17, NumFrames / 2, NumFrames / 2, NumFrames, true},
						"negative levels treated as 0 (all)":      {0, -10, "main.Increment", 8, 0, NumFrames, NumFrames, true},
						"OOB levels is capped at available len":   {0, NumFrames + 1, "main.Increment", 8, 0, NumFrames, NumFrames, true},
						"OOB levels is capped at available len 1": {1, NumFrames + 1, "main.Increment", 11, 1, NumFrames - 1, NumFrames, true},
						"negative startFrame treated as 0":        {-10, 0, "main.Increment", 8, 0, NumFrames, NumFrames, true},
						"OOB startFrame returns empty trace":      {NumFrames, 0, "main.Increment", -1, -1, 0, NumFrames, true},
					}
					for name, tc := range tests {
						client.StackTraceRequest(1, tc.startFrame, tc.levels)
						stResp = client.ExpectStackTraceResponse(t)
						checkStackFramesNamed(name, t, stResp,
							tc.wantStartName, tc.wantStartLine, frameID(), tc.wantFramesReturned, tc.wantFramesAvailable, tc.exact)
						reqIndex += len(stResp.Body.StackFrames)
					}
				},
				disconnect: false,
			}, {
				// Stop at line 18
				execute: func() {
					// Frame ids get reset at each breakpoint.
					client.StackTraceRequest(1, 0, 0)
					stResp = client.ExpectStackTraceResponse(t)
					checkStackFramesExact(t, stResp, "main.main", 18, startHandle, 3, 3)

				},
				disconnect: false,
			}})
	})
	runTest(t, "increment", func(client *daptest.Client, fixture protest.Fixture) {
		var stResp *dap.StackTraceResponse
		runDebugSessionWithBPs(t, client, "launch",
			// Launch
			func() {
				client.LaunchRequest("exec", fixture.Path, !stopOnEntry)
			},
			// Set breakpoints
			fixture.Source, []int{8, 18},
			[]onBreakpoint{{
				// Stop at line 8
				execute: func() {
					// Even though the stack frames do not change,
					// repeated requests at the same breakpoint
					// would assign next block of unique ids to them each time.
					const NumFrames = 6

					var frames []dap.StackFrame

					for start, levels := 0, 1; start < NumFrames; {
						client.StackTraceRequest(1, start, levels)
						stResp = client.ExpectStackTraceResponse(t)
						frames = append(frames, stResp.Body.StackFrames...)
						if stResp.Body.TotalFrames < NumFrames {
							t.Errorf("got  %#v\nwant TotalFrames>=%d\n", stResp.Body.TotalFrames, NumFrames)
						}

						if len(stResp.Body.StackFrames) < levels {
							t.Errorf("got  len(StackFrames)=%d\nwant >=%d\n", len(stResp.Body.StackFrames), levels)
						}

						start += len(stResp.Body.StackFrames)
					}

					// TODO check all the frames.
					want := []struct {
						wantName string
						wantLine int
					}{
						{"main.Increment", 8},
						{"main.Increment", 11},
						{"main.Increment", 11},
						{"main.main", 17},
						{"runtime.main", 0},
						{"runtime.goexit", 0},
					}
					for i, frame := range frames {
						frameId := startHandle + i
						if frame.Id != frameId {
							t.Errorf("got  %#v\nwant Id=%d\n", frame, frameId)
						}

						// Verify the name and line corresponding to the first returned frame (if any).
						// This is useful when the first frame is the frame corresponding to the breakpoint at
						// a predefined line. Line values < 0 are a signal to skip the check (which can be useful
						// for frames in the third-party code, where we do not control the lines).
						if want[i].wantLine > 0 && frame.Line != want[i].wantLine {
							t.Errorf("got  Line=%d\nwant %d\n", frame.Line, want[i].wantLine)
						}
						if want[i].wantName != "" && frame.Name != want[i].wantName {
							t.Errorf("got  Name=%s\nwant %s\n", frame.Name, want[i].wantName)
						}
					}
				},
				disconnect: false,
			}, {
				// Stop at line 18
				execute: func() {
					// Frame ids get reset at each breakpoint.
					client.StackTraceRequest(1, 0, 0)
					stResp = client.ExpectStackTraceResponse(t)
					checkStackFramesExact(t, stResp, "main.main", 18, startHandle, 3, 3)
				},
				disconnect: false,
			}})
	})
}

func TestSelectedThreadsRequest(t *testing.T) {
	runTest(t, "goroutinestackprog", func(client *daptest.Client, fixture protest.Fixture) {
		runDebugSessionWithBPs(t, client, "launch",
			// Launch
			func() {
				client.LaunchRequest("exec", fixture.Path, !stopOnEntry)
			},
			// Set breakpoints
			fixture.Source, []int{20},
			[]onBreakpoint{{
				execute: func() {
					checkStop(t, client, 1, "main.main", 20)

					defaultMaxGoroutines := maxGoroutines
					defer func() { maxGoroutines = defaultMaxGoroutines }()

					maxGoroutines = 1
					client.SetBreakpointsRequest(fixture.Source, []int{8})
					client.ExpectSetBreakpointsResponse(t)

					client.ContinueRequest(1)
					client.ExpectContinueResponse(t)

					se := client.ExpectStoppedEvent(t)
					if se.Body.Reason != "breakpoint" || se.Body.ThreadId == 1 {
						t.Errorf("got %#v, want Reason=%q, ThreadId!=1", se, "breakpoint")
					}

					client.ThreadsRequest()
					oe := client.ExpectOutputEvent(t)
					if !strings.HasPrefix(oe.Body.Output, "Too many goroutines") {
						t.Errorf("got %#v, expected Output=\"Too many goroutines...\"\n", oe)

					}
					tr := client.ExpectThreadsResponse(t)

					if len(tr.Body.Threads) != 2 {
						t.Errorf("got %d threads, expected 2\n", len(tr.Body.Threads))
					}

					var selectedFound bool
					for _, thread := range tr.Body.Threads {
						if thread.Id == se.Body.ThreadId {
							selectedFound = true
							break
						}
					}
					if !selectedFound {
						t.Errorf("got %#v, want ThreadId=%d\n", tr.Body.Threads, se.Body.ThreadId)
					}
				},
				disconnect: true,
			}})

	})
}

func TestHideSystemGoroutinesRequest(t *testing.T) {
	tests := []struct{ hideSystemGoroutines bool }{
		{hideSystemGoroutines: true},
		{hideSystemGoroutines: false},
	}
	for _, tt := range tests {
		runTest(t, "goroutinestackprog", func(client *daptest.Client, fixture protest.Fixture) {
			runDebugSessionWithBPs(t, client, "launch",
				// Launch
				func() {
					client.LaunchRequestWithArgs(map[string]interface{}{
						"mode":                 "exec",
						"program":              fixture.Path,
						"hideSystemGoroutines": tt.hideSystemGoroutines,
						"stopOnEntry":          !stopOnEntry,
					})
				},
				// Set breakpoints
				fixture.Source, []int{25},
				[]onBreakpoint{{
					execute: func() {
						checkStop(t, client, 1, "main.main", 25)

						client.ThreadsRequest()
						tr := client.ExpectThreadsResponse(t)

						// The user process creates 10 goroutines in addition to the
						// main goroutine, for a total of 11 goroutines.
						userCount := 11
						if tt.hideSystemGoroutines {
							if len(tr.Body.Threads) != userCount {
								t.Errorf("got %d goroutines, expected %d\n", len(tr.Body.Threads), userCount)
							}
						} else {
							if len(tr.Body.Threads) <= userCount {
								t.Errorf("got %d goroutines, expected >%d\n", len(tr.Body.Threads), userCount)
							}
						}
					},
					disconnect: true,
				}})
		})
	}
}

// TestScopesAndVariablesRequests executes to a breakpoint and tests different
// configurations of 'scopes' and 'variables' requests.
func TestScopesAndVariablesRequests(t *testing.T) {
	runTest(t, "testvariables", func(client *daptest.Client, fixture protest.Fixture) {
		runDebugSessionWithBPs(t, client, "launch",
			// Launch
			func() {
				client.LaunchRequestWithArgs(map[string]interface{}{
					"mode": "exec", "program": fixture.Path, "showGlobalVariables": true, "backend": "default",
				})
			},
			// Breakpoints are set within the program
			fixture.Source, []int{},
			[]onBreakpoint{{
				// Stop at first breakpoint
				execute: func() {
					client.StackTraceRequest(1, 0, 20)
					stack := client.ExpectStackTraceResponse(t)

					startLineno := 66
					if runtime.GOOS == "windows" && goversion.VersionAfterOrEqual(runtime.Version(), 1, 15) {
						// Go1.15 on windows inserts a NOP after the call to
						// runtime.Breakpoint and marks it same line as the
						// runtime.Breakpoint call, making this flaky, so skip the line check.
						startLineno = -1
					}

					checkStackFramesExact(t, stack, "main.foobar", startLineno, 1000, 4, 4)

					client.ScopesRequest(1000)
					scopes := client.ExpectScopesResponse(t)
					checkScope(t, scopes, 0, "Locals", localsScope)
					checkScope(t, scopes, 1, "Globals (package main)", globalsScope)

					// Globals

					client.VariablesRequest(globalsScope)
					globals := client.ExpectVariablesResponse(t)
					checkVarExact(t, globals, 0, "p1", "main.p1", "10", "int", noChildren)

					// Locals

					client.VariablesRequest(localsScope)
					locals := client.ExpectVariablesResponse(t)
					checkChildren(t, locals, "Locals", 33)
					checkVarExact(t, locals, 0, "baz", "baz", `"bazburzum"`, "string", noChildren)
					ref := checkVarExact(t, locals, 1, "bar", "bar", `main.FooBar {Baz: 10, Bur: "lorem"}`, "main.FooBar", hasChildren)
					if ref > 0 {
						client.VariablesRequest(ref)
						bar := client.ExpectVariablesResponse(t)
						checkChildren(t, bar, "bar", 2)
						checkVarExact(t, bar, 0, "Baz", "bar.Baz", "10", "int", noChildren)
						checkVarExact(t, bar, 1, "Bur", "bar.Bur", `"lorem"`, "string", noChildren)
						validateEvaluateName(t, client, bar, 0)
						validateEvaluateName(t, client, bar, 1)
					}

					// reflect.Kind == Bool
					checkVarExact(t, locals, -1, "b1", "b1", "true", "bool", noChildren)
					checkVarExact(t, locals, -1, "b2", "b2", "false", "bool", noChildren)
					// reflect.Kind == Int
					checkVarExact(t, locals, -1, "a2", "a2", "6", "int", noChildren)
					checkVarExact(t, locals, -1, "neg", "neg", "-1", "int", noChildren)
					// reflect.Kind == Int8
					checkVarExact(t, locals, -1, "i8", "i8", "1", "int8", noChildren)
					// reflect.Kind == Int16 - see testvariables2
					// reflect.Kind == Int32 - see testvariables2
					// reflect.Kind == Int64 - see testvariables2
					// reflect.Kind == Uint
					// reflect.Kind == Uint8
					checkVarExact(t, locals, -1, "u8", "u8", "255 = 0xff", "uint8", noChildren)
					// reflect.Kind == Uint16
					checkVarExact(t, locals, -1, "u16", "u16", "65535 = 0xffff", "uint16", noChildren)
					// reflect.Kind == Uint32
					checkVarExact(t, locals, -1, "u32", "u32", "4294967295 = 0xffffffff", "uint32", noChildren)
					// reflect.Kind == Uint64
					checkVarExact(t, locals, -1, "u64", "u64", "18446744073709551615 = 0xffffffffffffffff", "uint64", noChildren)
					// reflect.Kind == Uintptr
					checkVarExact(t, locals, -1, "up", "up", "5 = 0x5", "uintptr", noChildren)
					// reflect.Kind == Float32
					checkVarExact(t, locals, -1, "f32", "f32", "1.2", "float32", noChildren)
					// reflect.Kind == Float64
					checkVarExact(t, locals, -1, "a3", "a3", "7.23", "float64", noChildren)
					// reflect.Kind == Complex64
					ref = checkVarExact(t, locals, -1, "c64", "c64", "(1 + 2i)", "complex64", hasChildren)
					if ref > 0 {
						client.VariablesRequest(ref)
						c64 := client.ExpectVariablesResponse(t)
						checkChildren(t, c64, "c64", 2)
						checkVarExact(t, c64, 0, "real", "", "1", "float32", noChildren)
						checkVarExact(t, c64, 1, "imaginary", "", "2", "float32", noChildren)
					}
					// reflect.Kind == Complex128
					ref = checkVarExact(t, locals, -1, "c128", "c128", "(2 + 3i)", "complex128", hasChildren)
					if ref > 0 {
						client.VariablesRequest(ref)
						c128 := client.ExpectVariablesResponse(t)
						checkChildren(t, c128, "c128", 2)
						checkVarExact(t, c128, 0, "real", "", "2", "float64", noChildren)
						checkVarExact(t, c128, 1, "imaginary", "", "3", "float64", noChildren)
					}
					// reflect.Kind == Array
					ref = checkVarExact(t, locals, -1, "a4", "a4", "[2]int [1,2]", "[2]int", hasChildren)
					if ref > 0 {
						client.VariablesRequest(ref)
						a4 := client.ExpectVariablesResponse(t)
						checkChildren(t, a4, "a4", 2)
						checkVarExact(t, a4, 0, "[0]", "a4[0]", "1", "int", noChildren)
						checkVarExact(t, a4, 1, "[1]", "a4[1]", "2", "int", noChildren)
					}
					ref = checkVarExact(t, locals, -1, "a11", "a11", `[3]main.FooBar [{Baz: 1, Bur: "a"},{Baz: 2, Bur: "b"},{Baz: 3, Bur: "c"}]`, "[3]main.FooBar", hasChildren)
					if ref > 0 {
						client.VariablesRequest(ref)
						a11 := client.ExpectVariablesResponse(t)
						checkChildren(t, a11, "a11", 3)
						checkVarExact(t, a11, 0, "[0]", "a11[0]", `main.FooBar {Baz: 1, Bur: "a"}`, "main.FooBar", hasChildren)
						ref = checkVarExact(t, a11, 1, "[1]", "a11[1]", `main.FooBar {Baz: 2, Bur: "b"}`, "main.FooBar", hasChildren)
						if ref > 0 {
							client.VariablesRequest(ref)
							a11_1 := client.ExpectVariablesResponse(t)
							checkChildren(t, a11_1, "a11[1]", 2)
							checkVarExact(t, a11_1, 0, "Baz", "a11[1].Baz", "2", "int", noChildren)
							checkVarExact(t, a11_1, 1, "Bur", "a11[1].Bur", `"b"`, "string", noChildren)
							validateEvaluateName(t, client, a11_1, 0)
							validateEvaluateName(t, client, a11_1, 1)
						}
						checkVarExact(t, a11, 2, "[2]", "a11[2]", `main.FooBar {Baz: 3, Bur: "c"}`, "main.FooBar", hasChildren)
					}

					// reflect.Kind == Chan - see testvariables2
					// reflect.Kind == Func - see testvariables2
					// reflect.Kind == Interface - see testvariables2
					// reflect.Kind == Map - see testvariables2
					// reflect.Kind == Ptr
					ref = checkVarExact(t, locals, -1, "a7", "a7", `*main.FooBar {Baz: 5, Bur: "strum"}`, "*main.FooBar", hasChildren)
					if ref > 0 {
						client.VariablesRequest(ref)
						a7 := client.ExpectVariablesResponse(t)
						checkChildren(t, a7, "a7", 1)
						ref = checkVarExact(t, a7, 0, "", "(*a7)", `main.FooBar {Baz: 5, Bur: "strum"}`, "main.FooBar", hasChildren)
						if ref > 0 {
							client.VariablesRequest(ref)
							a7val := client.ExpectVariablesResponse(t)
							checkChildren(t, a7val, "*a7", 2)
							checkVarExact(t, a7val, 0, "Baz", "(*a7).Baz", "5", "int", noChildren)
							checkVarExact(t, a7val, 1, "Bur", "(*a7).Bur", `"strum"`, "string", noChildren)
							validateEvaluateName(t, client, a7val, 0)
							validateEvaluateName(t, client, a7val, 1)
						}
					}
					// TODO(polina): how to test for "nil" (without type) and "void"?
					checkVarExact(t, locals, -1, "a9", "a9", "*main.FooBar nil", "*main.FooBar", noChildren)
					// reflect.Kind == Slice
					ref = checkVarExact(t, locals, -1, "a5", "a5", "[]int len: 5, cap: 5, [1,2,3,4,5]", "[]int", hasChildren)
					if ref > 0 {
						client.VariablesRequest(ref)
						a5 := client.ExpectVariablesResponse(t)
						checkChildren(t, a5, "a5", 5)
						checkVarExact(t, a5, 0, "[0]", "a5[0]", "1", "int", noChildren)
						checkVarExact(t, a5, 4, "[4]", "a5[4]", "5", "int", noChildren)
						validateEvaluateName(t, client, a5, 0)
						validateEvaluateName(t, client, a5, 1)
					}
					ref = checkVarExact(t, locals, -1, "a12", "a12", `[]main.FooBar len: 2, cap: 2, [{Baz: 4, Bur: "d"},{Baz: 5, Bur: "e"}]`, "[]main.FooBar", hasChildren)
					if ref > 0 {
						client.VariablesRequest(ref)
						a12 := client.ExpectVariablesResponse(t)
						checkChildren(t, a12, "a12", 2)
						checkVarExact(t, a12, 0, "[0]", "a12[0]", `main.FooBar {Baz: 4, Bur: "d"}`, "main.FooBar", hasChildren)
						ref = checkVarExact(t, a12, 1, "[1]", "a12[1]", `main.FooBar {Baz: 5, Bur: "e"}`, "main.FooBar", hasChildren)
						if ref > 0 {
							client.VariablesRequest(ref)
							a12_1 := client.ExpectVariablesResponse(t)
							checkChildren(t, a12_1, "a12[1]", 2)
							checkVarExact(t, a12_1, 0, "Baz", "a12[1].Baz", "5", "int", noChildren)
							checkVarExact(t, a12_1, 1, "Bur", "a12[1].Bur", `"e"`, "string", noChildren)
							validateEvaluateName(t, client, a12_1, 0)
							validateEvaluateName(t, client, a12_1, 1)
						}
					}
					ref = checkVarExact(t, locals, -1, "a13", "a13", `[]*main.FooBar len: 3, cap: 3, [*{Baz: 6, Bur: "f"},*{Baz: 7, Bur: "g"},*{Baz: 8, Bur: "h"}]`, "[]*main.FooBar", hasChildren)
					if ref > 0 {
						client.VariablesRequest(ref)
						a13 := client.ExpectVariablesResponse(t)
						checkChildren(t, a13, "a13", 3)
						checkVarExact(t, a13, 0, "[0]", "a13[0]", `*main.FooBar {Baz: 6, Bur: "f"}`, "*main.FooBar", hasChildren)
						checkVarExact(t, a13, 1, "[1]", "a13[1]", `*main.FooBar {Baz: 7, Bur: "g"}`, "*main.FooBar", hasChildren)
						ref = checkVarExact(t, a13, 2, "[2]", "a13[2]", `*main.FooBar {Baz: 8, Bur: "h"}`, "*main.FooBar", hasChildren)
						if ref > 0 {
							client.VariablesRequest(ref)
							a13_2 := client.ExpectVariablesResponse(t)
							checkChildren(t, a13_2, "a13[2]", 1)
							ref = checkVarExact(t, a13_2, 0, "", "(*a13[2])", `main.FooBar {Baz: 8, Bur: "h"}`, "main.FooBar", hasChildren)
							validateEvaluateName(t, client, a13_2, 0)
							if ref > 0 {
								client.VariablesRequest(ref)
								val := client.ExpectVariablesResponse(t)
								checkChildren(t, val, "*a13[2]", 2)
								checkVarExact(t, val, 0, "Baz", "(*a13[2]).Baz", "8", "int", noChildren)
								checkVarExact(t, val, 1, "Bur", "(*a13[2]).Bur", `"h"`, "string", noChildren)
								validateEvaluateName(t, client, val, 0)
								validateEvaluateName(t, client, val, 1)
							}
						}
					}
					// reflect.Kind == String
					checkVarExact(t, locals, -1, "a1", "a1", `"foofoofoofoofoofoo"`, "string", noChildren)
					checkVarExact(t, locals, -1, "a10", "a10", `"ofo"`, "string", noChildren)
					// reflect.Kind == Struct
					ref = checkVarExact(t, locals, -1, "a6", "a6", `main.FooBar {Baz: 8, Bur: "word"}`, "main.FooBar", hasChildren)
					if ref > 0 {
						client.VariablesRequest(ref)
						a6 := client.ExpectVariablesResponse(t)
						checkChildren(t, a6, "a6", 2)
						checkVarExact(t, a6, 0, "Baz", "a6.Baz", "8", "int", noChildren)
						checkVarExact(t, a6, 1, "Bur", "a6.Bur", `"word"`, "string", noChildren)
					}
					ref = checkVarExact(t, locals, -1, "a8", "a8", `main.FooBar2 {Bur: 10, Baz: "feh"}`, "main.FooBar2", hasChildren)
					if ref > 0 {
						client.VariablesRequest(ref)
						a8 := client.ExpectVariablesResponse(t)
						checkChildren(t, a8, "a8", 2)
						checkVarExact(t, a8, 0, "Bur", "a8.Bur", "10", "int", noChildren)
						checkVarExact(t, a8, 1, "Baz", "a8.Baz", `"feh"`, "string", noChildren)
					}
					// reflect.Kind == UnsafePointer - see testvariables2
				},
				disconnect: false,
			}, {
				// Stop at second breakpoint
				execute: func() {
					// Frame ids get reset at each breakpoint.
					client.StackTraceRequest(1, 0, 20)
					stack := client.ExpectStackTraceResponse(t)
					checkStackFramesExact(t, stack, "main.barfoo", 27, 1000, 5, 5)

					client.ScopesRequest(1000)
					scopes := client.ExpectScopesResponse(t)
					checkScope(t, scopes, 0, "Locals", localsScope)
					checkScope(t, scopes, 1, "Globals (package main)", globalsScope)

					client.ScopesRequest(1111)
					erres := client.ExpectInvisibleErrorResponse(t)
					if erres.Body.Error.Format != "Unable to list locals: unknown frame id 1111" {
						t.Errorf("\ngot %#v\nwant Format=\"Unable to list locals: unknown frame id 1111\"", erres)
					}

					client.VariablesRequest(localsScope)
					locals := client.ExpectVariablesResponse(t)
					checkChildren(t, locals, "Locals", 1)
					checkVarExact(t, locals, -1, "a1", "a1", `"bur"`, "string", noChildren)

					client.VariablesRequest(globalsScope)
					globals := client.ExpectVariablesResponse(t)
					checkVarExact(t, globals, 0, "p1", "main.p1", "10", "int", noChildren)

					client.VariablesRequest(7777)
					erres = client.ExpectInvisibleErrorResponse(t)
					if erres.Body.Error.Format != "Unable to lookup variable: unknown reference 7777" {
						t.Errorf("\ngot %#v\nwant Format=\"Unable to lookup variable: unknown reference 7777\"", erres)
					}
				},
				disconnect: false,
			}})
	})
}

// TestScopesAndVariablesRequests2 executes to a breakpoint and tests different
// configurations of 'scopes' and 'variables' requests.
func TestScopesAndVariablesRequests2(t *testing.T) {
	runTest(t, "testvariables2", func(client *daptest.Client, fixture protest.Fixture) {
		runDebugSessionWithBPs(t, client, "launch",
			// Launch
			func() {
				client.LaunchRequest("exec", fixture.Path, !stopOnEntry)
			},
			// Breakpoints are set within the program
			fixture.Source, []int{},
			[]onBreakpoint{{
				execute: func() {
					client.StackTraceRequest(1, 0, 20)
					stack := client.ExpectStackTraceResponse(t)
					checkStackFramesExact(t, stack, "main.main", -1, 1000, 3, 3)

					client.ScopesRequest(1000)
					scopes := client.ExpectScopesResponse(t)
					checkScope(t, scopes, 0, "Locals", localsScope)
				},
				disconnect: false,
			}, {
				execute: func() {
					client.StackTraceRequest(1, 0, 20)
					stack := client.ExpectStackTraceResponse(t)
					checkStackFramesExact(t, stack, "main.main", -1, 1000, 3, 3)

					client.ScopesRequest(1000)
					scopes := client.ExpectScopesResponse(t)
					if len(scopes.Body.Scopes) > 1 {
						t.Errorf("\ngot  %#v\nwant len(scopes)=1 (Argumes & Locals)", scopes)
					}
					checkScope(t, scopes, 0, "Locals", localsScope)

					// Locals
					client.VariablesRequest(localsScope)
					locals := client.ExpectVariablesResponse(t)

					// reflect.Kind == Bool - see testvariables
					// reflect.Kind == Int - see testvariables
					// reflect.Kind == Int8
					checkVarExact(t, locals, -1, "ni8", "ni8", "-5", "int8", noChildren)
					// reflect.Kind == Int16
					checkVarExact(t, locals, -1, "ni16", "ni16", "-5", "int16", noChildren)
					// reflect.Kind == Int32
					checkVarExact(t, locals, -1, "ni32", "ni32", "-5", "int32", noChildren)
					// reflect.Kind == Int64
					checkVarExact(t, locals, -1, "ni64", "ni64", "-5", "int64", noChildren)
					// reflect.Kind == Uint
					// reflect.Kind == Uint8 - see testvariables
					// reflect.Kind == Uint16 - see testvariables
					// reflect.Kind == Uint32 - see testvariables
					// reflect.Kind == Uint64 - see testvariables
					// reflect.Kind == Uintptr - see testvariables
					// reflect.Kind == Float32 - see testvariables
					// reflect.Kind == Float64
					checkVarExact(t, locals, -1, "pinf", "pinf", "+Inf", "float64", noChildren)
					checkVarExact(t, locals, -1, "ninf", "ninf", "-Inf", "float64", noChildren)
					checkVarExact(t, locals, -1, "nan", "nan", "NaN", "float64", noChildren)
					// reflect.Kind == Complex64 - see testvariables
					// reflect.Kind == Complex128 - see testvariables
					// reflect.Kind == Array
					checkVarExact(t, locals, -1, "a0", "a0", "[0]int []", "[0]int", noChildren)
					// reflect.Kind == Chan
					ref := checkVarExact(t, locals, -1, "ch1", "ch1", "chan int 4/11", "chan int", hasChildren)
					if ref > 0 {
						client.VariablesRequest(ref)
						ch1 := client.ExpectVariablesResponse(t)
						checkChildren(t, ch1, "ch1", 11)
						checkVarExact(t, ch1, 0, "qcount", "ch1.qcount", "4 = 0x4", "uint", noChildren)
						checkVarRegex(t, ch1, 10, "lock", "ch1.lock", `runtime\.mutex {.*key: 0.*}`, `runtime\.mutex`, hasChildren)
						validateEvaluateName(t, client, ch1, 0)
						validateEvaluateName(t, client, ch1, 10)
					}
					checkVarExact(t, locals, -1, "chnil", "chnil", "chan int nil", "chan int", noChildren)
					// reflect.Kind == Func
					checkVarExact(t, locals, -1, "fn1", "fn1", "main.afunc", "main.functype", noChildren)
					checkVarExact(t, locals, -1, "fn2", "fn2", "nil", "main.functype", noChildren)
					// reflect.Kind == Interface
					checkVarExact(t, locals, -1, "ifacenil", "ifacenil", "interface {} nil", "interface {}", noChildren)
					ref = checkVarExact(t, locals, -1, "iface2", "iface2", "interface {}(string) \"test\"", "interface {}", hasChildren)
					if ref > 0 {
						client.VariablesRequest(ref)
						iface2 := client.ExpectVariablesResponse(t)
						checkChildren(t, iface2, "iface2", 1)
						checkVarExact(t, iface2, 0, "data", "iface2.(data)", `"test"`, "string", noChildren)
						validateEvaluateName(t, client, iface2, 0)
					}
					ref = checkVarExact(t, locals, -1, "iface4", "iface4", "interface {}([]go/constant.Value) [4]", "interface {}", hasChildren)
					if ref > 0 {
						client.VariablesRequest(ref)
						iface4 := client.ExpectVariablesResponse(t)
						checkChildren(t, iface4, "iface4", 1)
						ref = checkVarExact(t, iface4, 0, "data", "iface4.(data)", "[]go/constant.Value len: 1, cap: 1, [4]", "[]go/constant.Value", hasChildren)
						if ref > 0 {
							client.VariablesRequest(ref)
							iface4data := client.ExpectVariablesResponse(t)
							checkChildren(t, iface4data, "iface4.data", 1)
							ref = checkVarExact(t, iface4data, 0, "[0]", "iface4.(data)[0]", "go/constant.Value(go/constant.int64Val) 4", "go/constant.Value", hasChildren)
							if ref > 0 {
								client.VariablesRequest(ref)
								iface4data0 := client.ExpectVariablesResponse(t)
								checkChildren(t, iface4data0, "iface4.data[0]", 1)
								checkVarExact(t, iface4data0, 0, "data", "iface4.(data)[0].(data)", "4", "go/constant.int64Val", noChildren)
								validateEvaluateName(t, client, iface4data0, 0)
							}
						}
					}
					checkVarExact(t, locals, -1, "errnil", "errnil", "error nil", "error", noChildren)
					ref = checkVarExact(t, locals, -1, "err1", "err1", "error(*main.astruct) *{A: 1, B: 2}", "error", hasChildren)
					if ref > 0 {
						client.VariablesRequest(ref)
						err1 := client.ExpectVariablesResponse(t)
						checkChildren(t, err1, "err1", 1)
						checkVarExact(t, err1, 0, "data", "err1.(data)", "*main.astruct {A: 1, B: 2}", "*main.astruct", hasChildren)
						validateEvaluateName(t, client, err1, 0)
					}
					ref = checkVarExact(t, locals, -1, "ptrinf", "ptrinf", "*interface {}(**interface {}) **...", "*interface {}", hasChildren)
					if ref > 0 {
						client.VariablesRequest(ref)
						ptrinf_val := client.ExpectVariablesResponse(t)
						checkChildren(t, ptrinf_val, "*ptrinf", 1)
						ref = checkVarExact(t, ptrinf_val, 0, "", "(*ptrinf)", "interface {}(**interface {}) **...", "interface {}", hasChildren)
						if ref > 0 {
							client.VariablesRequest(ref)
							ptrinf_val_data := client.ExpectVariablesResponse(t)
							checkChildren(t, ptrinf_val_data, "(*ptrinf).data", 1)
							checkVarExact(t, ptrinf_val_data, 0, "data", "(*ptrinf).(data)", "**interface {}(**interface {}) ...", "**interface {}", hasChildren)
							validateEvaluateName(t, client, ptrinf_val_data, 0)
						}
					}
					// reflect.Kind == Map
					checkVarExact(t, locals, -1, "mnil", "mnil", "map[string]main.astruct nil", "map[string]main.astruct", noChildren)
					// key - scalar, value - compound
					ref = checkVarExact(t, locals, -1, "m2", "m2", "map[int]*main.astruct [1: *{A: 10, B: 11}, ]", "map[int]*main.astruct", hasChildren)
					if ref > 0 {
						client.VariablesRequest(ref)
						m2 := client.ExpectVariablesResponse(t)
						checkChildren(t, m2, "m2", 2) // each key-value represented by a single child
						checkVarExact(t, m2, 0, "len()", "len(m2)", "1", "int", noChildren)
						ref = checkVarExact(t, m2, 1, "1", "m2[1]", "*main.astruct {A: 10, B: 11}", "int: *main.astruct", hasChildren)
						if ref > 0 {
							client.VariablesRequest(ref)
							m2kv1 := client.ExpectVariablesResponse(t)
							checkChildren(t, m2kv1, "m2[1]", 1)
							ref = checkVarExact(t, m2kv1, 0, "", "(*m2[1])", "main.astruct {A: 10, B: 11}", "main.astruct", hasChildren)
							if ref > 0 {
								client.VariablesRequest(ref)
								m2kv1deref := client.ExpectVariablesResponse(t)
								checkChildren(t, m2kv1deref, "*m2[1]", 2)
								checkVarExact(t, m2kv1deref, 0, "A", "(*m2[1]).A", "10", "int", noChildren)
								checkVarExact(t, m2kv1deref, 1, "B", "(*m2[1]).B", "11", "int", noChildren)
								validateEvaluateName(t, client, m2kv1deref, 0)
								validateEvaluateName(t, client, m2kv1deref, 1)
							}
						}
					}
					// key - compound, value - scalar
					ref = checkVarExact(t, locals, -1, "m3", "m3", "map[main.astruct]int [{A: 1, B: 1}: 42, {A: 2, B: 2}: 43, ]", "map[main.astruct]int", hasChildren)
					if ref > 0 {
						client.VariablesRequest(ref)
						m3 := client.ExpectVariablesResponse(t)
						checkChildren(t, m3, "m3", 3) // each key-value represented by a single child
						checkVarExact(t, m3, 0, "len()", "len(m3)", "2", "int", noChildren)
						ref = checkVarRegex(t, m3, 1, `main\.astruct {A: 1, B: 1}`, `m3\[\(\*\(\*"main.astruct"\)\(0x[0-9a-f]+\)\)\]`, "42", "int", hasChildren)
						if ref > 0 {
							client.VariablesRequest(ref)
							m3kv0 := client.ExpectVariablesResponse(t)
							checkChildren(t, m3kv0, "m3[0]", 2)
							checkVarRegex(t, m3kv0, 0, "A", `\(*\(*"main\.astruct"\)\(0x[0-9a-f]+\)\)\.A`, "1", "int", noChildren)
							validateEvaluateName(t, client, m3kv0, 0)
						}
						ref = checkVarRegex(t, m3, 2, `main\.astruct {A: 2, B: 2}`, `m3\[\(\*\(\*"main.astruct"\)\(0x[0-9a-f]+\)\)\]`, "43", "", hasChildren)
						if ref > 0 { // inspect another key from another key-value child
							client.VariablesRequest(ref)
							m3kv1 := client.ExpectVariablesResponse(t)
							checkChildren(t, m3kv1, "m3[1]", 2)
							checkVarRegex(t, m3kv1, 1, "B", `\(*\(*"main\.astruct"\)\(0x[0-9a-f]+\)\)\.B`, "2", "int", noChildren)
							validateEvaluateName(t, client, m3kv1, 1)
						}
					}
					// key - compound, value - compound
					ref = checkVarExact(t, locals, -1, "m4", "m4", "map[main.astruct]main.astruct [{A: 1, B: 1}: {A: 11, B: 11}, {A: 2, B: 2}: {A: 22, B: 22}, ]", "map[main.astruct]main.astruct", hasChildren)
					if ref > 0 {
						client.VariablesRequest(ref)
						m4 := client.ExpectVariablesResponse(t)
						checkChildren(t, m4, "m4", 5) // each key and value represented by a child, so double the key-value count
						checkVarExact(t, m4, 0, "len()", "len(m4)", "2", "int", noChildren)
						checkVarRegex(t, m4, 1, `\[key 0\]`, `\(\*\(\*"main\.astruct"\)\(0x[0-9a-f]+\)\)`, `main\.astruct {A: 1, B: 1}`, `main\.astruct`, hasChildren)
						checkVarRegex(t, m4, 2, `\[val 0\]`, `m4\[\(\*\(\*"main\.astruct"\)\(0x[0-9a-f]+\)\)\]`, `main\.astruct {A: 11, B: 11}`, `main\.astruct`, hasChildren)
						ref = checkVarRegex(t, m4, 3, `\[key 1\]`, `\(\*\(\*"main\.astruct"\)\(0x[0-9a-f]+\)\)`, `main\.astruct {A: 2, B: 2}`, `main\.astruct`, hasChildren)
						if ref > 0 {
							client.VariablesRequest(ref)
							m4Key1 := client.ExpectVariablesResponse(t)
							checkChildren(t, m4Key1, "m4Key1", 2)
							checkVarRegex(t, m4Key1, 0, "A", `\(\*\(\*"main\.astruct"\)\(0x[0-9a-f]+\)\)\.A`, "2", "int", noChildren)
							checkVarRegex(t, m4Key1, 1, "B", `\(\*\(\*"main\.astruct"\)\(0x[0-9a-f]+\)\)\.B`, "2", "int", noChildren)
							validateEvaluateName(t, client, m4Key1, 0)
							validateEvaluateName(t, client, m4Key1, 1)
						}
						ref = checkVarRegex(t, m4, 4, `\[val 1\]`, `m4\[\(\*\(\*"main\.astruct"\)\(0x[0-9a-f]+\)\)\]`, `main\.astruct {A: 22, B: 22}`, "main.astruct", hasChildren)
						if ref > 0 {
							client.VariablesRequest(ref)
							m4Val1 := client.ExpectVariablesResponse(t)
							checkChildren(t, m4Val1, "m4Val1", 2)
							checkVarRegex(t, m4Val1, 0, "A", `m4\[\(\*\(\*"main\.astruct"\)\(0x[0-9a-f]+\)\)\]\.A`, "22", "int", noChildren)
							checkVarRegex(t, m4Val1, 1, "B", `m4\[\(\*\(\*"main\.astruct"\)\(0x[0-9a-f]+\)\)\]\.B`, "22", "int", noChildren)
							validateEvaluateName(t, client, m4Val1, 0)
							validateEvaluateName(t, client, m4Val1, 1)
						}
					}
					checkVarExact(t, locals, -1, "emptymap", "emptymap", "map[string]string []", "map[string]string", noChildren)
					// reflect.Kind == Ptr
					ref = checkVarExact(t, locals, -1, "pp1", "pp1", "**1", "**int", hasChildren)
					if ref > 0 {
						client.VariablesRequest(ref)
						pp1val := client.ExpectVariablesResponse(t)
						checkChildren(t, pp1val, "*pp1", 1)
						ref = checkVarExact(t, pp1val, 0, "", "(*pp1)", "*1", "*int", hasChildren)
						if ref > 0 {
							client.VariablesRequest(ref)
							pp1valval := client.ExpectVariablesResponse(t)
							checkChildren(t, pp1valval, "*(*pp1)", 1)
							checkVarExact(t, pp1valval, 0, "", "(*(*pp1))", "1", "int", noChildren)
							validateEvaluateName(t, client, pp1valval, 0)
						}
					}
					// reflect.Kind == Slice
					ref = checkVarExact(t, locals, -1, "zsslice", "zsslice", "[]struct {} len: 3, cap: 3, [{},{},{}]", "[]struct {}", hasChildren)
					if ref > 0 {
						client.VariablesRequest(ref)
						zsslice := client.ExpectVariablesResponse(t)
						checkChildren(t, zsslice, "zsslice", 3)
						checkVarExact(t, zsslice, 2, "[2]", "zsslice[2]", "struct {} {}", "struct {}", noChildren)
						validateEvaluateName(t, client, zsslice, 2)
					}
					checkVarExact(t, locals, -1, "emptyslice", "emptyslice", "[]string len: 0, cap: 0, []", "[]string", noChildren)
					checkVarExact(t, locals, -1, "nilslice", "nilslice", "[]int len: 0, cap: 0, nil", "[]int", noChildren)
					// reflect.Kind == String
					checkVarExact(t, locals, -1, "longstr", "longstr", longstr, "string", noChildren)
					// reflect.Kind == Struct
					checkVarExact(t, locals, -1, "zsvar", "zsvar", "struct {} {}", "struct {}", noChildren)
					// reflect.Kind == UnsafePointer
					// TODO(polina): how do I test for unsafe.Pointer(nil)?
					checkVarRegex(t, locals, -1, "upnil", "upnil", `unsafe\.Pointer\(0x0\)`, "int", noChildren)
					checkVarRegex(t, locals, -1, "up1", "up1", `unsafe\.Pointer\(0x[0-9a-f]+\)`, "int", noChildren)

					// Test unreadable variable
					ref = checkVarRegex(t, locals, -1, "unread", "unread", `\*\(unreadable .+\)`, "int", hasChildren)
					if ref > 0 {
						client.VariablesRequest(ref)
						val := client.ExpectVariablesResponse(t)
						checkChildren(t, val, "*unread", 1)
						checkVarRegex(t, val, 0, "^$", `\(\*unread\)`, `\(unreadable .+\)`, "int", noChildren)
						validateEvaluateName(t, client, val, 0)
					}
				},
				disconnect: true,
			}})
	})
}

// TestScopesRequestsOptimized executes to a breakpoint and tests different
// that the name of the "Locals" scope is correctly annotated with
// a warning about debugging an optimized function.
func TestScopesRequestsOptimized(t *testing.T) {
	runTestBuildFlags(t, "testvariables", func(client *daptest.Client, fixture protest.Fixture) {
		runDebugSessionWithBPs(t, client, "launch",
			// Launch
			func() {
				client.LaunchRequestWithArgs(map[string]interface{}{
					"mode": "exec", "program": fixture.Path, "showGlobalVariables": true,
				})
			},
			// Breakpoints are set within the program
			fixture.Source, []int{},
			[]onBreakpoint{{
				// Stop at first breakpoint
				execute: func() {
					client.StackTraceRequest(1, 0, 20)
					stack := client.ExpectStackTraceResponse(t)

					startLineno := 66
					if runtime.GOOS == "windows" && goversion.VersionAfterOrEqual(runtime.Version(), 1, 15) {
						// Go1.15 on windows inserts a NOP after the call to
						// runtime.Breakpoint and marks it same line as the
						// runtime.Breakpoint call, making this flaky, so skip the line check.
						startLineno = -1
					}

					checkStackFramesExact(t, stack, "main.foobar", startLineno, 1000, 4, 4)

					client.ScopesRequest(1000)
					scopes := client.ExpectScopesResponse(t)
					checkScope(t, scopes, 0, "Locals (warning: optimized function)", localsScope)
					checkScope(t, scopes, 1, "Globals (package main)", globalsScope)
				},
				disconnect: false,
			}, {
				// Stop at second breakpoint
				execute: func() {
					// Frame ids get reset at each breakpoint.
					client.StackTraceRequest(1, 0, 20)
					stack := client.ExpectStackTraceResponse(t)
					checkStackFramesExact(t, stack, "main.barfoo", 27, 1000, 5, 5)

					client.ScopesRequest(1000)
					scopes := client.ExpectScopesResponse(t)
					checkScope(t, scopes, 0, "Locals (warning: optimized function)", localsScope)
					checkScope(t, scopes, 1, "Globals (package main)", globalsScope)
				},
				disconnect: false,
			}})
	},
		protest.EnableOptimization)
}

// TestVariablesLoading exposes test cases where variables might be partially or
// fully unloaded.
func TestVariablesLoading(t *testing.T) {
	runTest(t, "testvariables2", func(client *daptest.Client, fixture protest.Fixture) {
		runDebugSessionWithBPs(t, client, "launch",
			// Launch
			func() {
				client.LaunchRequest("exec", fixture.Path, !stopOnEntry)
			},
			// Breakpoints are set within the program
			fixture.Source, []int{},
			[]onBreakpoint{{
				execute:    func() {},
				disconnect: false,
			}, {
				execute: func() {
					// Change default config values to trigger certain unloaded corner cases
					saveDefaultConfig := DefaultLoadConfig
					DefaultLoadConfig.MaxStructFields = 5
					DefaultLoadConfig.MaxStringLen = 64
					defer func() {
						DefaultLoadConfig = saveDefaultConfig
					}()

					client.StackTraceRequest(1, 0, 0)
					client.ExpectStackTraceResponse(t)

					client.ScopesRequest(1000)
					client.ExpectScopesResponse(t)

					client.VariablesRequest(localsScope)
					locals := client.ExpectVariablesResponse(t)

					// String partially missing based on LoadConfig.MaxStringLen
					// See also TestVariableLoadingOfLongStrings
					checkVarExact(t, locals, -1, "longstr", "longstr", longstrLoaded64, "string", noChildren)

					checkArrayChildren := func(t *testing.T, longarr *dap.VariablesResponse, parentName string, start int) {
						t.Helper()
						for i, child := range longarr.Body.Variables {
							idx := start + i
							if child.Name != fmt.Sprintf("[%d]", idx) || child.EvaluateName != fmt.Sprintf("%s[%d]", parentName, idx) {
								t.Errorf("Expected %s[%d] to have Name=\"[%d]\" EvaluateName=\"%s[%d]\", got %#v", parentName, idx, idx, parentName, idx, child)
							}
						}
					}

					// Array not fully loaded based on LoadConfig.MaxArrayValues.
					// Expect to be able to load array by paging.
					ref := checkVarExactIndexed(t, locals, -1, "longarr", "longarr", "[100]int [0,0,0,0,0,0,0,0,0,0,0,0,0,0,0,0,0,0,0,0,0,0,0,0,0,0,0,0,0,0,0,0,0,0,0,0,0,0,0,0,0,0,0,0,0,0,0,0,0,0,0,0,0,0,0,0,0,0,0,0,0,0,0,0,...+36 more]", "[100]int", hasChildren, 100, 0)
					if ref > 0 {
						client.VariablesRequest(ref)
						longarr := client.ExpectVariablesResponse(t)
						checkChildren(t, longarr, "longarr", 64)
						checkArrayChildren(t, longarr, "longarr", 0)

						client.IndexedVariablesRequest(ref, 0, 100)
						longarr = client.ExpectVariablesResponse(t)
						checkChildren(t, longarr, "longarr", 100)
						checkArrayChildren(t, longarr, "longarr", 0)

						client.IndexedVariablesRequest(ref, 50, 50)
						longarr = client.ExpectVariablesResponse(t)
						checkChildren(t, longarr, "longarr", 50)
						checkArrayChildren(t, longarr, "longarr", 50)
					}

					// Slice not fully loaded based on LoadConfig.MaxArrayValues.
					// Expect to be able to load slice by paging.
					ref = checkVarExactIndexed(t, locals, -1, "longslice", "longslice", "[]int len: 100, cap: 100, [0,0,0,0,0,0,0,0,0,0,0,0,0,0,0,0,0,0,0,0,0,0,0,0,0,0,0,0,0,0,0,0,0,0,0,0,0,0,0,0,0,0,0,0,0,0,0,0,0,0,0,0,0,0,0,0,0,0,0,0,0,0,0,0,...+36 more]", "[]int", hasChildren, 100, 0)
					if ref > 0 {
						client.VariablesRequest(ref)
						longarr := client.ExpectVariablesResponse(t)
						checkChildren(t, longarr, "longslice", 64)
						checkArrayChildren(t, longarr, "longslice", 0)

						client.IndexedVariablesRequest(ref, 0, 100)
						longarr = client.ExpectVariablesResponse(t)
						checkChildren(t, longarr, "longslice", 100)
						checkArrayChildren(t, longarr, "longslice", 0)

						client.IndexedVariablesRequest(ref, 50, 50)
						longarr = client.ExpectVariablesResponse(t)
						checkChildren(t, longarr, "longslice", 50)
						checkArrayChildren(t, longarr, "longslice", 50)
					}

					// Map not fully loaded based on LoadConfig.MaxArrayValues
					// Expect to be able to load map by paging.
					ref = checkVarRegexIndexed(t, locals, -1, "m1", "m1", `map\[string\]main\.astruct \[.+\.\.\.`, `map\[string\]main\.astruct`, hasChildren, 66, 1)
					if ref > 0 {
						client.VariablesRequest(ref)
						m1 := client.ExpectVariablesResponse(t)
						checkChildren(t, m1, "m1", 65)

						client.IndexedVariablesRequest(ref, 0, 66)
						m1 = client.ExpectVariablesResponse(t)
						checkChildren(t, m1, "m1", 66)

						client.IndexedVariablesRequest(ref, 0, 33)
						m1part1 := client.ExpectVariablesResponse(t)
						checkChildren(t, m1part1, "m1", 33)

						client.IndexedVariablesRequest(ref, 33, 33)
						m1part2 := client.ExpectVariablesResponse(t)
						checkChildren(t, m1part2, "m1", 33)

						if len(m1part1.Body.Variables)+len(m1part2.Body.Variables) == len(m1.Body.Variables) {
							for i, got := range m1part1.Body.Variables {
								want := m1.Body.Variables[i]
								if got.Name != want.Name || got.Value != want.Value {
									t.Errorf("got %#v, want Name=%q Value=%q", got, want.Name, want.Value)
								}
							}
							for i, got := range m1part2.Body.Variables {
								want := m1.Body.Variables[i+len(m1part1.Body.Variables)]
								if got.Name != want.Name || got.Value != want.Value {
									t.Errorf("got %#v, want Name=%q Value=%q", got, want.Name, want.Value)
								}
							}
						}
						client.NamedVariablesRequest(ref)
						named := client.ExpectVariablesResponse(t)
						checkChildren(t, named, "m1", 1)
						checkVarExact(t, named, 0, "len()", "len(m1)", "66", "int", noChildren)
					}

					// Struct partially missing based on LoadConfig.MaxStructFields
					ref = checkVarExact(t, locals, -1, "sd", "sd", "(loaded 5/6) main.D {u1: 0, u2: 0, u3: 0, u4: 0, u5: 0,...+1 more}", "main.D", hasChildren)
					if ref > 0 {
						client.VariablesRequest(ref)
						sd := client.ExpectVariablesResponse(t)
						checkChildren(t, sd, "sd", 5)
					}

					// Fully missing struct auto-loaded when reaching LoadConfig.MaxVariableRecurse (also tests evaluateName corner case)
					ref = checkVarRegex(t, locals, -1, "c1", "c1", `main\.cstruct {pb: \*main\.bstruct {a: \(\*main\.astruct\)\(0x[0-9a-f]+\)}, sa: []\*main\.astruct len: 3, cap: 3, [\*\(\*main\.astruct\)\(0x[0-9a-f]+\),\*\(\*main\.astruct\)\(0x[0-9a-f]+\),\*\(\*main.astruct\)\(0x[0-9a-f]+\)]}`, `main\.cstruct`, hasChildren)
					if ref > 0 {
						client.VariablesRequest(ref)
						c1 := client.ExpectVariablesResponse(t)
						checkChildren(t, c1, "c1", 2)
						ref = checkVarRegex(t, c1, 1, "sa", `c1\.sa`, `\[\]\*main\.astruct len: 3, cap: 3, \[\*\(\*main\.astruct\)\(0x[0-9a-f]+\),\*\(\*main\.astruct\)\(0x[0-9a-f]+\),\*\(\*main\.astruct\)\(0x[0-9a-f]+\)\]`, `\[\]\*main\.astruct`, hasChildren)
						if ref > 0 {
							client.VariablesRequest(ref)
							c1sa := client.ExpectVariablesResponse(t)
							checkChildren(t, c1sa, "c1.sa", 3)
							ref = checkVarRegex(t, c1sa, 0, `\[0\]`, `c1\.sa\[0\]`, `\*\(\*main\.astruct\)\(0x[0-9a-f]+\)`, `\*main\.astruct`, hasChildren)
							if ref > 0 {
								// Auto-loading of fully missing struc children happens here
								client.VariablesRequest(ref)
								c1sa0 := client.ExpectVariablesResponse(t)
								checkChildren(t, c1sa0, "c1.sa[0]", 1)
								// TODO(polina): there should be children here once we support auto loading
								checkVarExact(t, c1sa0, 0, "", "(*c1.sa[0])", "main.astruct {A: 1, B: 2}", "main.astruct", hasChildren)
							}
						}
					}

					// Fully missing struct auto-loaded when hitting LoadConfig.MaxVariableRecurse (also tests evaluteName corner case)
					ref = checkVarRegex(t, locals, -1, "aas", "aas", `\[\]main\.a len: 1, cap: 1, \[{aas: \[\]main\.a len: 1, cap: 1, \[\(\*main\.a\)\(0x[0-9a-f]+\)\]}\]`, `\[\]main\.a`, hasChildren)
					if ref > 0 {
						client.VariablesRequest(ref)
						aas := client.ExpectVariablesResponse(t)
						checkChildren(t, aas, "aas", 1)
						ref = checkVarRegex(t, aas, 0, "[0]", `aas\[0\]`, `main\.a {aas: \[\]main.a len: 1, cap: 1, \[\(\*main\.a\)\(0x[0-9a-f]+\)\]}`, `main\.a`, hasChildren)
						if ref > 0 {
							client.VariablesRequest(ref)
							aas0 := client.ExpectVariablesResponse(t)
							checkChildren(t, aas0, "aas[0]", 1)
							ref = checkVarRegex(t, aas0, 0, "aas", `aas\[0\]\.aas`, `\[\]main\.a len: 1, cap: 1, \[\(\*main\.a\)\(0x[0-9a-f]+\)\]`, `\[\]main\.a`, hasChildren)
							if ref > 0 {
								// Auto-loading of fully missing struct children happens here
								client.VariablesRequest(ref)
								aas0aas := client.ExpectVariablesResponse(t)
								checkChildren(t, aas0aas, "aas[0].aas", 1)
								// TODO(polina): there should be a child here once we support auto loading - test for "aas[0].aas[0].aas"
								ref = checkVarRegex(t, aas0aas, 0, "[0]", `aas\[0\]\.aas\[0\]`, `main\.a {aas: \[\]main\.a len: 1, cap: 1, \[\(\*main\.a\)\(0x[0-9a-f]+\)\]}`, "main.a", hasChildren)
								if ref > 0 {
									client.VariablesRequest(ref)
									aas0aas0 := client.ExpectVariablesResponse(t)
									checkChildren(t, aas0aas, "aas[0].aas[0]", 1)
									checkVarRegex(t, aas0aas0, 0, "aas", `aas\[0\]\.aas\[0\]\.aas`, `\[\]main\.a len: 1, cap: 1, \[\(\*main\.a\)\(0x[0-9a-f]+\)\]`, `\[\]main\.a`, hasChildren)
								}
							}
						}
					}

					// Fully missing map auto-loaded when hitting LoadConfig.MaxVariableRecurse (also tests evaluateName corner case)
					ref = checkVarExact(t, locals, -1, "tm", "tm", "main.truncatedMap {v: []map[string]main.astruct len: 1, cap: 1, [[...]]}", "main.truncatedMap", hasChildren)
					if ref > 0 {
						client.VariablesRequest(ref)
						tm := client.ExpectVariablesResponse(t)
						checkChildren(t, tm, "tm", 1)
						ref = checkVarExact(t, tm, 0, "v", "tm.v", "[]map[string]main.astruct len: 1, cap: 1, [[...]]", "[]map[string]main.astruct", hasChildren)
						if ref > 0 {
							// Auto-loading of fully missing map chidlren happens here, but they get trancated at MaxArrayValuess
							client.VariablesRequest(ref)
							tmV := client.ExpectVariablesResponse(t)
							checkChildren(t, tmV, "tm.v", 1)
							ref = checkVarRegex(t, tmV, 0, `\[0\]`, `tm\.v\[0\]`, `map\[string\]main\.astruct \[.+\.\.\.`, `map\[string\]main\.astruct`, hasChildren)
							if ref > 0 {
								client.VariablesRequest(ref)
								tmV0 := client.ExpectVariablesResponse(t)
								checkChildren(t, tmV0, "tm.v[0]", 65)
							}
						}
					}

					// Auto-loading works with call return variables as well
					protest.MustSupportFunctionCalls(t, testBackend)
					client.EvaluateRequest("call rettm()", 1000, "repl")
					got := client.ExpectEvaluateResponse(t)
					ref = checkEval(t, got, "main.truncatedMap {v: []map[string]main.astruct len: 1, cap: 1, [[...]]}", hasChildren)
					if ref > 0 {
						client.VariablesRequest(ref)
						rv := client.ExpectVariablesResponse(t)
						checkChildren(t, rv, "rv", 1)
						ref = checkVarExact(t, rv, 0, "~r0", "", "main.truncatedMap {v: []map[string]main.astruct len: 1, cap: 1, [[...]]}", "main.truncatedMap", hasChildren)
						if ref > 0 {
							client.VariablesRequest(ref)
							tm := client.ExpectVariablesResponse(t)
							checkChildren(t, tm, "tm", 1)
							ref = checkVarExact(t, tm, 0, "v", "", "[]map[string]main.astruct len: 1, cap: 1, [[...]]", "[]map[string]main.astruct", hasChildren)
							if ref > 0 {
								// Auto-loading of fully missing map chidlren happens here, but they get trancated at MaxArrayValuess
								client.VariablesRequest(ref)
								tmV := client.ExpectVariablesResponse(t)
								checkChildren(t, tmV, "tm.v", 1)
								// TODO(polina): this evaluate name is not usable - it should be empty
								ref = checkVarRegex(t, tmV, 0, `\[0\]`, `\[0\]`, `map\[string\]main\.astruct \[.+\.\.\.`, `map\[string\]main\.astruct`, hasChildren)
								if ref > 0 {
									client.VariablesRequest(ref)
									tmV0 := client.ExpectVariablesResponse(t)
									checkChildren(t, tmV0, "tm.v[0]", 65)
								}
							}
						}
					}

					// TODO(polina): need fully missing array/slice test case

					// Zero slices, structs and maps are not treated as fully missing
					// See zsvar, zsslice,, emptyslice, emptymap, a0
				},
				disconnect: true,
			}})
	})
	runTest(t, "testvariables", func(client *daptest.Client, fixture protest.Fixture) {
		runDebugSessionWithBPs(t, client, "launch",
			// Launch
			func() {
				client.LaunchRequest("exec", fixture.Path, !stopOnEntry)
			},
			// Breakpoints are set within the program
			fixture.Source, []int{},
			[]onBreakpoint{{
				execute: func() {
					DefaultLoadConfig.FollowPointers = false
					defer func() { DefaultLoadConfig.FollowPointers = true }()

					client.StackTraceRequest(1, 0, 0)
					client.ExpectStackTraceResponse(t)

					var loadvars = func(frame int) {
						client.ScopesRequest(frame)
						scopes := client.ExpectScopesResponse(t)
						localsRef := 0
						for _, s := range scopes.Body.Scopes {
							if s.Name == "Locals" {
								localsRef = s.VariablesReference
							}
						}

						client.VariablesRequest(localsRef)
						locals := client.ExpectVariablesResponse(t)

						// Interface auto-loaded when hitting LoadConfig.MaxVariableRecurse=1

						ref := checkVarRegex(t, locals, -1, "ni", "ni", `\[\]interface {} len: 1, cap: 1, \[\[\]interface {} len: 1, cap: 1, \[\*\(\*interface {}\)\(0x[0-9a-f]+\)\]\]`, `\[\]interface {}`, hasChildren)
						if ref > 0 {
							client.VariablesRequest(ref)
							ni := client.ExpectVariablesResponse(t)
							ref = checkVarRegex(t, ni, 0, `\[0\]`, `ni\[0\]`, `interface \{\}\(\[\]interface \{\}\) \[\*\(\*interface \{\}\)\(0x[0-9a-f]+\)\]`, "interface {}", hasChildren)
							if ref > 0 {
								client.VariablesRequest(ref)
								niI1 := client.ExpectVariablesResponse(t)
								ref = checkVarRegex(t, niI1, 0, "data", `ni\[0\]\.\(data\)`, `\[\]interface {} len: 1, cap: 1, \[\*\(\*interface {}\)\(0x[0-9a-f]+\)`, `\[\]interface {}`, hasChildren)
								if ref > 0 {
									// Auto-loading happens here
									client.VariablesRequest(ref)
									niI1Data := client.ExpectVariablesResponse(t)
									ref = checkVarExact(t, niI1Data, 0, "[0]", "ni[0].(data)[0]", "interface {}(int) 123", "interface {}", hasChildren)
									if ref > 0 {
										client.VariablesRequest(ref)
										niI1DataI2 := client.ExpectVariablesResponse(t)
										checkVarExact(t, niI1DataI2, 0, "data", "ni[0].(data)[0].(data)", "123", "int", noChildren)
									}
								}
							}
						}

						// Pointer values loaded even with LoadConfig.FollowPointers=false
						checkVarExact(t, locals, -1, "a7", "a7", "*main.FooBar {Baz: 5, Bur: \"strum\"}", "*main.FooBar", hasChildren)

						// Auto-loading works on results of evaluate expressions as well
						client.EvaluateRequest("a7", frame, "repl")
						checkEval(t, client.ExpectEvaluateResponse(t), "*main.FooBar {Baz: 5, Bur: \"strum\"}", hasChildren)

						client.EvaluateRequest("&a7", frame, "repl")
						pa7 := client.ExpectEvaluateResponse(t)
						ref = checkEvalRegex(t, pa7, `\*\(\*main\.FooBar\)\(0x[0-9a-f]+\)`, hasChildren)
						if ref > 0 {
							client.VariablesRequest(ref)
							a7 := client.ExpectVariablesResponse(t)
							checkVarExact(t, a7, 0, "a7", "(*(&a7))", "*main.FooBar {Baz: 5, Bur: \"strum\"}", "*main.FooBar", hasChildren)
						}
					}

					// Frame-independent loading expressions allow us to auto-load
					// variables in any frame, not just topmost.
					loadvars(1000 /*first topmost frame*/)
					// step into another function
					client.StepInRequest(1)
					client.ExpectStepInResponse(t)
					client.ExpectStoppedEvent(t)
					checkStop(t, client, 1, "main.barfoo", 24)
					loadvars(1001 /*second frame here is same as topmost above*/)
				},
				disconnect: true,
			}})
	})
}

// TestVariablesMetadata exposes test cases where variables contain metadata that
// can be accessed by requesting named variables.
func TestVariablesMetadata(t *testing.T) {
	runTest(t, "testvariables2", func(client *daptest.Client, fixture protest.Fixture) {
		runDebugSessionWithBPs(t, client, "launch",
			// Launch
			func() {
				client.LaunchRequest("exec", fixture.Path, !stopOnEntry)
			},
			// Breakpoints are set within the program
			fixture.Source, []int{},
			[]onBreakpoint{{
				execute:    func() {},
				disconnect: false,
			}, {
				execute: func() {
					checkStop(t, client, 1, "main.main", -1)

					client.VariablesRequest(localsScope)
					locals := client.ExpectVariablesResponse(t)

					checkNamedChildren := func(ref int, name, typeStr string, vals []string, evaluate bool) {
						// byteslice, request named variables
						client.NamedVariablesRequest(ref)
						named := client.ExpectVariablesResponse(t)
						checkChildren(t, named, name, 1)
						checkVarExact(t, named, 0, "string()", "", "\"tèst\"", "string", false)

						client.VariablesRequest(ref)
						all := client.ExpectVariablesResponse(t)
						checkChildren(t, all, name, len(vals)+1)
						checkVarExact(t, all, 0, "string()", "", "\"tèst\"", "string", false)
						for i, v := range vals {
							idx := fmt.Sprintf("[%d]", i)
							evalName := fmt.Sprintf("%s[%d]", name, i)
							if evaluate {
								evalName = fmt.Sprintf("(%s)[%d]", name, i)
							}
							checkVarExact(t, all, i+1, idx, evalName, v, typeStr, false)
						}
					}

					bytes := []string{"116 = 0x74", "195 = 0xc3", "168 = 0xa8", "115 = 0x73", "116 = 0x74"}
					runes := []string{"116", "232", "115", "116"}

					// byteslice
					ref := checkVarExactIndexed(t, locals, -1, "byteslice", "byteslice", "[]uint8 len: 5, cap: 5, [116,195,168,115,116]", "[]uint8", true, 5, 1)
					checkNamedChildren(ref, "byteslice", "uint8", bytes, false)

					client.EvaluateRequest("byteslice", 0, "")
					got := client.ExpectEvaluateResponse(t)
					ref = checkEvalIndexed(t, got, "[]uint8 len: 5, cap: 5, [116,195,168,115,116]", hasChildren, 5, 1)
					checkNamedChildren(ref, "byteslice", "uint8", bytes, true)

					// runeslice
					ref = checkVarExactIndexed(t, locals, -1, "runeslice", "runeslice", "[]int32 len: 4, cap: 4, [116,232,115,116]", "[]int32", true, 4, 1)
					checkNamedChildren(ref, "runeslice", "int32", runes, false)

					client.EvaluateRequest("runeslice", 0, "repl")
					got = client.ExpectEvaluateResponse(t)
					ref = checkEvalIndexed(t, got, "[]int32 len: 4, cap: 4, [116,232,115,116]", hasChildren, 4, 1)
					checkNamedChildren(ref, "runeslice", "int32", runes, true)

					// bytearray
					ref = checkVarExactIndexed(t, locals, -1, "bytearray", "bytearray", "[5]uint8 [116,195,168,115,116]", "[5]uint8", true, 5, 1)
					checkNamedChildren(ref, "bytearray", "uint8", bytes, false)

					client.EvaluateRequest("bytearray", 0, "hover")
					got = client.ExpectEvaluateResponse(t)
					ref = checkEvalIndexed(t, got, "[5]uint8 [116,195,168,115,116]", hasChildren, 5, 1)
					checkNamedChildren(ref, "bytearray", "uint8", bytes, true)

					// runearray
					ref = checkVarExactIndexed(t, locals, -1, "runearray", "runearray", "[4]int32 [116,232,115,116]", "[4]int32", true, 4, 1)
					checkNamedChildren(ref, "runearray", "int32", runes, false)

					client.EvaluateRequest("runearray", 0, "watch")
					got = client.ExpectEvaluateResponse(t)
					ref = checkEvalIndexed(t, got, "[4]int32 [116,232,115,116]", hasChildren, 4, 1)
					checkNamedChildren(ref, "runearray", "int32", runes, true)

					// string feature is not available with user-defined byte types
					ref = checkVarExactIndexed(t, locals, -1, "bytestypeslice", "bytestypeslice", "[]main.Byte len: 5, cap: 5, [116,195,168,115,116]", "[]main.Byte", true, 5, 1)
					client.NamedVariablesRequest(ref)
					namedchildren := client.ExpectVariablesResponse(t)
					checkChildren(t, namedchildren, "bytestypeslice as string", 0)
					ref = checkVarExactIndexed(t, locals, -1, "bytetypearray", "bytetypearray", "[5]main.Byte [116,195,168,115,116]", "[5]main.Byte", true, 5, 1)
					client.NamedVariablesRequest(ref)
					namedchildren = client.ExpectVariablesResponse(t)
					checkChildren(t, namedchildren, "bytetypearray as string", 0)
				},
				disconnect: true,
			}})
	})
}

// TestGlobalScopeAndVariables launches the program with showGlobalVariables
// arg set, executes to a breakpoint in the main package and tests that global
// package main variables got loaded. It then steps into a function
// in another package and tests that globals scope got updated to those vars.
func TestGlobalScopeAndVariables(t *testing.T) {
	runTest(t, "consts", func(client *daptest.Client, fixture protest.Fixture) {
		runDebugSessionWithBPs(t, client, "launch",
			// Launch
			func() {
				client.LaunchRequestWithArgs(map[string]interface{}{
					"mode": "exec", "program": fixture.Path, "showGlobalVariables": true, "showRegisters": true,
				})
			},
			// Breakpoints are set within the program
			fixture.Source, []int{},
			[]onBreakpoint{{
				// Stop at line 36
				execute: func() {
					if runtime.GOARCH == "386" && goversion.VersionAfterOrEqual(runtime.Version(), 1, 18) {
						client.StepInRequest(1)
						client.ExpectStepInResponse(t)
						client.ExpectStoppedEvent(t)
					}
					client.StackTraceRequest(1, 0, 20)
					stack := client.ExpectStackTraceResponse(t)
					checkStackFramesExact(t, stack, "main.main", 36, 1000, 3, 3)

					client.ScopesRequest(1000)
					scopes := client.ExpectScopesResponse(t)
					checkScope(t, scopes, 0, "Locals", localsScope)
					checkScope(t, scopes, 1, "Globals (package main)", globalsScope)
					checkScope(t, scopes, 2, "Registers", globalsScope+1)

					client.VariablesRequest(globalsScope)
					client.ExpectVariablesResponse(t)
					// The program has no user-defined globals.
					// Depending on the Go version, there might
					// be some runtime globals (e.g. main..inittask)
					// so testing for the total number is too fragile.

					// Step into pkg.AnotherMethod()
					client.StepInRequest(1)
					client.ExpectStepInResponse(t)
					client.ExpectStoppedEvent(t)

					client.StackTraceRequest(1, 0, 20)
					stack = client.ExpectStackTraceResponse(t)
					checkStackFramesExact(t, stack, "", 13, 1000, 4, 4)

					client.ScopesRequest(1000)
					scopes = client.ExpectScopesResponse(t)
					checkScope(t, scopes, 0, "Locals", localsScope)
					checkScope(t, scopes, 1, "Globals (package github.com/go-delve/delve/_fixtures/internal/dir0/pkg)", globalsScope)

					client.VariablesRequest(globalsScope)
					globals := client.ExpectVariablesResponse(t)
					checkChildren(t, globals, "Globals", 1)
					ref := checkVarExact(t, globals, 0, "SomeVar", "github.com/go-delve/delve/_fixtures/internal/dir0/pkg.SomeVar", "github.com/go-delve/delve/_fixtures/internal/dir0/pkg.SomeType {X: 0}", "github.com/go-delve/delve/_fixtures/internal/dir0/pkg.SomeType", hasChildren)

					if ref > 0 {
						client.VariablesRequest(ref)
						somevar := client.ExpectVariablesResponse(t)
						checkChildren(t, somevar, "SomeVar", 1)
						// TODO(polina): unlike main.p, this prefix won't work
						checkVarExact(t, somevar, 0, "X", "github.com/go-delve/delve/_fixtures/internal/dir0/pkg.SomeVar.X", "0", "float64", noChildren)
					}
				},
				disconnect: false,
			}})
	})
}

// TestRegisterScopeAndVariables launches the program with showRegisters
// arg set, executes to a breakpoint in the main package and tests that the registers
// got loaded. It then steps into a function in another package and tests that
// the registers were updated by checking PC.
func TestRegistersScopeAndVariables(t *testing.T) {
	runTest(t, "consts", func(client *daptest.Client, fixture protest.Fixture) {
		runDebugSessionWithBPs(t, client, "launch",
			// Launch
			func() {
				client.LaunchRequestWithArgs(map[string]interface{}{
					"mode": "exec", "program": fixture.Path, "showRegisters": true,
				})
			},
			// Breakpoints are set within the program
			fixture.Source, []int{},
			[]onBreakpoint{{
				// Stop at line 36
				execute: func() {
					if runtime.GOARCH == "386" && goversion.VersionAfterOrEqual(runtime.Version(), 1, 18) {
						client.StepInRequest(1)
						client.ExpectStepInResponse(t)
						client.ExpectStoppedEvent(t)
					}

					client.StackTraceRequest(1, 0, 20)
					stack := client.ExpectStackTraceResponse(t)
					checkStackFramesExact(t, stack, "main.main", 36, 1000, 3, 3)

					client.ScopesRequest(1000)
					scopes := client.ExpectScopesResponse(t)
					checkScope(t, scopes, 0, "Locals", localsScope)
					registersScope := localsScope + 1
					checkScope(t, scopes, 1, "Registers", registersScope)

					// Check that instructionPointer points to the InstructionPointerReference.
					pc, err := getPC(t, client, 1)
					if err != nil {
						t.Error(pc)
					}

					client.VariablesRequest(registersScope)
					vr := client.ExpectVariablesResponse(t)
					if len(vr.Body.Variables) == 0 {
						t.Fatal("no registers returned")
					}
					idx := findPcReg(vr.Body.Variables)
					if idx < 0 {
						t.Fatalf("got %#v, want a reg with instruction pointer", vr.Body.Variables)
					}
					pcReg := vr.Body.Variables[idx]
					gotPc, err := strconv.ParseUint(pcReg.Value, 0, 64)
					if err != nil {
						t.Error(err)
					}
					name := strings.TrimSpace(pcReg.Name)
					if gotPc != pc || pcReg.EvaluateName != fmt.Sprintf("_%s", strings.ToUpper(name)) {
						t.Errorf("got %#v,\nwant Name=%s Value=%#x EvaluateName=%q", pcReg, name, pc, fmt.Sprintf("_%s", strings.ToUpper(name)))
					}

					// The program has no user-defined globals.
					// Depending on the Go version, there might
					// be some runtime globals (e.g. main..inittask)
					// so testing for the total number is too fragile.

					// Step into pkg.AnotherMethod()
					client.StepInRequest(1)
					client.ExpectStepInResponse(t)
					client.ExpectStoppedEvent(t)

					client.StackTraceRequest(1, 0, 20)
					stack = client.ExpectStackTraceResponse(t)
					checkStackFramesExact(t, stack, "", 13, 1000, 4, 4)

					client.ScopesRequest(1000)
					scopes = client.ExpectScopesResponse(t)
					checkScope(t, scopes, 0, "Locals", localsScope)
					checkScope(t, scopes, 1, "Registers", registersScope)

					// Check that rip points to the InstructionPointerReference.
					pc, err = getPC(t, client, 1)
					if err != nil {
						t.Error(pc)
					}
					client.VariablesRequest(registersScope)
					vr = client.ExpectVariablesResponse(t)
					if len(vr.Body.Variables) == 0 {
						t.Fatal("no registers returned")
					}

					idx = findPcReg(vr.Body.Variables)
					if idx < 0 {
						t.Fatalf("got %#v, want a reg with instruction pointer", vr.Body.Variables)
					}
					pcReg = vr.Body.Variables[idx]
					gotPc, err = strconv.ParseUint(pcReg.Value, 0, 64)
					if err != nil {
						t.Error(err)
					}

					if gotPc != pc || pcReg.EvaluateName != fmt.Sprintf("_%s", strings.ToUpper(name)) {
						t.Errorf("got %#v,\nwant Name=%s Value=%#x EvaluateName=%q", pcReg, name, pc, fmt.Sprintf("_%s", strings.ToUpper(name)))
					}
				},
				disconnect: false,
			}})
	})
}

func findPcReg(regs []dap.Variable) int {
	for i, reg := range regs {
		if isPcReg(reg) {
			return i
		}
	}
	return -1
}

func isPcReg(reg dap.Variable) bool {
	pcRegNames := []string{"rip", "pc", "eip"}
	for _, name := range pcRegNames {
		if name == strings.TrimSpace(reg.Name) {
			return true
		}
	}
	return false
}

// TestShadowedVariables executes to a breakpoint and checks the shadowed
// variable is named correctly.
func TestShadowedVariables(t *testing.T) {
	runTest(t, "testshadow", func(client *daptest.Client, fixture protest.Fixture) {
		runDebugSessionWithBPs(t, client, "launch",
			// Launch
			func() {
				client.LaunchRequestWithArgs(map[string]interface{}{
					"mode": "exec", "program": fixture.Path, "showGlobalVariables": true,
				})
			},
			// Breakpoints are set within the program
			fixture.Source, []int{},
			[]onBreakpoint{{
				// Stop at line 13
				execute: func() {
					client.StackTraceRequest(1, 0, 20)
					stack := client.ExpectStackTraceResponse(t)
					checkStackFramesExact(t, stack, "main.main", 13, 1000, 3, 3)

					client.ScopesRequest(1000)
					scopes := client.ExpectScopesResponse(t)
					checkScope(t, scopes, 0, "Locals", localsScope)
					checkScope(t, scopes, 1, "Globals (package main)", globalsScope)

					client.VariablesRequest(localsScope)
					locals := client.ExpectVariablesResponse(t)

					checkVarExact(t, locals, 0, "(a)", "a", "0", "int", !hasChildren)
					checkVarExact(t, locals, 1, "a", "a", "1", "int", !hasChildren)

					// Check that the non-shadowed of "a" is returned from evaluate request.
					validateEvaluateName(t, client, locals, 1)
				},
				disconnect: false,
			}})
	})
}

// Tests that 'stackTraceDepth' from LaunchRequest is parsed and passed to
// stacktrace requests handlers.
func TestLaunchRequestWithStackTraceDepth(t *testing.T) {
	runTest(t, "increment", func(client *daptest.Client, fixture protest.Fixture) {
		var stResp *dap.StackTraceResponse
		runDebugSessionWithBPs(t, client, "launch",
			// Launch
			func() {
				client.LaunchRequestWithArgs(map[string]interface{}{
					"mode": "exec", "program": fixture.Path, "stackTraceDepth": 1,
				})
			},
			// Set breakpoints
			fixture.Source, []int{8},
			[]onBreakpoint{{ // Stop at line 8
				execute: func() {
					client.StackTraceRequest(1, 0, 0)
					stResp = client.ExpectStackTraceResponse(t)
					checkStackFramesHasMore(t, stResp, "main.Increment", 8, 1000, 1 /*returned*/, 2 /*available*/)
				},
				disconnect: false,
			}})
	})
}

type Breakpoint struct {
	line      int
	path      string
	verified  bool
	msgPrefix string
}

func expectSetBreakpointsResponse(t *testing.T, client *daptest.Client, bps []Breakpoint) {
	t.Helper()
	checkSetBreakpointsResponse(t, bps, client.ExpectSetBreakpointsResponse(t))
}

func checkSetBreakpointsResponse(t *testing.T, bps []Breakpoint, got *dap.SetBreakpointsResponse) {
	t.Helper()
	checkBreakpoints(t, bps, got.Body.Breakpoints)
}

func checkBreakpoints(t *testing.T, bps []Breakpoint, breakpoints []dap.Breakpoint) {
	t.Helper()
	if len(breakpoints) != len(bps) {
		t.Errorf("got %#v,\nwant len(Breakpoints)=%d", breakpoints, len(bps))
		return
	}
	for i, bp := range breakpoints {
		if bps[i].line < 0 && !bps[i].verified {
			if bp.Verified != bps[i].verified || !stringContainsCaseInsensitive(bp.Message, bps[i].msgPrefix) {
				t.Errorf("got breakpoints[%d] = %#v, \nwant %#v", i, bp, bps[i])
			}
			continue
		}
		if bp.Line != bps[i].line || bp.Verified != bps[i].verified || bp.Source.Path != bps[i].path ||
			!strings.HasPrefix(bp.Message, bps[i].msgPrefix) {
			t.Errorf("got breakpoints[%d] = %#v, \nwant %#v", i, bp, bps[i])
		}
	}
}

// TestSetBreakpoint executes to a breakpoint and tests different
// configurations of setBreakpoint requests.
func TestSetBreakpoint(t *testing.T) {
	runTest(t, "loopprog", func(client *daptest.Client, fixture protest.Fixture) {
		runDebugSessionWithBPs(t, client, "launch",
			// Launch
			func() {
				client.LaunchRequest("exec", fixture.Path, !stopOnEntry)
			},
			// Set breakpoints
			fixture.Source, []int{16}, // b main.main
			[]onBreakpoint{{
				execute: func() {
					checkStop(t, client, 1, "main.main", 16)

					// Set two breakpoints at the next two lines in main
					client.SetBreakpointsRequest(fixture.Source, []int{17, 18})
					expectSetBreakpointsResponse(t, client, []Breakpoint{{17, fixture.Source, true, ""}, {18, fixture.Source, true, ""}})

					// Clear 17, reset 18
					client.SetBreakpointsRequest(fixture.Source, []int{18})
					expectSetBreakpointsResponse(t, client, []Breakpoint{{18, fixture.Source, true, ""}})

					// Skip 17, continue to 18
					client.ContinueRequest(1)
					client.ExpectContinueResponse(t)
					client.ExpectStoppedEvent(t)
					checkStop(t, client, 1, "main.main", 18)

					// Set another breakpoint inside the loop in loop(), twice to trigger error
					client.SetBreakpointsRequest(fixture.Source, []int{8, 8})
					expectSetBreakpointsResponse(t, client, []Breakpoint{{8, fixture.Source, true, ""}, {-1, "", false, "breakpoint already exists"}})

					// Continue into the loop
					client.ContinueRequest(1)
					client.ExpectContinueResponse(t)
					client.ExpectStoppedEvent(t)
					checkStop(t, client, 1, "main.loop", 8)
					client.VariablesRequest(localsScope)
					locals := client.ExpectVariablesResponse(t)
					checkVarExact(t, locals, 0, "i", "i", "0", "int", noChildren) // i == 0

					// Edit the breakpoint to add a condition
					client.SetBreakpointsRequestWithArgs(fixture.Source, []int{8}, map[int]string{8: "i == 3"}, nil, nil)
					expectSetBreakpointsResponse(t, client, []Breakpoint{{8, fixture.Source, true, ""}})

					// Continue until condition is hit
					client.ContinueRequest(1)
					client.ExpectContinueResponse(t)
					client.ExpectStoppedEvent(t)
					checkStop(t, client, 1, "main.loop", 8)
					client.VariablesRequest(localsScope)
					locals = client.ExpectVariablesResponse(t)
					checkVarExact(t, locals, 0, "i", "i", "3", "int", noChildren) // i == 3

					// Edit the breakpoint to remove a condition
					client.SetBreakpointsRequestWithArgs(fixture.Source, []int{8}, map[int]string{8: ""}, nil, nil)
					expectSetBreakpointsResponse(t, client, []Breakpoint{{8, fixture.Source, true, ""}})

					// Continue for one more loop iteration
					client.ContinueRequest(1)
					client.ExpectContinueResponse(t)
					client.ExpectStoppedEvent(t)
					checkStop(t, client, 1, "main.loop", 8)
					client.VariablesRequest(localsScope)
					locals = client.ExpectVariablesResponse(t)
					checkVarExact(t, locals, 0, "i", "i", "4", "int", noChildren) // i == 4

					// Set at a line without a statement
					client.SetBreakpointsRequest(fixture.Source, []int{1000})
					expectSetBreakpointsResponse(t, client, []Breakpoint{{-1, "", false, "could not find statement"}}) // all cleared, none set
				},
				// The program has an infinite loop, so we must kill it by disconnecting.
				disconnect: true,
			}})
	})
}

// TestSetInstructionBreakpoint executes to a breakpoint and tests different
// configurations of setInstructionBreakpoint requests.
func TestSetInstructionBreakpoint(t *testing.T) {
	runTest(t, "loopprog", func(client *daptest.Client, fixture protest.Fixture) {
		runDebugSessionWithBPs(t, client, "launch",
			// Launch
			func() {
				client.LaunchRequest("exec", fixture.Path, !stopOnEntry)
			},
			// Set breakpoints
			fixture.Source, []int{16}, // b main.main
			[]onBreakpoint{{
				execute: func() {
					checkStop(t, client, 1, "main.main", 16)

					// Set two breakpoints in the loop
					client.SetBreakpointsRequest(fixture.Source, []int{8, 9})
					expectSetBreakpointsResponse(t, client, []Breakpoint{{8, fixture.Source, true, ""}, {9, fixture.Source, true, ""}})

					// Continue to the two breakpoints and get the instructionPointerReference.
					client.ContinueRequest(1)
					client.ExpectContinueResponse(t)
					client.ExpectStoppedEvent(t)
					checkStop(t, client, 1, "main.loop", 8)

					client.StackTraceRequest(1, 0, 1)
					st := client.ExpectStackTraceResponse(t)
					if len(st.Body.StackFrames) < 1 {
						t.Fatalf("\ngot  %#v\nwant len(stackframes) => 1", st)
					}
					pc8 := st.Body.StackFrames[0].InstructionPointerReference

					client.ContinueRequest(1)
					client.ExpectContinueResponse(t)
					client.ExpectStoppedEvent(t)
					checkStop(t, client, 1, "main.loop", 9)

					client.StackTraceRequest(1, 0, 1)
					st = client.ExpectStackTraceResponse(t)
					if len(st.Body.StackFrames) < 1 {
						t.Fatalf("\ngot  %#v\nwant len(stackframes) => 1", st)
					}
					pc9 := st.Body.StackFrames[0].InstructionPointerReference

					// Clear the source breakpoints.
					// TODO(suzmue): there is an existing issue that breakpoints with identical locations
					// from different setBreakpoints, setFunctionBreakpoints, setInstructionBreakpoints
					// requests will prevent subsequent ones from being set.
					client.SetBreakpointsRequest(fixture.Source, []int{})
					expectSetBreakpointsResponse(t, client, []Breakpoint{})

					// Set the breakpoints using the instruction pointer references.
					client.SetInstructionBreakpointsRequest([]dap.InstructionBreakpoint{{InstructionReference: pc8}, {InstructionReference: pc9}})
					bps := client.ExpectSetInstructionBreakpointsResponse(t).Body.Breakpoints
					checkBreakpoints(t, []Breakpoint{{line: 8, path: fixture.Source, verified: true}, {line: 9, path: fixture.Source, verified: true}}, bps)

					// Continue to the two breakpoints and get the instructionPointerReference.
					client.ContinueRequest(1)
					client.ExpectContinueResponse(t)
					client.ExpectStoppedEvent(t)
					checkStop(t, client, 1, "main.loop", 8)

					client.ContinueRequest(1)
					client.ExpectContinueResponse(t)
					client.ExpectStoppedEvent(t)
					checkStop(t, client, 1, "main.loop", 9)

					// Remove the breakpoint on line 8 and continue.
					client.SetInstructionBreakpointsRequest([]dap.InstructionBreakpoint{{InstructionReference: pc9}})
					bps = client.ExpectSetInstructionBreakpointsResponse(t).Body.Breakpoints
					checkBreakpoints(t, []Breakpoint{{line: 9, path: fixture.Source, verified: true}}, bps)

					client.ContinueRequest(1)
					client.ExpectContinueResponse(t)
					client.ExpectStoppedEvent(t)
					checkStop(t, client, 1, "main.loop", 9)

					// Set two breakpoints and expect an error on the second one.
					client.SetInstructionBreakpointsRequest([]dap.InstructionBreakpoint{{InstructionReference: pc8}, {InstructionReference: pc8}})
					bps = client.ExpectSetInstructionBreakpointsResponse(t).Body.Breakpoints
					checkBreakpoints(t, []Breakpoint{{line: 8, path: fixture.Source, verified: true}, {line: -1, path: "", verified: false, msgPrefix: "breakpoint already exists"}}, bps)

					// Add a condition
					client.SetInstructionBreakpointsRequest([]dap.InstructionBreakpoint{{InstructionReference: pc8, Condition: "i == 100"}})
					bps = client.ExpectSetInstructionBreakpointsResponse(t).Body.Breakpoints
					checkBreakpoints(t, []Breakpoint{{line: 8, path: fixture.Source, verified: true}}, bps)

					client.ContinueRequest(1)
					client.ExpectContinueResponse(t)
					client.ExpectStoppedEvent(t)
					checkStop(t, client, 1, "main.loop", 8)

					client.VariablesRequest(localsScope)
					locals := client.ExpectVariablesResponse(t)
					checkVarExact(t, locals, 0, "i", "i", "100", "int", noChildren) // i == 100
				},
				// The program has an infinite loop, so we must kill it by disconnecting.
				disconnect: true,
			}})
	})
}

func TestPauseAtStop(t *testing.T) {
	runTest(t, "loopprog", func(client *daptest.Client, fixture protest.Fixture) {
		runDebugSessionWithBPs(t, client, "launch",
			// Launch
			func() {
				client.LaunchRequest("exec", fixture.Path, !stopOnEntry)
			},
			// Set breakpoints
			fixture.Source, []int{16},
			[]onBreakpoint{{
				execute: func() {
					checkStop(t, client, 1, "main.main", 16)

					client.SetBreakpointsRequest(fixture.Source, []int{6, 8})
					expectSetBreakpointsResponse(t, client, []Breakpoint{{6, fixture.Source, true, ""}, {8, fixture.Source, true, ""}})

					// Send a pause request while stopped on a cleared breakpoint.
					client.PauseRequest(1)
					client.ExpectPauseResponse(t)

					client.ContinueRequest(1)
					client.ExpectContinueResponse(t)
					client.ExpectStoppedEvent(t)
					checkStop(t, client, 1, "main.loop", 6)

					// Send a pause request while stopped on a breakpoint.
					client.PauseRequest(1)
					client.ExpectPauseResponse(t)

					client.ContinueRequest(1)
					client.ExpectContinueResponse(t)
					se := client.ExpectStoppedEvent(t)
					if se.Body.Reason != "breakpoint" {
						t.Errorf("got %#v, expected breakpoint", se)
					}
					checkStop(t, client, 1, "main.loop", 8)

					// Send a pause request while stopped after stepping.
					client.NextRequest(1)
					client.ExpectNextResponse(t)
					client.ExpectStoppedEvent(t)
					checkStop(t, client, 1, "main.loop", 9)

					client.PauseRequest(1)
					client.ExpectPauseResponse(t)

					client.ContinueRequest(1)
					client.ExpectContinueResponse(t)

					client.ExpectStoppedEvent(t)
					checkStop(t, client, 1, "main.loop", 8)
				},
				// The program has an infinite loop, so we must kill it by disconnecting.
				disconnect: true,
			}})
	})
}

func checkHitBreakpointIds(t *testing.T, se *dap.StoppedEvent, reason string, id int) {
	if se.Body.ThreadId != 1 || se.Body.Reason != reason || len(se.Body.HitBreakpointIds) != 1 || se.Body.HitBreakpointIds[0] != id {
		t.Errorf("got %#v, want Reason=%q, ThreadId=1, HitBreakpointIds=[]int{%d}", se, reason, id)
	}
}

// TestHitBreakpointIds executes to a breakpoint and tests that
// the breakpoint ids in the stopped event are correct.
func TestHitBreakpointIds(t *testing.T) {
	runTest(t, "locationsprog", func(client *daptest.Client, fixture protest.Fixture) {
		runDebugSessionWithBPs(t, client, "launch",
			// Launch
			func() {
				client.LaunchRequest("exec", fixture.Path, !stopOnEntry)
			},
			// Set breakpoints
			fixture.Source, []int{30}, // b main.main
			[]onBreakpoint{{
				execute: func() {
					checkStop(t, client, 1, "main.main", 30)

					// Set two source breakpoints and two function breakpoints.
					client.SetBreakpointsRequest(fixture.Source, []int{23, 33})
					sourceBps := client.ExpectSetBreakpointsResponse(t).Body.Breakpoints
					checkBreakpoints(t, []Breakpoint{{line: 23, path: fixture.Source, verified: true}, {line: 33, path: fixture.Source, verified: true}}, sourceBps)

					client.SetFunctionBreakpointsRequest([]dap.FunctionBreakpoint{
						{Name: "anotherFunction"},
						{Name: "anotherFunction:1"},
					})
					functionBps := client.ExpectSetFunctionBreakpointsResponse(t).Body.Breakpoints
					checkBreakpoints(t, []Breakpoint{{line: 26, path: fixture.Source, verified: true}, {line: 27, path: fixture.Source, verified: true}}, functionBps)

					client.ContinueRequest(1)
					client.ExpectContinueResponse(t)
					se := client.ExpectStoppedEvent(t)
					checkHitBreakpointIds(t, se, "breakpoint", sourceBps[1].Id)
					checkStop(t, client, 1, "main.main", 33)

					client.ContinueRequest(1)
					client.ExpectContinueResponse(t)
					se = client.ExpectStoppedEvent(t)
					checkHitBreakpointIds(t, se, "breakpoint", sourceBps[0].Id)
					checkStop(t, client, 1, "main.(*SomeType).SomeFunction", 23)

					client.ContinueRequest(1)
					client.ExpectContinueResponse(t)
					se = client.ExpectStoppedEvent(t)
					checkHitBreakpointIds(t, se, "function breakpoint", functionBps[0].Id)
					checkStop(t, client, 1, "main.anotherFunction", 26)

					client.ContinueRequest(1)
					client.ExpectContinueResponse(t)
					se = client.ExpectStoppedEvent(t)

					checkHitBreakpointIds(t, se, "function breakpoint", functionBps[1].Id)

					checkStop(t, client, 1, "main.anotherFunction", 27)
				},
				disconnect: true,
			}})
	})
}

func stringContainsCaseInsensitive(got, want string) bool {
	return strings.Contains(strings.ToLower(got), strings.ToLower(want))
}

// TestSetFunctionBreakpoints is inspired by service/test.TestClientServer_FindLocations.
func TestSetFunctionBreakpoints(t *testing.T) {
	runTest(t, "locationsprog", func(client *daptest.Client, fixture protest.Fixture) {
		runDebugSessionWithBPs(t, client, "launch",
			// Launch
			func() {
				client.LaunchRequest("exec", fixture.Path, !stopOnEntry)
			},
			// Set breakpoints
			fixture.Source, []int{30}, // b main.main
			[]onBreakpoint{{
				execute: func() {
					checkStop(t, client, 1, "main.main", 30)

					type Breakpoint struct {
						line       int
						sourceName string
						verified   bool
						errMsg     string
					}
					expectSetFunctionBreakpointsResponse := func(bps []Breakpoint) {
						t.Helper()
						got := client.ExpectSetFunctionBreakpointsResponse(t)
						if len(got.Body.Breakpoints) != len(bps) {
							t.Errorf("got %#v,\nwant len(Breakpoints)=%d", got, len(bps))
							return
						}
						for i, bp := range got.Body.Breakpoints {
							if bps[i].line < 0 && !bps[i].verified {
								if bp.Verified != bps[i].verified || !stringContainsCaseInsensitive(bp.Message, bps[i].errMsg) {
									t.Errorf("got breakpoints[%d] = %#v, \nwant %#v", i, bp, bps[i])
								}
								continue
							}
							// Some function breakpoints may be in packages that have been imported and we do not control, so
							// we do not always want to check breakpoint lines.
							if (bps[i].line >= 0 && bp.Line != bps[i].line) || bp.Verified != bps[i].verified || bp.Source.Name != bps[i].sourceName {
								t.Errorf("got breakpoints[%d] = %#v, \nwant %#v", i, bp, bps[i])
							}
						}
					}

					client.SetFunctionBreakpointsRequest([]dap.FunctionBreakpoint{
						{Name: "anotherFunction"},
					})
					expectSetFunctionBreakpointsResponse([]Breakpoint{{26, filepath.Base(fixture.Source), true, ""}})

					client.SetFunctionBreakpointsRequest([]dap.FunctionBreakpoint{
						{Name: "main.anotherFunction"},
					})
					expectSetFunctionBreakpointsResponse([]Breakpoint{{26, filepath.Base(fixture.Source), true, ""}})

					client.SetFunctionBreakpointsRequest([]dap.FunctionBreakpoint{
						{Name: "SomeType.String"},
					})
					expectSetFunctionBreakpointsResponse([]Breakpoint{{14, filepath.Base(fixture.Source), true, ""}})

					client.SetFunctionBreakpointsRequest([]dap.FunctionBreakpoint{
						{Name: "(*SomeType).String"},
					})
					expectSetFunctionBreakpointsResponse([]Breakpoint{{14, filepath.Base(fixture.Source), true, ""}})

					client.SetFunctionBreakpointsRequest([]dap.FunctionBreakpoint{
						{Name: "main.SomeType.String"},
					})
					expectSetFunctionBreakpointsResponse([]Breakpoint{{14, filepath.Base(fixture.Source), true, ""}})

					client.SetFunctionBreakpointsRequest([]dap.FunctionBreakpoint{
						{Name: "main.(*SomeType).String"},
					})
					expectSetFunctionBreakpointsResponse([]Breakpoint{{14, filepath.Base(fixture.Source), true, ""}})

					// Test line offsets
					client.SetFunctionBreakpointsRequest([]dap.FunctionBreakpoint{
						{Name: "main.anotherFunction:1"},
					})
					expectSetFunctionBreakpointsResponse([]Breakpoint{{27, filepath.Base(fixture.Source), true, ""}})

					// Test function names in imported package.
					// Issue #275
					client.SetFunctionBreakpointsRequest([]dap.FunctionBreakpoint{
						{Name: "io/ioutil.ReadFile"},
					})
					expectSetFunctionBreakpointsResponse([]Breakpoint{{-1, "ioutil.go", true, ""}})

					// Issue #296
					client.SetFunctionBreakpointsRequest([]dap.FunctionBreakpoint{
						{Name: "/io/ioutil.ReadFile"},
					})
					expectSetFunctionBreakpointsResponse([]Breakpoint{{-1, "ioutil.go", true, ""}})
					client.SetFunctionBreakpointsRequest([]dap.FunctionBreakpoint{
						{Name: "ioutil.ReadFile"},
					})
					expectSetFunctionBreakpointsResponse([]Breakpoint{{-1, "ioutil.go", true, ""}})

					// Function Breakpoint name also accepts breakpoints that are specified as file:line.
					// TODO(suzmue): We could return an error, but it probably is not necessary since breakpoints,
					// and function breakpoints come in with different requests.
					client.SetFunctionBreakpointsRequest([]dap.FunctionBreakpoint{
						{Name: fmt.Sprintf("%s:14", fixture.Source)},
					})
					expectSetFunctionBreakpointsResponse([]Breakpoint{{14, filepath.Base(fixture.Source), true, ""}})
					client.SetFunctionBreakpointsRequest([]dap.FunctionBreakpoint{
						{Name: fmt.Sprintf("%s:14", filepath.Base(fixture.Source))},
					})
					expectSetFunctionBreakpointsResponse([]Breakpoint{{14, filepath.Base(fixture.Source), true, ""}})

					// Expect error for ambiguous function name.
					client.SetFunctionBreakpointsRequest([]dap.FunctionBreakpoint{
						{Name: "String"},
					})
					expectSetFunctionBreakpointsResponse([]Breakpoint{{-1, "", false, "Location \"String\" ambiguous"}})

					client.SetFunctionBreakpointsRequest([]dap.FunctionBreakpoint{
						{Name: "main.String"},
					})
					expectSetFunctionBreakpointsResponse([]Breakpoint{{-1, "", false, "Location \"main.String\" ambiguous"}})

					// Expect error for function that does not exist.
					client.SetFunctionBreakpointsRequest([]dap.FunctionBreakpoint{
						{Name: "fakeFunction"},
					})
					expectSetFunctionBreakpointsResponse([]Breakpoint{{-1, "", false, "location \"fakeFunction\" not found"}})

					// Expect error for negative line number.
					client.SetFunctionBreakpointsRequest([]dap.FunctionBreakpoint{
						{Name: "main.anotherFunction:-1"},
					})
					expectSetFunctionBreakpointsResponse([]Breakpoint{{-1, "", false, "line offset negative or not a number"}})

					// Expect error when function name is regex.
					client.SetFunctionBreakpointsRequest([]dap.FunctionBreakpoint{
						{Name: `/^.*String.*$/`},
					})
					expectSetFunctionBreakpointsResponse([]Breakpoint{{-1, "", false, "breakpoint name \"/^.*String.*$/\" could not be parsed as a function"}})

					// Expect error when function name is an offset.
					client.SetFunctionBreakpointsRequest([]dap.FunctionBreakpoint{
						{Name: "+1"},
					})
					expectSetFunctionBreakpointsResponse([]Breakpoint{{-1, filepath.Base(fixture.Source), false, "breakpoint name \"+1\" could not be parsed as a function"}})

					// Expect error when function name is a line number.
					client.SetFunctionBreakpointsRequest([]dap.FunctionBreakpoint{
						{Name: "14"},
					})
					expectSetFunctionBreakpointsResponse([]Breakpoint{{-1, filepath.Base(fixture.Source), false, "breakpoint name \"14\" could not be parsed as a function"}})

					// Expect error when function name is an address.
					client.SetFunctionBreakpointsRequest([]dap.FunctionBreakpoint{
						{Name: "*b"},
					})
					expectSetFunctionBreakpointsResponse([]Breakpoint{{-1, filepath.Base(fixture.Source), false, "breakpoint name \"*b\" could not be parsed as a function"}})

					// Expect error when function name is a relative path.
					client.SetFunctionBreakpointsRequest([]dap.FunctionBreakpoint{
						{Name: fmt.Sprintf(".%s%s:14", string(filepath.Separator), filepath.Base(fixture.Source))},
					})
					// This relative path could also be caught by the parser, so we should not match the error message.
					expectSetFunctionBreakpointsResponse([]Breakpoint{{-1, filepath.Base(fixture.Source), false, ""}})
					client.SetFunctionBreakpointsRequest([]dap.FunctionBreakpoint{
						{Name: fmt.Sprintf("..%s%s:14", string(filepath.Separator), filepath.Base(fixture.Source))},
					})
					// This relative path could also be caught by the parser, so we should not match the error message.
					expectSetFunctionBreakpointsResponse([]Breakpoint{{-1, filepath.Base(fixture.Source), false, ""}})

					// Test multiple function breakpoints.
					client.SetFunctionBreakpointsRequest([]dap.FunctionBreakpoint{
						{Name: "SomeType.String"}, {Name: "anotherFunction"},
					})
					expectSetFunctionBreakpointsResponse([]Breakpoint{{14, filepath.Base(fixture.Source), true, ""}, {26, filepath.Base(fixture.Source), true, ""}})

					// Test multiple breakpoints to the same location.
					client.SetFunctionBreakpointsRequest([]dap.FunctionBreakpoint{
						{Name: "SomeType.String"}, {Name: "(*SomeType).String"},
					})
					expectSetFunctionBreakpointsResponse([]Breakpoint{{14, filepath.Base(fixture.Source), true, ""}, {-1, "", false, "breakpoint exists"}})

					// Set two breakpoints at SomeType.String and SomeType.SomeFunction.
					client.SetFunctionBreakpointsRequest([]dap.FunctionBreakpoint{
						{Name: "SomeType.String"}, {Name: "SomeType.SomeFunction"},
					})
					expectSetFunctionBreakpointsResponse([]Breakpoint{{14, filepath.Base(fixture.Source), true, ""}, {22, filepath.Base(fixture.Source), true, ""}})

					// Clear SomeType.String, reset SomeType.SomeFunction (SomeType.String is called before SomeType.SomeFunction).
					client.SetFunctionBreakpointsRequest([]dap.FunctionBreakpoint{
						{Name: "SomeType.SomeFunction"},
					})
					expectSetFunctionBreakpointsResponse([]Breakpoint{{22, filepath.Base(fixture.Source), true, ""}})

					// Expect the next breakpoint to be at SomeType.SomeFunction.
					client.ContinueRequest(1)
					client.ExpectContinueResponse(t)

					if se := client.ExpectStoppedEvent(t); se.Body.Reason != "function breakpoint" || se.Body.ThreadId != 1 {
						t.Errorf("got %#v, want Reason=\"function breakpoint\", ThreadId=1", se)
					}
					checkStop(t, client, 1, "main.(*SomeType).SomeFunction", 22)

					// Set a breakpoint at the next line in the program.
					client.SetBreakpointsRequest(fixture.Source, []int{23})
					got := client.ExpectSetBreakpointsResponse(t)
					if len(got.Body.Breakpoints) != 1 {
						t.Errorf("got %#v,\nwant len(Breakpoints)=%d", got, 1)
						return
					}
					bp := got.Body.Breakpoints[0]
					if bp.Line != 23 || bp.Verified != true || bp.Source.Path != fixture.Source {
						t.Errorf("got breakpoints[0] = %#v, \nwant Line=23 Verified=true Source.Path=%q", bp, fixture.Source)
					}

					// Set a function breakpoint, this should not clear the breakpoint that was set in the previous setBreakpoints request.
					client.SetFunctionBreakpointsRequest([]dap.FunctionBreakpoint{
						{Name: "anotherFunction"},
					})
					expectSetFunctionBreakpointsResponse([]Breakpoint{{26, filepath.Base(fixture.Source), true, ""}})

					// Expect the next breakpoint to be at line 23.
					client.ContinueRequest(1)
					client.ExpectContinueResponse(t)

					if se := client.ExpectStoppedEvent(t); se.Body.Reason != "breakpoint" || se.Body.ThreadId != 1 {
						t.Errorf("got %#v, want Reason=\"breakpoint\", ThreadId=1", se)
					}
					checkStop(t, client, 1, "main.(*SomeType).SomeFunction", 23)

					// Set a breakpoint, this should not clear the breakpoint that was set in the previous setFunctionBreakpoints request.
					client.SetBreakpointsRequest(fixture.Source, []int{37})
					got = client.ExpectSetBreakpointsResponse(t)
					if len(got.Body.Breakpoints) != 1 {
						t.Errorf("got %#v,\nwant len(Breakpoints)=%d", got, 1)
						return
					}
					bp = got.Body.Breakpoints[0]
					if bp.Line != 37 || bp.Verified != true || bp.Source.Path != fixture.Source {
						t.Errorf("got breakpoints[0] = %#v, \nwant Line=23 Verified=true Source.Path=%q", bp, fixture.Source)
					}

					// Expect the next breakpoint to be at line anotherFunction.
					client.ContinueRequest(1)
					client.ExpectContinueResponse(t)

					if se := client.ExpectStoppedEvent(t); se.Body.Reason != "function breakpoint" || se.Body.ThreadId != 1 {
						t.Errorf("got %#v, want Reason=\"function breakpoint\", ThreadId=1", se)
					}
					checkStop(t, client, 1, "main.anotherFunction", 26)

				},
				disconnect: true,
			}})
	})
}

// TestLogPoints executes to a breakpoint and tests that log points
// send OutputEvents and do not halt program execution.
func TestLogPoints(t *testing.T) {
	runTest(t, "callme", func(client *daptest.Client, fixture protest.Fixture) {
		runDebugSessionWithBPs(t, client, "launch",
			// Launch
			func() {
				client.LaunchRequest("exec", fixture.Path, !stopOnEntry)
			},
			// Set breakpoints
			fixture.Source, []int{23},
			[]onBreakpoint{{
				// Stop at line 23
				execute: func() {
					checkStop(t, client, 1, "main.main", 23)
					bps := []int{6, 25, 27, 16}
					logMessages := map[int]string{6: "{i*2}: in callme!", 16: "in callme2!"}
					client.SetBreakpointsRequestWithArgs(fixture.Source, bps, nil, nil, logMessages)
					client.ExpectSetBreakpointsResponse(t)

					client.ContinueRequest(1)
					client.ExpectContinueResponse(t)

					for i := 0; i < 5; i++ {
						se := client.ExpectStoppedEvent(t)
						if se.Body.Reason != "breakpoint" || se.Body.ThreadId != 1 {
							t.Errorf("got stopped event = %#v, \nwant Reason=\"breakpoint\" ThreadId=1", se)
						}
						checkStop(t, client, 1, "main.main", 25)

						client.ContinueRequest(1)
						client.ExpectContinueResponse(t)
						checkLogMessage(t, client.ExpectOutputEvent(t), 1, fmt.Sprintf("%d: in callme!", i*2), fixture.Source, 6)
					}
					se := client.ExpectStoppedEvent(t)
					if se.Body.Reason != "breakpoint" || se.Body.ThreadId != 1 {
						t.Errorf("got stopped event = %#v, \nwant Reason=\"breakpoint\" ThreadId=1", se)
					}
					checkStop(t, client, 1, "main.main", 27)

					client.NextRequest(1)
					client.ExpectNextResponse(t)

					checkLogMessage(t, client.ExpectOutputEvent(t), 1, "in callme2!", fixture.Source, 16)

					se = client.ExpectStoppedEvent(t)
					if se.Body.Reason != "step" || se.Body.ThreadId != 1 {
						t.Errorf("got stopped event = %#v, \nwant Reason=\"step\" ThreadId=1", se)
					}
					checkStop(t, client, 1, "main.main", 28)
				},
				disconnect: true,
			}})
	})
}

func checkLogMessage(t *testing.T, oe *dap.OutputEvent, goid int, text, path string, line int) {
	t.Helper()
	prefix := "> [Go "
	if goid >= 0 {
		prefix += strconv.Itoa(goid) + "]"
	}
	if oe.Body.Category != "stdout" || !strings.HasPrefix(oe.Body.Output, prefix) || !strings.HasSuffix(oe.Body.Output, text+"\n") {
		t.Errorf("got output event = %#v, \nwant Category=\"stdout\" Output=\"%s: %s\\n\"", oe, prefix, text)
	}
	if oe.Body.Line != line || oe.Body.Source.Path != path {
		t.Errorf("got output event = %#v, \nwant Line=%d Source.Path=%s", oe, line, path)
	}
}

// TestHaltPreventsAutoResume tests that a pause request issued while processing
// log messages will result in a real stop.
func TestHaltPreventsAutoResume(t *testing.T) {
	runTest(t, "callme", func(client *daptest.Client, fixture protest.Fixture) {
		runDebugSessionWithBPs(t, client, "launch", // Launch
			func() {
				client.LaunchRequest("exec", fixture.Path, !stopOnEntry)
			},
			// Set breakpoints
			fixture.Source, []int{23},
			[]onBreakpoint{{
				execute: func() {
					savedResumeOnce := resumeOnceAndCheckStop
					defer func() {
						resumeOnceAndCheckStop = savedResumeOnce
					}()
					checkStop(t, client, 1, "main.main", 23)
					bps := []int{6, 25}
					logMessages := map[int]string{6: "in callme!"}
					client.SetBreakpointsRequestWithArgs(fixture.Source, bps, nil, nil, logMessages)
					client.ExpectSetBreakpointsResponse(t)

					for i := 0; i < 5; i++ {
						// Reset the handler to the default behavior.
						resumeOnceAndCheckStop = savedResumeOnce

						// Expect a pause request while stopped not to interrupt continue.
						client.PauseRequest(1)
						client.ExpectPauseResponse(t)

						client.ContinueRequest(1)
						client.ExpectContinueResponse(t)
						se := client.ExpectStoppedEvent(t)
						if se.Body.Reason != "breakpoint" || se.Body.ThreadId != 1 {
							t.Errorf("got stopped event = %#v, \nwant Reason=\"breakpoint\" ThreadId=1", se)
						}
						checkStop(t, client, 1, "main.main", 25)

						pauseDoneChan := make(chan struct{}, 1)
						outputDoneChan := make(chan struct{}, 1)
						// Send a halt request when trying to resume the program after being
						// interrupted. This should allow the log message to be processed,
						// but keep the process from continuing beyond the line.
						resumeOnceAndCheckStop = func(s *Session, command string, allowNextStateChange chan struct{}) (*api.DebuggerState, error) {
							// This should trigger after the log message is sent, but before
							// execution is resumed.
							if command == api.DirectionCongruentContinue {
								go func() {
									<-outputDoneChan
									defer close(pauseDoneChan)
									client.PauseRequest(1)
									client.ExpectPauseResponse(t)
								}()
								// Wait for the pause to be complete.
								<-pauseDoneChan
							}
							return s.resumeOnceAndCheckStop(command, allowNextStateChange)
						}

						client.ContinueRequest(1)
						client.ExpectContinueResponse(t)
						checkLogMessage(t, client.ExpectOutputEvent(t), 1, "in callme!", fixture.Source, 6)
						// Signal that the output event has been received.
						close(outputDoneChan)
						// Wait for the pause to be complete.
						<-pauseDoneChan
						se = client.ExpectStoppedEvent(t)
						if se.Body.Reason != "pause" {
							t.Errorf("got stopped event = %#v, \nwant Reason=\"pause\"", se)
						}
						checkStop(t, client, 1, "main.callme", 6)
					}
				},
				disconnect: true,
			}})
	})
}

// TestConcurrentBreakpointsLogPoints tests that a breakpoint set in the main
// goroutine is hit the correct number of times and log points set in the
// children goroutines produce the correct number of output events.
func TestConcurrentBreakpointsLogPoints(t *testing.T) {
	if runtime.GOOS == "freebsd" {
		t.SkipNow()
	}
	tests := []struct {
		name        string
		fixture     string
		start       int
		breakpoints []int
	}{
		{
			name:        "source breakpoints",
			fixture:     "goroutinestackprog",
			breakpoints: []int{23},
		},
		{
			name:    "hardcoded breakpoint",
			fixture: "goroutinebreak",
		},
	}
	for _, tt := range tests {
		t.Run(tt.name, func(t *testing.T) {
			runTest(t, tt.fixture, func(client *daptest.Client, fixture protest.Fixture) {
				client.InitializeRequest()
				client.ExpectInitializeResponseAndCapabilities(t)

				client.LaunchRequest("exec", fixture.Path, !stopOnEntry)
				client.ExpectInitializedEvent(t)
				client.ExpectLaunchResponse(t)

				bps := append([]int{8}, tt.breakpoints...)
				logMessages := map[int]string{8: "hello"}
				client.SetBreakpointsRequestWithArgs(fixture.Source, bps, nil, nil, logMessages)
				client.ExpectSetBreakpointsResponse(t)

				client.ConfigurationDoneRequest()
				client.ExpectConfigurationDoneResponse(t)

				// There may be up to 1 breakpoint and any number of log points that are
				// hit concurrently. We should get a stopped event everytime the breakpoint
				// is hit and an output event for each log point hit.
				var oeCount, seCount int
				for oeCount < 10 || seCount < 10 {
					switch m := client.ExpectMessage(t).(type) {
					case *dap.StoppedEvent:
						if m.Body.Reason != "breakpoint" || !m.Body.AllThreadsStopped || m.Body.ThreadId != 1 {
							t.Errorf("\ngot  %#v\nwant Reason='breakpoint' AllThreadsStopped=true ThreadId=1", m)
						}
						seCount++
						client.ContinueRequest(1)
					case *dap.OutputEvent:
						checkLogMessage(t, m, -1, "hello", fixture.Source, 8)
						oeCount++
					case *dap.ContinueResponse:
					case *dap.TerminatedEvent:
						t.Fatalf("\nexpected 10 output events and 10 stopped events, got %d output events and %d stopped events", oeCount, seCount)
					default:
						t.Fatalf("Unexpected message type: expect StoppedEvent, OutputEvent, or ContinueResponse, got %#v", m)
					}
				}
				// TODO(suzmue): The dap server may identify some false
				// positives for hard coded breakpoints, so there may still
				// be more stopped events.
				client.DisconnectRequestWithKillOption(true)
			})
		})
	}
}

func TestSetBreakpointWhileRunning(t *testing.T) {
	runTest(t, "integrationprog", func(client *daptest.Client, fixture protest.Fixture) {
		runDebugSessionWithBPs(t, client, "launch",
			// Launch
			func() {
				client.LaunchRequest("exec", fixture.Path, !stopOnEntry)
			},
			// Set breakpoints
			fixture.Source, []int{16},
			[]onBreakpoint{{
				execute: func() {
					// The program loops 3 times over lines 14-15-8-9-10-16
					checkStop(t, client, 1, "main.main", 16) // Line that sleeps for 1 second

					// We can set breakpoints while nexting
					client.NextRequest(1)
					client.ExpectNextResponse(t)
					client.SetBreakpointsRequest(fixture.Source, []int{15}) // [16,] => [15,]
					checkSetBreakpointsResponse(t, []Breakpoint{{15, fixture.Source, true, ""}}, client.ExpectSetBreakpointsResponse(t))
					se := client.ExpectStoppedEvent(t)
					if se.Body.Reason != "step" || !se.Body.AllThreadsStopped || se.Body.ThreadId != 1 {
						t.Errorf("\ngot  %#v\nwant Reason='step' AllThreadsStopped=true ThreadId=1", se)
					}
					checkStop(t, client, 1, "main.main", 14)
					client.ContinueRequest(1)
					client.ExpectContinueResponse(t)
					se = client.ExpectStoppedEvent(t)
					if se.Body.Reason != "breakpoint" || !se.Body.AllThreadsStopped || se.Body.ThreadId != 1 {
						t.Errorf("\ngot  %#v\nwant Reason='breakpoint' AllThreadsStopped=true ThreadId=1", se)
					}
					checkStop(t, client, 1, "main.main", 15)

					// We can set breakpoints while continuing
					client.ContinueRequest(1)
					client.ExpectContinueResponse(t)
					client.SetBreakpointsRequest(fixture.Source, []int{9}) // [15,] => [9,]
					checkSetBreakpointsResponse(t, []Breakpoint{{9, fixture.Source, true, ""}}, client.ExpectSetBreakpointsResponse(t))
					se = client.ExpectStoppedEvent(t)
					if se.Body.Reason != "breakpoint" || !se.Body.AllThreadsStopped || se.Body.ThreadId != 1 {
						t.Errorf("\ngot  %#v\nwant Reason='breakpoint' AllThreadsStopped=true ThreadId=1", se)
					}
					checkStop(t, client, 1, "main.sayhi", 9)

				},
				disconnect: true,
			}})
	})
}

func TestSetFunctionBreakpointWhileRunning(t *testing.T) {
	runTest(t, "integrationprog", func(client *daptest.Client, fixture protest.Fixture) {
		runDebugSessionWithBPs(t, client, "launch",
			// Launch
			func() {
				client.LaunchRequest("exec", fixture.Path, !stopOnEntry)
			},
			// Set breakpoints
			fixture.Source, []int{16},
			[]onBreakpoint{{
				execute: func() {
					// The program loops 3 times over lines 14-15-8-9-10-16
					checkStop(t, client, 1, "main.main", 16) // Line that sleeps for 1 second

					// We can set breakpoints while nexting
					client.NextRequest(1)
					client.ExpectNextResponse(t)
					client.SetFunctionBreakpointsRequest([]dap.FunctionBreakpoint{{Name: "main.sayhi"}}) // [16,] => [16, 8]
					checkBreakpoints(t, []Breakpoint{{8, fixture.Source, true, ""}}, client.ExpectSetFunctionBreakpointsResponse(t).Body.Breakpoints)
					client.SetBreakpointsRequest(fixture.Source, []int{}) // [16,8] => [8]
					expectSetBreakpointsResponse(t, client, []Breakpoint{})
					se := client.ExpectStoppedEvent(t)
					if se.Body.Reason != "step" || !se.Body.AllThreadsStopped || se.Body.ThreadId != 1 {
						t.Errorf("\ngot  %#v\nwant Reason='step' AllThreadsStopped=true ThreadId=1", se)
					}
					checkStop(t, client, 1, "main.main", 14)

					// Make sure we can hit the breakpoints.
					client.ContinueRequest(1)
					client.ExpectContinueResponse(t)
					se = client.ExpectStoppedEvent(t)
					if se.Body.Reason != "function breakpoint" || !se.Body.AllThreadsStopped || se.Body.ThreadId != 1 {
						t.Errorf("\ngot  %#v\nwant Reason='function breakpoint' AllThreadsStopped=true ThreadId=1", se)
					}
					checkStop(t, client, 1, "main.sayhi", 8)

					// We can set breakpoints while continuing
					client.ContinueRequest(1)
					client.ExpectContinueResponse(t)
					client.SetFunctionBreakpointsRequest([]dap.FunctionBreakpoint{}) // [8,] => []
					checkBreakpoints(t, []Breakpoint{}, client.ExpectSetFunctionBreakpointsResponse(t).Body.Breakpoints)
					client.SetBreakpointsRequest(fixture.Source, []int{16}) // [] => [16]
					expectSetBreakpointsResponse(t, client, []Breakpoint{{16, fixture.Source, true, ""}})
					se = client.ExpectStoppedEvent(t)
					if se.Body.Reason != "breakpoint" || !se.Body.AllThreadsStopped || se.Body.ThreadId != 1 {
						t.Errorf("\ngot  %#v\nwant Reason='breakpoint' AllThreadsStopped=true ThreadId=1", se)
					}
					checkStop(t, client, 1, "main.main", 16)

				},
				disconnect: true,
			}})
	})
}

func TestHitConditionBreakpoints(t *testing.T) {
	runTest(t, "break", func(client *daptest.Client, fixture protest.Fixture) {
		runDebugSessionWithBPs(t, client, "launch",
			// Launch
			func() {
				client.LaunchRequest("exec", fixture.Path, !stopOnEntry)
			},
			// Set breakpoints
			fixture.Source, []int{4},
			[]onBreakpoint{{
				execute: func() {
					client.SetBreakpointsRequestWithArgs(fixture.Source, []int{7}, nil, map[int]string{7: "4"}, nil)
					expectSetBreakpointsResponse(t, client, []Breakpoint{{7, fixture.Source, true, ""}})

					client.ContinueRequest(1)
					client.ExpectContinueResponse(t)
					client.ExpectStoppedEvent(t)
					checkStop(t, client, 1, "main.main", 7)

					// Check that we are stopped at the correct value of i.
					client.VariablesRequest(localsScope)
					locals := client.ExpectVariablesResponse(t)
					checkVarExact(t, locals, 0, "i", "i", "4", "int", noChildren)

					// Change the hit condition.
					client.SetBreakpointsRequestWithArgs(fixture.Source, []int{7}, nil, map[int]string{7: "% 2"}, nil)
					expectSetBreakpointsResponse(t, client, []Breakpoint{{7, fixture.Source, true, ""}})

					client.ContinueRequest(1)
					client.ExpectContinueResponse(t)
					client.ExpectStoppedEvent(t)
					checkStop(t, client, 1, "main.main", 7)

					// Check that we are stopped at the correct value of i.
					client.VariablesRequest(localsScope)
					locals = client.ExpectVariablesResponse(t)
					checkVarExact(t, locals, 0, "i", "i", "6", "int", noChildren)

					// Expect an error if an assignment is passed.
					client.SetBreakpointsRequestWithArgs(fixture.Source, []int{7}, nil, map[int]string{7: "= 2"}, nil)
					expectSetBreakpointsResponse(t, client, []Breakpoint{{-1, "", false, ""}})

					// Change the hit condition.
					client.SetBreakpointsRequestWithArgs(fixture.Source, []int{7}, nil, map[int]string{7: "< 8"}, nil)
					expectSetBreakpointsResponse(t, client, []Breakpoint{{7, fixture.Source, true, ""}})
					client.ContinueRequest(1)
					client.ExpectContinueResponse(t)
					client.ExpectStoppedEvent(t)
					checkStop(t, client, 1, "main.main", 7)

					// Check that we are stopped at the correct value of i.
					client.VariablesRequest(localsScope)
					locals = client.ExpectVariablesResponse(t)
					checkVarExact(t, locals, 0, "i", "i", "7", "int", noChildren)

					client.ContinueRequest(1)
					client.ExpectContinueResponse(t)

					client.ExpectTerminatedEvent(t)
				},
				disconnect: false,
			}})
	})
}

// TestLaunchSubstitutePath sets a breakpoint using a path
// that does not exist and expects the substitutePath attribute
// in the launch configuration to take care of the mapping.
func TestLaunchSubstitutePath(t *testing.T) {
	runTest(t, "loopprog", func(client *daptest.Client, fixture protest.Fixture) {
		substitutePathTestHelper(t, fixture, client, "launch", map[string]interface{}{"mode": "exec", "program": fixture.Path})
	})
}

// TestAttachSubstitutePath sets a breakpoint using a path
// that does not exist and expects the substitutePath attribute
// in the launch configuration to take care of the mapping.
func TestAttachSubstitutePath(t *testing.T) {
	if runtime.GOOS == "freebsd" {
		t.SkipNow()
	}
	if runtime.GOOS == "windows" {
		t.Skip("test skipped on windows, see https://delve.beta.teamcity.com/project/Delve_windows for details")
	}
	runTest(t, "loopprog", func(client *daptest.Client, fixture protest.Fixture) {
		cmd := execFixture(t, fixture)

		substitutePathTestHelper(t, fixture, client, "attach", map[string]interface{}{"mode": "local", "processId": cmd.Process.Pid})
	})
}

func substitutePathTestHelper(t *testing.T, fixture protest.Fixture, client *daptest.Client, request string, launchAttachConfig map[string]interface{}) {
	t.Helper()
	nonexistentDir := filepath.Join(string(filepath.Separator), "path", "that", "does", "not", "exist")
	if runtime.GOOS == "windows" {
		nonexistentDir = "C:" + nonexistentDir
	}

	launchAttachConfig["stopOnEntry"] = false
	// The rules in 'substitutePath' will be applied as follows:
	// - mapping paths from client to server:
	//		The first rule["from"] to match a prefix of 'path' will be applied:
	//			strings.Replace(path, rule["from"], rule["to"], 1)
	// - mapping paths from server to client:
	//		The first rule["to"] to match a prefix of 'path' will be applied:
	//			strings.Replace(path, rule["to"], rule["from"], 1)
	launchAttachConfig["substitutePath"] = []map[string]string{
		{"from": nonexistentDir, "to": filepath.Dir(fixture.Source)},
		// Since the path mappings are ordered, when converting from client path to
		// server path, this mapping will not apply, because nonexistentDir appears in
		// an earlier rule.
		{"from": nonexistentDir, "to": "this_is_a_bad_path"},
		// Since the path mappings are ordered, when converting from server path to
		// client path, this mapping will not apply, because filepath.Dir(fixture.Source)
		// appears in an earlier rule.
		{"from": "this_is_a_bad_path", "to": filepath.Dir(fixture.Source)},
	}

	runDebugSessionWithBPs(t, client, request,
		func() {
			switch request {
			case "attach":
				client.AttachRequest(launchAttachConfig)
				client.ExpectCapabilitiesEventSupportDisconnectOptions(t, true, false)
			case "launch":
				client.LaunchRequestWithArgs(launchAttachConfig)
			default:
				t.Fatalf("invalid request: %s", request)
			}
		},
		// Set breakpoints
		filepath.Join(nonexistentDir, "loopprog.go"), []int{8},
		[]onBreakpoint{{

			execute: func() {
				checkStop(t, client, 1, "main.loop", 8)
			},
			disconnect: true,
		}})
}

// execFixture runs the binary fixture.Path and hooks up stdout and stderr
// to os.Stdout and os.Stderr.
func execFixture(t *testing.T, fixture protest.Fixture) *exec.Cmd {
	t.Helper()
	// TODO(polina): do I need to sanity check testBackend and runtime.GOOS?
	cmd := exec.Command(fixture.Path)
	cmd.Stdout = os.Stdout
	cmd.Stderr = os.Stderr
	if err := cmd.Start(); err != nil {
		t.Fatal(err)
	}
	return cmd
}

// TestWorkingDir executes to a breakpoint and tests that the specified
// working directory is the one used to run the program.
func TestWorkingDir(t *testing.T) {
	runTest(t, "workdir", func(client *daptest.Client, fixture protest.Fixture) {
		wd := os.TempDir()
		// For Darwin `os.TempDir()` returns `/tmp` which is symlink to `/private/tmp`.
		if runtime.GOOS == "darwin" {
			wd = "/private/tmp"
		}
		runDebugSessionWithBPs(t, client, "launch",
			// Launch
			func() {
				client.LaunchRequestWithArgs(map[string]interface{}{
					"mode":        "exec",
					"program":     fixture.Path,
					"stopOnEntry": false,
					"cwd":         wd,
				})
			},
			// Set breakpoints
			fixture.Source, []int{10}, // b main.main
			[]onBreakpoint{{
				execute: func() {
					checkStop(t, client, 1, "main.main", 10)
					client.VariablesRequest(localsScope)
					locals := client.ExpectVariablesResponse(t)
					checkChildren(t, locals, "Locals", 2)
					for i := range locals.Body.Variables {
						switch locals.Body.Variables[i].Name {
						case "pwd":
							checkVarExact(t, locals, i, "pwd", "pwd", fmt.Sprintf("%q", wd), "string", noChildren)
						case "err":
							checkVarExact(t, locals, i, "err", "err", "error nil", "error", noChildren)
						}
					}
				},
				disconnect: false,
			}})
	})
}

// checkEval is a helper for verifying the values within an EvaluateResponse.
//     value - the value of the evaluated expression
//     hasRef - true if the evaluated expression should have children and therefore a non-0 variable reference
//     ref - reference to retrieve children of this evaluated expression (0 if none)
func checkEval(t *testing.T, got *dap.EvaluateResponse, value string, hasRef bool) (ref int) {
	t.Helper()
	if got.Body.Result != value || (got.Body.VariablesReference > 0) != hasRef {
		t.Errorf("\ngot  %#v\nwant Result=%q hasRef=%t", got, value, hasRef)
	}
	return got.Body.VariablesReference
}

// checkEvalIndexed is a helper for verifying the values within an EvaluateResponse.
//     value - the value of the evaluated expression
//     hasRef - true if the evaluated expression should have children and therefore a non-0 variable reference
//     ref - reference to retrieve children of this evaluated expression (0 if none)
func checkEvalIndexed(t *testing.T, got *dap.EvaluateResponse, value string, hasRef bool, indexed, named int) (ref int) {
	t.Helper()
	if got.Body.Result != value || (got.Body.VariablesReference > 0) != hasRef || got.Body.IndexedVariables != indexed || got.Body.NamedVariables != named {
		t.Errorf("\ngot  %#v\nwant Result=%q hasRef=%t IndexedVariables=%d NamedVariables=%d", got, value, hasRef, indexed, named)
	}
	return got.Body.VariablesReference
}

func checkEvalRegex(t *testing.T, got *dap.EvaluateResponse, valueRegex string, hasRef bool) (ref int) {
	t.Helper()
	matched, _ := regexp.MatchString(valueRegex, got.Body.Result)
	if !matched || (got.Body.VariablesReference > 0) != hasRef {
		t.Errorf("\ngot  %#v\nwant Result=%q hasRef=%t", got, valueRegex, hasRef)
	}
	return got.Body.VariablesReference
}

func TestEvaluateRequest(t *testing.T) {
	runTest(t, "testvariables", func(client *daptest.Client, fixture protest.Fixture) {
		runDebugSessionWithBPs(t, client, "launch",
			// Launch
			func() {
				client.LaunchRequest("exec", fixture.Path, !stopOnEntry)
			},
			fixture.Source, []int{}, // Breakpoint set in the program
			[]onBreakpoint{{ // Stop at first breakpoint
				execute: func() {
					checkStop(t, client, 1, "main.foobar", 66)

					// Variable lookup
					client.EvaluateRequest("a2", 1000, "this context will be ignored")
					got := client.ExpectEvaluateResponse(t)
					checkEval(t, got, "6", noChildren)

					client.EvaluateRequest("a5", 1000, "this context will be ignored")
					got = client.ExpectEvaluateResponse(t)
					ref := checkEval(t, got, "[]int len: 5, cap: 5, [1,2,3,4,5]", hasChildren)
					if ref > 0 {
						client.VariablesRequest(ref)
						a5 := client.ExpectVariablesResponse(t)
						checkChildren(t, a5, "a5", 5)
						checkVarExact(t, a5, 0, "[0]", "(a5)[0]", "1", "int", noChildren)
						checkVarExact(t, a5, 4, "[4]", "(a5)[4]", "5", "int", noChildren)
						validateEvaluateName(t, client, a5, 0)
						validateEvaluateName(t, client, a5, 4)
					}

					// Variable lookup that's not fully loaded
					client.EvaluateRequest("ba", 1000, "this context will be ignored")
					got = client.ExpectEvaluateResponse(t)
					checkEvalIndexed(t, got, "[]int len: 200, cap: 200, [0,0,0,0,0,0,0,0,0,0,0,0,0,0,0,0,0,0,0,0,0,0,0,0,0,0,0,0,0,0,0,0,0,0,0,0,0,0,0,0,0,0,0,0,0,0,0,0,0,0,0,0,0,0,0,0,0,0,0,0,0,0,0,0,...+136 more]", hasChildren, 200, 0)

					// All (binary and unary) on basic types except <-, ++ and --
					client.EvaluateRequest("1+1", 1000, "this context will be ignored")
					got = client.ExpectEvaluateResponse(t)
					checkEval(t, got, "2", noChildren)

					// Comparison operators on any type
					client.EvaluateRequest("1<2", 1000, "this context will be ignored")
					got = client.ExpectEvaluateResponse(t)
					checkEval(t, got, "true", noChildren)

					// Type casts between numeric types
					client.EvaluateRequest("int(2.3)", 1000, "this context will be ignored")
					got = client.ExpectEvaluateResponse(t)
					checkEval(t, got, "2", noChildren)

					// Type casts of integer constants into any pointer type and vice versa
					client.EvaluateRequest("(*int)(2)", 1000, "this context will be ignored")
					got = client.ExpectEvaluateResponse(t)
					ref = checkEvalRegex(t, got, `\*\(unreadable .+\)`, hasChildren)
					if ref > 0 {
						client.VariablesRequest(ref)
						val := client.ExpectVariablesResponse(t)
						checkChildren(t, val, "*(*int)(2)", 1)
						checkVarRegex(t, val, 0, "^$", `\(\*\(\(\*int\)\(2\)\)\)`, `\(unreadable .+\)`, "int", noChildren)
						validateEvaluateName(t, client, val, 0)
					}

					// Type casts between string, []byte and []rune
					client.EvaluateRequest("[]byte(\"ABC€\")", 1000, "this context will be ignored")
					got = client.ExpectEvaluateResponse(t)
					checkEvalIndexed(t, got, "[]uint8 len: 6, cap: 6, [65,66,67,226,130,172]", noChildren, 6, 0)

					// Struct member access (i.e. somevar.memberfield)
					client.EvaluateRequest("ms.Nest.Level", 1000, "this context will be ignored")
					got = client.ExpectEvaluateResponse(t)
					checkEval(t, got, "1", noChildren)

					// Slicing and indexing operators on arrays, slices and strings
					client.EvaluateRequest("a5[4]", 1000, "this context will be ignored")
					got = client.ExpectEvaluateResponse(t)
					checkEval(t, got, "5", noChildren)

					// Map access
					client.EvaluateRequest("mp[1]", 1000, "this context will be ignored")
					got = client.ExpectEvaluateResponse(t)
					ref = checkEval(t, got, "interface {}(int) 42", hasChildren)
					if ref > 0 {
						client.VariablesRequest(ref)
						expr := client.ExpectVariablesResponse(t)
						checkChildren(t, expr, "mp[1]", 1)
						checkVarExact(t, expr, 0, "data", "(mp[1]).(data)", "42", "int", noChildren)
						validateEvaluateName(t, client, expr, 0)
					}

					// Pointer dereference
					client.EvaluateRequest("*ms.Nest", 1000, "this context will be ignored")
					got = client.ExpectEvaluateResponse(t)
					ref = checkEvalRegex(t, got, `main\.Nest {Level: 1, Nest: \*main.Nest {Level: 2, Nest: \*\(\*main\.Nest\)\(0x[0-9a-f]+\)}}`, hasChildren)
					if ref > 0 {
						client.VariablesRequest(ref)
						expr := client.ExpectVariablesResponse(t)
						checkChildren(t, expr, "*ms.Nest", 2)
						checkVarExact(t, expr, 0, "Level", "(*ms.Nest).Level", "1", "int", noChildren)
						validateEvaluateName(t, client, expr, 0)
					}

					// Calls to builtin functions: cap, len, complex, imag and real
					client.EvaluateRequest("len(a5)", 1000, "this context will be ignored")
					got = client.ExpectEvaluateResponse(t)
					checkEval(t, got, "5", noChildren)

					// Type assertion on interface variables (i.e. somevar.(concretetype))
					client.EvaluateRequest("mp[1].(int)", 1000, "this context will be ignored")
					got = client.ExpectEvaluateResponse(t)
					checkEval(t, got, "42", noChildren)
				},
				disconnect: false,
			}, { // Stop at second breakpoint
				execute: func() {
					checkStop(t, client, 1, "main.barfoo", 27)

					// Top-most frame
					client.EvaluateRequest("a1", 1000, "this context will be ignored")
					got := client.ExpectEvaluateResponse(t)
					checkEval(t, got, "\"bur\"", noChildren)
					// No frame defaults to top-most frame
					client.EvaluateRequest("a1", 0, "this context will be ignored")
					got = client.ExpectEvaluateResponse(t)
					checkEval(t, got, "\"bur\"", noChildren)
					// Next frame
					client.EvaluateRequest("a1", 1001, "this context will be ignored")
					got = client.ExpectEvaluateResponse(t)
					checkEval(t, got, "\"foofoofoofoofoofoo\"", noChildren)
					// Next frame
					client.EvaluateRequest("a1", 1002, "any context but watch")
					erres := client.ExpectVisibleErrorResponse(t)
					if erres.Body.Error.Format != "Unable to evaluate expression: could not find symbol value for a1" {
						t.Errorf("\ngot %#v\nwant Format=\"Unable to evaluate expression: could not find symbol value for a1\"", erres)
					}
					client.EvaluateRequest("a1", 1002, "watch")
					erres = client.ExpectInvisibleErrorResponse(t)
					if erres.Body.Error.Format != "Unable to evaluate expression: could not find symbol value for a1" {
						t.Errorf("\ngot %#v\nwant Format=\"Unable to evaluate expression: could not find symbol value for a1\"", erres)
					}
					client.EvaluateRequest("a1", 1002, "repl")
					erres = client.ExpectInvisibleErrorResponse(t)
					if erres.Body.Error.Format != "Unable to evaluate expression: could not find symbol value for a1" {
						t.Errorf("\ngot %#v\nwant Format=\"Unable to evaluate expression: could not find symbol value for a1\"", erres)
					}
					client.EvaluateRequest("a1", 1002, "hover")
					erres = client.ExpectInvisibleErrorResponse(t)
					if erres.Body.Error.Format != "Unable to evaluate expression: could not find symbol value for a1" {
						t.Errorf("\ngot %#v\nwant Format=\"Unable to evaluate expression: could not find symbol value for a1\"", erres)
					}
					client.EvaluateRequest("a1", 1002, "clipboard")
					erres = client.ExpectVisibleErrorResponse(t)
					if erres.Body.Error.Format != "Unable to evaluate expression: could not find symbol value for a1" {
						t.Errorf("\ngot %#v\nwant Format=\"Unable to evaluate expression: could not find symbol value for a1\"", erres)
					}
				},
				disconnect: false,
			}})
	})
}

func formatConfig(depth int, showGlobals, showRegisters bool, goroutineFilters string, hideSystemGoroutines bool, substitutePath [][2]string) string {
	formatStr := `stackTraceDepth	%d
showGlobalVariables	%v
showRegisters	%v
goroutineFilters	%q
hideSystemGoroutines	%v
substitutePath	%v
`
	return fmt.Sprintf(formatStr, depth, showGlobals, showRegisters, goroutineFilters, hideSystemGoroutines, substitutePath)
}

func TestEvaluateCommandRequest(t *testing.T) {
	runTest(t, "testvariables", func(client *daptest.Client, fixture protest.Fixture) {
		runDebugSessionWithBPs(t, client, "launch",
			// Launch
			func() {
				client.LaunchRequest("exec", fixture.Path, !stopOnEntry)
			},
			fixture.Source, []int{}, // Breakpoint set in the program
			[]onBreakpoint{{ // Stop at first breakpoint
				execute: func() {
					checkStop(t, client, 1, "main.foobar", 66)

					// Request help.
					const dlvHelp = `The following commands are available:
    dlv help (alias: h) 	 Prints the help message.
    dlv config 	 Changes configuration parameters.
    dlv sources (alias: s) 	 Print list of source files.

Type 'dlv help' followed by a command for full documentation.
`
					client.EvaluateRequest("dlv help", 1000, "repl")
					got := client.ExpectEvaluateResponse(t)
					checkEval(t, got, dlvHelp, noChildren)

					client.EvaluateRequest("dlv help config", 1000, "repl")
					got = client.ExpectEvaluateResponse(t)
					checkEval(t, got, msgConfig, noChildren)

					// Test config.
					client.EvaluateRequest("dlv config -list", 1000, "repl")
					got = client.ExpectEvaluateResponse(t)
					checkEval(t, got, formatConfig(50, false, false, "", false, [][2]string{}), noChildren)

					// Read and modify showGlobalVariables.
					client.EvaluateRequest("dlv config -list showGlobalVariables", 1000, "repl")
					got = client.ExpectEvaluateResponse(t)
					checkEval(t, got, "showGlobalVariables\tfalse\n", noChildren)

					client.ScopesRequest(1000)
					scopes := client.ExpectScopesResponse(t)
					if len(scopes.Body.Scopes) > 1 {
						t.Errorf("\ngot  %#v\nwant len(scopes)=1 (Locals)", scopes)
					}
					checkScope(t, scopes, 0, "Locals", -1)

					client.EvaluateRequest("dlv config showGlobalVariables true", 1000, "repl")
					client.ExpectInvalidatedEvent(t)
					got = client.ExpectEvaluateResponse(t)
					checkEval(t, got, "showGlobalVariables\ttrue\n\nUpdated", noChildren)

					client.EvaluateRequest("dlv config -list", 1000, "repl")
					got = client.ExpectEvaluateResponse(t)
					checkEval(t, got, formatConfig(50, true, false, "", false, [][2]string{}), noChildren)

					client.ScopesRequest(1000)
					scopes = client.ExpectScopesResponse(t)
					if len(scopes.Body.Scopes) < 2 {
						t.Errorf("\ngot  %#v\nwant len(scopes)=2 (Locals & Globals)", scopes)
					}
					checkScope(t, scopes, 0, "Locals", -1)
					checkScope(t, scopes, 1, "Globals (package main)", -1)

					// Read and modify substitutePath.
					client.EvaluateRequest("dlv config -list substitutePath", 1000, "repl")
					got = client.ExpectEvaluateResponse(t)
					checkEval(t, got, "substitutePath\t[]\n", noChildren)

					client.EvaluateRequest(fmt.Sprintf("dlv config substitutePath %q %q", "my/client/path", "your/server/path"), 1000, "repl")
					got = client.ExpectEvaluateResponse(t)
					checkEval(t, got, "substitutePath\t[[my/client/path your/server/path]]\n\nUpdated", noChildren)

					client.EvaluateRequest(fmt.Sprintf("dlv config substitutePath %q %q", "my/client/path", "new/your/server/path"), 1000, "repl")
					got = client.ExpectEvaluateResponse(t)
					checkEval(t, got, "substitutePath\t[[my/client/path new/your/server/path]]\n\nUpdated", noChildren)

					client.EvaluateRequest(fmt.Sprintf("dlv config substitutePath %q", "my/client/path"), 1000, "repl")
					got = client.ExpectEvaluateResponse(t)
					checkEval(t, got, "substitutePath\t[]\n\nUpdated", noChildren)

					// Test sources.
					client.EvaluateRequest("dlv sources", 1000, "repl")
					got = client.ExpectEvaluateResponse(t)
					if !strings.Contains(got.Body.Result, fixture.Source) {
						t.Errorf("\ngot: %#v, want sources contains %s", got, fixture.Source)
					}

					client.EvaluateRequest(fmt.Sprintf("dlv sources .*%s", strings.ReplaceAll(filepath.Base(fixture.Source), ".", "\\.")), 1000, "repl")
					got = client.ExpectEvaluateResponse(t)
					if got.Body.Result != fixture.Source {
						t.Errorf("\ngot: %#v, want sources=%q", got, fixture.Source)
					}

					client.EvaluateRequest("dlv sources nonexistentsource", 1000, "repl")
					got = client.ExpectEvaluateResponse(t)
					if got.Body.Result != "" {
						t.Errorf("\ngot: %#v, want sources=\"\"", got)
					}

					// Test bad inputs.
					client.EvaluateRequest("dlv help bad", 1000, "repl")
					client.ExpectErrorResponse(t)

					client.EvaluateRequest("dlv bad", 1000, "repl")
					client.ExpectErrorResponse(t)
				},
				disconnect: true,
			}})
	})
}

// From testvariables2 fixture
const (
	// As defined in the code
	longstr = `"very long string 0123456789a0123456789b0123456789c0123456789d0123456789e0123456789f0123456789g012345678h90123456789i0123456789j0123456789"`
	// Loaded with MaxStringLen=64
	longstrLoaded64   = `"very long string 0123456789a0123456789b0123456789c0123456789d012...+73 more"`
	longstrLoaded64re = `\"very long string 0123456789a0123456789b0123456789c0123456789d012\.\.\.\+73 more\"`
)

// TestVariableValueTruncation tests that in certain cases
// we truncate the loaded variable values to make display more user-friendly.
func TestVariableValueTruncation(t *testing.T) {
	runTest(t, "testvariables2", func(client *daptest.Client, fixture protest.Fixture) {
		runDebugSessionWithBPs(t, client, "launch",
			// Launch
			func() {
				client.LaunchRequest("exec", fixture.Path, !stopOnEntry)
			},
			// Breakpoint set within the program
			fixture.Source, []int{},
			[]onBreakpoint{{
				execute: func() {
					checkStop(t, client, 1, "main.main", -1)

					client.VariablesRequest(localsScope)
					locals := client.ExpectVariablesResponse(t)

					// Compound variable values may be truncated
					m1Full := `map\[string\]main\.astruct \[(\"[A-Za-z]+\": {A: [0-9]+, B: [0-9]+}, )+,\.\.\.\+2 more\]`
					m1Part := `map\[string\]main\.astruct \[(\"[A-Za-z]+\": {A: [0-9]+, B: [0-9]+}, )+.+\.\.\.`

					// In variable responses
					checkVarRegex(t, locals, -1, "m1", "m1", m1Part, `map\[string\]main\.astruct`, hasChildren)

					// In evaluate responses (select contexts only)
					tests := []struct {
						context string
						want    string
					}{
						{"", m1Part},
						{"watch", m1Part},
						{"repl", m1Part},
						{"hover", m1Part},
						{"variables", m1Full}, // used for copy
						{"clipboard", m1Full}, // used for copy
						{"somethingelse", m1Part},
					}
					for _, tc := range tests {
						t.Run(tc.context, func(t *testing.T) {
							client.EvaluateRequest("m1", 0, tc.context)
							checkEvalRegex(t, client.ExpectEvaluateResponse(t), tc.want, hasChildren)
						})
					}

					// Compound map keys may be truncated even further
					// As the keys are always inside of a map container,
					// this applies to variables requests only, not evalute requests.

					// key - compound, value - scalar (inlined key:value display) => truncate key if too long
					ref := checkVarExact(t, locals, -1, "m5", "m5", "map[main.C]int [{s: "+longstr+"}: 1, ]", "map[main.C]int", hasChildren)
					if ref > 0 {
						client.VariablesRequest(ref)
						// Key format: <truncated>... @<address>
						checkVarRegex(t, client.ExpectVariablesResponse(t), 1, `main\.C {s: "very long string 0123456789.+\.\.\. @ 0x[0-9a-f]+`, `m5\[\(\*\(\*"main\.C"\)\(0x[0-9a-f]+\)\)\]`, "1", `int`, hasChildren)
					}
					// key - scalar, value - scalar (inlined key:value display) => key not truncated
					ref = checkVarExact(t, locals, -1, "m6", "m6", "map[string]int ["+longstr+": 123, ]", "map[string]int", hasChildren)
					if ref > 0 {
						client.VariablesRequest(ref)
						checkVarExact(t, client.ExpectVariablesResponse(t), 1, longstr, `m6[`+longstr+`]`, "123", "string: int", noChildren)
					}
					// key - compound, value - compound (array-like display) => key not truncated
					ref = checkVarExact(t, locals, -1, "m7", "m7", "map[main.C]main.C [{s: "+longstr+"}: {s: \"hello\"}, ]", "map[main.C]main.C", hasChildren)
					if ref > 0 {
						client.VariablesRequest(ref)
						m7 := client.ExpectVariablesResponse(t)
						checkVarRegex(t, m7, 1, "[key 0]", `\(\*\(\*\"main\.C\"\)\(0x[0-9a-f]+\)\)`, `main\.C {s: `+longstr+`}`, `main\.C`, hasChildren)
					}
				},
				disconnect: true,
			}})
	})
}

// TestVariableLoadingOfLongStrings tests that different string loading limits
// apply that depending on the context.
func TestVariableLoadingOfLongStrings(t *testing.T) {
	protest.MustSupportFunctionCalls(t, testBackend)
	runTest(t, "longstrings", func(client *daptest.Client, fixture protest.Fixture) {
		runDebugSessionWithBPs(t, client, "launch",
			// Launch
			func() {
				client.LaunchRequest("exec", fixture.Path, !stopOnEntry)
			},
			// Breakpoint set within the program
			fixture.Source, []int{},
			[]onBreakpoint{{
				execute: func() {
					checkStop(t, client, 1, "main.main", -1)

					client.VariablesRequest(localsScope)
					locals := client.ExpectVariablesResponse(t)

					// Limits vary for evaluate requests with different contexts
					tests := []struct {
						context string
						limit   int
					}{
						{"", DefaultLoadConfig.MaxStringLen},
						{"watch", DefaultLoadConfig.MaxStringLen},
						{"repl", maxSingleStringLen},
						{"hover", maxSingleStringLen},
						{"variables", maxSingleStringLen},
						{"clipboard", maxSingleStringLen},
						{"somethingelse", DefaultLoadConfig.MaxStringLen},
					}
					for _, tc := range tests {
						t.Run(tc.context, func(t *testing.T) {
							// Long string by itself (limits vary)
							client.EvaluateRequest("s4097", 0, tc.context)
							want := fmt.Sprintf(`"x+\.\.\.\+%d more"`, 4097-tc.limit)
							checkEvalRegex(t, client.ExpectEvaluateResponse(t), want, noChildren)

							// Evaluated container variables return values with minimally loaded
							// strings, which are further truncated for displaying, so we
							// can't test for loading limit except in contexts where an untruncated
							// value is returned.
							client.EvaluateRequest("&s4097", 0, tc.context)
							switch tc.context {
							case "variables", "clipboard":
								want = fmt.Sprintf(`\*"x+\.\.\.\+%d more`, 4097-DefaultLoadConfig.MaxStringLen)
							default:
								want = fmt.Sprintf(`\*"x{%d}\.\.\.`, maxVarValueLen-2)
							}
							checkEvalRegex(t, client.ExpectEvaluateResponse(t), want, hasChildren)
						})
					}

					// Long strings returned from calls are subject to a different limit,
					// same limit regardless of context
					for _, context := range []string{"", "watch", "repl", "variables", "hover", "clipboard", "somethingelse"} {
						t.Run(context, func(t *testing.T) {
							client.EvaluateRequest(`call buildString(4097)`, 1000, context)
							want := fmt.Sprintf(`"x+\.\.\.\+%d more"`, 4097-maxStringLenInCallRetVars)
							got := client.ExpectEvaluateResponse(t)
							checkEvalRegex(t, got, want, hasChildren)
						})
					}

					// Variables requests use the most conservative loading limit
					checkVarRegex(t, locals, -1, "s513", "s513", `"x{512}\.\.\.\+1 more"`, "string", noChildren)
					// Container variables are subject to additional stricter value truncation that drops +more part
					checkVarRegex(t, locals, -1, "nested", "nested", `map\[int\]string \[513: \"x+\.\.\.`, "string", hasChildren)
				},
				disconnect: true,
			}})
	})
}

func TestEvaluateCallRequest(t *testing.T) {
	protest.MustSupportFunctionCalls(t, testBackend)
	runTest(t, "fncall", func(client *daptest.Client, fixture protest.Fixture) {
		runDebugSessionWithBPs(t, client, "launch",
			// Launch
			func() {
				client.LaunchRequest("exec", fixture.Path, !stopOnEntry)
			},
			fixture.Source, []int{88},
			[]onBreakpoint{{ // Stop in makeclos()
				execute: func() {
					checkStop(t, client, 1, "main.makeclos", 88)

					// Topmost frame: both types of expressions should work
					client.EvaluateRequest("callstacktrace", 1000, "this context will be ignored")
					client.ExpectEvaluateResponse(t)
					client.EvaluateRequest("call callstacktrace()", 1000, "this context will be ignored")
					client.ExpectEvaluateResponse(t)

					// Next frame: only non-call expressions will work
					client.EvaluateRequest("callstacktrace", 1001, "this context will be ignored")
					client.ExpectEvaluateResponse(t)
					client.EvaluateRequest("call callstacktrace()", 1001, "not watch")
					erres := client.ExpectVisibleErrorResponse(t)
					if erres.Body.Error.Format != "Unable to evaluate expression: call is only supported with topmost stack frame" {
						t.Errorf("\ngot %#v\nwant Format=\"Unable to evaluate expression: call is only supported with topmost stack frame\"", erres)
					}

					// A call can stop on a breakpoint
					client.EvaluateRequest("call callbreak()", 1000, "not watch")
					s := client.ExpectStoppedEvent(t)
					if s.Body.Reason != "hardcoded breakpoint" {
						t.Errorf("\ngot %#v\nwant Reason=\"hardcoded breakpoint\"", s)
					}
					erres = client.ExpectVisibleErrorResponse(t)
					if erres.Body.Error.Format != "Unable to evaluate expression: call stopped" {
						t.Errorf("\ngot %#v\nwant Format=\"Unable to evaluate expression: call stopped\"", erres)
					}

					// A call during a call causes an error
					client.EvaluateRequest("call callstacktrace()", 1000, "not watch")
					erres = client.ExpectVisibleErrorResponse(t)
					if erres.Body.Error.Format != "Unable to evaluate expression: cannot call function while another function call is already in progress" {
						t.Errorf("\ngot %#v\nwant Format=\"Unable to evaluate expression: cannot call function while another function call is already in progress\"", erres)
					}

					// Complete the call and get back to original breakpoint in makeclos()
					client.ContinueRequest(1)
					client.ExpectContinueResponse(t)
					client.ExpectStoppedEvent(t)
					checkStop(t, client, 1, "main.makeclos", 88)

					// Inject a call for the same function that is stopped at breakpoint:
					// it might stop at the exact same breakpoint on the same goroutine,
					// but we should still detect that its an injected call that stopped
					// and not the return to the original point of injection after it
					// completed.
					client.EvaluateRequest("call makeclos(nil)", 1000, "not watch")
					stopped := client.ExpectStoppedEvent(t)
					erres = client.ExpectVisibleErrorResponse(t)
					if erres.Body.Error.Format != "Unable to evaluate expression: call stopped" {
						t.Errorf("\ngot %#v\nwant Format=\"Unable to evaluate expression: call stopped\"", erres)
					}
					checkStop(t, client, stopped.Body.ThreadId, "main.makeclos", 88)

					// Complete the call and get back to original breakpoint in makeclos()
					client.ContinueRequest(1)
					client.ExpectContinueResponse(t)
					client.ExpectStoppedEvent(t)
					checkStop(t, client, 1, "main.makeclos", 88)
				},
				disconnect: false,
			}, { // Stop at runtime breakpoint
				execute: func() {
					checkStop(t, client, 1, "main.main", -1)

					// No return values
					client.EvaluateRequest("call call0(1, 2)", 1000, "this context will be ignored")
					got := client.ExpectEvaluateResponse(t)
					checkEval(t, got, "", noChildren)
					// One unnamed return value
					client.EvaluateRequest("call call1(one, two)", 1000, "this context will be ignored")
					got = client.ExpectEvaluateResponse(t)
					ref := checkEval(t, got, "3", hasChildren)
					if ref > 0 {
						client.VariablesRequest(ref)
						rv := client.ExpectVariablesResponse(t)
						checkChildren(t, rv, "rv", 1)
						checkVarExact(t, rv, 0, "~r2", "", "3", "int", noChildren)
					}
					// One named return value
					// Panic doesn't panic, but instead returns the error as a named return variable
					client.EvaluateRequest("call callpanic()", 1000, "this context will be ignored")
					got = client.ExpectEvaluateResponse(t)
					ref = checkEval(t, got, `interface {}(string) "callpanic panicked"`, hasChildren)
					if ref > 0 {
						client.VariablesRequest(ref)
						rv := client.ExpectVariablesResponse(t)
						checkChildren(t, rv, "rv", 1)
						ref = checkVarExact(t, rv, 0, "~panic", "", `interface {}(string) "callpanic panicked"`, "interface {}", hasChildren)
						if ref > 0 {
							client.VariablesRequest(ref)
							p := client.ExpectVariablesResponse(t)
							checkChildren(t, p, "~panic", 1)
							checkVarExact(t, p, 0, "data", "", "\"callpanic panicked\"", "string", noChildren)
						}
					}
					// Multiple return values
					client.EvaluateRequest("call call2(one, two)", 1000, "this context will be ignored")
					got = client.ExpectEvaluateResponse(t)
					ref = checkEval(t, got, "1, 2", hasChildren)
					if ref > 0 {
						client.VariablesRequest(ref)
						rvs := client.ExpectVariablesResponse(t)
						checkChildren(t, rvs, "rvs", 2)
						checkVarExact(t, rvs, 0, "~r2", "", "1", "int", noChildren)
						checkVarExact(t, rvs, 1, "~r3", "", "2", "int", noChildren)
					}
					// No frame defaults to top-most frame
					client.EvaluateRequest("call call1(one, two)", 0, "this context will be ignored")
					got = client.ExpectEvaluateResponse(t)
					checkEval(t, got, "3", hasChildren)
					// Extra spaces don't matter
					client.EvaluateRequest(" call  call1(one, one) ", 0, "this context will be ignored")
					got = client.ExpectEvaluateResponse(t)
					checkEval(t, got, "2", hasChildren)
					// Just 'call', even with extra space, is treated as {expression}
					client.EvaluateRequest("call ", 1000, "watch")
					got = client.ExpectEvaluateResponse(t)
					checkEval(t, got, "\"this is a variable named `call`\"", noChildren)

					// Call error
					client.EvaluateRequest("call call1(one)", 1000, "watch")
					erres := client.ExpectInvisibleErrorResponse(t)
					if erres.Body.Error.Format != "Unable to evaluate expression: not enough arguments" {
						t.Errorf("\ngot %#v\nwant Format=\"Unable to evaluate expression: not enough arguments\"", erres)
					}

					// Assignment - expect no error, but no return value.
					client.EvaluateRequest("call one = two", 1000, "this context will be ignored")
					got = client.ExpectEvaluateResponse(t)
					checkEval(t, got, "", noChildren)
					// Check one=two was applied.
					client.EvaluateRequest("one", 1000, "repl")
					got = client.ExpectEvaluateResponse(t)
					checkEval(t, got, "2", noChildren)

					// Call can exit.
					client.EvaluateRequest("call callexit()", 1000, "this context will be ignored")
					client.ExpectTerminatedEvent(t)
					if res := client.ExpectVisibleErrorResponse(t); !strings.Contains(res.Body.Error.Format, "terminated") {
						t.Errorf("\ngot %#v\nwant Format=.*terminated.*", res)
					}
				},
				terminated: true,
				disconnect: true,
			}})
	})
}

func TestNextAndStep(t *testing.T) {
	runTest(t, "testinline", func(client *daptest.Client, fixture protest.Fixture) {
		runDebugSessionWithBPs(t, client, "launch",
			// Launch
			func() {
				client.LaunchRequest("exec", fixture.Path, !stopOnEntry)
			},
			// Set breakpoints
			fixture.Source, []int{11},
			[]onBreakpoint{{ // Stop at line 11
				execute: func() {
					checkStop(t, client, 1, "main.initialize", 11)

					expectStop := func(fun string, line int) {
						t.Helper()
						se := client.ExpectStoppedEvent(t)
						if se.Body.Reason != "step" || se.Body.ThreadId != 1 || !se.Body.AllThreadsStopped {
							t.Errorf("got %#v, want Reason=\"step\", ThreadId=1, AllThreadsStopped=true", se)
						}
						checkStop(t, client, 1, fun, line)
					}

					client.StepOutRequest(1)
					client.ExpectStepOutResponse(t)
					expectStop("main.main", 18)

					client.NextRequest(1)
					client.ExpectNextResponse(t)
					expectStop("main.main", 19)

					client.StepInRequest(1)
					client.ExpectStepInResponse(t)
					expectStop("main.inlineThis", 5)

					client.NextRequest(-1000)
					client.ExpectNextResponse(t)
					if se := client.ExpectStoppedEvent(t); se.Body.Reason != "error" || se.Body.Text != "unknown goroutine -1000" {
						t.Errorf("got %#v, want Reason=\"error\", Text=\"unknown goroutine -1000\"", se)
					}
					checkStop(t, client, 1, "main.inlineThis", 5)
				},
				disconnect: false,
			}})
	})
}

func TestHardCodedBreakpoints(t *testing.T) {
	runTest(t, "consts", func(client *daptest.Client, fixture protest.Fixture) {
		runDebugSessionWithBPs(t, client, "launch",
			// Launch
			func() {
				client.LaunchRequest("exec", fixture.Path, !stopOnEntry)
			},
			fixture.Source, []int{28},
			[]onBreakpoint{{ // Stop at line 28
				execute: func() {
					checkStop(t, client, 1, "main.main", 28)

					client.ContinueRequest(1)
					client.ExpectContinueResponse(t)
					se := client.ExpectStoppedEvent(t)
					if se.Body.ThreadId != 1 || se.Body.Reason != "breakpoint" {
						t.Errorf("\ngot  %#v\nwant ThreadId=1 Reason=\"breakpoint\"", se)
					}
				},
				disconnect: false,
			}})
	})
}

// TestStepInstruction executes to a breakpoint and tests stepping
// a single instruction
func TestStepInstruction(t *testing.T) {
	runTest(t, "testvariables", func(client *daptest.Client, fixture protest.Fixture) {
		runDebugSessionWithBPs(t, client, "launch",
			// Launch
			func() {
				client.LaunchRequest("exec", fixture.Path, !stopOnEntry)
			},
			// Set breakpoints
			fixture.Source, []int{32}, // b main.foobar
			[]onBreakpoint{{
				execute: func() {
					checkStop(t, client, 1, "main.foobar", 32)

					pc, err := getPC(t, client, 1)
					if err != nil {
						t.Fatal(err)
					}

					// The exact instructions may change due to compiler changes,
					// but we want to make sure that all of our instructions are
					// instantiating variables, since these should not include
					// jumps.
					verifyExpectedLocation := func() {
						client.StackTraceRequest(1, 0, 20)
						st := client.ExpectStackTraceResponse(t)
						if len(st.Body.StackFrames) < 1 {
							t.Errorf("\ngot  %#v\nwant len(stackframes) => 1", st)
						} else {
							// There is a hardcoded breakpoint on line 32. All of the
							// steps should be completed before that line.
							if st.Body.StackFrames[0].Line < 32 {
								t.Errorf("\ngot  %#v\nwant Line<32", st)
							}
							if st.Body.StackFrames[0].Name != "main.foobar" {
								t.Errorf("\ngot  %#v\nwant Name=\"main.foobar\"", st)
							}
						}
					}

					// Next instruction.
					client.NextInstructionRequest(1)
					client.ExpectNextResponse(t)
					se := client.ExpectStoppedEvent(t)
					if se.Body.ThreadId != 1 || se.Body.Reason != "step" {
						t.Errorf("\ngot  %#v\nwant ThreadId=1 Reason=\"step\"", se)
					}
					verifyExpectedLocation()
					nextPC, err := getPC(t, client, 1)
					if err != nil {
						t.Fatal(err)
					}
					if nextPC <= pc {
						t.Errorf("got %#x, expected InstructionPointerReference>%#x", nextPC, pc)
					}

					// StepIn instruction.
					pc = nextPC
					client.StepInInstructionRequest(1)
					client.ExpectStepInResponse(t)
					se = client.ExpectStoppedEvent(t)
					if se.Body.ThreadId != 1 || se.Body.Reason != "step" {
						t.Errorf("\ngot  %#v\nwant ThreadId=1 Reason=\"step\"", se)
					}
					verifyExpectedLocation()
					nextPC, err = getPC(t, client, 1)
					if err != nil {
						t.Fatal(err)
					}
					if nextPC <= pc {
						t.Errorf("got %#x, expected InstructionPointerReference>%#x", nextPC, pc)
					}

					// StepOut Instruction.
					pc = nextPC
					client.StepOutInstructionRequest(1)
					client.ExpectStepOutResponse(t)
					se = client.ExpectStoppedEvent(t)
					if se.Body.ThreadId != 1 || se.Body.Reason != "step" {
						t.Errorf("\ngot  %#v\nwant ThreadId=1 Reason=\"step\"", se)
					}
					verifyExpectedLocation()
					nextPC, err = getPC(t, client, 1)
					if err != nil {
						t.Fatal(err)
					}
					if nextPC <= pc {
						t.Errorf("got %#x, expected InstructionPointerReference>%#x", nextPC, pc)
					}
				},
				disconnect: true,
			}})
	})
}

func getPC(t *testing.T, client *daptest.Client, threadId int) (uint64, error) {
	client.StackTraceRequest(threadId, 0, 1)
	st := client.ExpectStackTraceResponse(t)
	if len(st.Body.StackFrames) < 1 {
		t.Fatalf("\ngot  %#v\nwant len(stackframes) => 1", st)
	}
	return strconv.ParseUint(st.Body.StackFrames[0].InstructionPointerReference, 0, 64)
}

// TestNextParked tests that we can switched selected goroutine to a parked one
// and perform next operation on it.
func TestNextParked(t *testing.T) {
	if runtime.GOOS == "freebsd" {
		t.SkipNow()
	}
	runTest(t, "parallel_next", func(client *daptest.Client, fixture protest.Fixture) {
		runDebugSessionWithBPs(t, client, "launch",
			// Launch
			func() {
				client.LaunchRequest("exec", fixture.Path, !stopOnEntry)
			},
			// Set breakpoints
			fixture.Source, []int{15},
			[]onBreakpoint{{ // Stop at line 15
				execute: func() {
					if parkedGoid := testNextParkedHelper(t, client, fixture); parkedGoid >= 0 {
						client.NextRequest(parkedGoid)
						client.ExpectNextResponse(t)

						se := client.ExpectStoppedEvent(t)
						if se.Body.ThreadId != parkedGoid {
							t.Fatalf("Next did not continue on the newly selected goroutine, expected %d got %d", parkedGoid, se.Body.ThreadId)
						}
					}
				},
				// Let the test harness continue to process termination
				// if it hasn't gotten there already.
				disconnect: false,
			}})
	})
}

// Finds a goroutine other than the selected one that is parked inside of main.sayhi and therefore
// still has a line to execute if resumed with next.
func testNextParkedHelper(t *testing.T, client *daptest.Client, fixture protest.Fixture) int {
	t.Helper()
	// Set a breakpoint at main.sayhi
	client.SetBreakpointsRequest(fixture.Source, []int{8})
	client.ExpectSetBreakpointsResponse(t)

	var parkedGoid = -1
	for parkedGoid < 0 {
		client.ContinueRequest(1)
		client.ExpectContinueResponse(t)
		event := client.ExpectMessage(t)
		switch event.(type) {
		case *dap.StoppedEvent:
			// ok
		case *dap.TerminatedEvent:
			// This is very unlikely to happen. But in theory if all sayhi
			// gouritines are run serially, there will never be a second parked
			// sayhi goroutine when another breaks and we will keep trying
			// until process termination.
			return -1
		}

		se := event.(*dap.StoppedEvent)

		client.ThreadsRequest()
		threads := client.ExpectThreadsResponse(t)

		// Search for a parked goroutine that we know for sure will have to be
		// resumed before the program can exit. This is a parked goroutine that:
		// 1. is executing main.sayhi
		// 2. hasn't called wg.Done yet
		// 3. is not the currently selected goroutine
		for _, g := range threads.Body.Threads {
			if g.Id == se.Body.ThreadId { // Skip selected goroutine
				continue
			}
			client.StackTraceRequest(g.Id, 0, 5)
			frames := client.ExpectStackTraceResponse(t)
			for _, frame := range frames.Body.StackFrames {
				// line 11 is the line where wg.Done is called
				if frame.Name == "main.sayhi" && frame.Line < 11 {
					parkedGoid = g.Id
					break
				}
			}
			if parkedGoid >= 0 {
				break
			}
		}
	}

	// Clear all breakpoints.
	client.SetBreakpointsRequest(fixture.Source, []int{})
	client.ExpectSetBreakpointsResponse(t)
	return parkedGoid
}

// TestStepOutPreservesGoroutine is inspired by proc_test.TestStepOutPreservesGoroutine
// and checks that StepOut preserves the currently selected goroutine.
func TestStepOutPreservesGoroutine(t *testing.T) {
	// Checks that StepOut preserves the currently selected goroutine.
	if runtime.GOOS == "freebsd" {
		t.SkipNow()
	}
	rand.Seed(time.Now().Unix())
	runTest(t, "issue2113", func(client *daptest.Client, fixture protest.Fixture) {
		runDebugSessionWithBPs(t, client, "launch",
			// Launch
			func() {
				client.LaunchRequest("exec", fixture.Path, !stopOnEntry)
			},
			// Set breakpoints
			fixture.Source, []int{25},
			[]onBreakpoint{{ // Stop at line 25
				execute: func() {
					client.ContinueRequest(1)
					client.ExpectContinueResponse(t)

					// The program contains runtime.Breakpoint()
					se := client.ExpectStoppedEvent(t)

					client.ThreadsRequest()
					gs := client.ExpectThreadsResponse(t)

					candg := []int{}
					bestg := []int{}
					for _, g := range gs.Body.Threads {
						// We do not need to check the thread that the program
						// is currently stopped on.
						if g.Id == se.Body.ThreadId {
							continue
						}

						client.StackTraceRequest(g.Id, 0, 20)
						frames := client.ExpectStackTraceResponse(t)
						for _, frame := range frames.Body.StackFrames {
							if frame.Name == "main.coroutine" {
								candg = append(candg, g.Id)
								if strings.HasPrefix(frames.Body.StackFrames[0].Name, "runtime.") {
									bestg = append(bestg, g.Id)
								}
								break
							}
						}
					}
					var goroutineId int
					if len(bestg) > 0 {
						goroutineId = bestg[rand.Intn(len(bestg))]
						t.Logf("selected goroutine %d (best)\n", goroutineId)
					} else if len(candg) > 0 {
						goroutineId = candg[rand.Intn(len(candg))]
						t.Logf("selected goroutine %d\n", goroutineId)

					}

					if goroutineId != 0 {
						client.StepOutRequest(goroutineId)
						client.ExpectStepOutResponse(t)
					} else {
						client.ContinueRequest(-1)
						client.ExpectContinueResponse(t)
					}

					switch e := client.ExpectMessage(t).(type) {
					case *dap.StoppedEvent:
						if e.Body.ThreadId != goroutineId {
							t.Fatalf("StepOut did not continue on the selected goroutine, expected %d got %d", goroutineId, e.Body.ThreadId)
						}
					case *dap.TerminatedEvent:
						t.Logf("program terminated")
					default:
						t.Fatalf("Unexpected event type: expect stopped or terminated event, got %#v", e)
					}
				},
				disconnect: false,
			}})
	})
}
func checkStopOnNextWhileNextingError(t *testing.T, client *daptest.Client, threadID int) {
	t.Helper()
	oe := client.ExpectOutputEvent(t)
	if oe.Body.Category != "console" || oe.Body.Output != fmt.Sprintf("invalid command: %s\n", BetterNextWhileNextingError) {
		t.Errorf("\ngot  %#v\nwant Category=\"console\" Output=\"invalid command: %s\\n\"", oe, BetterNextWhileNextingError)
	}
	se := client.ExpectStoppedEvent(t)
	if se.Body.ThreadId != threadID || se.Body.Reason != "exception" || se.Body.Description != "invalid command" || se.Body.Text != BetterNextWhileNextingError {
		t.Errorf("\ngot  %#v\nwant ThreadId=%d Reason=\"exception\" Description=\"invalid command\" Text=\"%s\"", se, threadID, BetterNextWhileNextingError)
	}
	client.ExceptionInfoRequest(1)
	eInfo := client.ExpectExceptionInfoResponse(t)
	if eInfo.Body.ExceptionId != "invalid command" || eInfo.Body.Description != BetterNextWhileNextingError {
		t.Errorf("\ngot  %#v\nwant ExceptionId=\"invalid command\" Text=\"%s\"", eInfo, BetterNextWhileNextingError)
	}
}

func TestBadAccess(t *testing.T) {
	if runtime.GOOS != "darwin" || testBackend != "lldb" {
		t.Skip("not applicable")
	}
	runTest(t, "issue2078", func(client *daptest.Client, fixture protest.Fixture) {
		runDebugSessionWithBPs(t, client, "launch",
			// Launch
			func() {
				client.LaunchRequest("exec", fixture.Path, !stopOnEntry)
			},
			// Set breakpoints
			fixture.Source, []int{4},
			[]onBreakpoint{{ // Stop at line 4
				execute: func() {
					checkStop(t, client, 1, "main.main", 4)

					expectStoppedOnError := func(errorPrefix string) {
						t.Helper()
						se := client.ExpectStoppedEvent(t)
						if se.Body.ThreadId != 1 || se.Body.Reason != "exception" || se.Body.Description != "runtime error" || !strings.HasPrefix(se.Body.Text, errorPrefix) {
							t.Errorf("\ngot  %#v\nwant ThreadId=1 Reason=\"exception\" Description=\"runtime error\" Text=\"%s\"", se, errorPrefix)
						}
						client.ExceptionInfoRequest(1)
						eInfo := client.ExpectExceptionInfoResponse(t)
						if eInfo.Body.ExceptionId != "runtime error" || !strings.HasPrefix(eInfo.Body.Description, errorPrefix) {
							t.Errorf("\ngot  %#v\nwant ExceptionId=\"runtime error\" Text=\"%s\"", eInfo, errorPrefix)
						}
					}

					client.ContinueRequest(1)
					client.ExpectContinueResponse(t)
					expectStoppedOnError("invalid memory address or nil pointer dereference")

					client.NextRequest(1)
					client.ExpectNextResponse(t)
					expectStoppedOnError("invalid memory address or nil pointer dereference")

					client.NextRequest(1)
					client.ExpectNextResponse(t)
					checkStopOnNextWhileNextingError(t, client, 1)

					client.StepInRequest(1)
					client.ExpectStepInResponse(t)
					checkStopOnNextWhileNextingError(t, client, 1)

					client.StepOutRequest(1)
					client.ExpectStepOutResponse(t)
					checkStopOnNextWhileNextingError(t, client, 1)
				},
				disconnect: true,
			}})
	})
}

// TestNextWhileNexting is inspired by command_test.TestIssue387 and tests
// that when 'next' is interrupted by a 'breakpoint', calling 'next'
// again will produce an error with a helpful message, and 'continue'
// will resume the program.
func TestNextWhileNexting(t *testing.T) {
	if runtime.GOOS == "freebsd" {
		t.Skip("test is not valid on FreeBSD")
	}
	// a breakpoint triggering during a 'next' operation will interrupt 'next''
	// Unlike the test for the terminal package, we cannot be certain
	// of the number of breakpoints we expect to hit, since multiple
	// breakpoints being hit at the same time is not supported in DAP stopped
	// events.
	runTest(t, "issue387", func(client *daptest.Client, fixture protest.Fixture) {
		runDebugSessionWithBPs(t, client, "launch",
			// Launch
			func() {
				client.LaunchRequest("exec", fixture.Path, !stopOnEntry)
			},
			// Set breakpoints
			fixture.Source, []int{15},
			[]onBreakpoint{{ // Stop at line 15
				execute: func() {
					checkStop(t, client, 1, "main.main", 15)

					client.SetBreakpointsRequest(fixture.Source, []int{8})
					client.ExpectSetBreakpointsResponse(t)

					client.ContinueRequest(1)
					client.ExpectContinueResponse(t)

					bpSe := client.ExpectStoppedEvent(t)
					threadID := bpSe.Body.ThreadId
					checkStop(t, client, threadID, "main.dostuff", 8)

					for pos := 9; pos < 11; pos++ {
						client.NextRequest(threadID)
						client.ExpectNextResponse(t)

						stepInProgress := true
						for stepInProgress {
							m := client.ExpectStoppedEvent(t)
							switch m.Body.Reason {
							case "step":
								if !m.Body.AllThreadsStopped {
									t.Errorf("got %#v, want Reason=\"step\", AllThreadsStopped=true", m)
								}
								checkStop(t, client, m.Body.ThreadId, "main.dostuff", pos)
								stepInProgress = false
							case "breakpoint":
								if !m.Body.AllThreadsStopped {
									t.Errorf("got %#v, want Reason=\"breakpoint\", AllThreadsStopped=true", m)
								}

								if stepInProgress {
									// We encountered a breakpoint on a different thread. We should have to resume execution
									// using continue.
									oe := client.ExpectOutputEvent(t)
									if oe.Body.Category != "console" || !strings.Contains(oe.Body.Output, "Step interrupted by a breakpoint.") {
										t.Errorf("\ngot  %#v\nwant Category=\"console\" Output=\"Step interrupted by a breakpoint.\"", oe)
									}
									client.NextRequest(m.Body.ThreadId)
									client.ExpectNextResponse(t)
									checkStopOnNextWhileNextingError(t, client, m.Body.ThreadId)
									// Continue since we have not finished the step request.
									client.ContinueRequest(threadID)
									client.ExpectContinueResponse(t)
								} else {
									checkStop(t, client, m.Body.ThreadId, "main.dostuff", 8)
									// Switch to stepping on this thread instead.
									pos = 8
									threadID = m.Body.ThreadId
								}
							default:
								t.Fatalf("got %#v, want StoppedEvent on step or breakpoint", m)
							}
						}
					}
				},
				disconnect: true,
			}})
	})
}

func TestPanicBreakpointOnContinue(t *testing.T) {
	runTest(t, "panic", func(client *daptest.Client, fixture protest.Fixture) {
		runDebugSessionWithBPs(t, client, "launch",
			// Launch
			func() {
				client.LaunchRequest("exec", fixture.Path, !stopOnEntry)
			},
			// Set breakpoints
			fixture.Source, []int{5},
			[]onBreakpoint{{
				execute: func() {
					checkStop(t, client, 1, "main.main", 5)

					client.ContinueRequest(1)
					client.ExpectContinueResponse(t)

					text := "\"BOOM!\""
					se := client.ExpectStoppedEvent(t)
					if se.Body.ThreadId != 1 || se.Body.Reason != "exception" || se.Body.Description != "panic" || se.Body.Text != text {
						t.Errorf("\ngot  %#v\nwant ThreadId=1 Reason=\"exception\" Description=\"panic\" Text=%q", se, text)
					}

					client.ExceptionInfoRequest(1)
					eInfo := client.ExpectExceptionInfoResponse(t)
					if eInfo.Body.ExceptionId != "panic" || eInfo.Body.Description != text {
						t.Errorf("\ngot  %#v\nwant ExceptionId=\"panic\" Description=%q", eInfo, text)
					}

					client.StackTraceRequest(se.Body.ThreadId, 0, 20)
					st := client.ExpectStackTraceResponse(t)
					for i, frame := range st.Body.StackFrames {
						if strings.HasPrefix(frame.Name, "runtime.") {
							if frame.PresentationHint != "subtle" {
								t.Errorf("\ngot Body.StackFrames[%d]=%#v\nwant Source.PresentationHint=\"subtle\"", i, frame)
							}
						} else if frame.Source.PresentationHint != "" {
							t.Errorf("\ngot Body.StackFrames[%d]=%#v\nwant Source.PresentationHint=\"\"", i, frame)
						}

					}
				},
				disconnect: true,
			}})
	})
}

func TestPanicBreakpointOnNext(t *testing.T) {
	if !goversion.VersionAfterOrEqual(runtime.Version(), 1, 14) {
		// In Go 1.13, 'next' will step into the defer in the runtime
		// main function, instead of the next line in the main program.
		t.SkipNow()
	}

	runTest(t, "panic", func(client *daptest.Client, fixture protest.Fixture) {
		runDebugSessionWithBPs(t, client, "launch",
			// Launch
			func() {
				client.LaunchRequest("exec", fixture.Path, !stopOnEntry)
			},
			// Set breakpoints
			fixture.Source, []int{5},
			[]onBreakpoint{{
				execute: func() {
					checkStop(t, client, 1, "main.main", 5)

					client.NextRequest(1)
					client.ExpectNextResponse(t)

					text := "\"BOOM!\""
					se := client.ExpectStoppedEvent(t)
					if se.Body.ThreadId != 1 || se.Body.Reason != "exception" || se.Body.Description != "panic" || se.Body.Text != text {
						t.Errorf("\ngot  %#v\nwant ThreadId=1 Reason=\"exception\" Description=\"panic\" Text=%q", se, text)
					}

					client.ExceptionInfoRequest(1)
					eInfo := client.ExpectExceptionInfoResponse(t)
					if eInfo.Body.ExceptionId != "panic" || eInfo.Body.Description != text {
						t.Errorf("\ngot  %#v\nwant ExceptionId=\"panic\" Description=%q", eInfo, text)
					}
				},
				disconnect: true,
			}})
	})
}

func TestFatalThrowBreakpoint(t *testing.T) {
	runTest(t, "fatalerror", func(client *daptest.Client, fixture protest.Fixture) {
		runDebugSessionWithBPs(t, client, "launch",
			// Launch
			func() {
				client.LaunchRequest("exec", fixture.Path, !stopOnEntry)
			},
			// Set breakpoints
			fixture.Source, []int{3},
			[]onBreakpoint{{
				execute: func() {
					checkStop(t, client, 1, "main.main", 3)

					client.ContinueRequest(1)
					client.ExpectContinueResponse(t)

					var text string
					// This does not work for Go 1.16.
					ver, _ := goversion.Parse(runtime.Version())
					if ver.Major != 1 || ver.Minor != 16 {
						text = "\"go of nil func value\""
					}

					se := client.ExpectStoppedEvent(t)
					if se.Body.ThreadId != 1 || se.Body.Reason != "exception" || se.Body.Description != "fatal error" || se.Body.Text != text {
						t.Errorf("\ngot  %#v\nwant ThreadId=1 Reason=\"exception\" Description=\"fatal error\" Text=%q", se, text)
					}

					// This does not work for Go 1.16.
					errorPrefix := text
					if errorPrefix == "" {
						errorPrefix = "Throw reason unavailable, see https://github.com/golang/go/issues/46425"
					}
					client.ExceptionInfoRequest(1)
					eInfo := client.ExpectExceptionInfoResponse(t)
					if eInfo.Body.ExceptionId != "fatal error" || !strings.HasPrefix(eInfo.Body.Description, errorPrefix) {
						t.Errorf("\ngot  %#v\nwant ExceptionId=\"runtime error\" Text=%s", eInfo, errorPrefix)
					}

				},
				disconnect: true,
			}})
	})
	runTest(t, "testdeadlock", func(client *daptest.Client, fixture protest.Fixture) {
		runDebugSessionWithBPs(t, client, "launch",
			// Launch
			func() {
				client.LaunchRequest("exec", fixture.Path, !stopOnEntry)
			},
			// Set breakpoints
			fixture.Source, []int{3},
			[]onBreakpoint{{
				execute: func() {
					checkStop(t, client, 1, "main.main", 3)

					client.ContinueRequest(1)
					client.ExpectContinueResponse(t)

					// This does not work for Go 1.16 so skip by detecting versions before or after 1.16.
					var text string
					if !goversion.VersionAfterOrEqual(runtime.Version(), 1, 16) || goversion.VersionAfterOrEqual(runtime.Version(), 1, 17) {
						text = "\"all goroutines are asleep - deadlock!\""
					}
					se := client.ExpectStoppedEvent(t)
					if se.Body.Reason != "exception" || se.Body.Description != "fatal error" || se.Body.Text != text {
						t.Errorf("\ngot  %#v\nwant Reason=\"exception\" Description=\"fatal error\" Text=%q", se, text)
					}

					// TODO(suzmue): Get the exception info for the thread and check the description
					// includes "all goroutines are asleep - deadlock!".
					// Stopped events with no selected goroutines need to be supported to test deadlock.
				},
				disconnect: true,
			}})
	})
}

// checkStop covers the standard sequence of requests issued by
// a client at a breakpoint or another non-terminal stop event.
// The details have been tested by other tests,
// so this is just a sanity check.
// Skips line check if line is -1.
func checkStop(t *testing.T, client *daptest.Client, thread int, fname string, line int) {
	t.Helper()
	client.ThreadsRequest()
	client.ExpectThreadsResponse(t)

	client.CheckStopLocation(t, thread, fname, line)

	client.ScopesRequest(1000)
	client.ExpectScopesResponse(t)

	client.VariablesRequest(localsScope)
	client.ExpectVariablesResponse(t)
}

// onBreakpoint specifies what the test harness should simulate at
// a stopped breakpoint. First execute() is to be called to test
// specified editor-driven or user-driven requests. Then if
// disconnect is true, the test harness will abort the program
// execution. Otherwise, a continue will be issued and the
// program will continue to the next breakpoint or termination.
// If terminated is true, we expect requests at this breakpoint
// to result in termination.
type onBreakpoint struct {
	execute    func()
	disconnect bool
	terminated bool
}

// runDebugSessionWithBPs is a helper for executing the common init and shutdown
// sequences for a program that does not stop on entry
// while specifying breakpoints and unique launch/attach criteria via parameters.
//    cmd            - "launch" or "attach"
//    cmdRequest     - a function that sends a launch or attach request,
//                     so the test author has full control of its arguments.
//                     Note that he rest of the test sequence assumes that
//                     stopOnEntry is false.
//     source        - source file path, needed to set breakpoints, "" if none to be set.
//     breakpoints   - list of lines, where breakpoints are to be set
//     onBPs         - list of test sequences to execute at each of the set breakpoints.
func runDebugSessionWithBPs(t *testing.T, client *daptest.Client, cmd string, cmdRequest func(), source string, breakpoints []int, onBPs []onBreakpoint) {
	client.InitializeRequest()
	client.ExpectInitializeResponseAndCapabilities(t)

	cmdRequest()
	client.ExpectInitializedEvent(t)
	if cmd == "launch" {
		client.ExpectLaunchResponse(t)
	} else if cmd == "attach" {
		client.ExpectAttachResponse(t)
	} else {
		panic("expected launch or attach command")
	}

	if source != "" {
		client.SetBreakpointsRequest(source, breakpoints)
		client.ExpectSetBreakpointsResponse(t)
	}

	// Skip no-op setExceptionBreakpoints

	client.ConfigurationDoneRequest()
	client.ExpectConfigurationDoneResponse(t)

	// Program automatically continues to breakpoint or completion

	// TODO(polina): See if we can make this more like withTestProcessArgs in proc_test:
	// a single function pointer gets called here and then if it wants to continue it calls
	// client.ContinueRequest/client.ExpectContinueResponse/client.ExpectStoppedEvent
	// (possibly using a helper function).
	for _, onBP := range onBPs {
		client.ExpectStoppedEvent(t)
		onBP.execute()
		if onBP.disconnect {
			client.DisconnectRequestWithKillOption(true)
			if onBP.terminated {
				client.ExpectOutputEventProcessExitedAnyStatus(t)
				client.ExpectOutputEventDetaching(t)
			} else {
				client.ExpectOutputEventDetachingKill(t)
			}
			client.ExpectDisconnectResponse(t)
			client.ExpectTerminatedEvent(t)
			return
		}
		client.ContinueRequest(1)
		client.ExpectContinueResponse(t)
		// "Continue" is triggered after the response is sent
	}

	if cmd == "launch" { // Let the program run to completion
		client.ExpectTerminatedEvent(t)
	}
	client.DisconnectRequestWithKillOption(true)
	if cmd == "launch" {
		client.ExpectOutputEventProcessExitedAnyStatus(t)
		client.ExpectOutputEventDetaching(t)
	} else if cmd == "attach" {
		client.ExpectOutputEventDetachingKill(t)
	}
	client.ExpectDisconnectResponse(t)
	client.ExpectTerminatedEvent(t)
}

// runDebugSession is a helper for executing the standard init and shutdown
// sequences for a program that does not stop on entry
// while specifying unique launch criteria via parameters.
func runDebugSession(t *testing.T, client *daptest.Client, cmd string, cmdRequest func()) {
	runDebugSessionWithBPs(t, client, cmd, cmdRequest, "", nil, nil)
}

func TestLaunchDebugRequest(t *testing.T) {
	rescueStderr := os.Stderr
	r, w, _ := os.Pipe()
	os.Stderr = w
	done := make(chan struct{})

	var err []byte

	go func() {
		err, _ = ioutil.ReadAll(r)
		t.Log(string(err))
		close(done)
	}()

	tmpBin := "__tmpBin"
	runTest(t, "increment", func(client *daptest.Client, fixture protest.Fixture) {
		// We reuse the harness that builds, but ignore the built binary,
		// only relying on the source to be built in response to LaunchRequest.
		runDebugSession(t, client, "launch", func() {
			client.LaunchRequestWithArgs(map[string]interface{}{
				"mode": "debug", "program": fixture.Source, "output": tmpBin})
		})
	})
	// Wait for the test to finish to capture all stderr
	time.Sleep(100 * time.Millisecond)

	w.Close()
	<-done
	os.Stderr = rescueStderr

	rmErrRe, _ := regexp.Compile(`could not remove .*\n`)
	rmErr := rmErrRe.FindString(string(err))
	if rmErr != "" {
		// On Windows, a file in use cannot be removed, resulting in "Access is denied".
		// When the process exits, Delve releases the binary by calling
		// BinaryInfo.Close(), but it appears that it is still in use (by Windows?)
		// shortly after. gobuild.Remove has a delay to address this, but
		// to avoid any test flakiness we guard against this failure here as well.
		if runtime.GOOS != "windows" || !stringContainsCaseInsensitive(rmErr, "Access is denied") {
			t.Fatalf("Binary removal failure:\n%s\n", rmErr)
		}
	} else {
		tmpBin = cleanExeName(tmpBin)
		// We did not get a removal error, but did we even try to remove before exiting?
		// Confirm that the binary did get removed.
		if _, err := os.Stat(tmpBin); err == nil || os.IsExist(err) {
			t.Fatal("Failed to remove temp binary", tmpBin)
		}
	}
}

// TestLaunchRequestDefaults tests defaults for launch attribute that are explicit in other tests.
func TestLaunchRequestDefaults(t *testing.T) {
	runTest(t, "increment", func(client *daptest.Client, fixture protest.Fixture) {
		runDebugSession(t, client, "launch", func() {
			client.LaunchRequestWithArgs(map[string]interface{}{
				"mode": "" /*"debug" by default*/, "program": fixture.Source, "output": "__mybin"})
		})
	})
	runTest(t, "increment", func(client *daptest.Client, fixture protest.Fixture) {
		runDebugSession(t, client, "launch", func() {
			client.LaunchRequestWithArgs(map[string]interface{}{
				/*"mode":"debug" by default*/ "program": fixture.Source, "output": "__mybin"})
		})
	})
	runTest(t, "increment", func(client *daptest.Client, fixture protest.Fixture) {
		runDebugSession(t, client, "launch", func() {
			// Use the temporary output binary.
			client.LaunchRequestWithArgs(map[string]interface{}{
				"mode": "debug", "program": fixture.Source})
		})
	})
}

// TestLaunchRequestOutputPath verifies that relative output binary path
// is mapped to server's, not target's, working directory.
func TestLaunchRequestOutputPath(t *testing.T) {
	runTest(t, "testargs", func(client *daptest.Client, fixture protest.Fixture) {
		inrel := "__somebin"
		wd, _ := os.Getwd()
		outabs := cleanExeName(filepath.Join(wd, inrel))
		runDebugSessionWithBPs(t, client, "launch",
			// Launch
			func() {
				client.LaunchRequestWithArgs(map[string]interface{}{
					"mode": "debug", "program": fixture.Source, "output": inrel,
					"cwd": filepath.Dir(wd)})
			},
			// Set breakpoints
			fixture.Source, []int{12},
			[]onBreakpoint{{
				execute: func() {
					checkStop(t, client, 1, "main.main", 12)
					client.EvaluateRequest("os.Args[0]", 1000, "repl")
					checkEval(t, client.ExpectEvaluateResponse(t), fmt.Sprintf("%q", outabs), noChildren)
				},
				disconnect: true,
			}})
	})
}

func TestExitNonZeroStatus(t *testing.T) {
	runTest(t, "pr1055", func(client *daptest.Client, fixture protest.Fixture) {
		client.InitializeRequest()
		client.ExpectInitializeResponseAndCapabilities(t)

		client.LaunchRequest("exec", fixture.Path, !stopOnEntry)
		client.ExpectInitializedEvent(t)
		client.ExpectLaunchResponse(t)

		client.ConfigurationDoneRequest()
		client.ExpectConfigurationDoneResponse(t)

		client.ExpectTerminatedEvent(t)

		client.DisconnectRequest()
		// Check that the process exit status is 2.
		oep := client.ExpectOutputEventProcessExited(t, 2)
		if oep.Body.Category != "console" {
			t.Errorf("\ngot %#v\nwant Category='console'", oep)
		}
		oed := client.ExpectOutputEventDetaching(t)
		if oed.Body.Category != "console" {
			t.Errorf("\ngot %#v\nwant Category='console'", oed)
		}
		client.ExpectDisconnectResponse(t)
		client.ExpectTerminatedEvent(t)
	})
}

func TestNoDebug_GoodExitStatus(t *testing.T) {
	runTest(t, "increment", func(client *daptest.Client, fixture protest.Fixture) {
		runNoDebugSession(t, client, func() {
			client.LaunchRequestWithArgs(map[string]interface{}{
				"noDebug": true, "mode": "debug", "program": fixture.Source, "output": "__mybin"})
		}, 0)
	})
}

func TestNoDebug_BadExitStatus(t *testing.T) {
	runTest(t, "issue1101", func(client *daptest.Client, fixture protest.Fixture) {
		runNoDebugSession(t, client, func() {
			client.LaunchRequestWithArgs(map[string]interface{}{
				"noDebug": true, "mode": "exec", "program": fixture.Path})
		}, 2)
	})
}

// runNoDebugSession tests the session started with noDebug=true runs
// to completion and logs termination status.
func runNoDebugSession(t *testing.T, client *daptest.Client, launchRequest func(), exitStatus int) {
	client.InitializeRequest()
	client.ExpectInitializeResponseAndCapabilities(t)

	launchRequest()
	// no initialized event.
	// noDebug mode applies only to "launch" requests.
	client.ExpectLaunchResponse(t)

	client.ExpectOutputEventProcessExited(t, exitStatus)
	client.ExpectTerminatedEvent(t)
	client.DisconnectRequestWithKillOption(true)
	client.ExpectDisconnectResponse(t)
	client.ExpectTerminatedEvent(t)
}

func TestNoDebug_AcceptNoRequestsButDisconnect(t *testing.T) {
	runTest(t, "http_server", func(client *daptest.Client, fixture protest.Fixture) {
		client.InitializeRequest()
		client.ExpectInitializeResponseAndCapabilities(t)
		client.LaunchRequestWithArgs(map[string]interface{}{
			"noDebug": true, "mode": "exec", "program": fixture.Path})
		client.ExpectLaunchResponse(t)

		// Anything other than disconnect should get rejected
		var ExpectNoDebugError = func(cmd string) {
			er := client.ExpectErrorResponse(t)
			if er.Body.Error.Format != fmt.Sprintf("noDebug mode: unable to process '%s' request", cmd) {
				t.Errorf("\ngot %#v\nwant 'noDebug mode: unable to process '%s' request'", er, cmd)
			}
		}
		client.SetBreakpointsRequest(fixture.Source, []int{8})
		ExpectNoDebugError("setBreakpoints")
		client.SetFunctionBreakpointsRequest(nil)
		ExpectNoDebugError("setFunctionBreakpoints")
		client.PauseRequest(1)
		ExpectNoDebugError("pause")
		client.RestartRequest()
		client.ExpectUnsupportedCommandErrorResponse(t)

		// Disconnect request is ok
		client.DisconnectRequestWithKillOption(true)
		terminated, disconnectResp := false, false
		for {
			m, err := client.ReadMessage()
			if err != nil {
				break
			}
			switch m := m.(type) {
			case *dap.OutputEvent:
				ok := false
				wants := []string{`Terminating process [0-9]+\n`, fmt.Sprintf(daptest.ProcessExited, "(-1|1)")}
				for _, want := range wants {
					if matched, _ := regexp.MatchString(want, m.Body.Output); matched {
						ok = true
						break
					}
				}
				if !ok {
					t.Errorf("\ngot %#v\nwant Output=%q\n", m, wants)
				}
			case *dap.TerminatedEvent:
				terminated = true
			case *dap.DisconnectResponse:
				disconnectResp = true
			default:
				t.Errorf("got unexpected message %#v", m)
			}
		}
		if !terminated {
			t.Errorf("did not get TerminatedEvent")
		}
		if !disconnectResp {
			t.Errorf("did not get DisconnectResponse")
		}
	})
}

func TestLaunchRequestWithRelativeBuildPath(t *testing.T) {
	serverStopped := make(chan struct{})
	client := startDAPServerWithClient(t, serverStopped)
	defer client.Close()

	fixdir := protest.FindFixturesDir()
	if filepath.IsAbs(fixdir) {
		t.Fatal("this test requires relative program path")
	}
	program := filepath.Join(protest.FindFixturesDir(), "buildtest")

	// Use different working dir for target than dlv.
	// Program path will be interpreted relative to dlv's.
	dlvwd, _ := os.Getwd()
	runDebugSession(t, client, "launch", func() {
		client.LaunchRequestWithArgs(map[string]interface{}{
			"mode": "debug", "program": program, "cwd": filepath.Dir(dlvwd)})
	})
	<-serverStopped
}

func TestLaunchRequestWithRelativeExecPath(t *testing.T) {
	runTest(t, "increment", func(client *daptest.Client, fixture protest.Fixture) {
		symlink := "./__thisexe"
		err := os.Symlink(fixture.Path, symlink)
		defer os.Remove(symlink)
		if err != nil {
			t.Fatal("unable to create relative symlink:", err)
		}
		runDebugSession(t, client, "launch", func() {
			client.LaunchRequestWithArgs(map[string]interface{}{
				"mode": "exec", "program": symlink})
		})
	})
}

func TestLaunchTestRequest(t *testing.T) {
	orgWD, _ := os.Getwd()
	fixtures := protest.FindFixturesDir() // relative to current working directory.
	absoluteFixturesDir, _ := filepath.Abs(fixtures)
	absolutePkgDir, _ := filepath.Abs(filepath.Join(fixtures, "buildtest"))
	testFile := filepath.Join(absolutePkgDir, "main_test.go")

	for _, tc := range []struct {
		name       string
		dlvWD      string
		launchArgs map[string]interface{}
		wantWD     string
	}{{
		name: "default",
		launchArgs: map[string]interface{}{
			"mode": "test", "program": absolutePkgDir,
		},
		wantWD: absolutePkgDir,
	}, {
		name: "output",
		launchArgs: map[string]interface{}{
			"mode": "test", "program": absolutePkgDir, "output": "test.out",
		},
		wantWD: absolutePkgDir,
	}, {
		name: "dlvCwd",
		launchArgs: map[string]interface{}{
			"mode": "test", "program": absolutePkgDir, "dlvCwd": ".",
		},
		wantWD: absolutePkgDir,
	}, {
		name: "dlvCwd2",
		launchArgs: map[string]interface{}{
			"mode": "test", "program": ".", "dlvCwd": absolutePkgDir,
		},
		wantWD: absolutePkgDir,
	}, {
		name: "cwd",
		launchArgs: map[string]interface{}{
			"mode": "test", "program": absolutePkgDir, "cwd": fixtures, // fixtures is relative to the current working directory.
		},
		wantWD: absoluteFixturesDir,
	}, {
		name:  "dlv runs outside of module",
		dlvWD: os.TempDir(),
		launchArgs: map[string]interface{}{
			"mode": "test", "program": absolutePkgDir, "dlvCwd": absoluteFixturesDir,
		},
		wantWD: absolutePkgDir,
	}, {
		name:  "dlv builds in dlvCwd but runs in cwd",
		dlvWD: fixtures,
		launchArgs: map[string]interface{}{
			"mode": "test", "program": absolutePkgDir, "dlvCwd": absolutePkgDir, "cwd": "..", // relative to dlvCwd.
		},
		wantWD: absoluteFixturesDir,
	}} {
		t.Run(tc.name, func(t *testing.T) {
			// Some test cases with dlvCwd or dlvWD change process working directory.
			defer os.Chdir(orgWD)
			if tc.dlvWD != "" {
				os.Chdir(tc.dlvWD)
				defer os.Chdir(orgWD)
			}
			serverStopped := make(chan struct{})
			client := startDAPServerWithClient(t, serverStopped)
			defer client.Close()

			runDebugSessionWithBPs(t, client, "launch",
				func() { // Launch
					client.LaunchRequestWithArgs(tc.launchArgs)
				},
				testFile, []int{14},
				[]onBreakpoint{{
					execute: func() {
						checkStop(t, client, -1, "github.com/go-delve/delve/_fixtures/buildtest.TestCurrentDirectory", 14)
						client.VariablesRequest(1001) // Locals
						locals := client.ExpectVariablesResponse(t)
						checkChildren(t, locals, "Locals", 1)
						for i := range locals.Body.Variables {
							switch locals.Body.Variables[i].Name {
							case "wd": // The test's working directory is the package directory by default.
								checkVarExact(t, locals, i, "wd", "wd", fmt.Sprintf("%q", tc.wantWD), "string", noChildren)
							}
						}
					}}})

			<-serverStopped
		})
	}
}

// Tests that 'args' from LaunchRequest are parsed and passed to the target
// program. The target program exits without an error on success, and
// panics on error, causing an unexpected StoppedEvent instead of
// Terminated Event.
func TestLaunchRequestWithArgs(t *testing.T) {
	runTest(t, "testargs", func(client *daptest.Client, fixture protest.Fixture) {
		runDebugSession(t, client, "launch", func() {
			client.LaunchRequestWithArgs(map[string]interface{}{
				"mode": "exec", "program": fixture.Path,
				"args": []string{"test", "pass flag"}})
		})
	})
}

// Tests that 'buildFlags' from LaunchRequest are parsed and passed to the
// compiler. The target program exits without an error on success, and
// panics on error, causing an unexpected StoppedEvent instead of
// TerminatedEvent.
func TestLaunchRequestWithBuildFlags(t *testing.T) {
	runTest(t, "buildflagtest", func(client *daptest.Client, fixture protest.Fixture) {
		runDebugSession(t, client, "launch", func() {
			// We reuse the harness that builds, but ignore the built binary,
			// only relying on the source to be built in response to LaunchRequest.
			client.LaunchRequestWithArgs(map[string]interface{}{
				"mode": "debug", "program": fixture.Source, "output": "__mybin",
				"buildFlags": "-ldflags '-X main.Hello=World'"})
		})
	})
}

func TestLaunchRequestWithEnv(t *testing.T) {
	// testenv fixture will lookup SOMEVAR with
	//   x, y := os.Lookup("SOMEVAR")
	// before stopping at runtime.Breakpoint.

	type envMap map[string]*string
	strVar := func(s string) *string { return &s }

	fixtures := protest.FindFixturesDir() // relative to current working directory.
	testFile, _ := filepath.Abs(filepath.Join(fixtures, "testenv.go"))
	for _, tc := range []struct {
		name      string
		initEnv   envMap
		launchEnv envMap
		wantX     string
		wantY     bool
	}{
		{
			name:    "no env",
			initEnv: envMap{"SOMEVAR": strVar("baz")},
			wantX:   "baz",
			wantY:   true,
		},
		{
			name:      "overwrite",
			initEnv:   envMap{"SOMEVAR": strVar("baz")},
			launchEnv: envMap{"SOMEVAR": strVar("bar")},
			wantX:     "bar",
			wantY:     true,
		},
		{
			name:      "unset",
			initEnv:   envMap{"SOMEVAR": strVar("baz")},
			launchEnv: envMap{"SOMEVAR": nil},
			wantX:     "",
			wantY:     false,
		},
		{
			name:      "empty value",
			initEnv:   envMap{"SOMEVAR": strVar("baz")},
			launchEnv: envMap{"SOMEVAR": strVar("")},
			wantX:     "",
			wantY:     true,
		},
		{
			name:      "set",
			launchEnv: envMap{"SOMEVAR": strVar("foo")},
			wantX:     "foo",
			wantY:     true,
		},
		{
			name:      "untouched",
			initEnv:   envMap{"SOMEVAR": strVar("baz")},
			launchEnv: envMap{"SOMEVAR2": nil, "SOMEVAR3": strVar("foo")},
			wantX:     "baz",
			wantY:     true,
		},
	} {

		t.Run(tc.name, func(t *testing.T) {
			// cleanup
			defer func() {
				os.Unsetenv("SOMEVAR")
				os.Unsetenv("SOMEVAR2")
				os.Unsetenv("SOMEVAR3")
			}()

			for k, v := range tc.initEnv {
				if v != nil {
					os.Setenv(k, *v)
				}
			}

			serverStopped := make(chan struct{})
			client := startDAPServerWithClient(t, serverStopped)
			defer client.Close()

			runDebugSessionWithBPs(t, client, "launch", func() { // launch
				client.LaunchRequestWithArgs(map[string]interface{}{
					"mode":    "debug",
					"program": testFile,
					"env":     tc.launchEnv,
				})
			}, testFile, nil, // runtime.Breakpoint
				[]onBreakpoint{{
					execute: func() {
						client.EvaluateRequest("x", 1000, "whatever")
						gotX := client.ExpectEvaluateResponse(t)
						checkEval(t, gotX, fmt.Sprintf("%q", tc.wantX), false)
						client.EvaluateRequest("y", 1000, "whatever")
						gotY := client.ExpectEvaluateResponse(t)
						checkEval(t, gotY, fmt.Sprintf("%v", tc.wantY), false)
					},
					disconnect: true,
				}})
			<-serverStopped
		})
	}
}

func TestAttachRequest(t *testing.T) {
	if runtime.GOOS == "freebsd" {
		t.SkipNow()
	}
	if runtime.GOOS == "windows" {
		t.Skip("test skipped on windows, see https://delve.beta.teamcity.com/project/Delve_windows for details")
	}
	runTest(t, "loopprog", func(client *daptest.Client, fixture protest.Fixture) {
		// Start the program to attach to
		cmd := execFixture(t, fixture)

		runDebugSessionWithBPs(t, client, "attach",
			// Attach
			func() {
				client.AttachRequest(map[string]interface{}{
					/*"mode": "local" by default*/ "processId": cmd.Process.Pid, "stopOnEntry": false})
				client.ExpectCapabilitiesEventSupportDisconnectOptions(t, true, false)
			},
			// Set breakpoints
			fixture.Source, []int{8},
			[]onBreakpoint{{
				// Stop at line 8
				execute: func() {
					checkStop(t, client, 1, "main.loop", 8)
					client.VariablesRequest(localsScope)
					locals := client.ExpectVariablesResponse(t)
					checkChildren(t, locals, "Locals", 1)
					checkVarRegex(t, locals, 0, "i", "i", "[0-9]+", "int", noChildren)
				},
				disconnect: true,
			}})
	})
}

// Since we are in async mode while running, we might receive thee messages after pause request
// in either order.
func expectPauseResponseAndStoppedEvent(t *testing.T, client *daptest.Client) {
	t.Helper()
	for i := 0; i < 2; i++ {
		msg := client.ExpectMessage(t)
		switch m := msg.(type) {
		case *dap.StoppedEvent:
			if m.Body.Reason != "pause" || m.Body.ThreadId != 0 && m.Body.ThreadId != 1 {
				t.Errorf("\ngot %#v\nwant ThreadId=0/1 Reason='pause'", m)
			}
		case *dap.PauseResponse:
		default:
			t.Fatalf("got %#v, want StoppedEvent or PauseResponse", m)
		}
	}
}

func TestPauseAndContinue(t *testing.T) {
	runTest(t, "loopprog", func(client *daptest.Client, fixture protest.Fixture) {
		runDebugSessionWithBPs(t, client, "launch",
			// Launch
			func() {
				client.LaunchRequest("exec", fixture.Path, !stopOnEntry)
			},
			// Set breakpoints
			fixture.Source, []int{6},
			[]onBreakpoint{{
				execute: func() {
					client.CheckStopLocation(t, 1, "main.loop", 6)

					// Continue resumes all goroutines, so thread id is ignored
					client.ContinueRequest(12345)
					client.ExpectContinueResponse(t)

					time.Sleep(time.Second)

					// Halt pauses all goroutines, so thread id is ignored
					client.PauseRequest(56789)
					expectPauseResponseAndStoppedEvent(t, client)

					// Pause will be a no-op at a pause: there will be no additional stopped events
					client.PauseRequest(1)
					client.ExpectPauseResponse(t)
				},
				// The program has an infinite loop, so we must kill it by disconnecting.
				disconnect: true,
			}})
	})
}

func TestUnupportedCommandResponses(t *testing.T) {
	var got *dap.ErrorResponse
	runTest(t, "increment", func(client *daptest.Client, fixture protest.Fixture) {
		seqCnt := 1
		expectUnsupportedCommand := func(cmd string) {
			t.Helper()
			got = client.ExpectUnsupportedCommandErrorResponse(t)
			if got.RequestSeq != seqCnt || got.Command != cmd {
				t.Errorf("\ngot  %#v\nwant RequestSeq=%d Command=%s", got, seqCnt, cmd)
			}
			seqCnt++
		}

		client.RestartFrameRequest()
		expectUnsupportedCommand("restartFrame")

		client.GotoRequest()
		expectUnsupportedCommand("goto")

		client.SourceRequest()
		expectUnsupportedCommand("source")

		client.TerminateThreadsRequest()
		expectUnsupportedCommand("terminateThreads")

		client.StepInTargetsRequest()
		expectUnsupportedCommand("stepInTargets")

		client.GotoTargetsRequest()
		expectUnsupportedCommand("gotoTargets")

		client.CompletionsRequest()
		expectUnsupportedCommand("completions")

		client.DataBreakpointInfoRequest()
		expectUnsupportedCommand("dataBreakpointInfo")

		client.SetDataBreakpointsRequest()
		expectUnsupportedCommand("setDataBreakpoints")

		client.BreakpointLocationsRequest()
		expectUnsupportedCommand("breakpointLocations")

		client.ModulesRequest()
		expectUnsupportedCommand("modules")

		client.DisconnectRequest()
		client.ExpectDisconnectResponse(t)
	})
}

type helperForSetVariable struct {
	t *testing.T
	c *daptest.Client
}

func (h *helperForSetVariable) expectSetVariable(ref int, name, value string) {
	h.t.Helper()
	h.expectSetVariable0(ref, name, value, false)
}

func (h *helperForSetVariable) failSetVariable(ref int, name, value, wantErrInfo string) {
	h.t.Helper()
	h.failSetVariable0(ref, name, value, wantErrInfo, false)
}

func (h *helperForSetVariable) failSetVariableAndStop(ref int, name, value, wantErrInfo string) {
	h.t.Helper()
	h.failSetVariable0(ref, name, value, wantErrInfo, true)
}

func (h *helperForSetVariable) evaluate(expr, want string, hasRef bool) {
	h.t.Helper()
	h.c.EvaluateRequest(expr, 1000, "whatever")
	got := h.c.ExpectEvaluateResponse(h.t)
	checkEval(h.t, got, want, hasRef)
}

func (h *helperForSetVariable) evaluateRegex(expr, want string, hasRef bool) {
	h.t.Helper()
	h.c.EvaluateRequest(expr, 1000, "whatever")
	got := h.c.ExpectEvaluateResponse(h.t)
	checkEvalRegex(h.t, got, want, hasRef)
}

func (h *helperForSetVariable) expectSetVariable0(ref int, name, value string, wantStop bool) {
	h.t.Helper()

	h.c.SetVariableRequest(ref, name, value)
	if wantStop {
		h.c.ExpectStoppedEvent(h.t)
	}
	if got, want := h.c.ExpectSetVariableResponse(h.t), value; got.Success != true || got.Body.Value != want {
		h.t.Errorf("SetVariableRequest(%v, %v)=%#v, want {Success=true, Body.Value=%q", name, value, got, want)
	}
}

func (h *helperForSetVariable) failSetVariable0(ref int, name, value, wantErrInfo string, wantStop bool) {
	h.t.Helper()

	h.c.SetVariableRequest(ref, name, value)
	if wantStop {
		h.c.ExpectStoppedEvent(h.t)
	}
	resp := h.c.ExpectErrorResponse(h.t)
	if got := resp.Body.Error.Format; !stringContainsCaseInsensitive(got, wantErrInfo) {
		h.t.Errorf("got %#v, want error string containing %v", got, wantErrInfo)
	}
}

func (h *helperForSetVariable) variables(ref int) *dap.VariablesResponse {
	h.t.Helper()
	h.c.VariablesRequest(ref)
	return h.c.ExpectVariablesResponse(h.t)
}

// TestSetVariable tests SetVariable features that do not need function call support.
func TestSetVariable(t *testing.T) {
	runTest(t, "testvariables", func(client *daptest.Client, fixture protest.Fixture) {
		runDebugSessionWithBPs(t, client, "launch",
			func() {
				client.LaunchRequestWithArgs(map[string]interface{}{
					"mode": "exec", "program": fixture.Path, "showGlobalVariables": true,
				})
			},
			fixture.Source, []int{}, // breakpoints are set within the program.
			[]onBreakpoint{{
				execute: func() {
					tester := &helperForSetVariable{t, client}

					startLineno := 66 // after runtime.Breakpoint
					if runtime.GOOS == "windows" && goversion.VersionAfterOrEqual(runtime.Version(), 1, 15) {
						// Go1.15 on windows inserts a NOP after the call to
						// runtime.Breakpoint and marks it same line as the
						// runtime.Breakpoint call, making this flaky, so skip the line check.
						startLineno = -1
					}

					checkStop(t, client, 1, "main.foobar", startLineno)

					// Local variables
					locals := tester.variables(localsScope)

					// Args of foobar(baz string, bar FooBar)
					checkVarExact(t, locals, 1, "bar", "bar", `main.FooBar {Baz: 10, Bur: "lorem"}`, "main.FooBar", hasChildren)
					tester.failSetVariable(localsScope, "bar", `main.FooBar {Baz: 42, Bur: "ipsum"}`, "*ast.CompositeLit not implemented")

					// Nested field.
					barRef := checkVarExact(t, locals, 1, "bar", "bar", `main.FooBar {Baz: 10, Bur: "lorem"}`, "main.FooBar", hasChildren)
					tester.expectSetVariable(barRef, "Baz", "42")
					tester.evaluate("bar", `main.FooBar {Baz: 42, Bur: "lorem"}`, hasChildren)

					tester.failSetVariable(barRef, "Baz", `"string"`, "can not convert")

					// int
					checkVarExact(t, locals, -1, "a2", "a2", "6", "int", noChildren)
					tester.expectSetVariable(localsScope, "a2", "42")
					tester.evaluate("a2", "42", noChildren)

					tester.failSetVariable(localsScope, "a2", "false", "can not convert")

					// float
					checkVarExact(t, locals, -1, "a3", "a3", "7.23", "float64", noChildren)
					tester.expectSetVariable(localsScope, "a3", "-0.1")
					tester.evaluate("a3", "-0.1", noChildren)

					// array of int
					a4Ref := checkVarExact(t, locals, -1, "a4", "a4", "[2]int [1,2]", "[2]int", hasChildren)
					tester.expectSetVariable(a4Ref, "[1]", "-7")
					tester.evaluate("a4", "[2]int [1,-7]", hasChildren)

					tester.failSetVariable(localsScope, "a4", "[2]int{3, 4}", "not implemented")

					// slice of int
					a5Ref := checkVarExact(t, locals, -1, "a5", "a5", "[]int len: 5, cap: 5, [1,2,3,4,5]", "[]int", hasChildren)
					tester.expectSetVariable(a5Ref, "[3]", "100")
					tester.evaluate("a5", "[]int len: 5, cap: 5, [1,2,3,100,5]", hasChildren)

					// composite literal and its nested fields.
					a7Ref := checkVarExact(t, locals, -1, "a7", "a7", `*main.FooBar {Baz: 5, Bur: "strum"}`, "*main.FooBar", hasChildren)
					a7Val := tester.variables(a7Ref)
					a7ValRef := checkVarExact(t, a7Val, -1, "", "(*a7)", `main.FooBar {Baz: 5, Bur: "strum"}`, "main.FooBar", hasChildren)
					tester.expectSetVariable(a7ValRef, "Baz", "7")
					tester.evaluate("(*a7)", `main.FooBar {Baz: 7, Bur: "strum"}`, hasChildren)

					// pointer
					checkVarExact(t, locals, -1, "a9", "a9", `*main.FooBar nil`, "*main.FooBar", noChildren)
					tester.expectSetVariable(localsScope, "a9", "&a6")
					tester.evaluate("a9", `*main.FooBar {Baz: 8, Bur: "word"}`, hasChildren)

					// slice of pointers
					a13Ref := checkVarExact(t, locals, -1, "a13", "a13", `[]*main.FooBar len: 3, cap: 3, [*{Baz: 6, Bur: "f"},*{Baz: 7, Bur: "g"},*{Baz: 8, Bur: "h"}]`, "[]*main.FooBar", hasChildren)
					a13 := tester.variables(a13Ref)
					a13c0Ref := checkVarExact(t, a13, -1, "[0]", "a13[0]", `*main.FooBar {Baz: 6, Bur: "f"}`, "*main.FooBar", hasChildren)
					a13c0 := tester.variables(a13c0Ref)
					a13c0valRef := checkVarExact(t, a13c0, -1, "", "(*a13[0])", `main.FooBar {Baz: 6, Bur: "f"}`, "main.FooBar", hasChildren)
					tester.expectSetVariable(a13c0valRef, "Baz", "777")
					tester.evaluate("a13[0]", `*main.FooBar {Baz: 777, Bur: "f"}`, hasChildren)

					// complex
					tester.evaluate("c64", `(1 + 2i)`, hasChildren)
					tester.expectSetVariable(localsScope, "c64", "(2 + 3i)")
					tester.evaluate("c64", `(2 + 3i)`, hasChildren)
					// note: complex's real, imaginary part can't be directly mutable.

					//
					// Global variables
					//    p1 = 10
					client.VariablesRequest(globalsScope)
					globals := client.ExpectVariablesResponse(t)

					checkVarExact(t, globals, -1, "p1", "main.p1", "10", "int", noChildren)
					tester.expectSetVariable(globalsScope, "p1", "-10")
					tester.evaluate("p1", "-10", noChildren)
					tester.failSetVariable(globalsScope, "p1", "0.1", "can not convert")
				},
				disconnect: true,
			}})
	})

	runTest(t, "testvariables2", func(client *daptest.Client, fixture protest.Fixture) {
		runDebugSessionWithBPs(t, client, "launch",
			func() {
				client.LaunchRequestWithArgs(map[string]interface{}{
					"mode": "exec", "program": fixture.Path, "showGlobalVariables": true,
				})
			},
			fixture.Source, []int{}, // breakpoints are set within the program.
			[]onBreakpoint{{
				execute: func() {
					tester := &helperForSetVariable{t, client}

					checkStop(t, client, 1, "main.main", -1)
					locals := tester.variables(localsScope)

					// channel
					tester.evaluate("chnil", "chan int nil", noChildren)
					tester.expectSetVariable(localsScope, "chnil", "ch1")
					tester.evaluate("chnil", "chan int 4/11", hasChildren)

					// func
					tester.evaluate("fn2", "nil", noChildren)
					tester.expectSetVariable(localsScope, "fn2", "fn1")
					tester.evaluate("fn2", "main.afunc", noChildren)

					// interface
					tester.evaluate("ifacenil", "interface {} nil", noChildren)
					tester.expectSetVariable(localsScope, "ifacenil", "iface1")
					tester.evaluate("ifacenil", "interface {}(*main.astruct) *{A: 1, B: 2}", hasChildren)

					// interface.(data)
					iface1Ref := checkVarExact(t, locals, -1, "iface1", "iface1", "interface {}(*main.astruct) *{A: 1, B: 2}", "interface {}", hasChildren)
					iface1 := tester.variables(iface1Ref)
					iface1DataRef := checkVarExact(t, iface1, -1, "data", "iface1.(data)", "*main.astruct {A: 1, B: 2}", "*main.astruct", hasChildren)
					iface1Data := tester.variables(iface1DataRef)
					iface1DataValueRef := checkVarExact(t, iface1Data, -1, "", "(*iface1.(data))", "main.astruct {A: 1, B: 2}", "main.astruct", hasChildren)
					tester.expectSetVariable(iface1DataValueRef, "A", "2021")
					tester.evaluate("iface1", "interface {}(*main.astruct) *{A: 2021, B: 2}", hasChildren)

					// map: string -> struct
					tester.evaluate(`m1["Malone"]`, "main.astruct {A: 2, B: 3}", hasChildren)
					m1Ref := checkVarRegex(t, locals, -1, "m1", "m1", `.*map\[string\]main\.astruct.*`, `map\[string\]main\.astruct`, hasChildren)
					m1 := tester.variables(m1Ref)
					elem1 := m1.Body.Variables[1]
					tester.expectSetVariable(elem1.VariablesReference, "A", "-9999")
					tester.expectSetVariable(elem1.VariablesReference, "B", "10000")
					tester.evaluate(elem1.EvaluateName, "main.astruct {A: -9999, B: 10000}", hasChildren)

					// map: struct -> int
					m3Ref := checkVarExact(t, locals, -1, "m3", "m3", "map[main.astruct]int [{A: 1, B: 1}: 42, {A: 2, B: 2}: 43, ]", "map[main.astruct]int", hasChildren)
					tester.expectSetVariable(m3Ref, "main.astruct {A: 1, B: 1}", "8888")
					// note: updating keys is possible, but let's not promise anything.
					tester.evaluateRegex("m3", `.*\[\{A: 1, B: 1\}: 8888,.*`, hasChildren)

					// map: struct -> struct
					m4Ref := checkVarRegex(t, locals, -1, "m4", "m4", `map\[main\.astruct]main\.astruct.*\[\{A: 1, B: 1\}: \{A: 11, B: 11\}.*`, `map\[main\.astruct\]main\.astruct`, hasChildren)
					m4 := tester.variables(m4Ref)
					m4Val1Ref := checkVarRegex(t, m4, -1, "[val 0]", `.*0x[0-9a-f]+.*`, `main.astruct.*`, `main\.astruct`, hasChildren)
					tester.expectSetVariable(m4Val1Ref, "A", "-9999")
					tester.evaluateRegex("m4", `.*A: -9999,.*`, hasChildren)

					// unsigned pointer
					checkVarRegex(t, locals, -1, "up1", "up1", `unsafe\.Pointer\(0x[0-9a-f]+\)`, "unsafe.Pointer", noChildren)
					tester.expectSetVariable(localsScope, "up1", "unsafe.Pointer(0x0)")
					tester.evaluate("up1", "unsafe.Pointer(0x0)", noChildren)

					// val := A{val: 1}
					valRef := checkVarExact(t, locals, -1, "val", "val", `main.A {val: 1}`, "main.A", hasChildren)
					tester.expectSetVariable(valRef, "val", "3")
					tester.evaluate("val", `main.A {val: 3}`, hasChildren)
				},
				disconnect: true,
			}})
	})
}

// TestSetVariableWithCall tests SetVariable features that do not depend on function calls support.
func TestSetVariableWithCall(t *testing.T) {
	protest.MustSupportFunctionCalls(t, testBackend)

	runTest(t, "testvariables", func(client *daptest.Client, fixture protest.Fixture) {
		runDebugSessionWithBPs(t, client, "launch",
			func() {
				client.LaunchRequestWithArgs(map[string]interface{}{
					"mode": "exec", "program": fixture.Path, "showGlobalVariables": true,
				})
			},
			fixture.Source, []int{66, 67},
			[]onBreakpoint{{
				execute: func() {
					tester := &helperForSetVariable{t, client}

					startLineno := 66
					if runtime.GOOS == "windows" && goversion.VersionAfterOrEqual(runtime.Version(), 1, 15) {
						// Go1.15 on windows inserts a NOP after the call to
						// runtime.Breakpoint and marks it same line as the
						// runtime.Breakpoint call, making this flaky, so skip the line check.
						startLineno = -1
					}

					checkStop(t, client, 1, "main.foobar", startLineno)

					// Local variables
					locals := tester.variables(localsScope)

					// Args of foobar(baz string, bar FooBar)
					checkVarExact(t, locals, 0, "baz", "baz", `"bazburzum"`, "string", noChildren)
					tester.expectSetVariable(localsScope, "baz", `"BazBurZum"`)
					tester.evaluate("baz", `"BazBurZum"`, noChildren)

					barRef := checkVarExact(t, locals, 1, "bar", "bar", `main.FooBar {Baz: 10, Bur: "lorem"}`, "main.FooBar", hasChildren)
					tester.expectSetVariable(barRef, "Bur", `"ipsum"`)
					tester.evaluate("bar", `main.FooBar {Baz: 10, Bur: "ipsum"}`, hasChildren)

					checkVarExact(t, locals, -1, "a1", "a1", `"foofoofoofoofoofoo"`, "string", noChildren)
					tester.expectSetVariable(localsScope, "a1", `"barbarbar"`)
					tester.evaluate("a1", `"barbarbar"`, noChildren)

					a6Ref := checkVarExact(t, locals, -1, "a6", "a6", `main.FooBar {Baz: 8, Bur: "word"}`, "main.FooBar", hasChildren)
					tester.failSetVariable(a6Ref, "Bur", "false", "can not convert")

					tester.expectSetVariable(a6Ref, "Bur", `"sentence"`)
					tester.evaluate("a6", `main.FooBar {Baz: 8, Bur: "sentence"}`, hasChildren)
				},
			}, {
				// Stop at second breakpoint and set a1.
				execute: func() {
					tester := &helperForSetVariable{t, client}

					checkStop(t, client, 1, "main.barfoo", -1)
					// Test: set string 'a1' in main.barfoo.
					// This shouldn't affect 'a1' in main.foobar - we will check that in the next breakpoint.
					locals := tester.variables(localsScope)
					checkVarExact(t, locals, -1, "a1", "a1", `"bur"`, "string", noChildren)
					tester.expectSetVariable(localsScope, "a1", `"fur"`)
					tester.evaluate("a1", `"fur"`, noChildren)
					// We will check a1 in main.foobar isn't affected from the next breakpoint.

					client.StackTraceRequest(1, 1, 20)
					res := client.ExpectStackTraceResponse(t)
					if len(res.Body.StackFrames) < 1 {
						t.Fatalf("stack trace response = %#v, wanted at least one stack frame", res)
					}
					outerFrame := res.Body.StackFrames[0].Id
					client.EvaluateRequest("a1", outerFrame, "whatever_context")
					evalRes := client.ExpectEvaluateResponse(t)
					checkEval(t, evalRes, `"barbarbar"`, noChildren)
				},
				disconnect: true,
			}})
	})

	runTest(t, "fncall", func(client *daptest.Client, fixture protest.Fixture) {
		runDebugSessionWithBPs(t, client, "launch",
			func() {
				client.LaunchRequestWithArgs(map[string]interface{}{
					"mode": "exec", "program": fixture.Path, "showGlobalVariables": true,
				})
			},
			fixture.Source, []int{}, // breakpoints are set within the program.
			[]onBreakpoint{{
				// Stop at second breakpoint and set a1.
				execute: func() {
					tester := &helperForSetVariable{t, client}

					checkStop(t, client, 1, "main.main", -1)

					_ = tester.variables(localsScope)

					// successful variable set using a function call.
					tester.expectSetVariable(localsScope, "str", `callstacktrace()`)
					tester.evaluateRegex("str", `.*in main.callstacktrace at.*`, noChildren)

					tester.failSetVariableAndStop(localsScope, "str", `callpanic()`, `callpanic panicked`)
					checkStop(t, client, 1, "main.main", -1)

					// breakpoint during a function call.
					tester.failSetVariableAndStop(localsScope, "str", `callbreak()`, "call stopped")

					// TODO(hyangah): continue after this causes runtime error while resuming
					// unfinished injected call.
					//   runtime error: can not convert %!s(<nil>) constant to string
					// This can be reproducible with dlv cli. (`call str = callbreak(); continue`)
				},
				disconnect: true,
			}})
	})
}

func TestOptionalNotYetImplementedResponses(t *testing.T) {
	var got *dap.ErrorResponse
	runTest(t, "increment", func(client *daptest.Client, fixture protest.Fixture) {
		seqCnt := 1
		expectNotYetImplemented := func(cmd string) {
			t.Helper()
			got = client.ExpectNotYetImplementedErrorResponse(t)
			if got.RequestSeq != seqCnt || got.Command != cmd {
				t.Errorf("\ngot  %#v\nwant RequestSeq=%d Command=%s", got, seqCnt, cmd)
			}
			seqCnt++
		}

		client.TerminateRequest()
		expectNotYetImplemented("terminate")

		client.RestartRequest()
		expectNotYetImplemented("restart")

		client.SetExpressionRequest()
		expectNotYetImplemented("setExpression")

		client.LoadedSourcesRequest()
		expectNotYetImplemented("loadedSources")

		client.ReadMemoryRequest()
		expectNotYetImplemented("readMemory")

		client.CancelRequest()
		expectNotYetImplemented("cancel")

		client.DisconnectRequest()
		client.ExpectDisconnectResponse(t)
	})
}

func TestBadLaunchRequests(t *testing.T) {
	runTest(t, "increment", func(client *daptest.Client, fixture protest.Fixture) {
		seqCnt := 1
		checkFailedToLaunch := func(response *dap.ErrorResponse) {
			t.Helper()
			if response.RequestSeq != seqCnt {
				t.Errorf("RequestSeq got %d, want %d", seqCnt, response.RequestSeq)
			}
			if response.Command != "launch" {
				t.Errorf("Command got %q, want \"launch\"", response.Command)
			}
			if response.Message != "Failed to launch" {
				t.Errorf("Message got %q, want \"Failed to launch\"", response.Message)
			}
			if response.Body.Error.Id != FailedToLaunch {
				t.Errorf("Id got %d, want %d", response.Body.Error.Id, FailedToLaunch)
			}
			seqCnt++
		}

		checkFailedToLaunchWithMessage := func(response *dap.ErrorResponse, errmsg string) {
			t.Helper()
			checkFailedToLaunch(response)
			if response.Body.Error.Format != errmsg {
				t.Errorf("\ngot  %q\nwant %q", response.Body.Error.Format, errmsg)
			}
		}

		// Test for the DAP-specific detailed error message.
		client.LaunchRequest("exec", "", stopOnEntry)
		checkFailedToLaunchWithMessage(client.ExpectVisibleErrorResponse(t),
			"Failed to launch: The program attribute is missing in debug configuration.")

		// Bad "program"
		client.LaunchRequestWithArgs(map[string]interface{}{"mode": "debug", "program": 12345})
		checkFailedToLaunchWithMessage(client.ExpectVisibleErrorResponse(t),
			"Failed to launch: invalid debug configuration - cannot unmarshal number into \"program\" of type string")

		client.LaunchRequestWithArgs(map[string]interface{}{"mode": "debug", "program": nil})
		checkFailedToLaunchWithMessage(client.ExpectVisibleErrorResponse(t),
			"Failed to launch: The program attribute is missing in debug configuration.")

		client.LaunchRequestWithArgs(map[string]interface{}{"mode": "debug"})
		checkFailedToLaunchWithMessage(client.ExpectVisibleErrorResponse(t),
			"Failed to launch: The program attribute is missing in debug configuration.")

		// Bad "mode"
		client.LaunchRequest("remote", fixture.Path, stopOnEntry)
		checkFailedToLaunchWithMessage(client.ExpectVisibleErrorResponse(t),
			"Failed to launch: invalid debug configuration - unsupported 'mode' attribute \"remote\"")

		client.LaunchRequest("notamode", fixture.Path, stopOnEntry)
		checkFailedToLaunchWithMessage(client.ExpectVisibleErrorResponse(t),
			"Failed to launch: invalid debug configuration - unsupported 'mode' attribute \"notamode\"")

		client.LaunchRequestWithArgs(map[string]interface{}{"mode": 12345, "program": fixture.Path})
		checkFailedToLaunchWithMessage(client.ExpectVisibleErrorResponse(t),
			"Failed to launch: invalid debug configuration - cannot unmarshal number into \"mode\" of type string")

		client.LaunchRequestWithArgs(map[string]interface{}{"mode": ""}) // empty mode defaults to "debug" (not an error)
		checkFailedToLaunchWithMessage(client.ExpectVisibleErrorResponse(t),
			"Failed to launch: The program attribute is missing in debug configuration.")

		client.LaunchRequestWithArgs(map[string]interface{}{}) // missing mode defaults to "debug" (not an error)
		checkFailedToLaunchWithMessage(client.ExpectVisibleErrorResponse(t),
			"Failed to launch: The program attribute is missing in debug configuration.")

		// Bad "args"
		client.LaunchRequestWithArgs(map[string]interface{}{"mode": "exec", "program": fixture.Path, "args": "foobar"})
		checkFailedToLaunchWithMessage(client.ExpectVisibleErrorResponse(t),
			"Failed to launch: invalid debug configuration - cannot unmarshal string into \"args\" of type []string")

		client.LaunchRequestWithArgs(map[string]interface{}{"mode": "exec", "program": fixture.Path, "args": 12345})
		checkFailedToLaunchWithMessage(client.ExpectVisibleErrorResponse(t),
			"Failed to launch: invalid debug configuration - cannot unmarshal number into \"args\" of type []string")

		client.LaunchRequestWithArgs(map[string]interface{}{"mode": "exec", "program": fixture.Path, "args": []int{1, 2}})
		checkFailedToLaunchWithMessage(client.ExpectVisibleErrorResponse(t),
			"Failed to launch: invalid debug configuration - cannot unmarshal number into \"args\" of type string")

		// Bad "buildFlags"
		client.LaunchRequestWithArgs(map[string]interface{}{"mode": "debug", "program": fixture.Source, "buildFlags": 123})
		checkFailedToLaunchWithMessage(client.ExpectVisibleErrorResponse(t),
			"Failed to launch: invalid debug configuration - cannot unmarshal number into \"buildFlags\" of type string")

		// Bad "backend"
		client.LaunchRequestWithArgs(map[string]interface{}{"mode": "debug", "program": fixture.Source, "backend": 123})
		checkFailedToLaunchWithMessage(client.ExpectVisibleErrorResponse(t),
			"Failed to launch: invalid debug configuration - cannot unmarshal number into \"backend\" of type string")

		client.LaunchRequestWithArgs(map[string]interface{}{"mode": "debug", "program": fixture.Source, "backend": "foo"})
		checkFailedToLaunchWithMessage(client.ExpectVisibleErrorResponse(t),
			"Failed to launch: could not launch process: unknown backend \"foo\"")

		// Bad "substitutePath"
		client.LaunchRequestWithArgs(map[string]interface{}{"mode": "debug", "program": fixture.Source, "substitutePath": 123})
		checkFailedToLaunchWithMessage(client.ExpectVisibleErrorResponse(t),
			"Failed to launch: invalid debug configuration - cannot unmarshal number into \"substitutePath\" of type {\"from\":string, \"to\":string}")

		client.LaunchRequestWithArgs(map[string]interface{}{"mode": "debug", "program": fixture.Source, "substitutePath": []interface{}{123}})
		checkFailedToLaunchWithMessage(client.ExpectVisibleErrorResponse(t),
			"Failed to launch: invalid debug configuration - cannot use 123 as 'substitutePath' of type {\"from\":string, \"to\":string}")

		client.LaunchRequestWithArgs(map[string]interface{}{"mode": "debug", "program": fixture.Source, "substitutePath": []interface{}{map[string]interface{}{"to": "path2"}}})
		checkFailedToLaunchWithMessage(client.ExpectVisibleErrorResponse(t),
			"Failed to launch: invalid debug configuration - 'substitutePath' requires both 'from' and 'to' entries")

		client.LaunchRequestWithArgs(map[string]interface{}{"mode": "debug", "program": fixture.Source, "substitutePath": []interface{}{map[string]interface{}{"from": "path1", "to": 123}}})
		checkFailedToLaunchWithMessage(client.ExpectVisibleErrorResponse(t),
			"Failed to launch: invalid debug configuration - cannot use {\"from\":\"path1\",\"to\":123} as 'substitutePath' of type {\"from\":string, \"to\":string}")
		// Bad "cwd"
		client.LaunchRequestWithArgs(map[string]interface{}{"mode": "debug", "program": fixture.Source, "cwd": 123})
		checkFailedToLaunchWithMessage(client.ExpectVisibleErrorResponse(t),
			"Failed to launch: invalid debug configuration - cannot unmarshal number into \"cwd\" of type string")

		// Skip detailed message checks for potentially different OS-specific errors.
		client.LaunchRequest("exec", fixture.Path+"_does_not_exist", stopOnEntry)
		checkFailedToLaunch(client.ExpectVisibleErrorResponse(t)) // No such file or directory

		client.LaunchRequest("debug", fixture.Path+"_does_not_exist", stopOnEntry)
		oe := client.ExpectOutputEvent(t)
		if !strings.HasPrefix(oe.Body.Output, "Build Error: ") || oe.Body.Category != "stderr" {
			t.Errorf("got %#v, want Category=\"stderr\" Output=\"Build Error: ...\"", oe)
		}
		checkFailedToLaunch(client.ExpectInvisibleErrorResponse(t))

		client.LaunchRequestWithArgs(map[string]interface{}{
			"request": "launch",
			/* mode: debug by default*/
			"program":     fixture.Path + "_does_not_exist",
			"stopOnEntry": stopOnEntry,
		})
		oe = client.ExpectOutputEvent(t)
		if !strings.HasPrefix(oe.Body.Output, "Build Error: ") || oe.Body.Category != "stderr" {
			t.Errorf("got %#v, want Category=\"stderr\" Output=\"Build Error: ...\"", oe)
		}
		checkFailedToLaunch(client.ExpectInvisibleErrorResponse(t))

		client.LaunchRequest("exec", fixture.Source, stopOnEntry)
		checkFailedToLaunch(client.ExpectVisibleErrorResponse(t)) // Not an executable

		client.LaunchRequestWithArgs(map[string]interface{}{"mode": "debug", "program": fixture.Source, "buildFlags": "-bad -flags"})
		oe = client.ExpectOutputEvent(t)
		if !strings.HasPrefix(oe.Body.Output, "Build Error: ") || oe.Body.Category != "stderr" {
			t.Errorf("got %#v, want Category=\"stderr\" Output=\"Build Error: ...\"", oe)
		}
		checkFailedToLaunchWithMessage(client.ExpectInvisibleErrorResponse(t), "Failed to launch: Build error: Check the debug console for details.")
		client.LaunchRequestWithArgs(map[string]interface{}{"mode": "debug", "program": fixture.Source, "noDebug": true, "buildFlags": "-bad -flags"})
		oe = client.ExpectOutputEvent(t)
		if !strings.HasPrefix(oe.Body.Output, "Build Error: ") || oe.Body.Category != "stderr" {
			t.Errorf("got %#v, want Category=\"stderr\" Output=\"Build Error: ...\"", oe)
		}
		checkFailedToLaunchWithMessage(client.ExpectInvisibleErrorResponse(t), "Failed to launch: Build error: Check the debug console for details.")

		// Bad "cwd"
		client.LaunchRequestWithArgs(map[string]interface{}{"mode": "debug", "program": fixture.Source, "noDebug": false, "cwd": "dir/invalid"})
		checkFailedToLaunch(client.ExpectVisibleErrorResponse(t)) // invalid directory, the error message is system-dependent.
		client.LaunchRequestWithArgs(map[string]interface{}{"mode": "debug", "program": fixture.Source, "noDebug": true, "cwd": "dir/invalid"})
		checkFailedToLaunch(client.ExpectVisibleErrorResponse(t)) // invalid directory, the error message is system-dependent.

		// Bad "noDebug"
		client.LaunchRequestWithArgs(map[string]interface{}{"mode": "debug", "program": fixture.Source, "noDebug": "true"})
		checkFailedToLaunchWithMessage(client.ExpectVisibleErrorResponse(t), "Failed to launch: invalid debug configuration - cannot unmarshal string into \"noDebug\" of type bool")

		// Bad "replay" parameters
		// These errors come from dap layer
		client.LaunchRequestWithArgs(map[string]interface{}{"mode": "replay", "traceDirPath": ""})
		checkFailedToLaunchWithMessage(client.ExpectVisibleErrorResponse(t),
			"Failed to launch: The 'traceDirPath' attribute is missing in debug configuration.")
		client.LaunchRequestWithArgs(map[string]interface{}{"mode": "replay", "program": fixture.Source, "traceDirPath": ""})
		checkFailedToLaunchWithMessage(client.ExpectVisibleErrorResponse(t),
			"Failed to launch: The 'traceDirPath' attribute is missing in debug configuration.")
		// These errors come from debugger layer
		if _, err := exec.LookPath("rr"); err != nil {
			client.LaunchRequestWithArgs(map[string]interface{}{"mode": "replay", "backend": "ignored", "traceDirPath": ".."})
			checkFailedToLaunchWithMessage(client.ExpectVisibleErrorResponse(t),
				"Failed to launch: backend unavailable")
		}

		// Bad "core" parameters
		// These errors come from dap layer
		client.LaunchRequestWithArgs(map[string]interface{}{"mode": "core", "coreFilePath": ""})
		checkFailedToLaunchWithMessage(client.ExpectVisibleErrorResponse(t),
			"Failed to launch: The program attribute is missing in debug configuration.")
		client.LaunchRequestWithArgs(map[string]interface{}{"mode": "core", "program": fixture.Source, "coreFilePath": ""})
		checkFailedToLaunchWithMessage(client.ExpectVisibleErrorResponse(t),
			"Failed to launch: The 'coreFilePath' attribute is missing in debug configuration.")
		// These errors come from debugger layer
		client.LaunchRequestWithArgs(map[string]interface{}{"mode": "core", "backend": "ignored", "program": fixture.Source, "coreFilePath": fixture.Source})
		checkFailedToLaunchWithMessage(client.ExpectVisibleErrorResponse(t),
			"Failed to launch: unrecognized core format")

		// We failed to launch the program. Make sure shutdown still works.
		client.DisconnectRequest()
		dresp := client.ExpectDisconnectResponse(t)
		if dresp.RequestSeq != seqCnt {
			t.Errorf("got %#v, want RequestSeq=%d", dresp, seqCnt)
		}
	})
}

func TestBadAttachRequest(t *testing.T) {
	runTest(t, "loopprog", func(client *daptest.Client, fixture protest.Fixture) {
		seqCnt := 1
		checkFailedToAttach := func(response *dap.ErrorResponse) {
			t.Helper()
			if response.RequestSeq != seqCnt {
				t.Errorf("RequestSeq got %d, want %d", seqCnt, response.RequestSeq)
			}
			if response.Command != "attach" {
				t.Errorf("Command got %q, want \"attach\"", response.Command)
			}
			if response.Message != "Failed to attach" {
				t.Errorf("Message got %q, want \"Failed to attach\"", response.Message)
			}
			if response.Body.Error.Id != FailedToAttach {
				t.Errorf("Id got %d, want %d", response.Body.Error.Id, FailedToAttach)
			}
			seqCnt++
		}

		checkFailedToAttachWithMessage := func(response *dap.ErrorResponse, errmsg string) {
			t.Helper()
			checkFailedToAttach(response)
			if response.Body.Error.Format != errmsg {
				t.Errorf("\ngot  %q\nwant %q", response.Body.Error.Format, errmsg)
			}
		}

		// Bad "mode"
		client.AttachRequest(map[string]interface{}{"mode": "blah blah blah"})
		checkFailedToAttachWithMessage(client.ExpectVisibleErrorResponse(t),
			"Failed to attach: invalid debug configuration - unsupported 'mode' attribute \"blah blah blah\"")

		client.AttachRequest(map[string]interface{}{"mode": 123})
		checkFailedToAttachWithMessage(client.ExpectVisibleErrorResponse(t),
			"Failed to attach: invalid debug configuration - cannot unmarshal number into \"mode\" of type string")

		client.AttachRequest(map[string]interface{}{"mode": ""}) // empty mode defaults to "local" (not an error)
		checkFailedToAttachWithMessage(client.ExpectVisibleErrorResponse(t),
			"Failed to attach: The 'processId' attribute is missing in debug configuration")

		client.AttachRequest(map[string]interface{}{}) // no mode defaults to "local" (not an error)
		checkFailedToAttachWithMessage(client.ExpectVisibleErrorResponse(t),
			"Failed to attach: The 'processId' attribute is missing in debug configuration")

		// Bad "processId"
		client.AttachRequest(map[string]interface{}{"mode": "local"})
		checkFailedToAttachWithMessage(client.ExpectVisibleErrorResponse(t),
			"Failed to attach: The 'processId' attribute is missing in debug configuration")

		client.AttachRequest(map[string]interface{}{"mode": "local", "processId": nil})
		checkFailedToAttachWithMessage(client.ExpectVisibleErrorResponse(t),
			"Failed to attach: The 'processId' attribute is missing in debug configuration")

		client.AttachRequest(map[string]interface{}{"mode": "local", "processId": 0})
		checkFailedToAttachWithMessage(client.ExpectVisibleErrorResponse(t),
			"Failed to attach: The 'processId' attribute is missing in debug configuration")

		client.AttachRequest(map[string]interface{}{"mode": "local", "processId": "1"})
		checkFailedToAttachWithMessage(client.ExpectVisibleErrorResponse(t),
			"Failed to attach: invalid debug configuration - cannot unmarshal string into \"processId\" of type int")

		client.AttachRequest(map[string]interface{}{"mode": "local", "processId": 1})
		// The exact message varies on different systems, so skip that check
		checkFailedToAttach(client.ExpectVisibleErrorResponse(t)) // could not attach to pid 1

		// This will make debugger.(*Debugger) panic, which we will catch as an internal error.
		client.AttachRequest(map[string]interface{}{"mode": "local", "processId": -1})
		er := client.ExpectInvisibleErrorResponse(t)
		if er.RequestSeq != seqCnt {
			t.Errorf("RequestSeq got %d, want %d", seqCnt, er.RequestSeq)
		}
		seqCnt++
		if er.Command != "" {
			t.Errorf("Command got %q, want \"attach\"", er.Command)
		}
		if er.Body.Error.Format != "Internal Error: runtime error: index out of range [0] with length 0" {
			t.Errorf("Message got %q, want \"Internal Error: runtime error: index out of range [0] with length 0\"", er.Message)
		}
		if er.Body.Error.Id != InternalError {
			t.Errorf("Id got %d, want %d", er.Body.Error.Id, InternalError)
		}

		// Bad "backend"
		client.AttachRequest(map[string]interface{}{"mode": "local", "processId": 1, "backend": 123})
		checkFailedToAttachWithMessage(client.ExpectVisibleErrorResponse(t),
			"Failed to attach: invalid debug configuration - cannot unmarshal number into \"backend\" of type string")

		client.AttachRequest(map[string]interface{}{"mode": "local", "processId": 1, "backend": "foo"})
		checkFailedToAttachWithMessage(client.ExpectVisibleErrorResponse(t),
			"Failed to attach: could not attach to pid 1: unknown backend \"foo\"")

		// We failed to attach to the program. Make sure shutdown still works.
		client.DisconnectRequest()
		dresp := client.ExpectDisconnectResponse(t)
		if dresp.RequestSeq != seqCnt {
			t.Errorf("got %#v, want RequestSeq=%d", dresp, seqCnt)
		}
	})
}

func launchDebuggerWithTargetRunning(t *testing.T, fixture string) (*protest.Fixture, *debugger.Debugger) {
	t.Helper()
	fixbin, dbg := launchDebuggerWithTargetHalted(t, fixture)
	running := make(chan struct{})
	var err error
	go func() {
		t.Helper()
		_, err = dbg.Command(&api.DebuggerCommand{Name: api.Continue}, running)
		select {
		case <-running:
		default:
			close(running)
		}
	}()
	<-running
	if err != nil {
		t.Fatal("failed to continue on launch", err)
	}
	return fixbin, dbg
}

func launchDebuggerWithTargetHalted(t *testing.T, fixture string) (*protest.Fixture, *debugger.Debugger) {
	t.Helper()
	fixbin := protest.BuildFixture(fixture, protest.AllNonOptimized)
	cfg := service.Config{
		ProcessArgs: []string{fixbin.Path},
		Debugger:    debugger.Config{Backend: "default"},
	}
	dbg, err := debugger.New(&cfg.Debugger, cfg.ProcessArgs) // debugger halts process on entry
	if err != nil {
		t.Fatal("failed to start debugger:", err)
	}
	return &fixbin, dbg
}

<<<<<<< HEAD
func attachDebuggerWithTargetHalted(t *testing.T, fixture string) (*service.Config, *debugger.Debugger) {
=======
func attachDebuggerWithTargetHalted(t *testing.T, fixture string) (*exec.Cmd, *debugger.Debugger) {
>>>>>>> 5bc84603
	t.Helper()
	fixbin := protest.BuildFixture(fixture, protest.AllNonOptimized)
	cmd := execFixture(t, fixbin)
	cfg := service.Config{Debugger: debugger.Config{Backend: "default", AttachPid: cmd.Process.Pid}}
	dbg, err := debugger.New(&cfg.Debugger, nil) // debugger halts process on entry
	if err != nil {
		t.Fatal("failed to start debugger:", err)
	}
<<<<<<< HEAD
	return &cfg, dbg
=======
	return cmd, dbg
>>>>>>> 5bc84603
}

// runTestWithDebugger starts the server and sets its debugger, initializes a debug session,
// runs test, then disconnects. Expects no running async handler at the end of test() (either
// process is halted or debug session never launched.)
func runTestWithDebugger(t *testing.T, dbg *debugger.Debugger, test func(c *daptest.Client)) {
	serverStopped := make(chan struct{})
	server, _ := startDAPServer(t, serverStopped)
	client := daptest.NewClient(server.listener.Addr().String())
	time.Sleep(100 * time.Millisecond) // Give time for connection to be set as dap.Session
	server.sessionMu.Lock()
	if server.session == nil {
		t.Fatal("DAP session is not ready")
	}
	// Mock dap.NewSession arguments, so
	// this dap.Server can be used as a proxy for
	// rpccommon.Server running dap.Session.
	server.session.config.Debugger.AttachPid = dbg.AttachPid()
	server.session.debugger = dbg
	server.sessionMu.Unlock()
	defer client.Close()
	client.InitializeRequest()
	client.ExpectInitializeResponseAndCapabilities(t)

	test(client)

	client.DisconnectRequest()
<<<<<<< HEAD
	pid := dbg.AttachPid()
	if pid == 0 { // launched target
=======
	if dbg.AttachPid() == 0 { // launched target
>>>>>>> 5bc84603
		client.ExpectOutputEventDetachingKill(t)
	} else { // attached to target
		client.ExpectOutputEventDetachingNoKill(t)
	}
	client.ExpectDisconnectResponse(t)
	client.ExpectTerminatedEvent(t)

	<-serverStopped
	if pid > 0 {
		syscall.Kill(pid, syscall.SIGKILL)
	}
}

func TestAttachRemoteToDlvLaunchHaltedStopOnEntry(t *testing.T) {
	// Halted + stop on entry
	_, dbg := launchDebuggerWithTargetHalted(t, "increment")
	runTestWithDebugger(t, dbg, func(client *daptest.Client) {
		client.AttachRequest(map[string]interface{}{"mode": "remote", "stopOnEntry": true})
		client.ExpectInitializedEvent(t)
		client.ExpectAttachResponse(t)
		client.ConfigurationDoneRequest()
		client.ExpectStoppedEvent(t)
		client.ExpectConfigurationDoneResponse(t)
	})
}

func TestAttachRemoteToDlvAttachHaltedStopOnEntry(t *testing.T) {
	if runtime.GOOS == "freebsd" || runtime.GOOS == "windows" {
		t.SkipNow()
	}
<<<<<<< HEAD
	_, dbg := attachDebuggerWithTargetHalted(t, "http_server")
	runTestWithDebugger(t, dbg, func(client *daptest.Client) {
		client.AttachRequest(map[string]interface{}{"mode": "remote", "stopOnEntry": true})
		client.ExpectCapabilitiesEventSupportDisconnectOptions(t, true, false)
=======
	cmd, dbg := attachDebuggerWithTargetHalted(t, "http_server")
	runTestWithDebugger(t, dbg, func(client *daptest.Client) {
		client.AttachRequest(map[string]interface{}{"mode": "remote", "stopOnEntry": true})
		client.ExpectCapabilitiesEventSupportTerminateDebuggee(t)
>>>>>>> 5bc84603
		client.ExpectInitializedEvent(t)
		client.ExpectAttachResponse(t)
		client.ConfigurationDoneRequest()
		client.ExpectStoppedEvent(t)
		client.ExpectConfigurationDoneResponse(t)
	})
	cmd.Process.Kill()
}

func TestAttachRemoteToHaltedTargetContinueOnEntry(t *testing.T) {
	// Halted + continue on entry
	_, dbg := launchDebuggerWithTargetHalted(t, "http_server")
	runTestWithDebugger(t, dbg, func(client *daptest.Client) {
		client.AttachRequest(map[string]interface{}{"mode": "remote", "stopOnEntry": false})
		client.ExpectInitializedEvent(t)
		client.ExpectAttachResponse(t)
		client.ConfigurationDoneRequest()
		client.ExpectConfigurationDoneResponse(t)
		// Continuing
		time.Sleep(time.Second)
		// Halt to make the disconnect sequence more predictable.
		client.PauseRequest(1)
		expectPauseResponseAndStoppedEvent(t, client)
	})
}

func TestAttachRemoteToRunningTargetStopOnEntry(t *testing.T) {
	fixture, dbg := launchDebuggerWithTargetRunning(t, "loopprog")
	runTestWithDebugger(t, dbg, func(client *daptest.Client) {
		client.AttachRequest(map[string]interface{}{"mode": "remote", "stopOnEntry": true})
		client.ExpectInitializedEvent(t)
		client.ExpectAttachResponse(t)
		// Target is halted here
		client.SetBreakpointsRequest(fixture.Source, []int{8})
		expectSetBreakpointsResponse(t, client, []Breakpoint{{8, fixture.Source, true, ""}})
		client.ConfigurationDoneRequest()
		client.ExpectStoppedEvent(t)
		client.ExpectConfigurationDoneResponse(t)
		client.ContinueRequest(1)
		client.ExpectContinueResponse(t)
		client.ExpectStoppedEvent(t)
		checkStop(t, client, 1, "main.loop", 8)
	})
}

func TestAttachRemoteToRunningTargetContinueOnEntry(t *testing.T) {
	fixture, dbg := launchDebuggerWithTargetRunning(t, "loopprog")
	runTestWithDebugger(t, dbg, func(client *daptest.Client) {
		client.AttachRequest(map[string]interface{}{"mode": "remote", "stopOnEntry": false})
		client.ExpectInitializedEvent(t)
		client.ExpectAttachResponse(t)
		// Target is halted here
		client.SetBreakpointsRequest(fixture.Source, []int{8})
		expectSetBreakpointsResponse(t, client, []Breakpoint{{8, fixture.Source, true, ""}})
		client.ConfigurationDoneRequest()
		// Target is restarted here
		client.ExpectConfigurationDoneResponse(t)
		client.ExpectStoppedEvent(t)
		checkStop(t, client, 1, "main.loop", 8)
	})
}

// MultiClientCloseServerMock mocks the rpccommon.Server using a dap.Server to exercise
// the shutdown logic in dap.Session where it does NOT take down the server on close
// in multi-client mode. (The dap mode of the rpccommon.Server is tested in dlv_test).
// The dap.Server is a single-use server. Once its one and only session is closed,
// the server and the target must be taken down manually for the test not to leak.
type MultiClientCloseServerMock struct {
	impl      *Server
	debugger  *debugger.Debugger
	forceStop chan struct{}
	stopped   chan struct{}
}

func NewMultiClientCloseServerMock(t *testing.T, fixture string) *MultiClientCloseServerMock {
	var s MultiClientCloseServerMock
	s.stopped = make(chan struct{})
	s.impl, s.forceStop = startDAPServer(t, s.stopped)
	_, s.debugger = launchDebuggerWithTargetHalted(t, "http_server")
	return &s
}

func (s *MultiClientCloseServerMock) acceptNewClient(t *testing.T) *daptest.Client {
	client := daptest.NewClient(s.impl.listener.Addr().String())
	time.Sleep(100 * time.Millisecond) // Give time for connection to be set as dap.Session
	s.impl.sessionMu.Lock()
	if s.impl.session == nil {
		t.Fatal("dap session is not ready")
	}
	// A dap.Server doesn't support accept-multiclient, but we can use this
	// hack to test the inner connection logic that is used by a server that does.
	s.impl.session.config.AcceptMulti = true
	s.impl.session.debugger = s.debugger
	s.impl.sessionMu.Unlock()
	return client
}

func (s *MultiClientCloseServerMock) stop(t *testing.T) {
	close(s.forceStop)
	// If the server doesn't have an active session,
	// closing it would leak the debbuger with the target because
	// they are part of dap.Session.
	// We must take it down manually as if we are in rpccommon::ServerImpl::Stop.
	if s.debugger.IsRunning() {
		s.debugger.Command(&api.DebuggerCommand{Name: api.Halt}, nil)
	}
	s.debugger.Detach(true)
}

func (s *MultiClientCloseServerMock) verifyStopped(t *testing.T) {
	if state, err := s.debugger.State(true /*nowait*/); err != proc.ErrProcessDetached && !processExited(state, err) {
		t.Errorf("target leak")
	}
	verifyServerStopped(t, s.impl)
}

// TestAttachRemoteMultiClientDisconnect tests that that remote attach doesn't take down
// the server in multi-client mode unless terminateDebuggee is explicitely set.
func TestAttachRemoteMultiClientDisconnect(t *testing.T) {
	closingClientSessionOnlyRunning := fmt.Sprintf(daptest.ClosingClient, "running")
	closingClientSessionOnlySuspended := fmt.Sprintf(daptest.ClosingClient, "suspended")
	detachingAndTerminating := "Detaching and terminating target process"
	tests := []struct {
		name              string
		disconnectRequest func(client *daptest.Client)
		expect            string
	}{
		{"default", func(c *daptest.Client) { c.DisconnectRequest() }, closingClientSessionOnlyRunning},
		{"terminate=false,suspend=false", func(c *daptest.Client) { c.DisconnectRequestWithOptions(false, false) }, closingClientSessionOnlyRunning},
		{"terminate=false,suspend=true", func(c *daptest.Client) { c.DisconnectRequestWithOptions(false, true) }, closingClientSessionOnlySuspended},
		{"terminate=true,suspend=false", func(c *daptest.Client) { c.DisconnectRequestWithOptions(true, false) }, detachingAndTerminating},
		{"terminate=true,suspend=true", func(c *daptest.Client) { c.DisconnectRequestWithOptions(true, false) }, detachingAndTerminating},
	}
	for _, tc := range tests {
		t.Run(tc.name, func(t *testing.T) {
			server := NewMultiClientCloseServerMock(t, "increment")
			client := server.acceptNewClient(t)
			defer client.Close()
<<<<<<< HEAD
			time.Sleep(100 * time.Millisecond) // Give time for connection to be set as dap.Session
			server.sessionMu.Lock()
			if server.session == nil {
				t.Fatal("dap session is not ready")
			}
			// A dap.Server doesn't support accept-multiclient, but we can use this
			// hack to test the inner connection logic that is used by a server that does.
			server.session.config.AcceptMulti = true
			_, server.session.debugger = launchDebuggerWithTargetHalted(t, "http_server")
			server.sessionMu.Unlock()
=======
>>>>>>> 5bc84603

			client.InitializeRequest()
			client.ExpectInitializeResponseAndCapabilities(t)

			client.AttachRequest(map[string]interface{}{"mode": "remote", "stopOnEntry": true})
			client.ExpectCapabilitiesEventSupportDisconnectOptions(t, true, true)
			client.ExpectInitializedEvent(t)
			client.ExpectAttachResponse(t)
			client.ConfigurationDoneRequest()
			client.ExpectStoppedEvent(t)
			client.ExpectConfigurationDoneResponse(t)

			tc.disconnectRequest(client)
			e := client.ExpectOutputEvent(t)
			if matched, _ := regexp.MatchString(tc.expect, e.Body.Output); !matched {
				t.Errorf("\ngot %#v\nwant Output=%q", e, tc.expect)
			}
			client.ExpectDisconnectResponse(t)
			client.ExpectTerminatedEvent(t)
			time.Sleep(10 * time.Millisecond) // give time for things to shut down

<<<<<<< HEAD
			if e.Body.Output != detachingAndTerminating {
				// At this point a multi-client server is still running.
				verifySessionStopped(t, server.session)
				// Since it is a dap.Server, it cannot accept another client, so the only
				// way to take down the server and the target is to force-kill it.
				close(forceStop)
=======
			if tc.expect == closingClientSessionOnly {
				// At this point a multi-client server is still running. but session should be done.
				verifySessionStopped(t, server.impl.session)
				// Verify target's running state.
				if server.debugger.IsRunning() {
					t.Errorf("\ngot running=true, want false")
				}
				server.stop(t)
>>>>>>> 5bc84603
			}
			<-server.stopped
			server.verifyStopped(t)
		})
	}
}

func TestLaunchAttachErrorWhenDebugInProgress(t *testing.T) {
	tests := []struct {
		name string
		dbg  func() *debugger.Debugger
	}{
		{"halted", func() *debugger.Debugger { _, dbg := launchDebuggerWithTargetHalted(t, "increment"); return dbg }},
		{"running", func() *debugger.Debugger { _, dbg := launchDebuggerWithTargetRunning(t, "loopprog"); return dbg }},
	}
	for _, tc := range tests {
		t.Run(tc.name, func(t *testing.T) {
			runTestWithDebugger(t, tc.dbg(), func(client *daptest.Client) {
				client.EvaluateRequest("1==1", 0 /*no frame specified*/, "repl")
				if tc.name == "running" {
					client.ExpectInvisibleErrorResponse(t)
				} else {
					client.ExpectEvaluateResponse(t)
				}

				// Both launch and attach requests should go through for additional error checking
				client.AttachRequest(map[string]interface{}{"mode": "local", "processId": 100})
				er := client.ExpectVisibleErrorResponse(t)
				msgRe, _ := regexp.Compile("Failed to attach: debug session already in progress at [0-9]+:[0-9]+ - use remote mode to connect to a server with an active debug session")
				if er.Body.Error.Id != FailedToAttach || msgRe.MatchString(er.Body.Error.Format) {
					t.Errorf("got %#v, want Id=%d Format=%q", er, FailedToAttach, msgRe)
				}
				tests := []string{"debug", "test", "exec", "replay", "core"}
				for _, mode := range tests {
					t.Run(mode, func(t *testing.T) {
						client.LaunchRequestWithArgs(map[string]interface{}{"mode": mode})
						er := client.ExpectVisibleErrorResponse(t)
						msgRe, _ := regexp.Compile("Failed to launch: debug session already in progress at [0-9]+:[0-9]+ - use remote attach mode to connect to a server with an active debug session")
						if er.Body.Error.Id != FailedToLaunch || msgRe.MatchString(er.Body.Error.Format) {
							t.Errorf("got %#v, want Id=%d Format=%q", er, FailedToLaunch, msgRe)
						}
					})
				}
			})
		})
	}
}

func TestBadInitializeRequest(t *testing.T) {
	runInitializeTest := func(args dap.InitializeRequestArguments, err string) {
		t.Helper()
		// Only one initialize request is allowed, so use a new server
		// for each test.
		serverStopped := make(chan struct{})
		client := startDAPServerWithClient(t, serverStopped)
		defer client.Close()

		client.InitializeRequestWithArgs(args)
		response := client.ExpectErrorResponse(t)
		if response.Command != "initialize" {
			t.Errorf("Command got %q, want \"launch\"", response.Command)
		}
		if response.Message != "Failed to initialize" {
			t.Errorf("Message got %q, want \"Failed to launch\"", response.Message)
		}
		if response.Body.Error.Id != FailedToInitialize {
			t.Errorf("Id got %d, want %d", response.Body.Error.Id, FailedToInitialize)
		}
		if response.Body.Error.Format != err {
			t.Errorf("\ngot  %q\nwant %q", response.Body.Error.Format, err)
		}

		client.DisconnectRequest()
		client.ExpectDisconnectResponse(t)
		<-serverStopped
	}

	// Bad path format.
	runInitializeTest(dap.InitializeRequestArguments{
		AdapterID:       "go",
		PathFormat:      "url", // unsupported 'pathFormat'
		LinesStartAt1:   true,
		ColumnsStartAt1: true,
		Locale:          "en-us",
	},
		"Failed to initialize: Unsupported 'pathFormat' value 'url'.",
	)

	// LinesStartAt1 must be true.
	runInitializeTest(dap.InitializeRequestArguments{
		AdapterID:       "go",
		PathFormat:      "path",
		LinesStartAt1:   false, // only 1-based line numbers are supported
		ColumnsStartAt1: true,
		Locale:          "en-us",
	},
		"Failed to initialize: Only 1-based line numbers are supported.",
	)

	// ColumnsStartAt1 must be true.
	runInitializeTest(dap.InitializeRequestArguments{
		AdapterID:       "go",
		PathFormat:      "path",
		LinesStartAt1:   true,
		ColumnsStartAt1: false, // only 1-based column numbers are supported
		Locale:          "en-us",
	},
		"Failed to initialize: Only 1-based column numbers are supported.",
	)
}

func TestBadlyFormattedMessageToServer(t *testing.T) {
	runTest(t, "increment", func(client *daptest.Client, fixture protest.Fixture) {
		// Send a badly formatted message to the server, and expect it to close the
		// connection.
		client.BadRequest()
		time.Sleep(100 * time.Millisecond)

		_, err := client.ReadMessage()

		if err != io.EOF {
			t.Errorf("got err=%v, want io.EOF", err)
		}
	})
	runTest(t, "increment", func(client *daptest.Client, fixture protest.Fixture) {
		// Send an unknown request message to the server, and expect it to send
		// an error response.
		client.UnknownRequest()
		err := client.ExpectErrorResponse(t)
		if err.Body.Error.Format != "Internal Error: Request command 'unknown' is not supported (seq: 1)" || err.RequestSeq != 1 {
			t.Errorf("got %v, want  RequestSeq=1 Error=\"Internal Error: Request command 'unknown' is not supported (seq: 1)\"", err)
		}

		// Make sure that the unknown request did not kill the server.
		client.InitializeRequest()
		client.ExpectInitializeResponse(t)

		client.DisconnectRequest()
		client.ExpectDisconnectResponse(t)
	})
}

func TestParseLogPoint(t *testing.T) {
	tests := []struct {
		name           string
		msg            string
		wantTracepoint bool
		wantFormat     string
		wantArgs       []string
		wantErr        bool
	}{
		// Test simple log messages.
		{name: "simple string", msg: "hello, world!", wantTracepoint: true, wantFormat: "hello, world!"},
		{name: "empty string", msg: "", wantTracepoint: false, wantErr: false},
		// Test parse eval expressions.
		{
			name:           "simple eval",
			msg:            "{x}",
			wantTracepoint: true,
			wantFormat:     "%s",
			wantArgs:       []string{"x"},
		},
		{
			name:           "type cast",
			msg:            "hello {string(x)}",
			wantTracepoint: true,
			wantFormat:     "hello %s",
			wantArgs:       []string{"string(x)"},
		},
		{
			name:           "multiple eval",
			msg:            "{x} {y} {z}",
			wantTracepoint: true,
			wantFormat:     "%s %s %s",
			wantArgs:       []string{"x", "y", "z"},
		},
		{
			name:           "eval expressions contain braces",
			msg:            "{interface{}(x)} {myType{y}} {[]myType{{z}}}",
			wantTracepoint: true,
			wantFormat:     "%s %s %s",
			wantArgs:       []string{"interface{}(x)", "myType{y}", "[]myType{{z}}"},
		},
		// Test parse errors.
		{name: "empty evaluation", msg: "{}", wantErr: true},
		{name: "empty space evaluation", msg: "{   \n}", wantErr: true},
		{name: "open brace missing closed", msg: "{", wantErr: true},
		{name: "closed brace missing open", msg: "}", wantErr: true},
		{name: "open brace in expression", msg: `{m["{"]}`, wantErr: true},
		{name: "closed brace in expression", msg: `{m["}"]}`, wantErr: true},
	}
	for _, tt := range tests {
		t.Run(tt.name, func(t *testing.T) {
			gotTracepoint, gotLogMessage, err := parseLogPoint(tt.msg)
			if gotTracepoint != tt.wantTracepoint {
				t.Errorf("parseLogPoint() tracepoint = %v, wantTracepoint %v", gotTracepoint, tt.wantTracepoint)
				return
			}
			if (err != nil) != tt.wantErr {
				t.Errorf("parseLogPoint() error = %v, wantErr %v", err, tt.wantErr)
				return
			}
			if !tt.wantTracepoint {
				return
			}
			if gotLogMessage == nil {
				t.Errorf("parseLogPoint() gotLogMessage = nil, want log message")
				return
			}
			if gotLogMessage.format != tt.wantFormat {
				t.Errorf("parseLogPoint() gotFormat = %v, want %v", gotLogMessage.format, tt.wantFormat)
			}
			if !reflect.DeepEqual(gotLogMessage.args, tt.wantArgs) {
				t.Errorf("parseLogPoint() gotArgs = %v, want %v", gotLogMessage.args, tt.wantArgs)
			}
		})
	}
}

func TestDisassemble(t *testing.T) {
	runTest(t, "increment", func(client *daptest.Client, fixture protest.Fixture) {
		runDebugSessionWithBPs(t, client, "launch",
			// Launch
			func() {
				client.LaunchRequest("exec", fixture.Path, !stopOnEntry)
			},
			// Set breakpoints
			fixture.Source, []int{17},
			[]onBreakpoint{{
				// Stop at line 17
				execute: func() {
					checkStop(t, client, 1, "main.main", 17)

					client.StackTraceRequest(1, 0, 1)
					st := client.ExpectStackTraceResponse(t)
					if len(st.Body.StackFrames) < 1 {
						t.Fatalf("\ngot  %#v\nwant len(stackframes) => 1", st)
					}
					// Request the single instruction that the program is stopped at.
					pc := st.Body.StackFrames[0].InstructionPointerReference
					client.DisassembleRequest(pc, 0, 1)
					dr := client.ExpectDisassembleResponse(t)
					if len(dr.Body.Instructions) != 1 {
						t.Errorf("\ngot %#v\nwant len(instructions) = 1", dr)
					} else if dr.Body.Instructions[0].Address != pc {
						t.Errorf("\ngot %#v\nwant instructions[0].Address = %s", dr, pc)
					}

					// Request the instruction that the program is stopped at, and the two
					// surrounding it.
					client.DisassembleRequest(pc, -1, 3)
					dr = client.ExpectDisassembleResponse(t)
					if len(dr.Body.Instructions) != 3 {
						t.Errorf("\ngot %#v\nwant len(instructions) = 3", dr)
					} else if dr.Body.Instructions[1].Address != pc {
						t.Errorf("\ngot %#v\nwant instructions[1].Address = %s", dr, pc)
					}

					// Request zero instrutions.
					client.DisassembleRequest(pc, 0, 0)
					dr = client.ExpectDisassembleResponse(t)
					if len(dr.Body.Instructions) != 0 {
						t.Errorf("\ngot %#v\nwant len(instructions) = 0", dr)
					}

					// Request invalid instructions.
					var checkInvalidInstruction = func(instructions []dap.DisassembledInstruction, count int, address uint64) {
						if len(instructions) != count {
							t.Errorf("\ngot %#v\nwant len(instructions) = %d", dr, count)
						}
						for i, got := range instructions {
							if got.Instruction != invalidInstruction.Instruction {
								t.Errorf("\ngot [%d].Instruction=%q\nwant = %#v", i, got.Instruction, invalidInstruction.Address)
							}
							addr, err := strconv.ParseUint(got.Address, 0, 64)
							if err != nil {
								t.Error(err)
								continue
							}
							if addr != address {
								t.Errorf("\ngot [%d].Address=%s\nwant = %#x", i, got.Address, address)
							}
						}
					}
					client.DisassembleRequest("0x0", 0, 10)
					checkInvalidInstruction(client.ExpectDisassembleResponse(t).Body.Instructions, 10, 0)

					client.DisassembleRequest(fmt.Sprintf("%#x", uint64(math.MaxUint64)), 0, 10)
					checkInvalidInstruction(client.ExpectDisassembleResponse(t).Body.Instructions, 10, uint64(math.MaxUint64))

					// Bad request, not a number.
					client.DisassembleRequest("hello, world!", 0, 1)
					client.ExpectErrorResponse(t)

					// Bad request, not an address in program.
					client.DisassembleRequest("0x5", 0, 100)
					client.ExpectErrorResponse(t)
				},
				disconnect: true,
			}},
		)
	})
}

func TestAlignPCs(t *testing.T) {
	NUM_FUNCS := 10
	// Create fake functions to test align PCs.
	funcs := make([]proc.Function, NUM_FUNCS)
	for i := 0; i < len(funcs); i++ {
		funcs[i] = proc.Function{
			Entry: uint64(100 + i*10),
			End:   uint64(100 + i*10 + 5),
		}
	}
	bi := &proc.BinaryInfo{
		Functions: funcs,
	}
	type args struct {
		start uint64
		end   uint64
	}
	tests := []struct {
		name      string
		args      args
		wantStart uint64
		wantEnd   uint64
	}{
		{
			name: "out of bounds",
			args: args{
				start: funcs[0].Entry - 5,
				end:   funcs[NUM_FUNCS-1].End + 5,
			},
			wantStart: funcs[0].Entry,         // start of first function
			wantEnd:   funcs[NUM_FUNCS-1].End, // end of last function
		},
		{
			name: "same function",
			args: args{
				start: funcs[1].Entry + 1,
				end:   funcs[1].Entry + 2,
			},
			wantStart: funcs[1].Entry, // start of containing function
			wantEnd:   funcs[1].End,   // end of containing function
		},
		{
			name: "between functions",
			args: args{
				start: funcs[1].End + 1,
				end:   funcs[1].End + 2,
			},
			wantStart: funcs[1].Entry, // start of function before
			wantEnd:   funcs[2].Entry, // start of function after
		},
		{
			name: "start of function",
			args: args{
				start: funcs[2].Entry,
				end:   funcs[5].Entry,
			},
			wantStart: funcs[2].Entry, // start of current function
			wantEnd:   funcs[5].End,   // end of current function
		},
		{
			name: "end of function",
			args: args{
				start: funcs[4].End,
				end:   funcs[8].End,
			},
			wantStart: funcs[4].Entry, // start of current function
			wantEnd:   funcs[9].Entry, // start of next function
		},
	}
	for _, tt := range tests {
		t.Run(tt.name, func(t *testing.T) {
			gotStart, gotEnd := alignPCs(bi, tt.args.start, tt.args.end)
			if gotStart != tt.wantStart {
				t.Errorf("alignPCs() got start = %v, want %v", gotStart, tt.wantStart)
			}
			if gotEnd != tt.wantEnd {
				t.Errorf("alignPCs() got end = %v, want %v", gotEnd, tt.wantEnd)
			}
		})
	}
}

func TestFindInstructions(t *testing.T) {
	numInstructions := 100
	startPC := 0x1000
	procInstructions := make([]proc.AsmInstruction, numInstructions)
	for i := 0; i < len(procInstructions); i++ {
		procInstructions[i] = proc.AsmInstruction{
			Loc: proc.Location{
				PC: uint64(startPC + 2*i),
			},
		}
	}
	type args struct {
		addr   uint64
		offset int
		count  int
	}
	tests := []struct {
		name             string
		args             args
		wantInstructions []proc.AsmInstruction
		wantOffset       int
		wantErr          bool
	}{
		{
			name: "request all",
			args: args{
				addr:   uint64(startPC),
				offset: 0,
				count:  100,
			},
			wantInstructions: procInstructions,
			wantOffset:       0,
			wantErr:          false,
		},
		{
			name: "request all (with offset)",
			args: args{
				addr:   uint64(startPC + numInstructions), // the instruction addr at numInstructions/2
				offset: -numInstructions / 2,
				count:  numInstructions,
			},
			wantInstructions: procInstructions,
			wantOffset:       0,
			wantErr:          false,
		},
		{
			name: "request half (with offset)",
			args: args{
				addr:   uint64(startPC),
				offset: 0,
				count:  numInstructions / 2,
			},
			wantInstructions: procInstructions[:numInstructions/2],
			wantOffset:       0,
			wantErr:          false,
		},
		{
			name: "request half (with offset)",
			args: args{
				addr:   uint64(startPC),
				offset: numInstructions / 2,
				count:  numInstructions / 2,
			},
			wantInstructions: procInstructions[numInstructions/2:],
			wantOffset:       0,
			wantErr:          false,
		},
		{
			name: "request too many",
			args: args{
				addr:   uint64(startPC),
				offset: 0,
				count:  numInstructions * 2,
			},
			wantInstructions: procInstructions,
			wantOffset:       0,
			wantErr:          false,
		},
		{
			name: "request too many with offset",
			args: args{
				addr:   uint64(startPC),
				offset: -numInstructions,
				count:  numInstructions * 2,
			},
			wantInstructions: procInstructions,
			wantOffset:       numInstructions,
			wantErr:          false,
		},
		{
			name: "request out of bounds",
			args: args{
				addr:   uint64(startPC),
				offset: -numInstructions,
				count:  numInstructions,
			},
			wantInstructions: []proc.AsmInstruction{},
			wantOffset:       0,
			wantErr:          false,
		},
		{
			name: "request out of bounds",
			args: args{
				addr:   uint64(uint64(startPC + 2*(numInstructions-1))),
				offset: 1,
				count:  numInstructions,
			},
			wantInstructions: []proc.AsmInstruction{},
			wantOffset:       0,
			wantErr:          false,
		},
		{
			name: "addr out of bounds (low)",
			args: args{
				addr:   0,
				offset: 0,
				count:  100,
			},
			wantInstructions: nil,
			wantOffset:       -1,
			wantErr:          true,
		},
		{
			name: "addr out of bounds (high)",
			args: args{
				addr:   uint64(startPC + 2*(numInstructions+1)),
				offset: -10,
				count:  20,
			},
			wantInstructions: nil,
			wantOffset:       -1,
			wantErr:          true,
		},
		{
			name: "addr not aligned",
			args: args{
				addr:   uint64(startPC + 1),
				offset: 0,
				count:  20,
			},
			wantInstructions: nil,
			wantOffset:       -1,
			wantErr:          true,
		},
	}
	for _, tt := range tests {
		t.Run(tt.name, func(t *testing.T) {
			gotInstructions, gotOffset, err := findInstructions(procInstructions, tt.args.addr, tt.args.offset, tt.args.count)
			if (err != nil) != tt.wantErr {
				t.Errorf("findInstructions() error = %v, wantErr %v", err, tt.wantErr)
				return
			}
			if !reflect.DeepEqual(gotInstructions, tt.wantInstructions) {
				t.Errorf("findInstructions() got instructions = %v, want %v", gotInstructions, tt.wantInstructions)
			}
			if gotOffset != tt.wantOffset {
				t.Errorf("findInstructions() got offset = %v, want %v", gotOffset, tt.wantOffset)
			}
		})
	}
}<|MERGE_RESOLUTION|>--- conflicted
+++ resolved
@@ -17,7 +17,6 @@
 	"runtime"
 	"strconv"
 	"strings"
-	"syscall"
 	"testing"
 	"time"
 
@@ -6522,11 +6521,7 @@
 	return &fixbin, dbg
 }
 
-<<<<<<< HEAD
-func attachDebuggerWithTargetHalted(t *testing.T, fixture string) (*service.Config, *debugger.Debugger) {
-=======
 func attachDebuggerWithTargetHalted(t *testing.T, fixture string) (*exec.Cmd, *debugger.Debugger) {
->>>>>>> 5bc84603
 	t.Helper()
 	fixbin := protest.BuildFixture(fixture, protest.AllNonOptimized)
 	cmd := execFixture(t, fixbin)
@@ -6535,11 +6530,7 @@
 	if err != nil {
 		t.Fatal("failed to start debugger:", err)
 	}
-<<<<<<< HEAD
-	return &cfg, dbg
-=======
 	return cmd, dbg
->>>>>>> 5bc84603
 }
 
 // runTestWithDebugger starts the server and sets its debugger, initializes a debug session,
@@ -6567,12 +6558,7 @@
 	test(client)
 
 	client.DisconnectRequest()
-<<<<<<< HEAD
-	pid := dbg.AttachPid()
-	if pid == 0 { // launched target
-=======
 	if dbg.AttachPid() == 0 { // launched target
->>>>>>> 5bc84603
 		client.ExpectOutputEventDetachingKill(t)
 	} else { // attached to target
 		client.ExpectOutputEventDetachingNoKill(t)
@@ -6581,9 +6567,6 @@
 	client.ExpectTerminatedEvent(t)
 
 	<-serverStopped
-	if pid > 0 {
-		syscall.Kill(pid, syscall.SIGKILL)
-	}
 }
 
 func TestAttachRemoteToDlvLaunchHaltedStopOnEntry(t *testing.T) {
@@ -6603,17 +6586,10 @@
 	if runtime.GOOS == "freebsd" || runtime.GOOS == "windows" {
 		t.SkipNow()
 	}
-<<<<<<< HEAD
-	_, dbg := attachDebuggerWithTargetHalted(t, "http_server")
+	cmd, dbg := attachDebuggerWithTargetHalted(t, "http_server")
 	runTestWithDebugger(t, dbg, func(client *daptest.Client) {
 		client.AttachRequest(map[string]interface{}{"mode": "remote", "stopOnEntry": true})
 		client.ExpectCapabilitiesEventSupportDisconnectOptions(t, true, false)
-=======
-	cmd, dbg := attachDebuggerWithTargetHalted(t, "http_server")
-	runTestWithDebugger(t, dbg, func(client *daptest.Client) {
-		client.AttachRequest(map[string]interface{}{"mode": "remote", "stopOnEntry": true})
-		client.ExpectCapabilitiesEventSupportTerminateDebuggee(t)
->>>>>>> 5bc84603
 		client.ExpectInitializedEvent(t)
 		client.ExpectAttachResponse(t)
 		client.ConfigurationDoneRequest()
@@ -6686,6 +6662,7 @@
 	debugger  *debugger.Debugger
 	forceStop chan struct{}
 	stopped   chan struct{}
+	cmd       *exec.Cmd
 }
 
 func NewMultiClientCloseServerMock(t *testing.T, fixture string) *MultiClientCloseServerMock {
@@ -6732,10 +6709,11 @@
 
 // TestAttachRemoteMultiClientDisconnect tests that that remote attach doesn't take down
 // the server in multi-client mode unless terminateDebuggee is explicitely set.
+// Also tests suspendDebugggee option.
 func TestAttachRemoteMultiClientDisconnect(t *testing.T) {
 	closingClientSessionOnlyRunning := fmt.Sprintf(daptest.ClosingClient, "running")
 	closingClientSessionOnlySuspended := fmt.Sprintf(daptest.ClosingClient, "suspended")
-	detachingAndTerminating := "Detaching and terminating target process"
+	detachingAndTerminating := "Detaching and terminating target process\n"
 	tests := []struct {
 		name              string
 		disconnectRequest func(client *daptest.Client)
@@ -6752,19 +6730,6 @@
 			server := NewMultiClientCloseServerMock(t, "increment")
 			client := server.acceptNewClient(t)
 			defer client.Close()
-<<<<<<< HEAD
-			time.Sleep(100 * time.Millisecond) // Give time for connection to be set as dap.Session
-			server.sessionMu.Lock()
-			if server.session == nil {
-				t.Fatal("dap session is not ready")
-			}
-			// A dap.Server doesn't support accept-multiclient, but we can use this
-			// hack to test the inner connection logic that is used by a server that does.
-			server.session.config.AcceptMulti = true
-			_, server.session.debugger = launchDebuggerWithTargetHalted(t, "http_server")
-			server.sessionMu.Unlock()
-=======
->>>>>>> 5bc84603
 
 			client.InitializeRequest()
 			client.ExpectInitializeResponseAndCapabilities(t)
@@ -6786,23 +6751,10 @@
 			client.ExpectTerminatedEvent(t)
 			time.Sleep(10 * time.Millisecond) // give time for things to shut down
 
-<<<<<<< HEAD
 			if e.Body.Output != detachingAndTerminating {
-				// At this point a multi-client server is still running.
-				verifySessionStopped(t, server.session)
-				// Since it is a dap.Server, it cannot accept another client, so the only
-				// way to take down the server and the target is to force-kill it.
-				close(forceStop)
-=======
-			if tc.expect == closingClientSessionOnly {
-				// At this point a multi-client server is still running. but session should be done.
+				// At this point a multi-client server is still running, but session should be doone.
 				verifySessionStopped(t, server.impl.session)
-				// Verify target's running state.
-				if server.debugger.IsRunning() {
-					t.Errorf("\ngot running=true, want false")
-				}
 				server.stop(t)
->>>>>>> 5bc84603
 			}
 			<-server.stopped
 			server.verifyStopped(t)
