package dap

import (
	"bufio"
	"bytes"
	"flag"
	"fmt"
	"io"
	"io/ioutil"
	"math"
	"math/rand"
	"net"
	"os"
	"os/exec"
	"path/filepath"
	"reflect"
	"regexp"
	"runtime"
	"strconv"
	"strings"
	"testing"
	"time"

	"github.com/go-delve/delve/pkg/goversion"
	"github.com/go-delve/delve/pkg/logflags"
	"github.com/go-delve/delve/pkg/proc"
	protest "github.com/go-delve/delve/pkg/proc/test"
	"github.com/go-delve/delve/service"
	"github.com/go-delve/delve/service/api"
	"github.com/go-delve/delve/service/dap/daptest"
	"github.com/go-delve/delve/service/debugger"
	"github.com/google/go-dap"
)

const stopOnEntry bool = true
const hasChildren bool = true
const noChildren bool = false

const localsScope = 1000
const globalsScope = 1001

var testBackend string

func TestMain(m *testing.M) {
	logOutputVal := ""
	if _, isTeamCityTest := os.LookupEnv("TEAMCITY_VERSION"); isTeamCityTest {
		logOutputVal = "debugger,dap"
	}
	var logOutput string
	flag.StringVar(&logOutput, "log-output", logOutputVal, "configures log output")
	flag.Parse()
	logflags.Setup(logOutput != "", logOutput, "")
	protest.DefaultTestBackend(&testBackend)
	os.Exit(protest.RunTestsWithFixtures(m))
}

// name is for _fixtures/<name>.go
func runTest(t *testing.T, name string, test func(c *daptest.Client, f protest.Fixture)) {
	runTestBuildFlags(t, name, test, protest.AllNonOptimized, false)
}

// name is for _fixtures/<name>.go
func runTestBuildFlags(t *testing.T, name string, test func(c *daptest.Client, f protest.Fixture), buildFlags protest.BuildFlags, defaultDebugInfoDirs bool) {
	fixture := protest.BuildFixture(name, buildFlags)

	// Start the DAP server.
	serverStopped := make(chan struct{})
	client := startDAPServerWithClient(t, defaultDebugInfoDirs, serverStopped)
	defer client.Close()

	test(client, fixture)
	<-serverStopped
}

func startDAPServerWithClient(t *testing.T, defaultDebugInfoDirs bool, serverStopped chan struct{}) *daptest.Client {
	server, _ := startDAPServer(t, defaultDebugInfoDirs, serverStopped)
	client := daptest.NewClient(server.config.Listener.Addr().String())
	return client
}

// Starts an empty server and a stripped down config just to establish a client connection.
// To mock a server created by dap.NewServer(config) or serving dap.NewSession(conn, config, debugger)
// set those arg fields manually after the server creation.
func startDAPServer(t *testing.T, defaultDebugInfoDirs bool, serverStopped chan struct{}) (server *Server, forceStop chan struct{}) {
	// Start the DAP server.
	listener, err := net.Listen("tcp", ":0")
	if err != nil {
		t.Fatal(err)
	}
	debugInfoDirs := []string{}
	if defaultDebugInfoDirs {
		debugInfoDirs = []string{"/usr/lib/debug/.build-id"}
	}
	disconnectChan := make(chan struct{})
	server = NewServer(&service.Config{
		Listener:       listener,
		DisconnectChan: disconnectChan,
		Debugger:       debugger.Config{DebugInfoDirectories: debugInfoDirs},
	})
	server.Run()
	// Give server time to start listening for clients
	time.Sleep(100 * time.Millisecond)

	// Run a goroutine that stops the server when disconnectChan is signaled.
	// This helps us test that certain events cause the server to stop as
	// expected.
	forceStop = make(chan struct{})
	go func() {
		defer func() {
			if serverStopped != nil {
				close(serverStopped)
			}
		}()
		select {
		case <-disconnectChan:
			t.Log("server stop triggered internally")
		case <-forceStop:
			t.Log("server stop triggered externally")
		}
		server.Stop()
	}()

	return server, forceStop
}

func verifyServerStopped(t *testing.T, server *Server) {
	t.Helper()
	if server.listener != nil {
		if server.listener.Close() == nil {
			t.Error("server should have closed listener after shutdown")
		}
	}
	verifySessionStopped(t, server.session)
}

func verifySessionStopped(t *testing.T, session *Session) {
	t.Helper()
	if session == nil {
		return
	}
	if session.conn == nil {
		t.Error("session must always have a set connection")
	}
	verifyConnStopped(t, session.conn)
	if session.debugger != nil {
		t.Error("session should have no pointer to debugger after shutdown")
	}
	if session.binaryToRemove != "" {
		t.Error("session should have no binary to remove after shutdown")
	}
}

func verifyConnStopped(t *testing.T, conn io.ReadWriteCloser) {
	t.Helper()
	if conn.Close() == nil {
		t.Error("client connection should be closed after shutdown")
	}
}

func TestStopNoClient(t *testing.T) {
	for name, triggerStop := range map[string]func(s *Server, forceStop chan struct{}){
		"force":        func(s *Server, forceStop chan struct{}) { close(forceStop) },
		"accept error": func(s *Server, forceStop chan struct{}) { s.config.Listener.Close() },
	} {
		t.Run(name, func(t *testing.T) {
			serverStopped := make(chan struct{})
			server, forceStop := startDAPServer(t, false, serverStopped)
			triggerStop(server, forceStop)
			<-serverStopped
			verifyServerStopped(t, server)
		})
	}
}

func TestStopNoTarget(t *testing.T) {
	for name, triggerStop := range map[string]func(c *daptest.Client, forceStop chan struct{}){
		"force":      func(c *daptest.Client, forceStop chan struct{}) { close(forceStop) },
		"read error": func(c *daptest.Client, forceStop chan struct{}) { c.Close() },
		"disconnect": func(c *daptest.Client, forceStop chan struct{}) { c.DisconnectRequest() },
	} {
		t.Run(name, func(t *testing.T) {
			serverStopped := make(chan struct{})
			server, forceStop := startDAPServer(t, false, serverStopped)
			client := daptest.NewClient(server.config.Listener.Addr().String())
			defer client.Close()

			client.InitializeRequest()
			client.ExpectInitializeResponseAndCapabilities(t)
			triggerStop(client, forceStop)
			<-serverStopped
			verifyServerStopped(t, server)
		})
	}
}

func TestStopWithTarget(t *testing.T) {
	for name, triggerStop := range map[string]func(c *daptest.Client, forceStop chan struct{}){
		"force":                  func(c *daptest.Client, forceStop chan struct{}) { close(forceStop) },
		"read error":             func(c *daptest.Client, forceStop chan struct{}) { c.Close() },
		"disconnect before exit": func(c *daptest.Client, forceStop chan struct{}) { c.DisconnectRequest() },
		"disconnect after  exit": func(c *daptest.Client, forceStop chan struct{}) {
			c.ContinueRequest(1)
			c.ExpectContinueResponse(t)
			c.ExpectTerminatedEvent(t)
			c.DisconnectRequest()
		},
	} {
		t.Run(name, func(t *testing.T) {
			serverStopped := make(chan struct{})
			server, forceStop := startDAPServer(t, false, serverStopped)
			client := daptest.NewClient(server.config.Listener.Addr().String())
			defer client.Close()

			client.InitializeRequest()
			client.ExpectInitializeResponseAndCapabilities(t)
			fixture := protest.BuildFixture("increment", protest.AllNonOptimized)
			client.LaunchRequest("debug", fixture.Source, stopOnEntry)
			client.ExpectInitializedEvent(t)
			client.ExpectLaunchResponse(t)
			triggerStop(client, forceStop)
			<-serverStopped
			verifyServerStopped(t, server)
		})
	}
}

func TestSessionStop(t *testing.T) {
	verifySessionState := func(t *testing.T, s *Session, binaryToRemoveSet bool, debuggerSet bool, disconnectChanSet bool) {
		t.Helper()
		if binaryToRemoveSet && s.binaryToRemove == "" || !binaryToRemoveSet && s.binaryToRemove != "" {
			t.Errorf("binaryToRemove: got %s, want set=%v", s.binaryToRemove, binaryToRemoveSet)
		}
		if debuggerSet && s.debugger == nil || !debuggerSet && s.debugger != nil {
			t.Errorf("debugger: got %v, want set=%v", s.debugger, debuggerSet)
		}
		if disconnectChanSet && s.config.DisconnectChan == nil || !disconnectChanSet && s.config.DisconnectChan != nil {
			t.Errorf("disconnectChan: got %v, want set=%v", s.config.DisconnectChan, disconnectChanSet)
		}
	}
	for name, stopSession := range map[string]func(s *Session, c *daptest.Client, serveDone chan struct{}){
		"force": func(s *Session, c *daptest.Client, serveDone chan struct{}) {
			s.Close()
			<-serveDone
			verifySessionState(t, s, false /*binaryToRemoveSet*/, false /*debuggerSet*/, false /*disconnectChanSet*/)
		},
		"read error": func(s *Session, c *daptest.Client, serveDone chan struct{}) {
			c.Close()
			<-serveDone
			verifyConnStopped(t, s.conn)
			verifySessionState(t, s, true /*binaryToRemoveSet*/, true /*debuggerSet*/, false /*disconnectChanSet*/)
			s.Close()
		},
		"disconnect before exit": func(s *Session, c *daptest.Client, serveDone chan struct{}) {
			c.DisconnectRequest()
			<-serveDone
			verifyConnStopped(t, s.conn)
			verifySessionState(t, s, true /*binaryToRemoveSet*/, false /*debuggerSet*/, false /*disconnectChanSet*/)
			s.Close()
		},
		"disconnect after exit": func(s *Session, c *daptest.Client, serveDone chan struct{}) {
			c.ContinueRequest(1)
			c.ExpectContinueResponse(t)
			c.ExpectTerminatedEvent(t)
			c.DisconnectRequest()
			<-serveDone
			verifyConnStopped(t, s.conn)
			verifySessionState(t, s, true /*binaryToRemoveSet*/, false /*debuggerSet*/, false /*disconnectChanSet*/)
			s.Close()
		},
	} {
		t.Run(name, func(t *testing.T) {
			listener, err := net.Listen("tcp", ":0")
			if err != nil {
				t.Fatalf("cannot setup listener required for testing: %v", err)
			}
			defer listener.Close()
			acceptDone := make(chan struct{})
			var conn net.Conn
			go func() {
				conn, err = listener.Accept()
				close(acceptDone)
			}()
			time.Sleep(10 * time.Millisecond) // give time to start listening
			client := daptest.NewClient(listener.Addr().String())
			defer client.Close()
			<-acceptDone
			if err != nil {
				t.Fatalf("cannot accept client required for testing: %v", err)
			}
			session := NewSession(conn, &Config{
				Config:        &service.Config{DisconnectChan: make(chan struct{})},
				StopTriggered: make(chan struct{})}, nil)
			serveDAPCodecDone := make(chan struct{})
			go func() {
				session.ServeDAPCodec()
				close(serveDAPCodecDone)
			}()
			time.Sleep(10 * time.Millisecond) // give time to start reading
			client.InitializeRequest()
			client.ExpectInitializeResponseAndCapabilities(t)
			fixture := protest.BuildFixture("increment", protest.AllNonOptimized)
			client.LaunchRequest("debug", fixture.Source, stopOnEntry)
			client.ExpectInitializedEvent(t)
			client.ExpectLaunchResponse(t)
			stopSession(session, client, serveDAPCodecDone)
			verifySessionStopped(t, session)
		})
	}
}

func TestForceStopWhileStopping(t *testing.T) {
	serverStopped := make(chan struct{})
	server, forceStop := startDAPServer(t, false, serverStopped)
	client := daptest.NewClient(server.config.Listener.Addr().String())

	client.InitializeRequest()
	client.ExpectInitializeResponseAndCapabilities(t)
	fixture := protest.BuildFixture("increment", protest.AllNonOptimized)
	client.LaunchRequest("exec", fixture.Path, stopOnEntry)
	client.ExpectInitializedEvent(t)
	client.Close() // depending on timing may trigger Stop()
	time.Sleep(time.Microsecond)
	close(forceStop) // depending on timing may trigger Stop()
	<-serverStopped
	verifyServerStopped(t, server)
}

// TestLaunchStopOnEntry emulates the message exchange that can be observed with
// VS Code for the most basic launch debug session with "stopOnEntry" enabled:
//
//	User selects "Start Debugging":  1 >> initialize
//	                              :  1 << initialize
//	                              :  2 >> launch
//	                              :    << initialized event
//	                              :  2 << launch
//	                              :  3 >> setBreakpoints (empty)
//	                              :  3 << setBreakpoints
//	                              :  4 >> setExceptionBreakpoints (empty)
//	                              :  4 << setExceptionBreakpoints
//	                              :  5 >> configurationDone
//	Program stops upon launching  :    << stopped event
//	                              :  5 << configurationDone
//	                              :  6 >> threads
//	                              :  6 << threads (Dummy)
//	                              :  7 >> threads
//	                              :  7 << threads (Dummy)
//	                              :  8 >> stackTrace
//	                              :  8 << error (Unable to produce stack trace)
//	                              :  9 >> stackTrace
//	                              :  9 << error (Unable to produce stack trace)
//	User evaluates bad expression : 10 >> evaluate
//	                              : 10 << error (unable to find function context)
//	User evaluates good expression: 11 >> evaluate
//	                              : 11 << evaluate
//	User selects "Continue"       : 12 >> continue
//	                              : 12 << continue
//	Program runs to completion    :    << terminated event
//	                              : 13 >> disconnect
//	                              :    << output event (Process exited)
//	                              :    << output event (Detaching)
//	                              : 13 << disconnect
//
// This test exhaustively tests Seq and RequestSeq on all messages from the
// server. Other tests do not necessarily need to repeat all these checks.
func TestLaunchStopOnEntry(t *testing.T) {
	runTest(t, "increment", func(client *daptest.Client, fixture protest.Fixture) {
		// 1 >> initialize, << initialize
		client.InitializeRequest()
		initResp := client.ExpectInitializeResponseAndCapabilities(t)
		if initResp.Seq != 0 || initResp.RequestSeq != 1 {
			t.Errorf("\ngot %#v\nwant Seq=0, RequestSeq=1", initResp)
		}

		// 2 >> launch, << initialized, << launch
		client.LaunchRequest("exec", fixture.Path, stopOnEntry)
		initEvent := client.ExpectInitializedEvent(t)
		if initEvent.Seq != 0 {
			t.Errorf("\ngot %#v\nwant Seq=0", initEvent)
		}
		launchResp := client.ExpectLaunchResponse(t)
		if launchResp.Seq != 0 || launchResp.RequestSeq != 2 {
			t.Errorf("\ngot %#v\nwant Seq=0, RequestSeq=2", launchResp)
		}

		// 3 >> setBreakpoints, << setBreakpoints
		client.SetBreakpointsRequest(fixture.Source, nil)
		sbpResp := client.ExpectSetBreakpointsResponse(t)
		if sbpResp.Seq != 0 || sbpResp.RequestSeq != 3 || len(sbpResp.Body.Breakpoints) != 0 {
			t.Errorf("\ngot %#v\nwant Seq=0, RequestSeq=3, len(Breakpoints)=0", sbpResp)
		}

		// 4 >> setExceptionBreakpoints, << setExceptionBreakpoints
		client.SetExceptionBreakpointsRequest()
		sebpResp := client.ExpectSetExceptionBreakpointsResponse(t)
		if sebpResp.Seq != 0 || sebpResp.RequestSeq != 4 {
			t.Errorf("\ngot %#v\nwant Seq=0, RequestSeq=4", sebpResp)
		}

		// 5 >> configurationDone, << stopped, << configurationDone
		client.ConfigurationDoneRequest()
		stopEvent := client.ExpectStoppedEvent(t)
		if stopEvent.Seq != 0 ||
			stopEvent.Body.Reason != "entry" ||
			stopEvent.Body.ThreadId != 1 ||
			!stopEvent.Body.AllThreadsStopped {
			t.Errorf("\ngot %#v\nwant Seq=0, Body={Reason=\"entry\", ThreadId=1, AllThreadsStopped=true}", stopEvent)
		}
		cdResp := client.ExpectConfigurationDoneResponse(t)
		if cdResp.Seq != 0 || cdResp.RequestSeq != 5 {
			t.Errorf("\ngot %#v\nwant Seq=0, RequestSeq=5", cdResp)
		}

		// 6 >> threads, << threads
		client.ThreadsRequest()
		tResp := client.ExpectThreadsResponse(t)
		if tResp.Seq != 0 || tResp.RequestSeq != 6 || len(tResp.Body.Threads) != 1 {
			t.Errorf("\ngot %#v\nwant Seq=0, RequestSeq=6 len(Threads)=1", tResp)
		}
		if tResp.Body.Threads[0].Id != 1 || tResp.Body.Threads[0].Name != "Dummy" {
			t.Errorf("\ngot %#v\nwant Id=1, Name=\"Dummy\"", tResp)
		}

		// 7 >> threads, << threads
		client.ThreadsRequest()
		tResp = client.ExpectThreadsResponse(t)
		if tResp.Seq != 0 || tResp.RequestSeq != 7 || len(tResp.Body.Threads) != 1 {
			t.Errorf("\ngot %#v\nwant Seq=0, RequestSeq=7 len(Threads)=1", tResp)
		}

		// 8 >> stackTrace, << error
		client.StackTraceRequest(1, 0, 20)
		stResp := client.ExpectInvisibleErrorResponse(t)
		if stResp.Seq != 0 || stResp.RequestSeq != 8 || !checkErrorMessageFormat(stResp.Body.Error, "Unable to produce stack trace: unknown goroutine 1") {
			t.Errorf("\ngot %#v\nwant Seq=0, RequestSeq=8 Format=\"Unable to produce stack trace: unknown goroutine 1\"", stResp)
		}

		// 9 >> stackTrace, << error
		client.StackTraceRequest(1, 0, 20)
		stResp = client.ExpectInvisibleErrorResponse(t)
		if stResp.Seq != 0 || stResp.RequestSeq != 9 || !checkErrorMessageId(stResp.Body.Error, UnableToProduceStackTrace) {
			t.Errorf("\ngot %#v\nwant Seq=0, RequestSeq=9 Id=%d", stResp, UnableToProduceStackTrace)
		}

		// 10 >> evaluate, << error
		client.EvaluateRequest("foo", 0 /*no frame specified*/, "repl")
		erResp := client.ExpectInvisibleErrorResponse(t)
		if erResp.Seq != 0 || erResp.RequestSeq != 10 || !checkErrorMessageId(erResp.Body.Error, UnableToEvaluateExpression) {
			t.Errorf("\ngot %#v\nwant Seq=0, RequestSeq=10 Id=%d", erResp, UnableToEvaluateExpression)
		}

		// 11 >> evaluate, << evaluate
		client.EvaluateRequest("1+1", 0 /*no frame specified*/, "repl")
		evResp := client.ExpectEvaluateResponse(t)
		if evResp.Seq != 0 || evResp.RequestSeq != 11 || evResp.Body.Result != "2" {
			t.Errorf("\ngot %#v\nwant Seq=0, RequestSeq=10 Result=2", evResp)
		}

		// 12 >> continue, << continue, << terminated
		client.ContinueRequest(1)
		contResp := client.ExpectContinueResponse(t)
		if contResp.Seq != 0 || contResp.RequestSeq != 12 || !contResp.Body.AllThreadsContinued {
			t.Errorf("\ngot %#v\nwant Seq=0, RequestSeq=12 Body.AllThreadsContinued=true", contResp)
		}
		termEvent := client.ExpectTerminatedEvent(t)
		if termEvent.Seq != 0 {
			t.Errorf("\ngot %#v\nwant Seq=0", termEvent)
		}

		// 13 >> disconnect, << disconnect
		client.DisconnectRequest()
		oep := client.ExpectOutputEventProcessExited(t, 0)
		if oep.Seq != 0 || oep.Body.Category != "console" {
			t.Errorf("\ngot %#v\nwant Seq=0 Category='console'", oep)
		}
		oed := client.ExpectOutputEventDetaching(t)
		if oed.Seq != 0 || oed.Body.Category != "console" {
			t.Errorf("\ngot %#v\nwant Seq=0 Category='console'", oed)
		}
		dResp := client.ExpectDisconnectResponse(t)
		if dResp.Seq != 0 || dResp.RequestSeq != 13 {
			t.Errorf("\ngot %#v\nwant Seq=0, RequestSeq=13", dResp)
		}
		client.ExpectTerminatedEvent(t)
	})
}

// TestAttachStopOnEntry is like TestLaunchStopOnEntry, but with attach request.
func TestAttachStopOnEntry(t *testing.T) {
	runTest(t, "loopprog", func(client *daptest.Client, fixture protest.Fixture) {
		// Start the program to attach to
		cmd := exec.Command(fixture.Path)
		stdout, err := cmd.StdoutPipe()
		if err != nil {
			t.Fatal(err)
		}
		cmd.Stderr = os.Stderr
		if err := cmd.Start(); err != nil {
			t.Fatal(err)
		}
		// Wait for output.
		// This will give the target process time to initialize the runtime before we attach,
		// so we can rely on having goroutines when they are requested on attach.
		scanOut := bufio.NewScanner(stdout)
		scanOut.Scan()
		if scanOut.Text() != "past main" {
			t.Errorf("expected loopprog.go to output \"past main\"")
		}

		// 1 >> initialize, << initialize
		client.InitializeRequest()
		initResp := client.ExpectInitializeResponseAndCapabilities(t)
		if initResp.Seq != 0 || initResp.RequestSeq != 1 {
			t.Errorf("\ngot %#v\nwant Seq=0, RequestSeq=1", initResp)
		}

		// 2 >> attach, << initialized, << attach
		client.AttachRequest(
			map[string]interface{}{"mode": "local", "processId": cmd.Process.Pid, "stopOnEntry": true, "backend": "default"})
		client.ExpectCapabilitiesEventSupportTerminateDebuggee(t)
		initEvent := client.ExpectInitializedEvent(t)
		if initEvent.Seq != 0 {
			t.Errorf("\ngot %#v\nwant Seq=0", initEvent)
		}
		attachResp := client.ExpectAttachResponse(t)
		if attachResp.Seq != 0 || attachResp.RequestSeq != 2 {
			t.Errorf("\ngot %#v\nwant Seq=0, RequestSeq=2", attachResp)
		}

		// 3 >> setBreakpoints, << setBreakpoints
		client.SetBreakpointsRequest(fixture.Source, nil)
		sbpResp := client.ExpectSetBreakpointsResponse(t)
		if sbpResp.Seq != 0 || sbpResp.RequestSeq != 3 || len(sbpResp.Body.Breakpoints) != 0 {
			t.Errorf("\ngot %#v\nwant Seq=0, RequestSeq=3, len(Breakpoints)=0", sbpResp)
		}

		// 4 >> setExceptionBreakpoints, << setExceptionBreakpoints
		client.SetExceptionBreakpointsRequest()
		sebpResp := client.ExpectSetExceptionBreakpointsResponse(t)
		if sebpResp.Seq != 0 || sebpResp.RequestSeq != 4 {
			t.Errorf("\ngot %#v\nwant Seq=0, RequestSeq=4", sebpResp)
		}

		// 5 >> configurationDone, << stopped, << configurationDone
		client.ConfigurationDoneRequest()
		stopEvent := client.ExpectStoppedEvent(t)
		if stopEvent.Seq != 0 ||
			stopEvent.Body.Reason != "entry" ||
			stopEvent.Body.ThreadId != 1 ||
			!stopEvent.Body.AllThreadsStopped {
			t.Errorf("\ngot %#v\nwant Seq=0, Body={Reason=\"entry\", ThreadId=1, AllThreadsStopped=true}", stopEvent)
		}
		cdResp := client.ExpectConfigurationDoneResponse(t)
		if cdResp.Seq != 0 || cdResp.RequestSeq != 5 {
			t.Errorf("\ngot %#v\nwant Seq=0, RequestSeq=5", cdResp)
		}

		// 6 >> threads, << threads
		client.ThreadsRequest()
		tResp := client.ExpectThreadsResponse(t)
		// Expect main goroutine plus runtime at this point.
		if tResp.Seq != 0 || tResp.RequestSeq != 6 || len(tResp.Body.Threads) < 2 {
			t.Errorf("\ngot %#v\nwant Seq=0, RequestSeq=6 len(Threads)>1", tResp)
		}

		// 7 >> threads, << threads
		client.ThreadsRequest()
		client.ExpectThreadsResponse(t)

		// 8 >> stackTrace, << response
		client.StackTraceRequest(1, 0, 20)
		client.ExpectStackTraceResponse(t)

		// 9 >> stackTrace, << response
		client.StackTraceRequest(1, 0, 20)
		client.ExpectStackTraceResponse(t)

		// 10 >> evaluate, << error
		client.EvaluateRequest("foo", 0 /*no frame specified*/, "repl")
		erResp := client.ExpectInvisibleErrorResponse(t)
		if erResp.Seq != 0 || erResp.RequestSeq != 10 || !checkErrorMessageId(erResp.Body.Error, UnableToEvaluateExpression) {
			t.Errorf("\ngot %#v\nwant Seq=0, RequestSeq=10 Id=%d", erResp, UnableToEvaluateExpression)
		}

		// 11 >> evaluate, << evaluate
		client.EvaluateRequest("1+1", 0 /*no frame specified*/, "repl")
		evResp := client.ExpectEvaluateResponse(t)
		if evResp.Seq != 0 || evResp.RequestSeq != 11 || evResp.Body.Result != "2" {
			t.Errorf("\ngot %#v\nwant Seq=0, RequestSeq=10 Result=2", evResp)
		}

		// 12 >> continue, << continue
		client.ContinueRequest(1)
		cResp := client.ExpectContinueResponse(t)
		if cResp.Seq != 0 || cResp.RequestSeq != 12 {
			t.Errorf("\ngot %#v\nwant Seq=0, RequestSeq=12", cResp)
		}

		// TODO(polina): once https://github.com/go-delve/delve/issues/2259 is
		// fixed, test with kill=false.

		// 13 >> disconnect, << disconnect
		client.DisconnectRequestWithKillOption(true)

		// Disconnect consists of Halt + Detach.
		// Halt interrupts command in progress, which triggers
		// a stopped event in parallel with the disconnect
		// sequence. It might arrive before or during the sequence
		// or never if the server exits before it is sent.
		msg := expectMessageFilterStopped(t, client)
		client.CheckOutputEvent(t, msg)
		msg = expectMessageFilterStopped(t, client)
		client.CheckDisconnectResponse(t, msg)
		client.ExpectTerminatedEvent(t)

		// If this call to KeepAlive isn't here there's a chance that stdout will
		// be garbage collected (since it is no longer alive long before this
		// point), when that happens, on unix-like OSes, the read end of the pipe
		// will be closed by the finalizer and the target process will die by
		// SIGPIPE, which the rest of this test does not expect.
		runtime.KeepAlive(stdout)
	})
}

// Like the test above, except the program is configured to continue on entry.
func TestContinueOnEntry(t *testing.T) {
	runTest(t, "increment", func(client *daptest.Client, fixture protest.Fixture) {
		// 1 >> initialize, << initialize
		client.InitializeRequest()
		client.ExpectInitializeResponseAndCapabilities(t)

		// 2 >> launch, << initialized, << launch
		client.LaunchRequest("exec", fixture.Path, !stopOnEntry)
		client.ExpectInitializedEvent(t)
		client.ExpectLaunchResponse(t)

		// 3 >> setBreakpoints, << setBreakpoints
		client.SetBreakpointsRequest(fixture.Source, nil)
		client.ExpectSetBreakpointsResponse(t)

		// 4 >> setExceptionBreakpoints, << setExceptionBreakpoints
		client.SetExceptionBreakpointsRequest()
		client.ExpectSetExceptionBreakpointsResponse(t)

		// 5 >> configurationDone, << configurationDone
		client.ConfigurationDoneRequest()
		client.ExpectConfigurationDoneResponse(t)
		// "Continue" happens behind the scenes on another goroutine

		client.ExpectTerminatedEvent(t)

		// 6 >> threads, << threads
		client.ThreadsRequest()
		tResp := client.ExpectThreadsResponse(t)
		if tResp.Seq != 0 || tResp.RequestSeq != 6 || len(tResp.Body.Threads) != 1 {
			t.Errorf("\ngot %#v\nwant Seq=0, RequestSeq=6 len(Threads)=1", tResp)
		}
		if tResp.Body.Threads[0].Id != 1 || tResp.Body.Threads[0].Name != "Dummy" {
			t.Errorf("\ngot %#v\nwant Id=1, Name=\"Dummy\"", tResp)
		}

		// 7 >> disconnect, << disconnect
		client.DisconnectRequest()
		client.ExpectOutputEventProcessExited(t, 0)
		client.ExpectOutputEventDetaching(t)
		dResp := client.ExpectDisconnectResponse(t)
		if dResp.Seq != 0 || dResp.RequestSeq != 7 {
			t.Errorf("\ngot %#v\nwant Seq=0, RequestSeq=7", dResp)
		}
		client.ExpectTerminatedEvent(t)
	})
}

// TestPreSetBreakpoint corresponds to a debug session that is configured to
// continue on entry with a pre-set breakpoint.
func TestPreSetBreakpoint(t *testing.T) {
	runTest(t, "increment", func(client *daptest.Client, fixture protest.Fixture) {
		client.InitializeRequest()
		client.ExpectInitializeResponseAndCapabilities(t)

		client.LaunchRequest("exec", fixture.Path, !stopOnEntry)
		client.ExpectInitializedEvent(t)
		client.ExpectLaunchResponse(t)

		client.SetBreakpointsRequest(fixture.Source, []int{8})
		sResp := client.ExpectSetBreakpointsResponse(t)
		if len(sResp.Body.Breakpoints) != 1 {
			t.Errorf("got %#v, want len(Breakpoints)=1", sResp)
		}
		bkpt0 := sResp.Body.Breakpoints[0]
		if !bkpt0.Verified || bkpt0.Line != 8 || bkpt0.Id != 1 || bkpt0.Source.Name != filepath.Base(fixture.Source) || bkpt0.Source.Path != fixture.Source {
			t.Errorf("got breakpoints[0] = %#v, want Verified=true, Line=8, Id=1, Path=%q", bkpt0, fixture.Source)
		}

		client.SetExceptionBreakpointsRequest()
		client.ExpectSetExceptionBreakpointsResponse(t)

		client.ConfigurationDoneRequest()
		client.ExpectConfigurationDoneResponse(t)
		// This triggers "continue" on a separate goroutine

		client.ThreadsRequest()
		// Since we are in async mode while running, we might receive messages in either order.
		for i := 0; i < 2; i++ {
			msg := client.ExpectMessage(t)
			switch m := msg.(type) {
			case *dap.ThreadsResponse:
				// If the thread request arrived while the program was running, we expect to get the dummy response
				// with a single goroutine "Current".
				// If the thread request arrived after the stop, we should get the goroutine stopped at main.Increment.
				if (len(m.Body.Threads) != 1 || m.Body.Threads[0].Id != -1 || m.Body.Threads[0].Name != "Current") &&
					(len(m.Body.Threads) < 1 || m.Body.Threads[0].Id != 1 || !strings.HasPrefix(m.Body.Threads[0].Name, "* [Go 1] main.Increment")) {
					t.Errorf("\ngot  %#v\nwant Id=-1, Name=\"Current\" or Id=1, Name=\"* [Go 1] main.Increment ...\"", m.Body.Threads)
				}
			case *dap.StoppedEvent:
				if m.Body.Reason != "breakpoint" || m.Body.ThreadId != 1 || !m.Body.AllThreadsStopped {
					t.Errorf("got %#v, want Body={Reason=\"breakpoint\", ThreadId=1, AllThreadsStopped=true}", m)
				}
			default:
				t.Fatalf("got %#v, want ThreadsResponse or StoppedEvent", m)
			}
		}

		// Threads-StackTrace-Scopes-Variables request waterfall is
		// triggered on stop event.
		client.ThreadsRequest()
		tResp := client.ExpectThreadsResponse(t)
		if len(tResp.Body.Threads) < 2 { // 1 main + runtime
			t.Errorf("\ngot  %#v\nwant len(Threads)>1", tResp.Body.Threads)
		}
		reMain := regexp.MustCompile(`\* \[Go 1\] main.Increment \(Thread [0-9]+\)`)
		wantMain := dap.Thread{Id: 1, Name: "* [Go 1] main.Increment (Thread ...)"}
		wantRuntime := dap.Thread{Id: 2, Name: "[Go 2] runtime.gopark"}
		for _, got := range tResp.Body.Threads {
			if got.Id != 1 && !reMain.MatchString(got.Name) && !(strings.Contains(got.Name, "runtime.") || strings.Contains(got.Name, "runtime/")) {
				t.Errorf("\ngot  %#v\nwant []dap.Thread{%#v, %#v, ...}", tResp.Body.Threads, wantMain, wantRuntime)
			}
		}

		client.StackTraceRequest(1, 0, 20)
		stResp := client.ExpectStackTraceResponse(t)

		if stResp.Body.TotalFrames != 6 {
			t.Errorf("\ngot %#v\nwant TotalFrames=6", stResp.Body.TotalFrames)
		}
		if len(stResp.Body.StackFrames) != 6 {
			t.Errorf("\ngot %#v\nwant len(StackFrames)=6", stResp.Body.StackFrames)
		} else {
			checkFrame := func(got dap.StackFrame, id int, name string, sourceName string, line int) {
				t.Helper()
				if got.Id != id || got.Name != name {
					t.Errorf("\ngot  %#v\nwant Id=%d Name=%s", got, id, name)
				}
				if (sourceName != "" && (got.Source == nil || got.Source.Name != sourceName)) || (line > 0 && got.Line != line) {
					t.Errorf("\ngot  %#v\nwant Source.Name=%s Line=%d", got, sourceName, line)
				}
			}
			checkFrame(stResp.Body.StackFrames[0], 1000, "main.Increment", "increment.go", 8)
			checkFrame(stResp.Body.StackFrames[1], 1001, "main.Increment", "increment.go", 11)
			checkFrame(stResp.Body.StackFrames[2], 1002, "main.Increment", "increment.go", 11)
			checkFrame(stResp.Body.StackFrames[3], 1003, "main.main", "increment.go", 17)
			checkFrame(stResp.Body.StackFrames[4], 1004, "runtime.main", "proc.go", -1)
			checkFrame(stResp.Body.StackFrames[5], 1005, "runtime.goexit", "", -1)
		}

		client.ScopesRequest(1000)
		scopes := client.ExpectScopesResponse(t)
		if len(scopes.Body.Scopes) > 1 {
			t.Errorf("\ngot  %#v\nwant len(Scopes)=1 (Locals)", scopes)
		}
		checkScope(t, scopes, 0, "Locals", localsScope)

		client.VariablesRequest(localsScope)
		args := client.ExpectVariablesResponse(t)
		checkChildren(t, args, "Locals", 2)
		checkVarExact(t, args, 0, "y", "y", "0 = 0x0", "uint", noChildren)
		checkVarExact(t, args, 1, "~r1", "", "0 = 0x0", "uint", noChildren)

		client.ContinueRequest(1)
		ctResp := client.ExpectContinueResponse(t)
		if !ctResp.Body.AllThreadsContinued {
			t.Errorf("\ngot  %#v\nwant AllThreadsContinued=true", ctResp.Body)
		}
		// "Continue" is triggered after the response is sent

		client.ExpectTerminatedEvent(t)

		// Pause request after termination should result in an error.
		// But in certain cases this request actually succeeds.
		client.PauseRequest(1)
		switch r := client.ExpectMessage(t).(type) {
		case *dap.ErrorResponse:
			if r.Message != "Unable to halt execution" {
				t.Errorf("\ngot  %#v\nwant Message='Unable to halt execution'", r)
			}
		case *dap.PauseResponse:
		default:
			t.Fatalf("Unexpected response type: expect error or pause, got %#v", r)
		}

		client.DisconnectRequest()
		client.ExpectOutputEventProcessExited(t, 0)
		client.ExpectOutputEventDetaching(t)
		client.ExpectDisconnectResponse(t)
		client.ExpectTerminatedEvent(t)
	})
}

// checkStackFramesExact is a helper for verifying the values within StackTraceResponse.
//
//	wantStartName - name of the first returned frame (ignored if "")
//	wantStartLine - file line of the first returned frame (ignored if <0).
//	wantStartID - id of the first frame returned (ignored if wantFrames is 0).
//	wantFrames - number of frames returned (length of StackTraceResponse.Body.StackFrames array).
//	wantTotalFrames - total number of stack frames available (StackTraceResponse.Body.TotalFrames).
func checkStackFramesExact(t *testing.T, got *dap.StackTraceResponse,
	wantStartName string, wantStartLine, wantStartID, wantFrames, wantTotalFrames int) {
	t.Helper()
	checkStackFramesNamed("", t, got, wantStartName, wantStartLine, wantStartID, wantFrames, wantTotalFrames, true)
}

func TestFilterGoroutines(t *testing.T) {
	tt := []struct {
		name    string
		filter  string
		want    []string
		wantLen int
		wantErr bool
	}{
		{
			name:    "user goroutines",
			filter:  "-with user",
			want:    []string{"main.main", "main.agoroutine"},
			wantLen: 11,
		},
		{
			name:    "filter by user loc",
			filter:  "-with userloc main.main",
			want:    []string{"main.main"},
			wantLen: 1,
		},
		{
			name:    "multiple filters",
			filter:  "-with user -with userloc main.agoroutine",
			want:    []string{"main.agoroutine"},
			wantLen: 10,
		},
		{
			name:   "system goroutines",
			filter: "-without user",
			want:   []string{"runtime."},
		},
		// Filters that should return all goroutines.
		{
			name:    "empty filter string",
			filter:  "",
			want:    []string{"main.main", "main.agoroutine", "runtime."},
			wantLen: -1,
		},
		{
			name:    "bad filter string",
			filter:  "not parsable to filters",
			want:    []string{"main.main", "main.agoroutine", "runtime."},
			wantLen: -1,
			wantErr: true,
		},
		// Filters that should produce none.
		{
			name:    "no match to user loc",
			filter:  "-with userloc main.NotAUserFrame",
			want:    []string{"Dummy"},
			wantLen: 1,
		},
		{
			name:    "no match to user and not user",
			filter:  "-with user -without user",
			want:    []string{"Dummy"},
			wantLen: 1,
		},
	}
	runTest(t, "goroutinestackprog", func(client *daptest.Client, fixture protest.Fixture) {
		runDebugSessionWithBPs(t, client, "launch",
			// Launch
			func() {
				client.LaunchRequestWithArgs(map[string]interface{}{
					"mode":        "exec",
					"program":     fixture.Path,
					"stopOnEntry": !stopOnEntry})
			},
			// Set breakpoints
			fixture.Source, []int{30},
			[]onBreakpoint{{
				// Stop at line 30
				execute: func() {
					for _, tc := range tt {
						command := fmt.Sprintf("dlv config goroutineFilters %s", tc.filter)
						client.EvaluateRequest(command, 1000, "repl")
						client.ExpectInvalidatedEvent(t)
						client.ExpectEvaluateResponse(t)

						client.ThreadsRequest()
						if tc.wantErr {
							client.ExpectOutputEvent(t)
						}
						tr := client.ExpectThreadsResponse(t)
						if tc.wantLen > 0 && len(tr.Body.Threads) != tc.wantLen {
							t.Errorf("got Threads=%#v, want Len=%d\n", tr.Body.Threads, tc.wantLen)
						}
						for i, frame := range tr.Body.Threads {
							var found bool
							for _, wantName := range tc.want {
								if strings.Contains(frame.Name, wantName) {
									found = true
									break
								}
							}
							if !found {
								t.Errorf("got Threads[%d]=%#v, want Name=%v\n", i, frame, tc.want)
							}
						}
					}
				},
				disconnect: false,
			}})

	})
}

func checkStackFramesHasMore(t *testing.T, got *dap.StackTraceResponse,
	wantStartName string, wantStartLine, wantStartID, wantFrames, wantTotalFrames int) {
	t.Helper()
	checkStackFramesNamed("", t, got, wantStartName, wantStartLine, wantStartID, wantFrames, wantTotalFrames, false)
}
func checkStackFramesNamed(testName string, t *testing.T, got *dap.StackTraceResponse,
	wantStartName string, wantStartLine, wantStartID, wantFrames, wantTotalFrames int, totalExact bool) {
	t.Helper()
	if totalExact && got.Body.TotalFrames != wantTotalFrames {
		t.Errorf("%s\ngot  %#v\nwant TotalFrames=%d", testName, got.Body.TotalFrames, wantTotalFrames)
	} else if !totalExact && got.Body.TotalFrames < wantTotalFrames {
		t.Errorf("%s\ngot  %#v\nwant TotalFrames>=%d", testName, got.Body.TotalFrames, wantTotalFrames)
	}

	if len(got.Body.StackFrames) != wantFrames {
		t.Errorf("%s\ngot  len(StackFrames)=%d\nwant %d", testName, len(got.Body.StackFrames), wantFrames)
	} else {
		// Verify that frame ids are consecutive numbers starting at wantStartID
		for i := 0; i < wantFrames; i++ {
			if got.Body.StackFrames[i].Id != wantStartID+i {
				t.Errorf("%s\ngot  %#v\nwant Id=%d", testName, got.Body.StackFrames[i], wantStartID+i)
			}
		}
		// Verify the name and line corresponding to the first returned frame (if any).
		// This is useful when the first frame is the frame corresponding to the breakpoint at
		// a predefined line. Line values < 0 are a signal to skip the check (which can be useful
		// for frames in the third-party code, where we do not control the lines).
		if wantFrames > 0 && wantStartLine > 0 && got.Body.StackFrames[0].Line != wantStartLine {
			t.Errorf("%s\ngot  Line=%d\nwant %d", testName, got.Body.StackFrames[0].Line, wantStartLine)
		}
		if wantFrames > 0 && wantStartName != "" && got.Body.StackFrames[0].Name != wantStartName {
			t.Errorf("%s\ngot  Name=%s\nwant %s", testName, got.Body.StackFrames[0].Name, wantStartName)
		}
	}
}

// checkScope is a helper for verifying the values within a ScopesResponse.
//
//	i - index of the scope within ScopesResponse.Body.Scopes array
//	name - name of the scope
//	varRef - reference to retrieve variables of this scope. If varRef is negative, the reference is not checked.
func checkScope(t *testing.T, got *dap.ScopesResponse, i int, name string, varRef int) {
	t.Helper()
	if len(got.Body.Scopes) <= i {
		t.Errorf("\ngot  %d\nwant len(Scopes)>%d", len(got.Body.Scopes), i)
	}
	goti := got.Body.Scopes[i]
	if goti.Name != name || (varRef >= 0 && goti.VariablesReference != varRef) || goti.Expensive {
		t.Errorf("\ngot  %#v\nwant Name=%q VariablesReference=%d Expensive=false", goti, name, varRef)
	}
}

// checkChildren is a helper for verifying the number of variables within a VariablesResponse.
//
//	parentName - pseudoname of the enclosing variable or scope (used for error message only)
//	numChildren - number of variables/fields/elements of this variable
func checkChildren(t *testing.T, got *dap.VariablesResponse, parentName string, numChildren int) {
	t.Helper()
	if got.Body.Variables == nil {
		t.Errorf("\ngot  %s children=%#v want []", parentName, got.Body.Variables)
	}
	if len(got.Body.Variables) != numChildren {
		t.Errorf("\ngot  len(%s)=%d (children=%#v)\nwant len=%d", parentName, len(got.Body.Variables), got.Body.Variables, numChildren)
	}
}

// checkVar is a helper for verifying the values within a VariablesResponse.
//
//	i - index of the variable within VariablesRespose.Body.Variables array (-1 will search all vars for a match)
//	name - name of the variable
//	evalName - fully qualified variable name or alternative expression to load this variable
//	value - the value of the variable
//	useExactMatch - true if name, evalName and value are to be compared to exactly, false if to be used as regex
//	hasRef - true if the variable should have children and therefore a non-0 variable reference
//	ref - reference to retrieve children of this variable (0 if none)
func checkVar(t *testing.T, got *dap.VariablesResponse, i int, name, evalName, value, typ string, useExactMatch, hasRef bool, indexed, named int) (ref int) {
	t.Helper()
	if len(got.Body.Variables) <= i {
		t.Errorf("\ngot  len=%d (children=%#v)\nwant len>%d", len(got.Body.Variables), got.Body.Variables, i)
		return
	}
	if i < 0 {
		for vi, v := range got.Body.Variables {
			if v.Name == name {
				i = vi
				break
			}
		}
	}
	if i < 0 {
		t.Errorf("\ngot  %#v\nwant Variables[i].Name=%q (not found)", got, name)
		return 0
	}

	goti := got.Body.Variables[i]
	matchedName := false
	if useExactMatch {
		if strings.HasPrefix(name, "~r") {
			matchedName = strings.HasPrefix(goti.Name, "~r")
		} else {
			matchedName = (goti.Name == name)
		}
	} else {
		matchedName, _ = regexp.MatchString(name, goti.Name)
	}
	if !matchedName || (goti.VariablesReference > 0) != hasRef {
		t.Errorf("\ngot  %#v\nwant Name=%q hasRef=%t", goti, name, hasRef)
	}
	matchedEvalName := false
	if useExactMatch {
		matchedEvalName = (goti.EvaluateName == evalName)
	} else {
		matchedEvalName, _ = regexp.MatchString(evalName, goti.EvaluateName)
	}
	if !matchedEvalName {
		t.Errorf("\ngot  %q\nwant EvaluateName=%q", goti.EvaluateName, evalName)
	}
	matchedValue := false
	if useExactMatch {
		matchedValue = (goti.Value == value)
	} else {
		matchedValue, _ = regexp.MatchString(value, goti.Value)
	}
	if !matchedValue {
		t.Errorf("\ngot  %s=%q\nwant %q", name, goti.Value, value)
	}
	matchedType := false
	if useExactMatch {
		matchedType = (goti.Type == typ)
	} else {
		matchedType, _ = regexp.MatchString(typ, goti.Type)
	}
	if !matchedType {
		t.Errorf("\ngot  %s=%q\nwant %q", name, goti.Type, typ)
	}
	if indexed >= 0 && goti.IndexedVariables != indexed {
		t.Errorf("\ngot  %s=%d indexed\nwant %d indexed", name, goti.IndexedVariables, indexed)
	}
	if named >= 0 && goti.NamedVariables != named {
		t.Errorf("\ngot  %s=%d named\nwant %d named", name, goti.NamedVariables, named)
	}
	return goti.VariablesReference
}

// checkVarExact is a helper like checkVar that matches value exactly.
func checkVarExact(t *testing.T, got *dap.VariablesResponse, i int, name, evalName, value, typ string, hasRef bool) (ref int) {
	t.Helper()
	return checkVarExactIndexed(t, got, i, name, evalName, value, typ, hasRef, -1, -1)
}

// checkVarExact is a helper like checkVar that matches value exactly.
func checkVarExactIndexed(t *testing.T, got *dap.VariablesResponse, i int, name, evalName, value, typ string, hasRef bool, indexed, named int) (ref int) {
	t.Helper()
	return checkVar(t, got, i, name, evalName, value, typ, true, hasRef, indexed, named)
}

// checkVarRegex is a helper like checkVar that treats value, evalName or name as a regex.
func checkVarRegex(t *testing.T, got *dap.VariablesResponse, i int, name, evalName, value, typ string, hasRef bool) (ref int) {
	t.Helper()
	return checkVarRegexIndexed(t, got, i, name, evalName, value, typ, hasRef, -1, -1)
}

// checkVarRegex is a helper like checkVar that treats value, evalName or name as a regex.
func checkVarRegexIndexed(t *testing.T, got *dap.VariablesResponse, i int, name, evalName, value, typ string, hasRef bool, indexed, named int) (ref int) {
	t.Helper()
	return checkVar(t, got, i, name, evalName, value, typ, false, hasRef, indexed, named)
}

func expectMessageFilterStopped(t *testing.T, client *daptest.Client) dap.Message {
	msg := client.ExpectMessage(t)
	if _, isStopped := msg.(*dap.StoppedEvent); isStopped {
		msg = client.ExpectMessage(t)
	}
	return msg
}

// validateEvaluateName issues an evaluate request with evaluateName of a variable and
// confirms that it succeeds and returns the same variable record as the original.
func validateEvaluateName(t *testing.T, client *daptest.Client, got *dap.VariablesResponse, i int) {
	t.Helper()
	original := got.Body.Variables[i]
	client.EvaluateRequest(original.EvaluateName, 1000, "this context will be ignored")
	validated := client.ExpectEvaluateResponse(t)
	if original.VariablesReference == 0 && validated.Body.VariablesReference != 0 ||
		original.VariablesReference != 0 && validated.Body.VariablesReference == 0 {
		t.Errorf("\ngot  varref=%d\nwant %d", validated.Body.VariablesReference, original.VariablesReference)
	}
	// The variable might not be fully loaded, and when we reload it with an expression
	// more of the subvalues might be revealed, so we must match the loaded prefix only.
	if strings.Contains(original.Value, "...") {
		origLoaded := strings.Split(original.Value, "...")[0]
		if !strings.HasPrefix(validated.Body.Result, origLoaded) {
			t.Errorf("\ngot  value=%q\nwant %q", validated.Body.Result, original.Value)
		}
	} else if original.Value != validated.Body.Result {
		t.Errorf("\ngot  value=%q\nwant %q", validated.Body.Result, original.Value)
	}
}

// TestStackTraceRequest executes to a breakpoint and tests different
// good and bad configurations of 'stackTrace' requests.
func TestStackTraceRequest(t *testing.T) {
	runTest(t, "increment", func(client *daptest.Client, fixture protest.Fixture) {
		var stResp *dap.StackTraceResponse
		runDebugSessionWithBPs(t, client, "launch",
			// Launch
			func() {
				client.LaunchRequest("exec", fixture.Path, !stopOnEntry)
			},
			// Set breakpoints
			fixture.Source, []int{8, 18},
			[]onBreakpoint{{
				// Stop at line 8
				execute: func() {
					// Even though the stack frames do not change,
					// repeated requests at the same breakpoint
					// would assign next block of unique ids to them each time.
					const NumFrames = 6
					reqIndex := 0
					frameID := func() int {
						return startHandle + reqIndex
					}

					tests := map[string]struct {
						startFrame          int
						levels              int
						wantStartName       string
						wantStartLine       int
						wantStartFrame      int
						wantFramesReturned  int
						wantFramesAvailable int
						exact               bool
					}{
						"all frame levels from 0 to NumFrames":    {0, NumFrames, "main.Increment", 8, 0, NumFrames, NumFrames, true},
						"subset of frames from 1 to -1":           {1, NumFrames - 1, "main.Increment", 11, 1, NumFrames - 1, NumFrames, true},
						"load stack in pages: first half":         {0, NumFrames / 2, "main.Increment", 8, 0, NumFrames / 2, NumFrames, false},
						"load stack in pages: second half":        {NumFrames / 2, NumFrames, "main.main", 17, NumFrames / 2, NumFrames / 2, NumFrames, true},
						"zero levels means all levels":            {0, 0, "main.Increment", 8, 0, NumFrames, NumFrames, true},
						"zero levels means all remaining levels":  {NumFrames / 2, 0, "main.main", 17, NumFrames / 2, NumFrames / 2, NumFrames, true},
						"negative levels treated as 0 (all)":      {0, -10, "main.Increment", 8, 0, NumFrames, NumFrames, true},
						"OOB levels is capped at available len":   {0, NumFrames + 1, "main.Increment", 8, 0, NumFrames, NumFrames, true},
						"OOB levels is capped at available len 1": {1, NumFrames + 1, "main.Increment", 11, 1, NumFrames - 1, NumFrames, true},
						"negative startFrame treated as 0":        {-10, 0, "main.Increment", 8, 0, NumFrames, NumFrames, true},
						"OOB startFrame returns empty trace":      {NumFrames, 0, "main.Increment", -1, -1, 0, NumFrames, true},
					}
					for name, tc := range tests {
						client.StackTraceRequest(1, tc.startFrame, tc.levels)
						stResp = client.ExpectStackTraceResponse(t)
						checkStackFramesNamed(name, t, stResp,
							tc.wantStartName, tc.wantStartLine, frameID(), tc.wantFramesReturned, tc.wantFramesAvailable, tc.exact)
						reqIndex += len(stResp.Body.StackFrames)
					}
				},
				disconnect: false,
			}, {
				// Stop at line 18
				execute: func() {
					// Frame ids get reset at each breakpoint.
					client.StackTraceRequest(1, 0, 0)
					stResp = client.ExpectStackTraceResponse(t)
					checkStackFramesExact(t, stResp, "main.main", 18, startHandle, 3, 3)

				},
				disconnect: false,
			}})
	})
	runTest(t, "increment", func(client *daptest.Client, fixture protest.Fixture) {
		var stResp *dap.StackTraceResponse
		runDebugSessionWithBPs(t, client, "launch",
			// Launch
			func() {
				client.LaunchRequest("exec", fixture.Path, !stopOnEntry)
			},
			// Set breakpoints
			fixture.Source, []int{8, 18},
			[]onBreakpoint{{
				// Stop at line 8
				execute: func() {
					// Even though the stack frames do not change,
					// repeated requests at the same breakpoint
					// would assign next block of unique ids to them each time.
					const NumFrames = 6

					var frames []dap.StackFrame

					for start, levels := 0, 1; start < NumFrames; {
						client.StackTraceRequest(1, start, levels)
						stResp = client.ExpectStackTraceResponse(t)
						frames = append(frames, stResp.Body.StackFrames...)
						if stResp.Body.TotalFrames < NumFrames {
							t.Errorf("got  %#v\nwant TotalFrames>=%d\n", stResp.Body.TotalFrames, NumFrames)
						}

						if len(stResp.Body.StackFrames) < levels {
							t.Errorf("got  len(StackFrames)=%d\nwant >=%d\n", len(stResp.Body.StackFrames), levels)
						}

						start += len(stResp.Body.StackFrames)
					}

					// TODO check all the frames.
					want := []struct {
						wantName string
						wantLine int
					}{
						{"main.Increment", 8},
						{"main.Increment", 11},
						{"main.Increment", 11},
						{"main.main", 17},
						{"runtime.main", 0},
						{"runtime.goexit", 0},
					}
					for i, frame := range frames {
						frameId := startHandle + i
						if frame.Id != frameId {
							t.Errorf("got  %#v\nwant Id=%d\n", frame, frameId)
						}

						// Verify the name and line corresponding to the first returned frame (if any).
						// This is useful when the first frame is the frame corresponding to the breakpoint at
						// a predefined line. Line values < 0 are a signal to skip the check (which can be useful
						// for frames in the third-party code, where we do not control the lines).
						if want[i].wantLine > 0 && frame.Line != want[i].wantLine {
							t.Errorf("got  Line=%d\nwant %d\n", frame.Line, want[i].wantLine)
						}
						if want[i].wantName != "" && frame.Name != want[i].wantName {
							t.Errorf("got  Name=%s\nwant %s\n", frame.Name, want[i].wantName)
						}
					}
				},
				disconnect: false,
			}, {
				// Stop at line 18
				execute: func() {
					// Frame ids get reset at each breakpoint.
					client.StackTraceRequest(1, 0, 0)
					stResp = client.ExpectStackTraceResponse(t)
					checkStackFramesExact(t, stResp, "main.main", 18, startHandle, 3, 3)
				},
				disconnect: false,
			}})
	})
}

func TestSelectedThreadsRequest(t *testing.T) {
	runTest(t, "goroutinestackprog", func(client *daptest.Client, fixture protest.Fixture) {
		runDebugSessionWithBPs(t, client, "launch",
			// Launch
			func() {
				client.LaunchRequest("exec", fixture.Path, !stopOnEntry)
			},
			// Set breakpoints
			fixture.Source, []int{20},
			[]onBreakpoint{{
				execute: func() {
					checkStop(t, client, 1, "main.main", 20)

					defaultMaxGoroutines := maxGoroutines
					defer func() { maxGoroutines = defaultMaxGoroutines }()

					maxGoroutines = 1
					client.SetBreakpointsRequest(fixture.Source, []int{8})
					client.ExpectSetBreakpointsResponse(t)

					client.ContinueRequest(1)
					client.ExpectContinueResponse(t)

					se := client.ExpectStoppedEvent(t)
					if se.Body.Reason != "breakpoint" || se.Body.ThreadId == 1 {
						t.Errorf("got %#v, want Reason=%q, ThreadId!=1", se, "breakpoint")
					}

					client.ThreadsRequest()
					oe := client.ExpectOutputEvent(t)
					if !strings.HasPrefix(oe.Body.Output, "Too many goroutines") {
						t.Errorf("got %#v, expected Output=\"Too many goroutines...\"\n", oe)

					}
					tr := client.ExpectThreadsResponse(t)

					if len(tr.Body.Threads) != 2 {
						t.Errorf("got %d threads, expected 2\n", len(tr.Body.Threads))
					}

					var selectedFound bool
					for _, thread := range tr.Body.Threads {
						if thread.Id == se.Body.ThreadId {
							selectedFound = true
							break
						}
					}
					if !selectedFound {
						t.Errorf("got %#v, want ThreadId=%d\n", tr.Body.Threads, se.Body.ThreadId)
					}
				},
				disconnect: true,
			}})

	})
}

func TestHideSystemGoroutinesRequest(t *testing.T) {
	tests := []struct{ hideSystemGoroutines bool }{
		{hideSystemGoroutines: true},
		{hideSystemGoroutines: false},
	}
	for _, tt := range tests {
		runTest(t, "goroutinestackprog", func(client *daptest.Client, fixture protest.Fixture) {
			runDebugSessionWithBPs(t, client, "launch",
				// Launch
				func() {
					client.LaunchRequestWithArgs(map[string]interface{}{
						"mode":                 "exec",
						"program":              fixture.Path,
						"hideSystemGoroutines": tt.hideSystemGoroutines,
						"stopOnEntry":          !stopOnEntry,
					})
				},
				// Set breakpoints
				fixture.Source, []int{25},
				[]onBreakpoint{{
					execute: func() {
						checkStop(t, client, 1, "main.main", 25)

						client.ThreadsRequest()
						tr := client.ExpectThreadsResponse(t)

						// The user process creates 10 goroutines in addition to the
						// main goroutine, for a total of 11 goroutines.
						userCount := 11
						if tt.hideSystemGoroutines {
							if len(tr.Body.Threads) != userCount {
								t.Errorf("got %d goroutines, expected %d\n", len(tr.Body.Threads), userCount)
							}
						} else {
							if len(tr.Body.Threads) <= userCount {
								t.Errorf("got %d goroutines, expected >%d\n", len(tr.Body.Threads), userCount)
							}
						}
					},
					disconnect: true,
				}})
		})
	}
}

// TestScopesAndVariablesRequests executes to a breakpoint and tests different
// configurations of 'scopes' and 'variables' requests.
func TestScopesAndVariablesRequests(t *testing.T) {
	runTest(t, "testvariables", func(client *daptest.Client, fixture protest.Fixture) {
		runDebugSessionWithBPs(t, client, "launch",
			// Launch
			func() {
				client.LaunchRequestWithArgs(map[string]interface{}{
					"mode": "exec", "program": fixture.Path, "showGlobalVariables": true, "backend": "default",
				})
			},
			// Breakpoints are set within the program
			fixture.Source, []int{},
			[]onBreakpoint{{
				// Stop at first breakpoint
				execute: func() {
					client.StackTraceRequest(1, 0, 20)
					stack := client.ExpectStackTraceResponse(t)

					startLineno := 66
					if runtime.GOOS == "windows" && goversion.VersionAfterOrEqual(runtime.Version(), 1, 15) {
						// Go1.15 on windows inserts a NOP after the call to
						// runtime.Breakpoint and marks it same line as the
						// runtime.Breakpoint call, making this flaky, so skip the line check.
						startLineno = -1
					}

					checkStackFramesExact(t, stack, "main.foobar", startLineno, 1000, 4, 4)

					client.ScopesRequest(1000)
					scopes := client.ExpectScopesResponse(t)
					checkScope(t, scopes, 0, "Locals", localsScope)
					checkScope(t, scopes, 1, "Globals (package main)", globalsScope)

					// Globals

					client.VariablesRequest(globalsScope)
					globals := client.ExpectVariablesResponse(t)
					checkVarExact(t, globals, 0, "p1", "main.p1", "10", "int", noChildren)

					// Locals

					client.VariablesRequest(localsScope)
					locals := client.ExpectVariablesResponse(t)
					checkChildren(t, locals, "Locals", 33)
					checkVarExact(t, locals, 0, "baz", "baz", `"bazburzum"`, "string", noChildren)
					ref := checkVarExact(t, locals, 1, "bar", "bar", `main.FooBar {Baz: 10, Bur: "lorem"}`, "main.FooBar", hasChildren)
					if ref > 0 {
						client.VariablesRequest(ref)
						bar := client.ExpectVariablesResponse(t)
						checkChildren(t, bar, "bar", 2)
						checkVarExact(t, bar, 0, "Baz", "bar.Baz", "10", "int", noChildren)
						checkVarExact(t, bar, 1, "Bur", "bar.Bur", `"lorem"`, "string", noChildren)
						validateEvaluateName(t, client, bar, 0)
						validateEvaluateName(t, client, bar, 1)
					}

					// reflect.Kind == Bool
					checkVarExact(t, locals, -1, "b1", "b1", "true", "bool", noChildren)
					checkVarExact(t, locals, -1, "b2", "b2", "false", "bool", noChildren)
					// reflect.Kind == Int
					checkVarExact(t, locals, -1, "a2", "a2", "6", "int", noChildren)
					checkVarExact(t, locals, -1, "neg", "neg", "-1", "int", noChildren)
					// reflect.Kind == Int8
					checkVarExact(t, locals, -1, "i8", "i8", "1", "int8", noChildren)
					// reflect.Kind == Int16 - see testvariables2
					// reflect.Kind == Int32 - see testvariables2
					// reflect.Kind == Int64 - see testvariables2
					// reflect.Kind == Uint
					// reflect.Kind == Uint8
					checkVarExact(t, locals, -1, "u8", "u8", "255 = 0xff", "uint8", noChildren)
					// reflect.Kind == Uint16
					checkVarExact(t, locals, -1, "u16", "u16", "65535 = 0xffff", "uint16", noChildren)
					// reflect.Kind == Uint32
					checkVarExact(t, locals, -1, "u32", "u32", "4294967295 = 0xffffffff", "uint32", noChildren)
					// reflect.Kind == Uint64
					checkVarExact(t, locals, -1, "u64", "u64", "18446744073709551615 = 0xffffffffffffffff", "uint64", noChildren)
					// reflect.Kind == Uintptr
					checkVarExact(t, locals, -1, "up", "up", "5 = 0x5", "uintptr", noChildren)
					// reflect.Kind == Float32
					checkVarExact(t, locals, -1, "f32", "f32", "1.2", "float32", noChildren)
					// reflect.Kind == Float64
					checkVarExact(t, locals, -1, "a3", "a3", "7.23", "float64", noChildren)
					// reflect.Kind == Complex64
					ref = checkVarExact(t, locals, -1, "c64", "c64", "(1 + 2i)", "complex64", hasChildren)
					if ref > 0 {
						client.VariablesRequest(ref)
						c64 := client.ExpectVariablesResponse(t)
						checkChildren(t, c64, "c64", 2)
						checkVarExact(t, c64, 0, "real", "", "1", "float32", noChildren)
						checkVarExact(t, c64, 1, "imaginary", "", "2", "float32", noChildren)
					}
					// reflect.Kind == Complex128
					ref = checkVarExact(t, locals, -1, "c128", "c128", "(2 + 3i)", "complex128", hasChildren)
					if ref > 0 {
						client.VariablesRequest(ref)
						c128 := client.ExpectVariablesResponse(t)
						checkChildren(t, c128, "c128", 2)
						checkVarExact(t, c128, 0, "real", "", "2", "float64", noChildren)
						checkVarExact(t, c128, 1, "imaginary", "", "3", "float64", noChildren)
					}
					// reflect.Kind == Array
					ref = checkVarExact(t, locals, -1, "a4", "a4", "[2]int [1,2]", "[2]int", hasChildren)
					if ref > 0 {
						client.VariablesRequest(ref)
						a4 := client.ExpectVariablesResponse(t)
						checkChildren(t, a4, "a4", 2)
						checkVarExact(t, a4, 0, "[0]", "a4[0]", "1", "int", noChildren)
						checkVarExact(t, a4, 1, "[1]", "a4[1]", "2", "int", noChildren)
					}
					ref = checkVarExact(t, locals, -1, "a11", "a11", `[3]main.FooBar [{Baz: 1, Bur: "a"},{Baz: 2, Bur: "b"},{Baz: 3, Bur: "c"}]`, "[3]main.FooBar", hasChildren)
					if ref > 0 {
						client.VariablesRequest(ref)
						a11 := client.ExpectVariablesResponse(t)
						checkChildren(t, a11, "a11", 3)
						checkVarExact(t, a11, 0, "[0]", "a11[0]", `main.FooBar {Baz: 1, Bur: "a"}`, "main.FooBar", hasChildren)
						ref = checkVarExact(t, a11, 1, "[1]", "a11[1]", `main.FooBar {Baz: 2, Bur: "b"}`, "main.FooBar", hasChildren)
						if ref > 0 {
							client.VariablesRequest(ref)
							a11_1 := client.ExpectVariablesResponse(t)
							checkChildren(t, a11_1, "a11[1]", 2)
							checkVarExact(t, a11_1, 0, "Baz", "a11[1].Baz", "2", "int", noChildren)
							checkVarExact(t, a11_1, 1, "Bur", "a11[1].Bur", `"b"`, "string", noChildren)
							validateEvaluateName(t, client, a11_1, 0)
							validateEvaluateName(t, client, a11_1, 1)
						}
						checkVarExact(t, a11, 2, "[2]", "a11[2]", `main.FooBar {Baz: 3, Bur: "c"}`, "main.FooBar", hasChildren)
					}

					// reflect.Kind == Chan - see testvariables2
					// reflect.Kind == Func - see testvariables2
					// reflect.Kind == Interface - see testvariables2
					// reflect.Kind == Map - see testvariables2
					// reflect.Kind == Ptr
					ref = checkVarExact(t, locals, -1, "a7", "a7", `*main.FooBar {Baz: 5, Bur: "strum"}`, "*main.FooBar", hasChildren)
					if ref > 0 {
						client.VariablesRequest(ref)
						a7 := client.ExpectVariablesResponse(t)
						checkChildren(t, a7, "a7", 1)
						ref = checkVarExact(t, a7, 0, "", "(*a7)", `main.FooBar {Baz: 5, Bur: "strum"}`, "main.FooBar", hasChildren)
						if ref > 0 {
							client.VariablesRequest(ref)
							a7val := client.ExpectVariablesResponse(t)
							checkChildren(t, a7val, "*a7", 2)
							checkVarExact(t, a7val, 0, "Baz", "(*a7).Baz", "5", "int", noChildren)
							checkVarExact(t, a7val, 1, "Bur", "(*a7).Bur", `"strum"`, "string", noChildren)
							validateEvaluateName(t, client, a7val, 0)
							validateEvaluateName(t, client, a7val, 1)
						}
					}
					// TODO(polina): how to test for "nil" (without type) and "void"?
					checkVarExact(t, locals, -1, "a9", "a9", "*main.FooBar nil", "*main.FooBar", noChildren)
					// reflect.Kind == Slice
					ref = checkVarExact(t, locals, -1, "a5", "a5", "[]int len: 5, cap: 5, [1,2,3,4,5]", "[]int", hasChildren)
					if ref > 0 {
						client.VariablesRequest(ref)
						a5 := client.ExpectVariablesResponse(t)
						checkChildren(t, a5, "a5", 5)
						checkVarExact(t, a5, 0, "[0]", "a5[0]", "1", "int", noChildren)
						checkVarExact(t, a5, 4, "[4]", "a5[4]", "5", "int", noChildren)
						validateEvaluateName(t, client, a5, 0)
						validateEvaluateName(t, client, a5, 1)
					}
					ref = checkVarExact(t, locals, -1, "a12", "a12", `[]main.FooBar len: 2, cap: 2, [{Baz: 4, Bur: "d"},{Baz: 5, Bur: "e"}]`, "[]main.FooBar", hasChildren)
					if ref > 0 {
						client.VariablesRequest(ref)
						a12 := client.ExpectVariablesResponse(t)
						checkChildren(t, a12, "a12", 2)
						checkVarExact(t, a12, 0, "[0]", "a12[0]", `main.FooBar {Baz: 4, Bur: "d"}`, "main.FooBar", hasChildren)
						ref = checkVarExact(t, a12, 1, "[1]", "a12[1]", `main.FooBar {Baz: 5, Bur: "e"}`, "main.FooBar", hasChildren)
						if ref > 0 {
							client.VariablesRequest(ref)
							a12_1 := client.ExpectVariablesResponse(t)
							checkChildren(t, a12_1, "a12[1]", 2)
							checkVarExact(t, a12_1, 0, "Baz", "a12[1].Baz", "5", "int", noChildren)
							checkVarExact(t, a12_1, 1, "Bur", "a12[1].Bur", `"e"`, "string", noChildren)
							validateEvaluateName(t, client, a12_1, 0)
							validateEvaluateName(t, client, a12_1, 1)
						}
					}
					ref = checkVarExact(t, locals, -1, "a13", "a13", `[]*main.FooBar len: 3, cap: 3, [*{Baz: 6, Bur: "f"},*{Baz: 7, Bur: "g"},*{Baz: 8, Bur: "h"}]`, "[]*main.FooBar", hasChildren)
					if ref > 0 {
						client.VariablesRequest(ref)
						a13 := client.ExpectVariablesResponse(t)
						checkChildren(t, a13, "a13", 3)
						checkVarExact(t, a13, 0, "[0]", "a13[0]", `*main.FooBar {Baz: 6, Bur: "f"}`, "*main.FooBar", hasChildren)
						checkVarExact(t, a13, 1, "[1]", "a13[1]", `*main.FooBar {Baz: 7, Bur: "g"}`, "*main.FooBar", hasChildren)
						ref = checkVarExact(t, a13, 2, "[2]", "a13[2]", `*main.FooBar {Baz: 8, Bur: "h"}`, "*main.FooBar", hasChildren)
						if ref > 0 {
							client.VariablesRequest(ref)
							a13_2 := client.ExpectVariablesResponse(t)
							checkChildren(t, a13_2, "a13[2]", 1)
							ref = checkVarExact(t, a13_2, 0, "", "(*a13[2])", `main.FooBar {Baz: 8, Bur: "h"}`, "main.FooBar", hasChildren)
							validateEvaluateName(t, client, a13_2, 0)
							if ref > 0 {
								client.VariablesRequest(ref)
								val := client.ExpectVariablesResponse(t)
								checkChildren(t, val, "*a13[2]", 2)
								checkVarExact(t, val, 0, "Baz", "(*a13[2]).Baz", "8", "int", noChildren)
								checkVarExact(t, val, 1, "Bur", "(*a13[2]).Bur", `"h"`, "string", noChildren)
								validateEvaluateName(t, client, val, 0)
								validateEvaluateName(t, client, val, 1)
							}
						}
					}
					// reflect.Kind == String
					checkVarExact(t, locals, -1, "a1", "a1", `"foofoofoofoofoofoo"`, "string", noChildren)
					checkVarExact(t, locals, -1, "a10", "a10", `"ofo"`, "string", noChildren)
					// reflect.Kind == Struct
					ref = checkVarExact(t, locals, -1, "a6", "a6", `main.FooBar {Baz: 8, Bur: "word"}`, "main.FooBar", hasChildren)
					if ref > 0 {
						client.VariablesRequest(ref)
						a6 := client.ExpectVariablesResponse(t)
						checkChildren(t, a6, "a6", 2)
						checkVarExact(t, a6, 0, "Baz", "a6.Baz", "8", "int", noChildren)
						checkVarExact(t, a6, 1, "Bur", "a6.Bur", `"word"`, "string", noChildren)
					}
					ref = checkVarExact(t, locals, -1, "a8", "a8", `main.FooBar2 {Bur: 10, Baz: "feh"}`, "main.FooBar2", hasChildren)
					if ref > 0 {
						client.VariablesRequest(ref)
						a8 := client.ExpectVariablesResponse(t)
						checkChildren(t, a8, "a8", 2)
						checkVarExact(t, a8, 0, "Bur", "a8.Bur", "10", "int", noChildren)
						checkVarExact(t, a8, 1, "Baz", "a8.Baz", `"feh"`, "string", noChildren)
					}
					// reflect.Kind == UnsafePointer - see testvariables2
				},
				disconnect: false,
			}, {
				// Stop at second breakpoint
				execute: func() {
					// Frame ids get reset at each breakpoint.
					client.StackTraceRequest(1, 0, 20)
					stack := client.ExpectStackTraceResponse(t)
					checkStackFramesExact(t, stack, "main.barfoo", 27, 1000, 5, 5)

					client.ScopesRequest(1000)
					scopes := client.ExpectScopesResponse(t)
					checkScope(t, scopes, 0, "Locals", localsScope)
					checkScope(t, scopes, 1, "Globals (package main)", globalsScope)

					client.ScopesRequest(1111)
					erres := client.ExpectInvisibleErrorResponse(t)
					if !checkErrorMessageFormat(erres.Body.Error, "Unable to list locals: unknown frame id 1111") {
						t.Errorf("\ngot %#v\nwant Format=\"Unable to list locals: unknown frame id 1111\"", erres)
					}

					client.VariablesRequest(localsScope)
					locals := client.ExpectVariablesResponse(t)
					checkChildren(t, locals, "Locals", 1)
					checkVarExact(t, locals, -1, "a1", "a1", `"bur"`, "string", noChildren)

					client.VariablesRequest(globalsScope)
					globals := client.ExpectVariablesResponse(t)
					checkVarExact(t, globals, 0, "p1", "main.p1", "10", "int", noChildren)

					client.VariablesRequest(7777)
					erres = client.ExpectInvisibleErrorResponse(t)
					if !checkErrorMessageFormat(erres.Body.Error, "Unable to lookup variable: unknown reference 7777") {
						t.Errorf("\ngot %#v\nwant Format=\"Unable to lookup variable: unknown reference 7777\"", erres)
					}
				},
				disconnect: false,
			}})
	})
}

// TestScopesAndVariablesRequests2 executes to a breakpoint and tests different
// configurations of 'scopes' and 'variables' requests.
func TestScopesAndVariablesRequests2(t *testing.T) {
	runTest(t, "testvariables2", func(client *daptest.Client, fixture protest.Fixture) {
		runDebugSessionWithBPs(t, client, "launch",
			// Launch
			func() {
				client.LaunchRequest("exec", fixture.Path, !stopOnEntry)
			},
			// Breakpoints are set within the program
			fixture.Source, []int{},
			[]onBreakpoint{{
				execute: func() {
					client.StackTraceRequest(1, 0, 20)
					stack := client.ExpectStackTraceResponse(t)
					checkStackFramesExact(t, stack, "main.main", -1, 1000, 3, 3)

					client.ScopesRequest(1000)
					scopes := client.ExpectScopesResponse(t)
					checkScope(t, scopes, 0, "Locals", localsScope)
				},
				disconnect: false,
			}, {
				execute: func() {
					client.StackTraceRequest(1, 0, 20)
					stack := client.ExpectStackTraceResponse(t)
					checkStackFramesExact(t, stack, "main.main", -1, 1000, 3, 3)

					client.ScopesRequest(1000)
					scopes := client.ExpectScopesResponse(t)
					if len(scopes.Body.Scopes) > 1 {
						t.Errorf("\ngot  %#v\nwant len(scopes)=1 (Arguments & Locals)", scopes)
					}
					checkScope(t, scopes, 0, "Locals", localsScope)

					// Locals
					client.VariablesRequest(localsScope)
					locals := client.ExpectVariablesResponse(t)

					// reflect.Kind == Bool - see testvariables
					// reflect.Kind == Int - see testvariables
					// reflect.Kind == Int8
					checkVarExact(t, locals, -1, "ni8", "ni8", "-5", "int8", noChildren)
					// reflect.Kind == Int16
					checkVarExact(t, locals, -1, "ni16", "ni16", "-5", "int16", noChildren)
					// reflect.Kind == Int32
					checkVarExact(t, locals, -1, "ni32", "ni32", "-5", "int32", noChildren)
					// reflect.Kind == Int64
					checkVarExact(t, locals, -1, "ni64", "ni64", "-5", "int64", noChildren)
					// reflect.Kind == Uint
					// reflect.Kind == Uint8 - see testvariables
					// reflect.Kind == Uint16 - see testvariables
					// reflect.Kind == Uint32 - see testvariables
					// reflect.Kind == Uint64 - see testvariables
					// reflect.Kind == Uintptr - see testvariables
					// reflect.Kind == Float32 - see testvariables
					// reflect.Kind == Float64
					checkVarExact(t, locals, -1, "pinf", "pinf", "+Inf", "float64", noChildren)
					checkVarExact(t, locals, -1, "ninf", "ninf", "-Inf", "float64", noChildren)
					checkVarExact(t, locals, -1, "nan", "nan", "NaN", "float64", noChildren)
					// reflect.Kind == Complex64 - see testvariables
					// reflect.Kind == Complex128 - see testvariables
					// reflect.Kind == Array
					checkVarExact(t, locals, -1, "a0", "a0", "[0]int []", "[0]int", noChildren)
					// reflect.Kind == Chan
					ref := checkVarExact(t, locals, -1, "ch1", "ch1", "chan int 4/11", "chan int", hasChildren)
					if ref > 0 {
						client.VariablesRequest(ref)
						ch1 := client.ExpectVariablesResponse(t)
						checkChildren(t, ch1, "ch1", 11)
						checkVarExact(t, ch1, 0, "qcount", "ch1.qcount", "4 = 0x4", "uint", noChildren)
						checkVarRegex(t, ch1, 10, "lock", "ch1.lock", `runtime\.mutex {.*key: 0.*}`, `runtime\.mutex`, hasChildren)
						validateEvaluateName(t, client, ch1, 0)
						validateEvaluateName(t, client, ch1, 10)
					}
					checkVarExact(t, locals, -1, "chnil", "chnil", "chan int nil", "chan int", noChildren)
					// reflect.Kind == Func
					checkVarExact(t, locals, -1, "fn1", "fn1", "main.afunc", "main.functype", noChildren)
					checkVarExact(t, locals, -1, "fn2", "fn2", "nil", "main.functype", noChildren)
					// reflect.Kind == Interface
					checkVarExact(t, locals, -1, "ifacenil", "ifacenil", "interface {} nil", "interface {}", noChildren)
					ref = checkVarExact(t, locals, -1, "iface2", "iface2", "interface {}(string) \"test\"", "interface {}", hasChildren)
					if ref > 0 {
						client.VariablesRequest(ref)
						iface2 := client.ExpectVariablesResponse(t)
						checkChildren(t, iface2, "iface2", 1)
						checkVarExact(t, iface2, 0, "data", "iface2.(data)", `"test"`, "string", noChildren)
						validateEvaluateName(t, client, iface2, 0)
					}
					ref = checkVarExact(t, locals, -1, "iface4", "iface4", "interface {}([]go/constant.Value) [4]", "interface {}", hasChildren)
					if ref > 0 {
						client.VariablesRequest(ref)
						iface4 := client.ExpectVariablesResponse(t)
						checkChildren(t, iface4, "iface4", 1)
						ref = checkVarExact(t, iface4, 0, "data", "iface4.(data)", "[]go/constant.Value len: 1, cap: 1, [4]", "[]go/constant.Value", hasChildren)
						if ref > 0 {
							client.VariablesRequest(ref)
							iface4data := client.ExpectVariablesResponse(t)
							checkChildren(t, iface4data, "iface4.data", 1)
							ref = checkVarExact(t, iface4data, 0, "[0]", "iface4.(data)[0]", "go/constant.Value(go/constant.int64Val) 4", "go/constant.Value", hasChildren)
							if ref > 0 {
								client.VariablesRequest(ref)
								iface4data0 := client.ExpectVariablesResponse(t)
								checkChildren(t, iface4data0, "iface4.data[0]", 1)
								checkVarExact(t, iface4data0, 0, "data", "iface4.(data)[0].(data)", "4", "go/constant.int64Val", noChildren)
								validateEvaluateName(t, client, iface4data0, 0)
							}
						}
					}
					checkVarExact(t, locals, -1, "errnil", "errnil", "error nil", "error", noChildren)
					ref = checkVarExact(t, locals, -1, "err1", "err1", "error(*main.astruct) *{A: 1, B: 2}", "error", hasChildren)
					if ref > 0 {
						client.VariablesRequest(ref)
						err1 := client.ExpectVariablesResponse(t)
						checkChildren(t, err1, "err1", 1)
						checkVarExact(t, err1, 0, "data", "err1.(data)", "*main.astruct {A: 1, B: 2}", "*main.astruct", hasChildren)
						validateEvaluateName(t, client, err1, 0)
					}
					ref = checkVarExact(t, locals, -1, "ptrinf", "ptrinf", "*interface {}(**interface {}) **...", "*interface {}", hasChildren)
					if ref > 0 {
						client.VariablesRequest(ref)
						ptrinf_val := client.ExpectVariablesResponse(t)
						checkChildren(t, ptrinf_val, "*ptrinf", 1)
						ref = checkVarExact(t, ptrinf_val, 0, "", "(*ptrinf)", "interface {}(**interface {}) **...", "interface {}", hasChildren)
						if ref > 0 {
							client.VariablesRequest(ref)
							ptrinf_val_data := client.ExpectVariablesResponse(t)
							checkChildren(t, ptrinf_val_data, "(*ptrinf).data", 1)
							checkVarExact(t, ptrinf_val_data, 0, "data", "(*ptrinf).(data)", "**interface {}(**interface {}) ...", "**interface {}", hasChildren)
							validateEvaluateName(t, client, ptrinf_val_data, 0)
						}
					}
					// reflect.Kind == Map
					checkVarExact(t, locals, -1, "mnil", "mnil", "map[string]main.astruct nil", "map[string]main.astruct", noChildren)
					// key - scalar, value - compound
					ref = checkVarExact(t, locals, -1, "m2", "m2", "map[int]*main.astruct [1: *{A: 10, B: 11}, ]", "map[int]*main.astruct", hasChildren)
					if ref > 0 {
						client.VariablesRequest(ref)
						m2 := client.ExpectVariablesResponse(t)
						checkChildren(t, m2, "m2", 2) // each key-value represented by a single child
						checkVarExact(t, m2, 0, "len()", "len(m2)", "1", "int", noChildren)
						ref = checkVarExact(t, m2, 1, "1", "m2[1]", "*main.astruct {A: 10, B: 11}", "int: *main.astruct", hasChildren)
						if ref > 0 {
							client.VariablesRequest(ref)
							m2kv1 := client.ExpectVariablesResponse(t)
							checkChildren(t, m2kv1, "m2[1]", 1)
							ref = checkVarExact(t, m2kv1, 0, "", "(*m2[1])", "main.astruct {A: 10, B: 11}", "main.astruct", hasChildren)
							if ref > 0 {
								client.VariablesRequest(ref)
								m2kv1deref := client.ExpectVariablesResponse(t)
								checkChildren(t, m2kv1deref, "*m2[1]", 2)
								checkVarExact(t, m2kv1deref, 0, "A", "(*m2[1]).A", "10", "int", noChildren)
								checkVarExact(t, m2kv1deref, 1, "B", "(*m2[1]).B", "11", "int", noChildren)
								validateEvaluateName(t, client, m2kv1deref, 0)
								validateEvaluateName(t, client, m2kv1deref, 1)
							}
						}
					}
					// key - compound, value - scalar
					ref = checkVarExact(t, locals, -1, "m3", "m3", "map[main.astruct]int [{A: 1, B: 1}: 42, {A: 2, B: 2}: 43, ]", "map[main.astruct]int", hasChildren)
					if ref > 0 {
						client.VariablesRequest(ref)
						m3 := client.ExpectVariablesResponse(t)
						checkChildren(t, m3, "m3", 3) // each key-value represented by a single child
						checkVarExact(t, m3, 0, "len()", "len(m3)", "2", "int", noChildren)
						ref = checkVarRegex(t, m3, 1, `main\.astruct {A: 1, B: 1}`, `m3\[\(\*\(\*"main.astruct"\)\(0x[0-9a-f]+\)\)\]`, "42", "int", hasChildren)
						if ref > 0 {
							client.VariablesRequest(ref)
							m3kv0 := client.ExpectVariablesResponse(t)
							checkChildren(t, m3kv0, "m3[0]", 2)
							checkVarRegex(t, m3kv0, 0, "A", `\(*\(*"main\.astruct"\)\(0x[0-9a-f]+\)\)\.A`, "1", "int", noChildren)
							validateEvaluateName(t, client, m3kv0, 0)
						}
						ref = checkVarRegex(t, m3, 2, `main\.astruct {A: 2, B: 2}`, `m3\[\(\*\(\*"main.astruct"\)\(0x[0-9a-f]+\)\)\]`, "43", "", hasChildren)
						if ref > 0 { // inspect another key from another key-value child
							client.VariablesRequest(ref)
							m3kv1 := client.ExpectVariablesResponse(t)
							checkChildren(t, m3kv1, "m3[1]", 2)
							checkVarRegex(t, m3kv1, 1, "B", `\(*\(*"main\.astruct"\)\(0x[0-9a-f]+\)\)\.B`, "2", "int", noChildren)
							validateEvaluateName(t, client, m3kv1, 1)
						}
					}
					// key - compound, value - compound
					ref = checkVarExact(t, locals, -1, "m4", "m4", "map[main.astruct]main.astruct [{A: 1, B: 1}: {A: 11, B: 11}, {A: 2, B: 2}: {A: 22, B: 22}, ]", "map[main.astruct]main.astruct", hasChildren)
					if ref > 0 {
						client.VariablesRequest(ref)
						m4 := client.ExpectVariablesResponse(t)
						checkChildren(t, m4, "m4", 5) // each key and value represented by a child, so double the key-value count
						checkVarExact(t, m4, 0, "len()", "len(m4)", "2", "int", noChildren)
						checkVarRegex(t, m4, 1, `\[key 0\]`, `\(\*\(\*"main\.astruct"\)\(0x[0-9a-f]+\)\)`, `main\.astruct {A: 1, B: 1}`, `main\.astruct`, hasChildren)
						checkVarRegex(t, m4, 2, `\[val 0\]`, `m4\[\(\*\(\*"main\.astruct"\)\(0x[0-9a-f]+\)\)\]`, `main\.astruct {A: 11, B: 11}`, `main\.astruct`, hasChildren)
						ref = checkVarRegex(t, m4, 3, `\[key 1\]`, `\(\*\(\*"main\.astruct"\)\(0x[0-9a-f]+\)\)`, `main\.astruct {A: 2, B: 2}`, `main\.astruct`, hasChildren)
						if ref > 0 {
							client.VariablesRequest(ref)
							m4Key1 := client.ExpectVariablesResponse(t)
							checkChildren(t, m4Key1, "m4Key1", 2)
							checkVarRegex(t, m4Key1, 0, "A", `\(\*\(\*"main\.astruct"\)\(0x[0-9a-f]+\)\)\.A`, "2", "int", noChildren)
							checkVarRegex(t, m4Key1, 1, "B", `\(\*\(\*"main\.astruct"\)\(0x[0-9a-f]+\)\)\.B`, "2", "int", noChildren)
							validateEvaluateName(t, client, m4Key1, 0)
							validateEvaluateName(t, client, m4Key1, 1)
						}
						ref = checkVarRegex(t, m4, 4, `\[val 1\]`, `m4\[\(\*\(\*"main\.astruct"\)\(0x[0-9a-f]+\)\)\]`, `main\.astruct {A: 22, B: 22}`, "main.astruct", hasChildren)
						if ref > 0 {
							client.VariablesRequest(ref)
							m4Val1 := client.ExpectVariablesResponse(t)
							checkChildren(t, m4Val1, "m4Val1", 2)
							checkVarRegex(t, m4Val1, 0, "A", `m4\[\(\*\(\*"main\.astruct"\)\(0x[0-9a-f]+\)\)\]\.A`, "22", "int", noChildren)
							checkVarRegex(t, m4Val1, 1, "B", `m4\[\(\*\(\*"main\.astruct"\)\(0x[0-9a-f]+\)\)\]\.B`, "22", "int", noChildren)
							validateEvaluateName(t, client, m4Val1, 0)
							validateEvaluateName(t, client, m4Val1, 1)
						}
					}
					checkVarExact(t, locals, -1, "emptymap", "emptymap", "map[string]string []", "map[string]string", noChildren)
					// reflect.Kind == Ptr
					ref = checkVarExact(t, locals, -1, "pp1", "pp1", "**1", "**int", hasChildren)
					if ref > 0 {
						client.VariablesRequest(ref)
						pp1val := client.ExpectVariablesResponse(t)
						checkChildren(t, pp1val, "*pp1", 1)
						ref = checkVarExact(t, pp1val, 0, "", "(*pp1)", "*1", "*int", hasChildren)
						if ref > 0 {
							client.VariablesRequest(ref)
							pp1valval := client.ExpectVariablesResponse(t)
							checkChildren(t, pp1valval, "*(*pp1)", 1)
							checkVarExact(t, pp1valval, 0, "", "(*(*pp1))", "1", "int", noChildren)
							validateEvaluateName(t, client, pp1valval, 0)
						}
					}
					// reflect.Kind == Slice
					ref = checkVarExact(t, locals, -1, "zsslice", "zsslice", "[]struct {} len: 3, cap: 3, [{},{},{}]", "[]struct {}", hasChildren)
					if ref > 0 {
						client.VariablesRequest(ref)
						zsslice := client.ExpectVariablesResponse(t)
						checkChildren(t, zsslice, "zsslice", 3)
						checkVarExact(t, zsslice, 2, "[2]", "zsslice[2]", "struct {} {}", "struct {}", noChildren)
						validateEvaluateName(t, client, zsslice, 2)
					}
					checkVarExact(t, locals, -1, "emptyslice", "emptyslice", "[]string len: 0, cap: 0, []", "[]string", noChildren)
					checkVarExact(t, locals, -1, "nilslice", "nilslice", "[]int len: 0, cap: 0, nil", "[]int", noChildren)
					// reflect.Kind == String
					checkVarExact(t, locals, -1, "longstr", "longstr", longstr, "string", noChildren)
					// reflect.Kind == Struct
					checkVarExact(t, locals, -1, "zsvar", "zsvar", "struct {} {}", "struct {}", noChildren)
					// reflect.Kind == UnsafePointer
					// TODO(polina): how do I test for unsafe.Pointer(nil)?
					checkVarRegex(t, locals, -1, "upnil", "upnil", `unsafe\.Pointer\(0x0\)`, "int", noChildren)
					checkVarRegex(t, locals, -1, "up1", "up1", `unsafe\.Pointer\(0x[0-9a-f]+\)`, "int", noChildren)

					// Test unreadable variable
					ref = checkVarRegex(t, locals, -1, "unread", "unread", `\*\(unreadable .+\)`, "int", hasChildren)
					if ref > 0 {
						client.VariablesRequest(ref)
						val := client.ExpectVariablesResponse(t)
						checkChildren(t, val, "*unread", 1)
						checkVarRegex(t, val, 0, "^$", `\(\*unread\)`, `\(unreadable .+\)`, "int", noChildren)
						validateEvaluateName(t, client, val, 0)
					}
				},
				disconnect: true,
			}})
	})
}

// TestScopesRequestsOptimized executes to a breakpoint and tests different
// that the name of the "Locals" scope is correctly annotated with
// a warning about debugging an optimized function.
func TestScopesRequestsOptimized(t *testing.T) {
	runTestBuildFlags(t, "testvariables", func(client *daptest.Client, fixture protest.Fixture) {
		runDebugSessionWithBPs(t, client, "launch",
			// Launch
			func() {
				client.LaunchRequestWithArgs(map[string]interface{}{
					"mode": "exec", "program": fixture.Path, "showGlobalVariables": true,
				})
			},
			// Breakpoints are set within the program
			fixture.Source, []int{},
			[]onBreakpoint{{
				// Stop at first breakpoint
				execute: func() {
					client.StackTraceRequest(1, 0, 20)
					stack := client.ExpectStackTraceResponse(t)

					checkStackFramesExact(t, stack, "main.foobar", -1, 1000, 4, 4)

					client.ScopesRequest(1000)
					scopes := client.ExpectScopesResponse(t)
					checkScope(t, scopes, 0, "Locals (warning: optimized function)", localsScope)
					checkScope(t, scopes, 1, "Globals (package main)", globalsScope)
				},
				disconnect: false,
			}, {
				// Stop at second breakpoint
				execute: func() {
					// Frame ids get reset at each breakpoint.
					client.StackTraceRequest(1, 0, 20)
					stack := client.ExpectStackTraceResponse(t)
					checkStackFramesExact(t, stack, "main.barfoo", 27, 1000, 5, 5)

					client.ScopesRequest(1000)
					scopes := client.ExpectScopesResponse(t)
					checkScope(t, scopes, 0, "Locals (warning: optimized function)", localsScope)
					checkScope(t, scopes, 1, "Globals (package main)", globalsScope)
				},
				disconnect: false,
			}})
	},
		protest.EnableOptimization, false)
}

// TestVariablesLoading exposes test cases where variables might be partially or
// fully unloaded.
func TestVariablesLoading(t *testing.T) {
	runTest(t, "testvariables2", func(client *daptest.Client, fixture protest.Fixture) {
		runDebugSessionWithBPs(t, client, "launch",
			// Launch
			func() {
				client.LaunchRequest("exec", fixture.Path, !stopOnEntry)
			},
			// Breakpoints are set within the program
			fixture.Source, []int{},
			[]onBreakpoint{{
				execute:    func() {},
				disconnect: false,
			}, {
				execute: func() {
					// Change default config values to trigger certain unloaded corner cases
					saveDefaultConfig := DefaultLoadConfig
					DefaultLoadConfig.MaxStructFields = 5
					DefaultLoadConfig.MaxStringLen = 64
					// Set the MaxArrayValues = 33 to execute a bug for map handling where
					// a request for  2*MaxArrayValues indexed map children would not correctly
					// reslice the map. See https://github.com/golang/vscode-go/issues/2351.
					DefaultLoadConfig.MaxArrayValues = 33
					defer func() {
						DefaultLoadConfig = saveDefaultConfig
					}()

					client.StackTraceRequest(1, 0, 0)
					client.ExpectStackTraceResponse(t)

					client.ScopesRequest(1000)
					client.ExpectScopesResponse(t)

					client.VariablesRequest(localsScope)
					locals := client.ExpectVariablesResponse(t)

					// String partially missing based on LoadConfig.MaxStringLen
					// See also TestVariableLoadingOfLongStrings
					checkVarExact(t, locals, -1, "longstr", "longstr", longstrLoaded64, "string", noChildren)

					checkArrayChildren := func(t *testing.T, longarr *dap.VariablesResponse, parentName string, start int) {
						t.Helper()
						for i, child := range longarr.Body.Variables {
							idx := start + i
							if child.Name != fmt.Sprintf("[%d]", idx) || child.EvaluateName != fmt.Sprintf("%s[%d]", parentName, idx) {
								t.Errorf("Expected %s[%d] to have Name=\"[%d]\" EvaluateName=\"%s[%d]\", got %#v", parentName, idx, idx, parentName, idx, child)
							}
						}
					}

					// Array not fully loaded based on LoadConfig.MaxArrayValues.
					// Expect to be able to load array by paging.
					ref := checkVarExactIndexed(t, locals, -1, "longarr", "longarr", "[100]int [0,0,0,0,0,0,0,0,0,0,0,0,0,0,0,0,0,0,0,0,0,0,0,0,0,0,0,0,0,0,0,0,0,...+67 more]", "[100]int", hasChildren, 100, 0)
					if ref > 0 {
						client.VariablesRequest(ref)
						longarr := client.ExpectVariablesResponse(t)
						checkChildren(t, longarr, "longarr", 33)
						checkArrayChildren(t, longarr, "longarr", 0)

						client.IndexedVariablesRequest(ref, 0, 100)
						longarr = client.ExpectVariablesResponse(t)
						checkChildren(t, longarr, "longarr", 100)
						checkArrayChildren(t, longarr, "longarr", 0)

						client.IndexedVariablesRequest(ref, 50, 50)
						longarr = client.ExpectVariablesResponse(t)
						checkChildren(t, longarr, "longarr", 50)
						checkArrayChildren(t, longarr, "longarr", 50)
					}

					// Slice not fully loaded based on LoadConfig.MaxArrayValues.
					// Expect to be able to load slice by paging.
					ref = checkVarExactIndexed(t, locals, -1, "longslice", "longslice", "[]int len: 100, cap: 100, [0,0,0,0,0,0,0,0,0,0,0,0,0,0,0,0,0,0,0,0,0,0,0,0,0,0,0,0,0,0,0,0,0,...+67 more]", "[]int", hasChildren, 100, 0)
					if ref > 0 {
						client.VariablesRequest(ref)
						longarr := client.ExpectVariablesResponse(t)
						checkChildren(t, longarr, "longslice", 33)
						checkArrayChildren(t, longarr, "longslice", 0)

						client.IndexedVariablesRequest(ref, 0, 100)
						longarr = client.ExpectVariablesResponse(t)
						checkChildren(t, longarr, "longslice", 100)
						checkArrayChildren(t, longarr, "longslice", 0)

						client.IndexedVariablesRequest(ref, 50, 50)
						longarr = client.ExpectVariablesResponse(t)
						checkChildren(t, longarr, "longslice", 50)
						checkArrayChildren(t, longarr, "longslice", 50)
					}

					// Map not fully loaded based on LoadConfig.MaxArrayValues
					// Expect to be able to load map by paging.
					ref = checkVarRegexIndexed(t, locals, -1, "m1", "m1", `map\[string\]main\.astruct \[.+\.\.\.`, `map\[string\]main\.astruct`, hasChildren, 66, 1)
					if ref > 0 {
						client.VariablesRequest(ref)
						m1 := client.ExpectVariablesResponse(t)
						checkChildren(t, m1, "m1", 34)

						client.IndexedVariablesRequest(ref, 0, 66)
						m1 = client.ExpectVariablesResponse(t)
						checkChildren(t, m1, "m1", 66)

						client.IndexedVariablesRequest(ref, 0, 33)
						m1part1 := client.ExpectVariablesResponse(t)
						checkChildren(t, m1part1, "m1", 33)

						client.IndexedVariablesRequest(ref, 33, 33)
						m1part2 := client.ExpectVariablesResponse(t)
						checkChildren(t, m1part2, "m1", 33)

						if len(m1part1.Body.Variables)+len(m1part2.Body.Variables) == len(m1.Body.Variables) {
							for i, got := range m1part1.Body.Variables {
								want := m1.Body.Variables[i]
								if got.Name != want.Name || got.Value != want.Value {
									t.Errorf("got %#v, want Name=%q Value=%q", got, want.Name, want.Value)
								}
							}
							for i, got := range m1part2.Body.Variables {
								want := m1.Body.Variables[i+len(m1part1.Body.Variables)]
								if got.Name != want.Name || got.Value != want.Value {
									t.Errorf("got %#v, want Name=%q Value=%q", got, want.Name, want.Value)
								}
							}
						}
						client.NamedVariablesRequest(ref)
						named := client.ExpectVariablesResponse(t)
						checkChildren(t, named, "m1", 1)
						checkVarExact(t, named, 0, "len()", "len(m1)", "66", "int", noChildren)
					}

					// Struct partially missing based on LoadConfig.MaxStructFields
					ref = checkVarExact(t, locals, -1, "sd", "sd", "(loaded 5/6) main.D {u1: 0, u2: 0, u3: 0, u4: 0, u5: 0,...+1 more}", "main.D", hasChildren)
					if ref > 0 {
						client.VariablesRequest(ref)
						sd := client.ExpectVariablesResponse(t)
						checkChildren(t, sd, "sd", 5)
					}

					// Fully missing struct auto-loaded when reaching LoadConfig.MaxVariableRecurse (also tests evaluateName corner case)
					ref = checkVarRegex(t, locals, -1, "c1", "c1", `main\.cstruct {pb: \*main\.bstruct {a: \(\*main\.astruct\)\(0x[0-9a-f]+\)}, sa: []\*main\.astruct len: 3, cap: 3, [\*\(\*main\.astruct\)\(0x[0-9a-f]+\),\*\(\*main\.astruct\)\(0x[0-9a-f]+\),\*\(\*main.astruct\)\(0x[0-9a-f]+\)]}`, `main\.cstruct`, hasChildren)
					if ref > 0 {
						client.VariablesRequest(ref)
						c1 := client.ExpectVariablesResponse(t)
						checkChildren(t, c1, "c1", 2)
						ref = checkVarRegex(t, c1, 1, "sa", `c1\.sa`, `\[\]\*main\.astruct len: 3, cap: 3, \[\*\(\*main\.astruct\)\(0x[0-9a-f]+\),\*\(\*main\.astruct\)\(0x[0-9a-f]+\),\*\(\*main\.astruct\)\(0x[0-9a-f]+\)\]`, `\[\]\*main\.astruct`, hasChildren)
						if ref > 0 {
							client.VariablesRequest(ref)
							c1sa := client.ExpectVariablesResponse(t)
							checkChildren(t, c1sa, "c1.sa", 3)
							ref = checkVarRegex(t, c1sa, 0, `\[0\]`, `c1\.sa\[0\]`, `\*\(\*main\.astruct\)\(0x[0-9a-f]+\)`, `\*main\.astruct`, hasChildren)
							if ref > 0 {
								// Auto-loading of fully missing struct children happens here
								client.VariablesRequest(ref)
								c1sa0 := client.ExpectVariablesResponse(t)
								checkChildren(t, c1sa0, "c1.sa[0]", 1)
								// TODO(polina): there should be children here once we support auto loading
								checkVarExact(t, c1sa0, 0, "", "(*c1.sa[0])", "main.astruct {A: 1, B: 2}", "main.astruct", hasChildren)
							}
						}
					}

					// Fully missing struct auto-loaded when hitting LoadConfig.MaxVariableRecurse (also tests evaluateName corner case)
					ref = checkVarRegex(t, locals, -1, "aas", "aas", `\[\]main\.a len: 1, cap: 1, \[{aas: \[\]main\.a len: 1, cap: 1, \[\(\*main\.a\)\(0x[0-9a-f]+\)\]}\]`, `\[\]main\.a`, hasChildren)
					if ref > 0 {
						client.VariablesRequest(ref)
						aas := client.ExpectVariablesResponse(t)
						checkChildren(t, aas, "aas", 1)
						ref = checkVarRegex(t, aas, 0, "[0]", `aas\[0\]`, `main\.a {aas: \[\]main.a len: 1, cap: 1, \[\(\*main\.a\)\(0x[0-9a-f]+\)\]}`, `main\.a`, hasChildren)
						if ref > 0 {
							client.VariablesRequest(ref)
							aas0 := client.ExpectVariablesResponse(t)
							checkChildren(t, aas0, "aas[0]", 1)
							ref = checkVarRegex(t, aas0, 0, "aas", `aas\[0\]\.aas`, `\[\]main\.a len: 1, cap: 1, \[\(\*main\.a\)\(0x[0-9a-f]+\)\]`, `\[\]main\.a`, hasChildren)
							if ref > 0 {
								// Auto-loading of fully missing struct children happens here
								client.VariablesRequest(ref)
								aas0aas := client.ExpectVariablesResponse(t)
								checkChildren(t, aas0aas, "aas[0].aas", 1)
								// TODO(polina): there should be a child here once we support auto loading - test for "aas[0].aas[0].aas"
								ref = checkVarRegex(t, aas0aas, 0, "[0]", `aas\[0\]\.aas\[0\]`, `main\.a {aas: \[\]main\.a len: 1, cap: 1, \[\(\*main\.a\)\(0x[0-9a-f]+\)\]}`, "main.a", hasChildren)
								if ref > 0 {
									client.VariablesRequest(ref)
									aas0aas0 := client.ExpectVariablesResponse(t)
									checkChildren(t, aas0aas, "aas[0].aas[0]", 1)
									checkVarRegex(t, aas0aas0, 0, "aas", `aas\[0\]\.aas\[0\]\.aas`, `\[\]main\.a len: 1, cap: 1, \[\(\*main\.a\)\(0x[0-9a-f]+\)\]`, `\[\]main\.a`, hasChildren)
								}
							}
						}
					}

					// Fully missing map auto-loaded when hitting LoadConfig.MaxVariableRecurse (also tests evaluateName corner case)
					ref = checkVarExact(t, locals, -1, "tm", "tm", "main.truncatedMap {v: []map[string]main.astruct len: 1, cap: 1, [[...]]}", "main.truncatedMap", hasChildren)
					if ref > 0 {
						client.VariablesRequest(ref)
						tm := client.ExpectVariablesResponse(t)
						checkChildren(t, tm, "tm", 1)
						ref = checkVarExact(t, tm, 0, "v", "tm.v", "[]map[string]main.astruct len: 1, cap: 1, [[...]]", "[]map[string]main.astruct", hasChildren)
						if ref > 0 {
							// Auto-loading of fully missing map chidlren happens here, but they get truncated at MaxArrayValuess
							client.VariablesRequest(ref)
							tmV := client.ExpectVariablesResponse(t)
							checkChildren(t, tmV, "tm.v", 1)
							ref = checkVarRegex(t, tmV, 0, `\[0\]`, `tm\.v\[0\]`, `map\[string\]main\.astruct \[.+\.\.\.`, `map\[string\]main\.astruct`, hasChildren)
							if ref > 0 {
								client.VariablesRequest(ref)
								tmV0 := client.ExpectVariablesResponse(t)
								checkChildren(t, tmV0, "tm.v[0]", 34)
							}
						}
					}

					// Auto-loading works with call return variables as well
					protest.MustSupportFunctionCalls(t, testBackend)
					client.EvaluateRequest("call rettm()", 1000, "repl")
					got := client.ExpectEvaluateResponse(t)
					ref = checkEval(t, got, "main.truncatedMap {v: []map[string]main.astruct len: 1, cap: 1, [[...]]}", hasChildren)
					if ref > 0 {
						client.VariablesRequest(ref)
						rv := client.ExpectVariablesResponse(t)
						checkChildren(t, rv, "rv", 1)
						ref = checkVarExact(t, rv, 0, "~r0", "", "main.truncatedMap {v: []map[string]main.astruct len: 1, cap: 1, [[...]]}", "main.truncatedMap", hasChildren)
						if ref > 0 {
							client.VariablesRequest(ref)
							tm := client.ExpectVariablesResponse(t)
							checkChildren(t, tm, "tm", 1)
							ref = checkVarExact(t, tm, 0, "v", "", "[]map[string]main.astruct len: 1, cap: 1, [[...]]", "[]map[string]main.astruct", hasChildren)
							if ref > 0 {
								// Auto-loading of fully missing map chidlren happens here, but they get trancated at MaxArrayValuess
								client.VariablesRequest(ref)
								tmV := client.ExpectVariablesResponse(t)
								checkChildren(t, tmV, "tm.v", 1)
								// TODO(polina): this evaluate name is not usable - it should be empty
								ref = checkVarRegex(t, tmV, 0, `\[0\]`, `\[0\]`, `map\[string\]main\.astruct \[.+\.\.\.`, `map\[string\]main\.astruct`, hasChildren)
								if ref > 0 {
									client.VariablesRequest(ref)
									tmV0 := client.ExpectVariablesResponse(t)
									checkChildren(t, tmV0, "tm.v[0]", 34)
								}
							}
						}
					}

					// TODO(polina): need fully missing array/slice test case

					// Zero slices, structs and maps are not treated as fully missing
					// See zsvar, zsslice,, emptyslice, emptymap, a0
				},
				disconnect: true,
			}})
	})
	runTest(t, "testvariables", func(client *daptest.Client, fixture protest.Fixture) {
		runDebugSessionWithBPs(t, client, "launch",
			// Launch
			func() {
				client.LaunchRequest("exec", fixture.Path, !stopOnEntry)
			},
			// Breakpoints are set within the program
			fixture.Source, []int{},
			[]onBreakpoint{{
				execute: func() {
					DefaultLoadConfig.FollowPointers = false
					defer func() { DefaultLoadConfig.FollowPointers = true }()

					client.StackTraceRequest(1, 0, 0)
					client.ExpectStackTraceResponse(t)

					var loadvars = func(frame int) {
						client.ScopesRequest(frame)
						scopes := client.ExpectScopesResponse(t)
						localsRef := 0
						for _, s := range scopes.Body.Scopes {
							if s.Name == "Locals" {
								localsRef = s.VariablesReference
							}
						}

						client.VariablesRequest(localsRef)
						locals := client.ExpectVariablesResponse(t)

						// Interface auto-loaded when hitting LoadConfig.MaxVariableRecurse=1

						ref := checkVarRegex(t, locals, -1, "ni", "ni", `\[\]interface {} len: 1, cap: 1, \[\[\]interface {} len: 1, cap: 1, \[\*\(\*interface {}\)\(0x[0-9a-f]+\)\]\]`, `\[\]interface {}`, hasChildren)
						if ref > 0 {
							client.VariablesRequest(ref)
							ni := client.ExpectVariablesResponse(t)
							ref = checkVarRegex(t, ni, 0, `\[0\]`, `ni\[0\]`, `interface \{\}\(\[\]interface \{\}\) \[\*\(\*interface \{\}\)\(0x[0-9a-f]+\)\]`, "interface {}", hasChildren)
							if ref > 0 {
								client.VariablesRequest(ref)
								niI1 := client.ExpectVariablesResponse(t)
								ref = checkVarRegex(t, niI1, 0, "data", `ni\[0\]\.\(data\)`, `\[\]interface {} len: 1, cap: 1, \[\*\(\*interface {}\)\(0x[0-9a-f]+\)`, `\[\]interface {}`, hasChildren)
								if ref > 0 {
									// Auto-loading happens here
									client.VariablesRequest(ref)
									niI1Data := client.ExpectVariablesResponse(t)
									ref = checkVarExact(t, niI1Data, 0, "[0]", "ni[0].(data)[0]", "interface {}(int) 123", "interface {}", hasChildren)
									if ref > 0 {
										client.VariablesRequest(ref)
										niI1DataI2 := client.ExpectVariablesResponse(t)
										checkVarExact(t, niI1DataI2, 0, "data", "ni[0].(data)[0].(data)", "123", "int", noChildren)
									}
								}
							}
						}

						// Pointer values loaded even with LoadConfig.FollowPointers=false
						checkVarExact(t, locals, -1, "a7", "a7", "*main.FooBar {Baz: 5, Bur: \"strum\"}", "*main.FooBar", hasChildren)

						// Auto-loading works on results of evaluate expressions as well
						client.EvaluateRequest("a7", frame, "repl")
						checkEval(t, client.ExpectEvaluateResponse(t), "*main.FooBar {Baz: 5, Bur: \"strum\"}", hasChildren)

						client.EvaluateRequest("&a7", frame, "repl")
						pa7 := client.ExpectEvaluateResponse(t)
						ref = checkEvalRegex(t, pa7, `\*\(\*main\.FooBar\)\(0x[0-9a-f]+\)`, hasChildren)
						if ref > 0 {
							client.VariablesRequest(ref)
							a7 := client.ExpectVariablesResponse(t)
							checkVarExact(t, a7, 0, "a7", "(*(&a7))", "*main.FooBar {Baz: 5, Bur: \"strum\"}", "*main.FooBar", hasChildren)
						}
					}

					// Frame-independent loading expressions allow us to auto-load
					// variables in any frame, not just topmost.
					loadvars(1000 /*first topmost frame*/)
					// step into another function
					client.StepInRequest(1)
					client.ExpectStepInResponse(t)
					client.ExpectStoppedEvent(t)
					checkStop(t, client, 1, "main.barfoo", 24)
					loadvars(1001 /*second frame here is same as topmost above*/)
				},
				disconnect: true,
			}})
	})
}

// TestVariablesMetadata exposes test cases where variables contain metadata that
// can be accessed by requesting named variables.
func TestVariablesMetadata(t *testing.T) {
	runTest(t, "testvariables2", func(client *daptest.Client, fixture protest.Fixture) {
		runDebugSessionWithBPs(t, client, "launch",
			// Launch
			func() {
				client.LaunchRequest("exec", fixture.Path, !stopOnEntry)
			},
			// Breakpoints are set within the program
			fixture.Source, []int{},
			[]onBreakpoint{{
				execute:    func() {},
				disconnect: false,
			}, {
				execute: func() {
					checkStop(t, client, 1, "main.main", -1)

					client.VariablesRequest(localsScope)
					locals := client.ExpectVariablesResponse(t)

					checkNamedChildren := func(ref int, name, typeStr string, vals []string, evaluate bool) {
						// byteslice, request named variables
						client.NamedVariablesRequest(ref)
						named := client.ExpectVariablesResponse(t)
						checkChildren(t, named, name, 1)
						checkVarExact(t, named, 0, "string()", "", "\"tèst\"", "string", false)

						client.VariablesRequest(ref)
						all := client.ExpectVariablesResponse(t)
						checkChildren(t, all, name, len(vals)+1)
						checkVarExact(t, all, 0, "string()", "", "\"tèst\"", "string", false)
						for i, v := range vals {
							idx := fmt.Sprintf("[%d]", i)
							evalName := fmt.Sprintf("%s[%d]", name, i)
							if evaluate {
								evalName = fmt.Sprintf("(%s)[%d]", name, i)
							}
							checkVarExact(t, all, i+1, idx, evalName, v, typeStr, false)
						}
					}

					bytes := []string{"116 = 0x74", "195 = 0xc3", "168 = 0xa8", "115 = 0x73", "116 = 0x74"}
					runes := []string{"116", "232", "115", "116"}

					// byteslice
					ref := checkVarExactIndexed(t, locals, -1, "byteslice", "byteslice", "[]uint8 len: 5, cap: 5, [116,195,168,115,116]", "[]uint8", true, 5, 1)
					checkNamedChildren(ref, "byteslice", "uint8", bytes, false)

					client.EvaluateRequest("byteslice", 0, "")
					got := client.ExpectEvaluateResponse(t)
					ref = checkEvalIndexed(t, got, "[]uint8 len: 5, cap: 5, [116,195,168,115,116]", hasChildren, 5, 1)
					checkNamedChildren(ref, "byteslice", "uint8", bytes, true)

					// runeslice
					ref = checkVarExactIndexed(t, locals, -1, "runeslice", "runeslice", "[]int32 len: 4, cap: 4, [116,232,115,116]", "[]int32", true, 4, 1)
					checkNamedChildren(ref, "runeslice", "int32", runes, false)

					client.EvaluateRequest("runeslice", 0, "repl")
					got = client.ExpectEvaluateResponse(t)
					ref = checkEvalIndexed(t, got, "[]int32 len: 4, cap: 4, [116,232,115,116]", hasChildren, 4, 1)
					checkNamedChildren(ref, "runeslice", "int32", runes, true)

					// bytearray
					ref = checkVarExactIndexed(t, locals, -1, "bytearray", "bytearray", "[5]uint8 [116,195,168,115,116]", "[5]uint8", true, 5, 1)
					checkNamedChildren(ref, "bytearray", "uint8", bytes, false)

					client.EvaluateRequest("bytearray", 0, "hover")
					got = client.ExpectEvaluateResponse(t)
					ref = checkEvalIndexed(t, got, "[5]uint8 [116,195,168,115,116]", hasChildren, 5, 1)
					checkNamedChildren(ref, "bytearray", "uint8", bytes, true)

					// runearray
					ref = checkVarExactIndexed(t, locals, -1, "runearray", "runearray", "[4]int32 [116,232,115,116]", "[4]int32", true, 4, 1)
					checkNamedChildren(ref, "runearray", "int32", runes, false)

					client.EvaluateRequest("runearray", 0, "watch")
					got = client.ExpectEvaluateResponse(t)
					ref = checkEvalIndexed(t, got, "[4]int32 [116,232,115,116]", hasChildren, 4, 1)
					checkNamedChildren(ref, "runearray", "int32", runes, true)

					// string feature is not available with user-defined byte types
					ref = checkVarExactIndexed(t, locals, -1, "bytestypeslice", "bytestypeslice", "[]main.Byte len: 5, cap: 5, [116,195,168,115,116]", "[]main.Byte", true, 5, 1)
					client.NamedVariablesRequest(ref)
					namedchildren := client.ExpectVariablesResponse(t)
					checkChildren(t, namedchildren, "bytestypeslice as string", 0)
					ref = checkVarExactIndexed(t, locals, -1, "bytetypearray", "bytetypearray", "[5]main.Byte [116,195,168,115,116]", "[5]main.Byte", true, 5, 1)
					client.NamedVariablesRequest(ref)
					namedchildren = client.ExpectVariablesResponse(t)
					checkChildren(t, namedchildren, "bytetypearray as string", 0)
				},
				disconnect: true,
			}})
	})
}

// TestGlobalScopeAndVariables launches the program with showGlobalVariables
// arg set, executes to a breakpoint in the main package and tests that global
// package main variables got loaded. It then steps into a function
// in another package and tests that globals scope got updated to those vars.
func TestGlobalScopeAndVariables(t *testing.T) {
	runTest(t, "consts", func(client *daptest.Client, fixture protest.Fixture) {
		runDebugSessionWithBPs(t, client, "launch",
			// Launch
			func() {
				client.LaunchRequestWithArgs(map[string]interface{}{
					"mode": "exec", "program": fixture.Path, "showGlobalVariables": true, "showRegisters": true,
				})
			},
			// Breakpoints are set within the program
			fixture.Source, []int{},
			[]onBreakpoint{{
				// Stop at line 36
				execute: func() {
					if runtime.GOARCH == "386" && goversion.VersionAfterOrEqual(runtime.Version(), 1, 18) {
						client.StepInRequest(1)
						client.ExpectStepInResponse(t)
						client.ExpectStoppedEvent(t)
					}
					client.StackTraceRequest(1, 0, 20)
					stack := client.ExpectStackTraceResponse(t)
					checkStackFramesExact(t, stack, "main.main", 36, 1000, 3, 3)

					client.ScopesRequest(1000)
					scopes := client.ExpectScopesResponse(t)
					checkScope(t, scopes, 0, "Locals", localsScope)
					checkScope(t, scopes, 1, "Globals (package main)", globalsScope)
					checkScope(t, scopes, 2, "Registers", globalsScope+1)

					client.VariablesRequest(globalsScope)
					client.ExpectVariablesResponse(t)
					// The program has no user-defined globals.
					// Depending on the Go version, there might
					// be some runtime globals (e.g. main..inittask)
					// so testing for the total number is too fragile.

					// Step into pkg.AnotherMethod()
					client.StepInRequest(1)
					client.ExpectStepInResponse(t)
					client.ExpectStoppedEvent(t)

					client.StackTraceRequest(1, 0, 20)
					stack = client.ExpectStackTraceResponse(t)
					checkStackFramesExact(t, stack, "", 13, 1000, 4, 4)

					client.ScopesRequest(1000)
					scopes = client.ExpectScopesResponse(t)
					checkScope(t, scopes, 0, "Locals", localsScope)
					checkScope(t, scopes, 1, "Globals (package github.com/go-delve/delve/_fixtures/internal/dir0/pkg)", globalsScope)

					client.VariablesRequest(globalsScope)
					globals := client.ExpectVariablesResponse(t)
					checkChildren(t, globals, "Globals", 1)
					ref := checkVarExact(t, globals, 0, "SomeVar", "github.com/go-delve/delve/_fixtures/internal/dir0/pkg.SomeVar", "github.com/go-delve/delve/_fixtures/internal/dir0/pkg.SomeType {X: 0}", "github.com/go-delve/delve/_fixtures/internal/dir0/pkg.SomeType", hasChildren)

					if ref > 0 {
						client.VariablesRequest(ref)
						somevar := client.ExpectVariablesResponse(t)
						checkChildren(t, somevar, "SomeVar", 1)
						// TODO(polina): unlike main.p, this prefix won't work
						checkVarExact(t, somevar, 0, "X", "github.com/go-delve/delve/_fixtures/internal/dir0/pkg.SomeVar.X", "0", "float64", noChildren)
					}
				},
				disconnect: false,
			}})
	})
}

// TestRegisterScopeAndVariables launches the program with showRegisters
// arg set, executes to a breakpoint in the main package and tests that the registers
// got loaded. It then steps into a function in another package and tests that
// the registers were updated by checking PC.
func TestRegistersScopeAndVariables(t *testing.T) {
	runTest(t, "consts", func(client *daptest.Client, fixture protest.Fixture) {
		runDebugSessionWithBPs(t, client, "launch",
			// Launch
			func() {
				client.LaunchRequestWithArgs(map[string]interface{}{
					"mode": "exec", "program": fixture.Path, "showRegisters": true,
				})
			},
			// Breakpoints are set within the program
			fixture.Source, []int{},
			[]onBreakpoint{{
				// Stop at line 36
				execute: func() {
					if runtime.GOARCH == "386" && goversion.VersionAfterOrEqual(runtime.Version(), 1, 18) {
						client.StepInRequest(1)
						client.ExpectStepInResponse(t)
						client.ExpectStoppedEvent(t)
					}

					client.StackTraceRequest(1, 0, 20)
					stack := client.ExpectStackTraceResponse(t)
					checkStackFramesExact(t, stack, "main.main", 36, 1000, 3, 3)

					client.ScopesRequest(1000)
					scopes := client.ExpectScopesResponse(t)
					checkScope(t, scopes, 0, "Locals", localsScope)
					registersScope := localsScope + 1
					checkScope(t, scopes, 1, "Registers", registersScope)

					// Check that instructionPointer points to the InstructionPointerReference.
					pc, err := getPC(t, client, 1)
					if err != nil {
						t.Error(pc)
					}

					client.VariablesRequest(registersScope)
					vr := client.ExpectVariablesResponse(t)
					if len(vr.Body.Variables) == 0 {
						t.Fatal("no registers returned")
					}
					idx := findPcReg(vr.Body.Variables)
					if idx < 0 {
						t.Fatalf("got %#v, want a reg with instruction pointer", vr.Body.Variables)
					}
					pcReg := vr.Body.Variables[idx]
					gotPc, err := strconv.ParseUint(pcReg.Value, 0, 64)
					if err != nil {
						t.Error(err)
					}
					name := strings.TrimSpace(pcReg.Name)
					if gotPc != pc || pcReg.EvaluateName != fmt.Sprintf("_%s", strings.ToUpper(name)) {
						t.Errorf("got %#v,\nwant Name=%s Value=%#x EvaluateName=%q", pcReg, name, pc, fmt.Sprintf("_%s", strings.ToUpper(name)))
					}

					// The program has no user-defined globals.
					// Depending on the Go version, there might
					// be some runtime globals (e.g. main..inittask)
					// so testing for the total number is too fragile.

					// Step into pkg.AnotherMethod()
					client.StepInRequest(1)
					client.ExpectStepInResponse(t)
					client.ExpectStoppedEvent(t)

					client.StackTraceRequest(1, 0, 20)
					stack = client.ExpectStackTraceResponse(t)
					checkStackFramesExact(t, stack, "", 13, 1000, 4, 4)

					client.ScopesRequest(1000)
					scopes = client.ExpectScopesResponse(t)
					checkScope(t, scopes, 0, "Locals", localsScope)
					checkScope(t, scopes, 1, "Registers", registersScope)

					// Check that rip points to the InstructionPointerReference.
					pc, err = getPC(t, client, 1)
					if err != nil {
						t.Error(pc)
					}
					client.VariablesRequest(registersScope)
					vr = client.ExpectVariablesResponse(t)
					if len(vr.Body.Variables) == 0 {
						t.Fatal("no registers returned")
					}

					idx = findPcReg(vr.Body.Variables)
					if idx < 0 {
						t.Fatalf("got %#v, want a reg with instruction pointer", vr.Body.Variables)
					}
					pcReg = vr.Body.Variables[idx]
					gotPc, err = strconv.ParseUint(pcReg.Value, 0, 64)
					if err != nil {
						t.Error(err)
					}

					if gotPc != pc || pcReg.EvaluateName != fmt.Sprintf("_%s", strings.ToUpper(name)) {
						t.Errorf("got %#v,\nwant Name=%s Value=%#x EvaluateName=%q", pcReg, name, pc, fmt.Sprintf("_%s", strings.ToUpper(name)))
					}
				},
				disconnect: false,
			}})
	})
}

func findPcReg(regs []dap.Variable) int {
	for i, reg := range regs {
		if isPcReg(reg) {
			return i
		}
	}
	return -1
}

func isPcReg(reg dap.Variable) bool {
	pcRegNames := []string{"rip", "pc", "eip"}
	for _, name := range pcRegNames {
		if name == strings.TrimSpace(reg.Name) {
			return true
		}
	}
	return false
}

// TestShadowedVariables executes to a breakpoint and checks the shadowed
// variable is named correctly.
func TestShadowedVariables(t *testing.T) {
	runTest(t, "testshadow", func(client *daptest.Client, fixture protest.Fixture) {
		runDebugSessionWithBPs(t, client, "launch",
			// Launch
			func() {
				client.LaunchRequestWithArgs(map[string]interface{}{
					"mode": "exec", "program": fixture.Path, "showGlobalVariables": true,
				})
			},
			// Breakpoints are set within the program
			fixture.Source, []int{},
			[]onBreakpoint{{
				// Stop at line 13
				execute: func() {
					client.StackTraceRequest(1, 0, 20)
					stack := client.ExpectStackTraceResponse(t)
					checkStackFramesExact(t, stack, "main.main", 13, 1000, 3, 3)

					client.ScopesRequest(1000)
					scopes := client.ExpectScopesResponse(t)
					checkScope(t, scopes, 0, "Locals", localsScope)
					checkScope(t, scopes, 1, "Globals (package main)", globalsScope)

					client.VariablesRequest(localsScope)
					locals := client.ExpectVariablesResponse(t)

					checkVarExact(t, locals, 0, "(a)", "a", "0", "int", !hasChildren)
					checkVarExact(t, locals, 1, "a", "a", "1", "int", !hasChildren)

					// Check that the non-shadowed of "a" is returned from evaluate request.
					validateEvaluateName(t, client, locals, 1)
				},
				disconnect: false,
			}})
	})
}

// Tests that 'stackTraceDepth' from LaunchRequest is parsed and passed to
// stacktrace requests handlers.
func TestLaunchRequestWithStackTraceDepth(t *testing.T) {
	runTest(t, "increment", func(client *daptest.Client, fixture protest.Fixture) {
		var stResp *dap.StackTraceResponse
		runDebugSessionWithBPs(t, client, "launch",
			// Launch
			func() {
				client.LaunchRequestWithArgs(map[string]interface{}{
					"mode": "exec", "program": fixture.Path, "stackTraceDepth": 1,
				})
			},
			// Set breakpoints
			fixture.Source, []int{8},
			[]onBreakpoint{{ // Stop at line 8
				execute: func() {
					client.StackTraceRequest(1, 0, 0)
					stResp = client.ExpectStackTraceResponse(t)
					checkStackFramesHasMore(t, stResp, "main.Increment", 8, 1000, 1 /*returned*/, 2 /*available*/)
				},
				disconnect: false,
			}})
	})
}

type Breakpoint struct {
	line      int
	path      string
	verified  bool
	msgPrefix string
}

func expectSetBreakpointsResponse(t *testing.T, client *daptest.Client, bps []Breakpoint) {
	t.Helper()
	checkSetBreakpointsResponse(t, bps, client.ExpectSetBreakpointsResponse(t))
}

func checkSetBreakpointsResponse(t *testing.T, bps []Breakpoint, got *dap.SetBreakpointsResponse) {
	t.Helper()
	checkBreakpoints(t, bps, got.Body.Breakpoints)
}

func checkBreakpoints(t *testing.T, bps []Breakpoint, breakpoints []dap.Breakpoint) {
	t.Helper()
	if len(breakpoints) != len(bps) {
		t.Errorf("got %#v,\nwant len(Breakpoints)=%d", breakpoints, len(bps))
		return
	}
	for i, bp := range breakpoints {
		if bps[i].line < 0 && !bps[i].verified {
			if bp.Verified != bps[i].verified || !stringContainsCaseInsensitive(bp.Message, bps[i].msgPrefix) {
				t.Errorf("got breakpoints[%d] = %#v, \nwant %#v", i, bp, bps[i])
			}
			continue
		}
		if bp.Line != bps[i].line || bp.Verified != bps[i].verified || bp.Source.Path != bps[i].path ||
			!strings.HasPrefix(bp.Message, bps[i].msgPrefix) {
			t.Errorf("got breakpoints[%d] = %#v, \nwant %#v", i, bp, bps[i])
		}
	}
}

// TestSetBreakpoint executes to a breakpoint and tests different
// configurations of setBreakpoint requests.
func TestSetBreakpoint(t *testing.T) {
	runTest(t, "loopprog", func(client *daptest.Client, fixture protest.Fixture) {
		runDebugSessionWithBPs(t, client, "launch",
			// Launch
			func() {
				client.LaunchRequest("exec", fixture.Path, !stopOnEntry)
			},
			// Set breakpoints
			fixture.Source, []int{16}, // b main.main
			[]onBreakpoint{{
				execute: func() {
					checkStop(t, client, 1, "main.main", 16)

					// Set two breakpoints at the next two lines in main
					client.SetBreakpointsRequest(fixture.Source, []int{17, 18})
					expectSetBreakpointsResponse(t, client, []Breakpoint{{17, fixture.Source, true, ""}, {18, fixture.Source, true, ""}})

					// Clear 17, reset 18
					client.SetBreakpointsRequest(fixture.Source, []int{18})
					expectSetBreakpointsResponse(t, client, []Breakpoint{{18, fixture.Source, true, ""}})

					// Skip 17, continue to 18
					client.ContinueRequest(1)
					client.ExpectContinueResponse(t)
					client.ExpectStoppedEvent(t)
					checkStop(t, client, 1, "main.main", 18)

					// Set another breakpoint inside the loop in loop(), twice to trigger error
					client.SetBreakpointsRequest(fixture.Source, []int{8, 8})
					expectSetBreakpointsResponse(t, client, []Breakpoint{{8, fixture.Source, true, ""}, {-1, "", false, "breakpoint already exists"}})

					// Continue into the loop
					client.ContinueRequest(1)
					client.ExpectContinueResponse(t)
					client.ExpectStoppedEvent(t)
					checkStop(t, client, 1, "main.loop", 8)
					client.VariablesRequest(localsScope)
					locals := client.ExpectVariablesResponse(t)
					checkVarExact(t, locals, 0, "i", "i", "0", "int", noChildren) // i == 0

					// Edit the breakpoint to add a condition
					client.SetBreakpointsRequestWithArgs(fixture.Source, []int{8}, map[int]string{8: "i == 3"}, nil, nil)
					expectSetBreakpointsResponse(t, client, []Breakpoint{{8, fixture.Source, true, ""}})

					// Continue until condition is hit
					client.ContinueRequest(1)
					client.ExpectContinueResponse(t)
					client.ExpectStoppedEvent(t)
					checkStop(t, client, 1, "main.loop", 8)
					client.VariablesRequest(localsScope)
					locals = client.ExpectVariablesResponse(t)
					checkVarExact(t, locals, 0, "i", "i", "3", "int", noChildren) // i == 3

					// Edit the breakpoint to remove a condition
					client.SetBreakpointsRequestWithArgs(fixture.Source, []int{8}, map[int]string{8: ""}, nil, nil)
					expectSetBreakpointsResponse(t, client, []Breakpoint{{8, fixture.Source, true, ""}})

					// Continue for one more loop iteration
					client.ContinueRequest(1)
					client.ExpectContinueResponse(t)
					client.ExpectStoppedEvent(t)
					checkStop(t, client, 1, "main.loop", 8)
					client.VariablesRequest(localsScope)
					locals = client.ExpectVariablesResponse(t)
					checkVarExact(t, locals, 0, "i", "i", "4", "int", noChildren) // i == 4

					// Set at a line without a statement
					client.SetBreakpointsRequest(fixture.Source, []int{1000})
					expectSetBreakpointsResponse(t, client, []Breakpoint{{-1, "", false, "could not find statement"}}) // all cleared, none set
				},
				// The program has an infinite loop, so we must kill it by disconnecting.
				disconnect: true,
			}})
	})
}

// TestSetInstructionBreakpoint executes to a breakpoint and tests different
// configurations of setInstructionBreakpoint requests.
func TestSetInstructionBreakpoint(t *testing.T) {
	runTest(t, "loopprog", func(client *daptest.Client, fixture protest.Fixture) {
		runDebugSessionWithBPs(t, client, "launch",
			// Launch
			func() {
				client.LaunchRequest("exec", fixture.Path, !stopOnEntry)
			},
			// Set breakpoints
			fixture.Source, []int{16}, // b main.main
			[]onBreakpoint{{
				execute: func() {
					checkStop(t, client, 1, "main.main", 16)

					// Set two breakpoints in the loop
					client.SetBreakpointsRequest(fixture.Source, []int{8, 9})
					expectSetBreakpointsResponse(t, client, []Breakpoint{{8, fixture.Source, true, ""}, {9, fixture.Source, true, ""}})

					// Continue to the two breakpoints and get the instructionPointerReference.
					client.ContinueRequest(1)
					client.ExpectContinueResponse(t)
					client.ExpectStoppedEvent(t)
					checkStop(t, client, 1, "main.loop", 8)

					client.StackTraceRequest(1, 0, 1)
					st := client.ExpectStackTraceResponse(t)
					if len(st.Body.StackFrames) < 1 {
						t.Fatalf("\ngot  %#v\nwant len(stackframes) => 1", st)
					}
					pc8 := st.Body.StackFrames[0].InstructionPointerReference

					client.ContinueRequest(1)
					client.ExpectContinueResponse(t)
					client.ExpectStoppedEvent(t)
					checkStop(t, client, 1, "main.loop", 9)

					client.StackTraceRequest(1, 0, 1)
					st = client.ExpectStackTraceResponse(t)
					if len(st.Body.StackFrames) < 1 {
						t.Fatalf("\ngot  %#v\nwant len(stackframes) => 1", st)
					}
					pc9 := st.Body.StackFrames[0].InstructionPointerReference

					// Clear the source breakpoints.
					// TODO(suzmue): there is an existing issue that breakpoints with identical locations
					// from different setBreakpoints, setFunctionBreakpoints, setInstructionBreakpoints
					// requests will prevent subsequent ones from being set.
					client.SetBreakpointsRequest(fixture.Source, []int{})
					expectSetBreakpointsResponse(t, client, []Breakpoint{})

					// Set the breakpoints using the instruction pointer references.
					client.SetInstructionBreakpointsRequest([]dap.InstructionBreakpoint{{InstructionReference: pc8}, {InstructionReference: pc9}})
					bps := client.ExpectSetInstructionBreakpointsResponse(t).Body.Breakpoints
					checkBreakpoints(t, []Breakpoint{{line: 8, path: fixture.Source, verified: true}, {line: 9, path: fixture.Source, verified: true}}, bps)

					// Continue to the two breakpoints and get the instructionPointerReference.
					client.ContinueRequest(1)
					client.ExpectContinueResponse(t)
					client.ExpectStoppedEvent(t)
					checkStop(t, client, 1, "main.loop", 8)

					client.ContinueRequest(1)
					client.ExpectContinueResponse(t)
					client.ExpectStoppedEvent(t)
					checkStop(t, client, 1, "main.loop", 9)

					// Remove the breakpoint on line 8 and continue.
					client.SetInstructionBreakpointsRequest([]dap.InstructionBreakpoint{{InstructionReference: pc9}})
					bps = client.ExpectSetInstructionBreakpointsResponse(t).Body.Breakpoints
					checkBreakpoints(t, []Breakpoint{{line: 9, path: fixture.Source, verified: true}}, bps)

					client.ContinueRequest(1)
					client.ExpectContinueResponse(t)
					client.ExpectStoppedEvent(t)
					checkStop(t, client, 1, "main.loop", 9)

					// Set two breakpoints and expect an error on the second one.
					client.SetInstructionBreakpointsRequest([]dap.InstructionBreakpoint{{InstructionReference: pc8}, {InstructionReference: pc8}})
					bps = client.ExpectSetInstructionBreakpointsResponse(t).Body.Breakpoints
					checkBreakpoints(t, []Breakpoint{{line: 8, path: fixture.Source, verified: true}, {line: -1, path: "", verified: false, msgPrefix: "breakpoint already exists"}}, bps)

					// Add a condition
					client.SetInstructionBreakpointsRequest([]dap.InstructionBreakpoint{{InstructionReference: pc8, Condition: "i == 100"}})
					bps = client.ExpectSetInstructionBreakpointsResponse(t).Body.Breakpoints
					checkBreakpoints(t, []Breakpoint{{line: 8, path: fixture.Source, verified: true}}, bps)

					client.ContinueRequest(1)
					client.ExpectContinueResponse(t)
					client.ExpectStoppedEvent(t)
					checkStop(t, client, 1, "main.loop", 8)

					client.VariablesRequest(localsScope)
					locals := client.ExpectVariablesResponse(t)
					checkVarExact(t, locals, 0, "i", "i", "100", "int", noChildren) // i == 100
				},
				// The program has an infinite loop, so we must kill it by disconnecting.
				disconnect: true,
			}})
	})
}

func TestPauseAtStop(t *testing.T) {
	runTest(t, "loopprog", func(client *daptest.Client, fixture protest.Fixture) {
		runDebugSessionWithBPs(t, client, "launch",
			// Launch
			func() {
				client.LaunchRequest("exec", fixture.Path, !stopOnEntry)
			},
			// Set breakpoints
			fixture.Source, []int{16},
			[]onBreakpoint{{
				execute: func() {
					checkStop(t, client, 1, "main.main", 16)

					client.SetBreakpointsRequest(fixture.Source, []int{6, 8})
					expectSetBreakpointsResponse(t, client, []Breakpoint{{6, fixture.Source, true, ""}, {8, fixture.Source, true, ""}})

					// Send a pause request while stopped on a cleared breakpoint.
					client.PauseRequest(1)
					client.ExpectPauseResponse(t)

					client.ContinueRequest(1)
					client.ExpectContinueResponse(t)
					client.ExpectStoppedEvent(t)
					checkStop(t, client, 1, "main.loop", 6)

					// Send a pause request while stopped on a breakpoint.
					client.PauseRequest(1)
					client.ExpectPauseResponse(t)

					client.ContinueRequest(1)
					client.ExpectContinueResponse(t)
					se := client.ExpectStoppedEvent(t)
					if se.Body.Reason != "breakpoint" {
						t.Errorf("got %#v, expected breakpoint", se)
					}
					checkStop(t, client, 1, "main.loop", 8)

					// Send a pause request while stopped after stepping.
					client.NextRequest(1)
					client.ExpectNextResponse(t)
					client.ExpectStoppedEvent(t)
					checkStop(t, client, 1, "main.loop", 9)

					client.PauseRequest(1)
					client.ExpectPauseResponse(t)

					client.ContinueRequest(1)
					client.ExpectContinueResponse(t)

					client.ExpectStoppedEvent(t)
					checkStop(t, client, 1, "main.loop", 8)
				},
				// The program has an infinite loop, so we must kill it by disconnecting.
				disconnect: true,
			}})
	})
}

func checkHitBreakpointIds(t *testing.T, se *dap.StoppedEvent, reason string, id int) {
	if se.Body.ThreadId != 1 || se.Body.Reason != reason || len(se.Body.HitBreakpointIds) != 1 || se.Body.HitBreakpointIds[0] != id {
		t.Errorf("got %#v, want Reason=%q, ThreadId=1, HitBreakpointIds=[]int{%d}", se, reason, id)
	}
}

// TestHitBreakpointIds executes to a breakpoint and tests that
// the breakpoint ids in the stopped event are correct.
func TestHitBreakpointIds(t *testing.T) {
	runTest(t, "locationsprog", func(client *daptest.Client, fixture protest.Fixture) {
		runDebugSessionWithBPs(t, client, "launch",
			// Launch
			func() {
				client.LaunchRequest("exec", fixture.Path, !stopOnEntry)
			},
			// Set breakpoints
			fixture.Source, []int{30}, // b main.main
			[]onBreakpoint{{
				execute: func() {
					checkStop(t, client, 1, "main.main", 30)

					// Set two source breakpoints and two function breakpoints.
					client.SetBreakpointsRequest(fixture.Source, []int{23, 33})
					sourceBps := client.ExpectSetBreakpointsResponse(t).Body.Breakpoints
					checkBreakpoints(t, []Breakpoint{{line: 23, path: fixture.Source, verified: true}, {line: 33, path: fixture.Source, verified: true}}, sourceBps)

					client.SetFunctionBreakpointsRequest([]dap.FunctionBreakpoint{
						{Name: "anotherFunction"},
						{Name: "anotherFunction:1"},
					})
					functionBps := client.ExpectSetFunctionBreakpointsResponse(t).Body.Breakpoints
					checkBreakpoints(t, []Breakpoint{{line: 26, path: fixture.Source, verified: true}, {line: 27, path: fixture.Source, verified: true}}, functionBps)

					client.ContinueRequest(1)
					client.ExpectContinueResponse(t)
					se := client.ExpectStoppedEvent(t)
					checkHitBreakpointIds(t, se, "breakpoint", sourceBps[1].Id)
					checkStop(t, client, 1, "main.main", 33)

					client.ContinueRequest(1)
					client.ExpectContinueResponse(t)
					se = client.ExpectStoppedEvent(t)
					checkHitBreakpointIds(t, se, "breakpoint", sourceBps[0].Id)
					checkStop(t, client, 1, "main.(*SomeType).SomeFunction", 23)

					client.ContinueRequest(1)
					client.ExpectContinueResponse(t)
					se = client.ExpectStoppedEvent(t)
					checkHitBreakpointIds(t, se, "function breakpoint", functionBps[0].Id)
					checkStop(t, client, 1, "main.anotherFunction", 26)

					client.ContinueRequest(1)
					client.ExpectContinueResponse(t)
					se = client.ExpectStoppedEvent(t)

					checkHitBreakpointIds(t, se, "function breakpoint", functionBps[1].Id)

					checkStop(t, client, 1, "main.anotherFunction", 27)
				},
				disconnect: true,
			}})
	})
}

func stringContainsCaseInsensitive(got, want string) bool {
	return strings.Contains(strings.ToLower(got), strings.ToLower(want))
}

// TestSetFunctionBreakpoints is inspired by service/test.TestClientServer_FindLocations.
func TestSetFunctionBreakpoints(t *testing.T) {
	runTest(t, "locationsprog", func(client *daptest.Client, fixture protest.Fixture) {
		runDebugSessionWithBPs(t, client, "launch",
			// Launch
			func() {
				client.LaunchRequest("exec", fixture.Path, !stopOnEntry)
			},
			// Set breakpoints
			fixture.Source, []int{30}, // b main.main
			[]onBreakpoint{{
				execute: func() {
					checkStop(t, client, 1, "main.main", 30)

					type Breakpoint struct {
						line       int
						sourceName string
						verified   bool
						errMsg     string
					}
					expectSetFunctionBreakpointsResponse := func(bps []Breakpoint) {
						t.Helper()
						got := client.ExpectSetFunctionBreakpointsResponse(t)
						if len(got.Body.Breakpoints) != len(bps) {
							t.Errorf("got %#v,\nwant len(Breakpoints)=%d", got, len(bps))
							return
						}
						for i, bp := range got.Body.Breakpoints {
							if bps[i].line < 0 && !bps[i].verified {
								if bp.Verified != bps[i].verified || !stringContainsCaseInsensitive(bp.Message, bps[i].errMsg) {
									t.Errorf("got breakpoints[%d] = %#v, \nwant %#v", i, bp, bps[i])
								}
								continue
							}
							// Some function breakpoints may be in packages that have been imported and we do not control, so
							// we do not always want to check breakpoint lines.
							if (bps[i].line >= 0 && bp.Line != bps[i].line) || bp.Verified != bps[i].verified || bp.Source.Name != bps[i].sourceName {
								t.Errorf("got breakpoints[%d] = %#v, \nwant %#v", i, bp, bps[i])
							}
						}
					}

					client.SetFunctionBreakpointsRequest([]dap.FunctionBreakpoint{
						{Name: "anotherFunction"},
					})
					expectSetFunctionBreakpointsResponse([]Breakpoint{{26, filepath.Base(fixture.Source), true, ""}})

					client.SetFunctionBreakpointsRequest([]dap.FunctionBreakpoint{
						{Name: "main.anotherFunction"},
					})
					expectSetFunctionBreakpointsResponse([]Breakpoint{{26, filepath.Base(fixture.Source), true, ""}})

					client.SetFunctionBreakpointsRequest([]dap.FunctionBreakpoint{
						{Name: "SomeType.String"},
					})
					expectSetFunctionBreakpointsResponse([]Breakpoint{{14, filepath.Base(fixture.Source), true, ""}})

					client.SetFunctionBreakpointsRequest([]dap.FunctionBreakpoint{
						{Name: "(*SomeType).String"},
					})
					expectSetFunctionBreakpointsResponse([]Breakpoint{{14, filepath.Base(fixture.Source), true, ""}})

					client.SetFunctionBreakpointsRequest([]dap.FunctionBreakpoint{
						{Name: "main.SomeType.String"},
					})
					expectSetFunctionBreakpointsResponse([]Breakpoint{{14, filepath.Base(fixture.Source), true, ""}})

					client.SetFunctionBreakpointsRequest([]dap.FunctionBreakpoint{
						{Name: "main.(*SomeType).String"},
					})
					expectSetFunctionBreakpointsResponse([]Breakpoint{{14, filepath.Base(fixture.Source), true, ""}})

					// Test line offsets
					client.SetFunctionBreakpointsRequest([]dap.FunctionBreakpoint{
						{Name: "main.anotherFunction:1"},
					})
					expectSetFunctionBreakpointsResponse([]Breakpoint{{27, filepath.Base(fixture.Source), true, ""}})

					// Test function names in imported package.
					// Issue #275
					client.SetFunctionBreakpointsRequest([]dap.FunctionBreakpoint{
						{Name: "io/ioutil.ReadFile"},
					})
					expectSetFunctionBreakpointsResponse([]Breakpoint{{-1, "ioutil.go", true, ""}})

					// Issue #296
					client.SetFunctionBreakpointsRequest([]dap.FunctionBreakpoint{
						{Name: "/io/ioutil.ReadFile"},
					})
					expectSetFunctionBreakpointsResponse([]Breakpoint{{-1, "ioutil.go", true, ""}})
					client.SetFunctionBreakpointsRequest([]dap.FunctionBreakpoint{
						{Name: "ioutil.ReadFile"},
					})
					expectSetFunctionBreakpointsResponse([]Breakpoint{{-1, "ioutil.go", true, ""}})

					// Function Breakpoint name also accepts breakpoints that are specified as file:line.
					// TODO(suzmue): We could return an error, but it probably is not necessary since breakpoints,
					// and function breakpoints come in with different requests.
					client.SetFunctionBreakpointsRequest([]dap.FunctionBreakpoint{
						{Name: fmt.Sprintf("%s:14", fixture.Source)},
					})
					expectSetFunctionBreakpointsResponse([]Breakpoint{{14, filepath.Base(fixture.Source), true, ""}})
					client.SetFunctionBreakpointsRequest([]dap.FunctionBreakpoint{
						{Name: fmt.Sprintf("%s:14", filepath.Base(fixture.Source))},
					})
					expectSetFunctionBreakpointsResponse([]Breakpoint{{14, filepath.Base(fixture.Source), true, ""}})

					// Expect error for ambiguous function name.
					client.SetFunctionBreakpointsRequest([]dap.FunctionBreakpoint{
						{Name: "String"},
					})
					expectSetFunctionBreakpointsResponse([]Breakpoint{{-1, "", false, "Location \"String\" ambiguous"}})

					client.SetFunctionBreakpointsRequest([]dap.FunctionBreakpoint{
						{Name: "main.String"},
					})
					expectSetFunctionBreakpointsResponse([]Breakpoint{{-1, "", false, "Location \"main.String\" ambiguous"}})

					// Expect error for function that does not exist.
					client.SetFunctionBreakpointsRequest([]dap.FunctionBreakpoint{
						{Name: "fakeFunction"},
					})
					expectSetFunctionBreakpointsResponse([]Breakpoint{{-1, "", false, "location \"fakeFunction\" not found"}})

					// Expect error for negative line number.
					client.SetFunctionBreakpointsRequest([]dap.FunctionBreakpoint{
						{Name: "main.anotherFunction:-1"},
					})
					expectSetFunctionBreakpointsResponse([]Breakpoint{{-1, "", false, "line offset negative or not a number"}})

					// Expect error when function name is regex.
					client.SetFunctionBreakpointsRequest([]dap.FunctionBreakpoint{
						{Name: `/^.*String.*$/`},
					})
					expectSetFunctionBreakpointsResponse([]Breakpoint{{-1, "", false, "breakpoint name \"/^.*String.*$/\" could not be parsed as a function"}})

					// Expect error when function name is an offset.
					client.SetFunctionBreakpointsRequest([]dap.FunctionBreakpoint{
						{Name: "+1"},
					})
					expectSetFunctionBreakpointsResponse([]Breakpoint{{-1, filepath.Base(fixture.Source), false, "breakpoint name \"+1\" could not be parsed as a function"}})

					// Expect error when function name is a line number.
					client.SetFunctionBreakpointsRequest([]dap.FunctionBreakpoint{
						{Name: "14"},
					})
					expectSetFunctionBreakpointsResponse([]Breakpoint{{-1, filepath.Base(fixture.Source), false, "breakpoint name \"14\" could not be parsed as a function"}})

					// Expect error when function name is an address.
					client.SetFunctionBreakpointsRequest([]dap.FunctionBreakpoint{
						{Name: "*b"},
					})
					expectSetFunctionBreakpointsResponse([]Breakpoint{{-1, filepath.Base(fixture.Source), false, "breakpoint name \"*b\" could not be parsed as a function"}})

					// Expect error when function name is a relative path.
					client.SetFunctionBreakpointsRequest([]dap.FunctionBreakpoint{
						{Name: fmt.Sprintf(".%s%s:14", string(filepath.Separator), filepath.Base(fixture.Source))},
					})
					// This relative path could also be caught by the parser, so we should not match the error message.
					expectSetFunctionBreakpointsResponse([]Breakpoint{{-1, filepath.Base(fixture.Source), false, ""}})
					client.SetFunctionBreakpointsRequest([]dap.FunctionBreakpoint{
						{Name: fmt.Sprintf("..%s%s:14", string(filepath.Separator), filepath.Base(fixture.Source))},
					})
					// This relative path could also be caught by the parser, so we should not match the error message.
					expectSetFunctionBreakpointsResponse([]Breakpoint{{-1, filepath.Base(fixture.Source), false, ""}})

					// Test multiple function breakpoints.
					client.SetFunctionBreakpointsRequest([]dap.FunctionBreakpoint{
						{Name: "SomeType.String"}, {Name: "anotherFunction"},
					})
					expectSetFunctionBreakpointsResponse([]Breakpoint{{14, filepath.Base(fixture.Source), true, ""}, {26, filepath.Base(fixture.Source), true, ""}})

					// Test multiple breakpoints to the same location.
					client.SetFunctionBreakpointsRequest([]dap.FunctionBreakpoint{
						{Name: "SomeType.String"}, {Name: "(*SomeType).String"},
					})
					expectSetFunctionBreakpointsResponse([]Breakpoint{{14, filepath.Base(fixture.Source), true, ""}, {-1, "", false, "breakpoint exists"}})

					// Set two breakpoints at SomeType.String and SomeType.SomeFunction.
					client.SetFunctionBreakpointsRequest([]dap.FunctionBreakpoint{
						{Name: "SomeType.String"}, {Name: "SomeType.SomeFunction"},
					})
					expectSetFunctionBreakpointsResponse([]Breakpoint{{14, filepath.Base(fixture.Source), true, ""}, {22, filepath.Base(fixture.Source), true, ""}})

					// Clear SomeType.String, reset SomeType.SomeFunction (SomeType.String is called before SomeType.SomeFunction).
					client.SetFunctionBreakpointsRequest([]dap.FunctionBreakpoint{
						{Name: "SomeType.SomeFunction"},
					})
					expectSetFunctionBreakpointsResponse([]Breakpoint{{22, filepath.Base(fixture.Source), true, ""}})

					// Expect the next breakpoint to be at SomeType.SomeFunction.
					client.ContinueRequest(1)
					client.ExpectContinueResponse(t)

					if se := client.ExpectStoppedEvent(t); se.Body.Reason != "function breakpoint" || se.Body.ThreadId != 1 {
						t.Errorf("got %#v, want Reason=\"function breakpoint\", ThreadId=1", se)
					}
					checkStop(t, client, 1, "main.(*SomeType).SomeFunction", 22)

					// Set a breakpoint at the next line in the program.
					client.SetBreakpointsRequest(fixture.Source, []int{23})
					got := client.ExpectSetBreakpointsResponse(t)
					if len(got.Body.Breakpoints) != 1 {
						t.Errorf("got %#v,\nwant len(Breakpoints)=%d", got, 1)
						return
					}
					bp := got.Body.Breakpoints[0]
					if bp.Line != 23 || bp.Verified != true || bp.Source.Path != fixture.Source {
						t.Errorf("got breakpoints[0] = %#v, \nwant Line=23 Verified=true Source.Path=%q", bp, fixture.Source)
					}

					// Set a function breakpoint, this should not clear the breakpoint that was set in the previous setBreakpoints request.
					client.SetFunctionBreakpointsRequest([]dap.FunctionBreakpoint{
						{Name: "anotherFunction"},
					})
					expectSetFunctionBreakpointsResponse([]Breakpoint{{26, filepath.Base(fixture.Source), true, ""}})

					// Expect the next breakpoint to be at line 23.
					client.ContinueRequest(1)
					client.ExpectContinueResponse(t)

					if se := client.ExpectStoppedEvent(t); se.Body.Reason != "breakpoint" || se.Body.ThreadId != 1 {
						t.Errorf("got %#v, want Reason=\"breakpoint\", ThreadId=1", se)
					}
					checkStop(t, client, 1, "main.(*SomeType).SomeFunction", 23)

					// Set a breakpoint, this should not clear the breakpoint that was set in the previous setFunctionBreakpoints request.
					client.SetBreakpointsRequest(fixture.Source, []int{37})
					got = client.ExpectSetBreakpointsResponse(t)
					if len(got.Body.Breakpoints) != 1 {
						t.Errorf("got %#v,\nwant len(Breakpoints)=%d", got, 1)
						return
					}
					bp = got.Body.Breakpoints[0]
					if bp.Line != 37 || bp.Verified != true || bp.Source.Path != fixture.Source {
						t.Errorf("got breakpoints[0] = %#v, \nwant Line=23 Verified=true Source.Path=%q", bp, fixture.Source)
					}

					// Expect the next breakpoint to be at line anotherFunction.
					client.ContinueRequest(1)
					client.ExpectContinueResponse(t)

					if se := client.ExpectStoppedEvent(t); se.Body.Reason != "function breakpoint" || se.Body.ThreadId != 1 {
						t.Errorf("got %#v, want Reason=\"function breakpoint\", ThreadId=1", se)
					}
					checkStop(t, client, 1, "main.anotherFunction", 26)

				},
				disconnect: true,
			}})
	})
}

// TestLogPoints executes to a breakpoint and tests that log points
// send OutputEvents and do not halt program execution.
func TestLogPoints(t *testing.T) {
	runTest(t, "callme", func(client *daptest.Client, fixture protest.Fixture) {
		runDebugSessionWithBPs(t, client, "launch",
			// Launch
			func() {
				client.LaunchRequest("exec", fixture.Path, !stopOnEntry)
			},
			// Set breakpoints
			fixture.Source, []int{23},
			[]onBreakpoint{{
				// Stop at line 23
				execute: func() {
					checkStop(t, client, 1, "main.main", 23)
					bps := []int{6, 25, 27, 16}
					logMessages := map[int]string{6: "{i*2}: in callme!", 16: "in callme2!"}
					client.SetBreakpointsRequestWithArgs(fixture.Source, bps, nil, nil, logMessages)
					client.ExpectSetBreakpointsResponse(t)

					client.ContinueRequest(1)
					client.ExpectContinueResponse(t)

					for i := 0; i < 5; i++ {
						se := client.ExpectStoppedEvent(t)
						if se.Body.Reason != "breakpoint" || se.Body.ThreadId != 1 {
							t.Errorf("got stopped event = %#v, \nwant Reason=\"breakpoint\" ThreadId=1", se)
						}
						checkStop(t, client, 1, "main.main", 25)

						client.ContinueRequest(1)
						client.ExpectContinueResponse(t)
						checkLogMessage(t, client.ExpectOutputEvent(t), 1, fmt.Sprintf("%d: in callme!", i*2), fixture.Source, 6)
					}
					se := client.ExpectStoppedEvent(t)
					if se.Body.Reason != "breakpoint" || se.Body.ThreadId != 1 {
						t.Errorf("got stopped event = %#v, \nwant Reason=\"breakpoint\" ThreadId=1", se)
					}
					checkStop(t, client, 1, "main.main", 27)

					client.NextRequest(1)
					client.ExpectNextResponse(t)

					checkLogMessage(t, client.ExpectOutputEvent(t), 1, "in callme2!", fixture.Source, 16)

					se = client.ExpectStoppedEvent(t)
					if se.Body.Reason != "step" || se.Body.ThreadId != 1 {
						t.Errorf("got stopped event = %#v, \nwant Reason=\"step\" ThreadId=1", se)
					}
					checkStop(t, client, 1, "main.main", 28)
				},
				disconnect: true,
			}})
	})
}

// TestLogPointsShowFullValue tests that log points will not truncate the string value.
func TestLogPointsShowFullValue(t *testing.T) {
	runTest(t, "longstrings", func(client *daptest.Client, fixture protest.Fixture) {
		runDebugSessionWithBPs(t, client, "launch",
			// Launch
			func() {
				client.LaunchRequest("exec", fixture.Path, !stopOnEntry)
			},
			// Set breakpoints
			fixture.Source, []int{16},
			[]onBreakpoint{{
				execute: func() {
					checkStop(t, client, 1, "main.main", 16)
					bps := []int{19}
					logMessages := map[int]string{19: "{&s4097}"}
					client.SetBreakpointsRequestWithArgs(fixture.Source, bps, nil, nil, logMessages)
					client.ExpectSetBreakpointsResponse(t)

					client.ContinueRequest(1)
					client.ExpectContinueResponse(t)
					checkLogMessage(t, client.ExpectOutputEvent(t), 1, "*\"xxxxxxxxxxxxxxxxxxxxxxxxxxxxxxxxxxxxxxxxxxxxxxxxxxxxxxxxxxxxxxxxxxxxxxxxxxxxxxxxxxxxxxxxxxxxxxxxxxxxxxxxxxxxxxxxxxxxxxxxxxxxxxxxxxxxxxxxxxxxxxxxxxxxxxxxxxxxxxxxxxxxxxxxxxxxxxxxxxxxxxxxxxxxxxxxxxxxxxxxxxxxxxxxxxxxxxxxxxxxxxxxxxxxxxxxxxxxxxxxxxxxxxxxxxxxxxxxxxxxxxxxxxxxxxxxxxxxxxxxxxxxxxxxxxxxxxxxxxxxxxxxxxxxxxxxxxxxxxxxxxxxxxxxxxxxxxxxxxxxxxxxxxxxxxxxxxxxxxxxxxxxxxxxxxxxxxxxxxxxxxxxxxxxxxxxxxxxxxxxxxxxxxxxxxxxxxxxxxxxxxxxxxxxxxxxxxxxxxxxxxxxxxxxxxxxxxxxxxxxxxxxxxxxxxxxxxxxxxxxxxxxxxxxxxxxxxxxxxxxxxxxxxxxxxxx...+3585 more\"", fixture.Source, 19)

					se := client.ExpectStoppedEvent(t)
					if se.Body.Reason != "breakpoint" || se.Body.ThreadId != 1 {
						t.Errorf("got stopped event = %#v, \nwant Reason=\"breakpoint\" ThreadId=1", se)
					}
					checkStop(t, client, 1, "main.main", 22)
				},
				disconnect: true,
			}})
	})
}

func checkLogMessage(t *testing.T, oe *dap.OutputEvent, goid int, text, path string, line int) {
	t.Helper()
	prefix := "> [Go "
	if goid >= 0 {
		prefix += strconv.Itoa(goid) + "]"
	}
	if oe.Body.Category != "stdout" || !strings.HasPrefix(oe.Body.Output, prefix) || !strings.HasSuffix(oe.Body.Output, text+"\n") {
		t.Errorf("got output event = %#v, \nwant Category=\"stdout\" Output=\"%s: %s\\n\"", oe, prefix, text)
	}
	if oe.Body.Line != line || oe.Body.Source == nil || oe.Body.Source.Path != path {
		t.Errorf("got output event = %#v, \nwant Line=%d Source.Path=%s", oe, line, path)
	}
}

// TestHaltPreventsAutoResume tests that a pause request issued while processing
// log messages will result in a real stop.
func TestHaltPreventsAutoResume(t *testing.T) {
	runTest(t, "callme", func(client *daptest.Client, fixture protest.Fixture) {
		runDebugSessionWithBPs(t, client, "launch", // Launch
			func() {
				client.LaunchRequest("exec", fixture.Path, !stopOnEntry)
			},
			// Set breakpoints
			fixture.Source, []int{23},
			[]onBreakpoint{{
				execute: func() {
					savedResumeOnce := resumeOnceAndCheckStop
					defer func() {
						resumeOnceAndCheckStop = savedResumeOnce
					}()
					checkStop(t, client, 1, "main.main", 23)
					bps := []int{6, 25}
					logMessages := map[int]string{6: "in callme!"}
					client.SetBreakpointsRequestWithArgs(fixture.Source, bps, nil, nil, logMessages)
					client.ExpectSetBreakpointsResponse(t)

					for i := 0; i < 5; i++ {
						// Reset the handler to the default behavior.
						resumeOnceAndCheckStop = savedResumeOnce

						// Expect a pause request while stopped not to interrupt continue.
						client.PauseRequest(1)
						client.ExpectPauseResponse(t)

						client.ContinueRequest(1)
						client.ExpectContinueResponse(t)
						se := client.ExpectStoppedEvent(t)
						if se.Body.Reason != "breakpoint" || se.Body.ThreadId != 1 {
							t.Errorf("got stopped event = %#v, \nwant Reason=\"breakpoint\" ThreadId=1", se)
						}
						checkStop(t, client, 1, "main.main", 25)

						pauseDoneChan := make(chan struct{}, 1)
						outputDoneChan := make(chan struct{}, 1)
						// Send a halt request when trying to resume the program after being
						// interrupted. This should allow the log message to be processed,
						// but keep the process from continuing beyond the line.
						resumeOnceAndCheckStop = func(s *Session, command string, allowNextStateChange chan struct{}) (*api.DebuggerState, error) {
							// This should trigger after the log message is sent, but before
							// execution is resumed.
							if command == api.DirectionCongruentContinue {
								go func() {
									<-outputDoneChan
									defer close(pauseDoneChan)
									client.PauseRequest(1)
									client.ExpectPauseResponse(t)
								}()
								// Wait for the pause to be complete.
								<-pauseDoneChan
							}
							return s.resumeOnceAndCheckStop(command, allowNextStateChange)
						}

						client.ContinueRequest(1)
						client.ExpectContinueResponse(t)
						checkLogMessage(t, client.ExpectOutputEvent(t), 1, "in callme!", fixture.Source, 6)
						// Signal that the output event has been received.
						close(outputDoneChan)
						// Wait for the pause to be complete.
						<-pauseDoneChan
						se = client.ExpectStoppedEvent(t)
						if se.Body.Reason != "pause" {
							t.Errorf("got stopped event = %#v, \nwant Reason=\"pause\"", se)
						}
						checkStop(t, client, 1, "main.callme", 6)
					}
				},
				disconnect: true,
			}})
	})
}

// TestConcurrentBreakpointsLogPoints tests that a breakpoint set in the main
// goroutine is hit the correct number of times and log points set in the
// children goroutines produce the correct number of output events.
func TestConcurrentBreakpointsLogPoints(t *testing.T) {
	if runtime.GOOS == "windows" && runtime.GOARCH == "arm64" {
		t.Skip("broken")
	}
	tests := []struct {
		name        string
		fixture     string
		start       int
		breakpoints []int
	}{
		{
			name:        "source breakpoints",
			fixture:     "goroutinestackprog",
			breakpoints: []int{23},
		},
		{
			name:    "hardcoded breakpoint",
			fixture: "goroutinebreak",
		},
	}
	for _, tt := range tests {
		t.Run(tt.name, func(t *testing.T) {
			runTest(t, tt.fixture, func(client *daptest.Client, fixture protest.Fixture) {
				client.InitializeRequest()
				client.ExpectInitializeResponseAndCapabilities(t)

				client.LaunchRequest("exec", fixture.Path, !stopOnEntry)
				client.ExpectInitializedEvent(t)
				client.ExpectLaunchResponse(t)

				bps := append([]int{8}, tt.breakpoints...)
				logMessages := map[int]string{8: "hello"}
				client.SetBreakpointsRequestWithArgs(fixture.Source, bps, nil, nil, logMessages)
				client.ExpectSetBreakpointsResponse(t)

				client.ConfigurationDoneRequest()
				client.ExpectConfigurationDoneResponse(t)

				// There may be up to 1 breakpoint and any number of log points that are
				// hit concurrently. We should get a stopped event everytime the breakpoint
				// is hit and an output event for each log point hit.
				var oeCount, seCount int
				for oeCount < 10 || seCount < 10 {
					switch m := client.ExpectMessage(t).(type) {
					case *dap.StoppedEvent:
						if m.Body.Reason != "breakpoint" || !m.Body.AllThreadsStopped || m.Body.ThreadId != 1 {
							t.Errorf("\ngot  %#v\nwant Reason='breakpoint' AllThreadsStopped=true ThreadId=1", m)
						}
						seCount++
						client.ContinueRequest(1)
					case *dap.OutputEvent:
						checkLogMessage(t, m, -1, "hello", fixture.Source, 8)
						oeCount++
					case *dap.ContinueResponse:
					case *dap.TerminatedEvent:
						t.Fatalf("\nexpected 10 output events and 10 stopped events, got %d output events and %d stopped events", oeCount, seCount)
					default:
						t.Fatalf("Unexpected message type: expect StoppedEvent, OutputEvent, or ContinueResponse, got %#v", m)
					}
				}
				// TODO(suzmue): The dap server may identify some false
				// positives for hard coded breakpoints, so there may still
				// be more stopped events.
				client.DisconnectRequestWithKillOption(true)
			})
		})
	}
}

func TestSetBreakpointWhileRunning(t *testing.T) {
	runTest(t, "integrationprog", func(client *daptest.Client, fixture protest.Fixture) {
		runDebugSessionWithBPs(t, client, "launch",
			// Launch
			func() {
				client.LaunchRequest("exec", fixture.Path, !stopOnEntry)
			},
			// Set breakpoints
			fixture.Source, []int{16},
			[]onBreakpoint{{
				execute: func() {
					// The program loops 3 times over lines 14-15-8-9-10-16
					checkStop(t, client, 1, "main.main", 16) // Line that sleeps for 1 second

					// We can set breakpoints while nexting
					client.NextRequest(1)
					client.ExpectNextResponse(t)
					client.SetBreakpointsRequest(fixture.Source, []int{15}) // [16,] => [15,]
					checkSetBreakpointsResponse(t, []Breakpoint{{15, fixture.Source, true, ""}}, client.ExpectSetBreakpointsResponse(t))
					se := client.ExpectStoppedEvent(t)
					if se.Body.Reason != "step" || !se.Body.AllThreadsStopped || se.Body.ThreadId != 1 {
						t.Errorf("\ngot  %#v\nwant Reason='step' AllThreadsStopped=true ThreadId=1", se)
					}
					checkStop(t, client, 1, "main.main", 14)
					client.ContinueRequest(1)
					client.ExpectContinueResponse(t)
					se = client.ExpectStoppedEvent(t)
					if se.Body.Reason != "breakpoint" || !se.Body.AllThreadsStopped || se.Body.ThreadId != 1 {
						t.Errorf("\ngot  %#v\nwant Reason='breakpoint' AllThreadsStopped=true ThreadId=1", se)
					}
					checkStop(t, client, 1, "main.main", 15)

					// We can set breakpoints while continuing
					client.ContinueRequest(1)
					client.ExpectContinueResponse(t)
					client.SetBreakpointsRequest(fixture.Source, []int{9}) // [15,] => [9,]
					checkSetBreakpointsResponse(t, []Breakpoint{{9, fixture.Source, true, ""}}, client.ExpectSetBreakpointsResponse(t))
					se = client.ExpectStoppedEvent(t)
					if se.Body.Reason != "breakpoint" || !se.Body.AllThreadsStopped || se.Body.ThreadId != 1 {
						t.Errorf("\ngot  %#v\nwant Reason='breakpoint' AllThreadsStopped=true ThreadId=1", se)
					}
					checkStop(t, client, 1, "main.sayhi", 9)

				},
				disconnect: true,
			}})
	})
}

func TestSetFunctionBreakpointWhileRunning(t *testing.T) {
	runTest(t, "integrationprog", func(client *daptest.Client, fixture protest.Fixture) {
		runDebugSessionWithBPs(t, client, "launch",
			// Launch
			func() {
				client.LaunchRequest("exec", fixture.Path, !stopOnEntry)
			},
			// Set breakpoints
			fixture.Source, []int{16},
			[]onBreakpoint{{
				execute: func() {
					// The program loops 3 times over lines 14-15-8-9-10-16
					checkStop(t, client, 1, "main.main", 16) // Line that sleeps for 1 second

					// We can set breakpoints while nexting
					client.NextRequest(1)
					client.ExpectNextResponse(t)
					client.SetFunctionBreakpointsRequest([]dap.FunctionBreakpoint{{Name: "main.sayhi"}}) // [16,] => [16, 8]
					checkBreakpoints(t, []Breakpoint{{8, fixture.Source, true, ""}}, client.ExpectSetFunctionBreakpointsResponse(t).Body.Breakpoints)
					client.SetBreakpointsRequest(fixture.Source, []int{}) // [16,8] => [8]
					expectSetBreakpointsResponse(t, client, []Breakpoint{})
					se := client.ExpectStoppedEvent(t)
					if se.Body.Reason != "step" || !se.Body.AllThreadsStopped || se.Body.ThreadId != 1 {
						t.Errorf("\ngot  %#v\nwant Reason='step' AllThreadsStopped=true ThreadId=1", se)
					}
					checkStop(t, client, 1, "main.main", 14)

					// Make sure we can hit the breakpoints.
					client.ContinueRequest(1)
					client.ExpectContinueResponse(t)
					se = client.ExpectStoppedEvent(t)
					if se.Body.Reason != "function breakpoint" || !se.Body.AllThreadsStopped || se.Body.ThreadId != 1 {
						t.Errorf("\ngot  %#v\nwant Reason='function breakpoint' AllThreadsStopped=true ThreadId=1", se)
					}
					checkStop(t, client, 1, "main.sayhi", 8)

					// We can set breakpoints while continuing
					client.ContinueRequest(1)
					client.ExpectContinueResponse(t)
					client.SetFunctionBreakpointsRequest([]dap.FunctionBreakpoint{}) // [8,] => []
					checkBreakpoints(t, []Breakpoint{}, client.ExpectSetFunctionBreakpointsResponse(t).Body.Breakpoints)
					client.SetBreakpointsRequest(fixture.Source, []int{16}) // [] => [16]
					expectSetBreakpointsResponse(t, client, []Breakpoint{{16, fixture.Source, true, ""}})
					se = client.ExpectStoppedEvent(t)
					if se.Body.Reason != "breakpoint" || !se.Body.AllThreadsStopped || se.Body.ThreadId != 1 {
						t.Errorf("\ngot  %#v\nwant Reason='breakpoint' AllThreadsStopped=true ThreadId=1", se)
					}
					checkStop(t, client, 1, "main.main", 16)

				},
				disconnect: true,
			}})
	})
}

func TestHitConditionBreakpoints(t *testing.T) {
	runTest(t, "break", func(client *daptest.Client, fixture protest.Fixture) {
		runDebugSessionWithBPs(t, client, "launch",
			// Launch
			func() {
				client.LaunchRequest("exec", fixture.Path, !stopOnEntry)
			},
			// Set breakpoints
			fixture.Source, []int{4},
			[]onBreakpoint{{
				execute: func() {
					client.SetBreakpointsRequestWithArgs(fixture.Source, []int{7}, nil, map[int]string{7: "4"}, nil)
					expectSetBreakpointsResponse(t, client, []Breakpoint{{7, fixture.Source, true, ""}})

					client.ContinueRequest(1)
					client.ExpectContinueResponse(t)
					client.ExpectStoppedEvent(t)
					checkStop(t, client, 1, "main.main", 7)

					// Check that we are stopped at the correct value of i.
					client.VariablesRequest(localsScope)
					locals := client.ExpectVariablesResponse(t)
					checkVarExact(t, locals, 0, "i", "i", "4", "int", noChildren)

					// Change the hit condition.
					client.SetBreakpointsRequestWithArgs(fixture.Source, []int{7}, nil, map[int]string{7: "% 2"}, nil)
					expectSetBreakpointsResponse(t, client, []Breakpoint{{7, fixture.Source, true, ""}})

					client.ContinueRequest(1)
					client.ExpectContinueResponse(t)
					client.ExpectStoppedEvent(t)
					checkStop(t, client, 1, "main.main", 7)

					// Check that we are stopped at the correct value of i.
					client.VariablesRequest(localsScope)
					locals = client.ExpectVariablesResponse(t)
					checkVarExact(t, locals, 0, "i", "i", "6", "int", noChildren)

					// Expect an error if an assignment is passed.
					client.SetBreakpointsRequestWithArgs(fixture.Source, []int{7}, nil, map[int]string{7: "= 2"}, nil)
					expectSetBreakpointsResponse(t, client, []Breakpoint{{-1, "", false, ""}})

					// Change the hit condition.
					client.SetBreakpointsRequestWithArgs(fixture.Source, []int{7}, nil, map[int]string{7: "< 8"}, nil)
					expectSetBreakpointsResponse(t, client, []Breakpoint{{7, fixture.Source, true, ""}})
					client.ContinueRequest(1)
					client.ExpectContinueResponse(t)
					client.ExpectStoppedEvent(t)
					checkStop(t, client, 1, "main.main", 7)

					// Check that we are stopped at the correct value of i.
					client.VariablesRequest(localsScope)
					locals = client.ExpectVariablesResponse(t)
					checkVarExact(t, locals, 0, "i", "i", "7", "int", noChildren)

					client.ContinueRequest(1)
					client.ExpectContinueResponse(t)

					client.ExpectTerminatedEvent(t)
				},
				disconnect: false,
			}})
	})
}

// TestLaunchSubstitutePath sets a breakpoint using a path
// that does not exist and expects the substitutePath attribute
// in the launch configuration to take care of the mapping.
func TestLaunchSubstitutePath(t *testing.T) {
	runTest(t, "loopprog", func(client *daptest.Client, fixture protest.Fixture) {
		substitutePathTestHelper(t, fixture, client, "launch", map[string]interface{}{"mode": "exec", "program": fixture.Path})
	})
}

// TestAttachSubstitutePath sets a breakpoint using a path
// that does not exist and expects the substitutePath attribute
// in the launch configuration to take care of the mapping.
func TestAttachSubstitutePath(t *testing.T) {
	if runtime.GOOS == "windows" {
		t.Skip("test skipped on Windows, see https://delve.teamcity.com/project/Delve_windows for details")
	}
	runTest(t, "loopprog", func(client *daptest.Client, fixture protest.Fixture) {
		cmd := execFixture(t, fixture)

		substitutePathTestHelper(t, fixture, client, "attach", map[string]interface{}{"mode": "local", "processId": cmd.Process.Pid})
	})
}

func substitutePathTestHelper(t *testing.T, fixture protest.Fixture, client *daptest.Client, request string, launchAttachConfig map[string]interface{}) {
	t.Helper()
	nonexistentDir := filepath.Join(string(filepath.Separator), "path", "that", "does", "not", "exist")
	if runtime.GOOS == "windows" {
		nonexistentDir = "C:" + nonexistentDir
	}

	launchAttachConfig["stopOnEntry"] = false
	// The rules in 'substitutePath' will be applied as follows:
	// - mapping paths from client to server:
	//		The first rule["from"] to match a prefix of 'path' will be applied:
	//			strings.Replace(path, rule["from"], rule["to"], 1)
	// - mapping paths from server to client:
	//		The first rule["to"] to match a prefix of 'path' will be applied:
	//			strings.Replace(path, rule["to"], rule["from"], 1)
	launchAttachConfig["substitutePath"] = []map[string]string{
		{"from": nonexistentDir, "to": filepath.Dir(fixture.Source)},
		// Since the path mappings are ordered, when converting from client path to
		// server path, this mapping will not apply, because nonexistentDir appears in
		// an earlier rule.
		{"from": nonexistentDir, "to": "this_is_a_bad_path"},
		// Since the path mappings are ordered, when converting from server path to
		// client path, this mapping will not apply, because filepath.Dir(fixture.Source)
		// appears in an earlier rule.
		{"from": "this_is_a_bad_path", "to": filepath.Dir(fixture.Source)},
	}

	runDebugSessionWithBPs(t, client, request,
		func() {
			switch request {
			case "attach":
				client.AttachRequest(launchAttachConfig)
				client.ExpectCapabilitiesEventSupportTerminateDebuggee(t)
			case "launch":
				client.LaunchRequestWithArgs(launchAttachConfig)
			default:
				t.Fatalf("invalid request: %s", request)
			}
		},
		// Set breakpoints
		filepath.Join(nonexistentDir, "loopprog.go"), []int{8},
		[]onBreakpoint{{

			execute: func() {
				checkStop(t, client, 1, "main.loop", 8)
			},
			disconnect: true,
		}})
}

// execFixture runs the binary fixture.Path and hooks up stdout and stderr
// to os.Stdout and os.Stderr.
func execFixture(t *testing.T, fixture protest.Fixture) *exec.Cmd {
	t.Helper()
	// TODO(polina): do I need to sanity check testBackend and runtime.GOOS?
	cmd := exec.Command(fixture.Path)
	cmd.Stdout = os.Stdout
	cmd.Stderr = os.Stderr
	if err := cmd.Start(); err != nil {
		t.Fatal(err)
	}
	return cmd
}

// TestWorkingDir executes to a breakpoint and tests that the specified
// working directory is the one used to run the program.
func TestWorkingDir(t *testing.T) {
	runTest(t, "workdir", func(client *daptest.Client, fixture protest.Fixture) {
		wd := os.TempDir()
		// For Darwin `os.TempDir()` returns `/tmp` which is symlink to `/private/tmp`.
		if runtime.GOOS == "darwin" {
			wd = "/private/tmp"
		}
		runDebugSessionWithBPs(t, client, "launch",
			// Launch
			func() {
				client.LaunchRequestWithArgs(map[string]interface{}{
					"mode":        "exec",
					"program":     fixture.Path,
					"stopOnEntry": false,
					"cwd":         wd,
				})
			},
			// Set breakpoints
			fixture.Source, []int{10}, // b main.main
			[]onBreakpoint{{
				execute: func() {
					checkStop(t, client, 1, "main.main", 10)
					client.VariablesRequest(localsScope)
					locals := client.ExpectVariablesResponse(t)
					checkChildren(t, locals, "Locals", 2)
					for i := range locals.Body.Variables {
						switch locals.Body.Variables[i].Name {
						case "pwd":
							checkVarExact(t, locals, i, "pwd", "pwd", fmt.Sprintf("%q", wd), "string", noChildren)
						case "err":
							checkVarExact(t, locals, i, "err", "err", "error nil", "error", noChildren)
						}
					}
				},
				disconnect: false,
			}})
	})
}

// checkEval is a helper for verifying the values within an EvaluateResponse.
//
//	value - the value of the evaluated expression
//	hasRef - true if the evaluated expression should have children and therefore a non-0 variable reference
//	ref - reference to retrieve children of this evaluated expression (0 if none)
func checkEval(t *testing.T, got *dap.EvaluateResponse, value string, hasRef bool) (ref int) {
	t.Helper()
	if got.Body.Result != value || (got.Body.VariablesReference > 0) != hasRef {
		t.Errorf("\ngot  %#v\nwant Result=%q hasRef=%t", got, value, hasRef)
	}
	return got.Body.VariablesReference
}

// checkEvalIndexed is a helper for verifying the values within an EvaluateResponse.
//
//	value - the value of the evaluated expression
//	hasRef - true if the evaluated expression should have children and therefore a non-0 variable reference
//	ref - reference to retrieve children of this evaluated expression (0 if none)
func checkEvalIndexed(t *testing.T, got *dap.EvaluateResponse, value string, hasRef bool, indexed, named int) (ref int) {
	t.Helper()
	if got.Body.Result != value || (got.Body.VariablesReference > 0) != hasRef || got.Body.IndexedVariables != indexed || got.Body.NamedVariables != named {
		t.Errorf("\ngot  %#v\nwant Result=%q hasRef=%t IndexedVariables=%d NamedVariables=%d", got, value, hasRef, indexed, named)
	}
	return got.Body.VariablesReference
}

func checkEvalRegex(t *testing.T, got *dap.EvaluateResponse, valueRegex string, hasRef bool) (ref int) {
	t.Helper()
	matched, _ := regexp.MatchString(valueRegex, got.Body.Result)
	if !matched || (got.Body.VariablesReference > 0) != hasRef {
		t.Errorf("\ngot  %#v\nwant Result=%q hasRef=%t", got, valueRegex, hasRef)
	}
	return got.Body.VariablesReference
}

func TestEvaluateRequest(t *testing.T) {
	runTest(t, "testvariables", func(client *daptest.Client, fixture protest.Fixture) {
		runDebugSessionWithBPs(t, client, "launch",
			// Launch
			func() {
				client.LaunchRequest("exec", fixture.Path, !stopOnEntry)
			},
			fixture.Source, []int{}, // Breakpoint set in the program
			[]onBreakpoint{{ // Stop at first breakpoint
				execute: func() {
					checkStop(t, client, 1, "main.foobar", 66)

					// Variable lookup
					client.EvaluateRequest("a2", 1000, "this context will be ignored")
					got := client.ExpectEvaluateResponse(t)
					checkEval(t, got, "6", noChildren)

					client.EvaluateRequest("a5", 1000, "this context will be ignored")
					got = client.ExpectEvaluateResponse(t)
					ref := checkEval(t, got, "[]int len: 5, cap: 5, [1,2,3,4,5]", hasChildren)
					if ref > 0 {
						client.VariablesRequest(ref)
						a5 := client.ExpectVariablesResponse(t)
						checkChildren(t, a5, "a5", 5)
						checkVarExact(t, a5, 0, "[0]", "(a5)[0]", "1", "int", noChildren)
						checkVarExact(t, a5, 4, "[4]", "(a5)[4]", "5", "int", noChildren)
						validateEvaluateName(t, client, a5, 0)
						validateEvaluateName(t, client, a5, 4)
					}

					// Variable lookup that's not fully loaded
					client.EvaluateRequest("ba", 1000, "this context will be ignored")
					got = client.ExpectEvaluateResponse(t)
					checkEvalIndexed(t, got, "[]int len: 200, cap: 200, [0,0,0,0,0,0,0,0,0,0,0,0,0,0,0,0,0,0,0,0,0,0,0,0,0,0,0,0,0,0,0,0,0,0,0,0,0,0,0,0,0,0,0,0,0,0,0,0,0,0,0,0,0,0,0,0,0,0,0,0,0,0,0,0,...+136 more]", hasChildren, 200, 0)

					// All (binary and unary) on basic types except <-, ++ and --
					client.EvaluateRequest("1+1", 1000, "this context will be ignored")
					got = client.ExpectEvaluateResponse(t)
					checkEval(t, got, "2", noChildren)

					// Comparison operators on any type
					client.EvaluateRequest("1<2", 1000, "this context will be ignored")
					got = client.ExpectEvaluateResponse(t)
					checkEval(t, got, "true", noChildren)

					// Type casts between numeric types
					client.EvaluateRequest("int(2.3)", 1000, "this context will be ignored")
					got = client.ExpectEvaluateResponse(t)
					checkEval(t, got, "2", noChildren)

					// Type casts of integer constants into any pointer type and vice versa
					client.EvaluateRequest("(*int)(2)", 1000, "this context will be ignored")
					got = client.ExpectEvaluateResponse(t)
					ref = checkEvalRegex(t, got, `\*\(unreadable .+\)`, hasChildren)
					if ref > 0 {
						client.VariablesRequest(ref)
						val := client.ExpectVariablesResponse(t)
						checkChildren(t, val, "*(*int)(2)", 1)
						checkVarRegex(t, val, 0, "^$", `\(\*\(\(\*int\)\(2\)\)\)`, `\(unreadable .+\)`, "int", noChildren)
						validateEvaluateName(t, client, val, 0)
					}

					// Type casts between string, []byte and []rune
					client.EvaluateRequest("[]byte(\"ABC€\")", 1000, "this context will be ignored")
					got = client.ExpectEvaluateResponse(t)
					checkEvalIndexed(t, got, "[]uint8 len: 6, cap: 6, [65,66,67,226,130,172]", noChildren, 6, 1)

					// Struct member access (i.e. somevar.memberfield)
					client.EvaluateRequest("ms.Nest.Level", 1000, "this context will be ignored")
					got = client.ExpectEvaluateResponse(t)
					checkEval(t, got, "1", noChildren)

					// Slicing and indexing operators on arrays, slices and strings
					client.EvaluateRequest("a5[4]", 1000, "this context will be ignored")
					got = client.ExpectEvaluateResponse(t)
					checkEval(t, got, "5", noChildren)

					// Map access
					client.EvaluateRequest("mp[1]", 1000, "this context will be ignored")
					got = client.ExpectEvaluateResponse(t)
					ref = checkEval(t, got, "interface {}(int) 42", hasChildren)
					if ref > 0 {
						client.VariablesRequest(ref)
						expr := client.ExpectVariablesResponse(t)
						checkChildren(t, expr, "mp[1]", 1)
						checkVarExact(t, expr, 0, "data", "(mp[1]).(data)", "42", "int", noChildren)
						validateEvaluateName(t, client, expr, 0)
					}

					// Pointer dereference
					client.EvaluateRequest("*ms.Nest", 1000, "this context will be ignored")
					got = client.ExpectEvaluateResponse(t)
					ref = checkEvalRegex(t, got, `main\.Nest {Level: 1, Nest: \*main.Nest {Level: 2, Nest: \*\(\*main\.Nest\)\(0x[0-9a-f]+\)}}`, hasChildren)
					if ref > 0 {
						client.VariablesRequest(ref)
						expr := client.ExpectVariablesResponse(t)
						checkChildren(t, expr, "*ms.Nest", 2)
						checkVarExact(t, expr, 0, "Level", "(*ms.Nest).Level", "1", "int", noChildren)
						validateEvaluateName(t, client, expr, 0)
					}

					// Calls to builtin functions: cap, len, complex, imag and real
					client.EvaluateRequest("len(a5)", 1000, "this context will be ignored")
					got = client.ExpectEvaluateResponse(t)
					checkEval(t, got, "5", noChildren)

					// Type assertion on interface variables (i.e. somevar.(concretetype))
					client.EvaluateRequest("mp[1].(int)", 1000, "this context will be ignored")
					got = client.ExpectEvaluateResponse(t)
					checkEval(t, got, "42", noChildren)
				},
				disconnect: false,
			}, { // Stop at second breakpoint
				execute: func() {
					checkStop(t, client, 1, "main.barfoo", 27)

					// Top-most frame
					client.EvaluateRequest("a1", 1000, "this context will be ignored")
					got := client.ExpectEvaluateResponse(t)
					checkEval(t, got, "\"bur\"", noChildren)
					// No frame defaults to top-most frame
					client.EvaluateRequest("a1", 0, "this context will be ignored")
					got = client.ExpectEvaluateResponse(t)
					checkEval(t, got, "\"bur\"", noChildren)
					// Next frame
					client.EvaluateRequest("a1", 1001, "this context will be ignored")
					got = client.ExpectEvaluateResponse(t)
					checkEval(t, got, "\"foofoofoofoofoofoo\"", noChildren)
					// Next frame
					client.EvaluateRequest("a1", 1002, "any context but watch")
					erres := client.ExpectVisibleErrorResponse(t)
					if !checkErrorMessageFormat(erres.Body.Error, "Unable to evaluate expression: could not find symbol value for a1") {
						t.Errorf("\ngot %#v\nwant Format=\"Unable to evaluate expression: could not find symbol value for a1\"", erres)
					}
					client.EvaluateRequest("a1", 1002, "watch")
					erres = client.ExpectInvisibleErrorResponse(t)
					if !checkErrorMessageFormat(erres.Body.Error, "Unable to evaluate expression: could not find symbol value for a1") {
						t.Errorf("\ngot %#v\nwant Format=\"Unable to evaluate expression: could not find symbol value for a1\"", erres)
					}
					client.EvaluateRequest("a1", 1002, "repl")
					erres = client.ExpectInvisibleErrorResponse(t)
					if !checkErrorMessageFormat(erres.Body.Error, "Unable to evaluate expression: could not find symbol value for a1") {
						t.Errorf("\ngot %#v\nwant Format=\"Unable to evaluate expression: could not find symbol value for a1\"", erres)
					}
					client.EvaluateRequest("a1", 1002, "hover")
					erres = client.ExpectInvisibleErrorResponse(t)
					if !checkErrorMessageFormat(erres.Body.Error, "Unable to evaluate expression: could not find symbol value for a1") {
						t.Errorf("\ngot %#v\nwant Format=\"Unable to evaluate expression: could not find symbol value for a1\"", erres)
					}
					client.EvaluateRequest("a1", 1002, "clipboard")
					erres = client.ExpectVisibleErrorResponse(t)
					if !checkErrorMessageFormat(erres.Body.Error, "Unable to evaluate expression: could not find symbol value for a1") {
						t.Errorf("\ngot %#v\nwant Format=\"Unable to evaluate expression: could not find symbol value for a1\"", erres)
					}
				},
				disconnect: false,
			}})
	})
}

func formatConfig(depth int, showGlobals, showRegisters bool, goroutineFilters string, hideSystemGoroutines bool, substitutePath [][2]string) string {
	formatStr := `stackTraceDepth	%d
showGlobalVariables	%v
showRegisters	%v
goroutineFilters	%q
hideSystemGoroutines	%v
substitutePath	%v
`
	return fmt.Sprintf(formatStr, depth, showGlobals, showRegisters, goroutineFilters, hideSystemGoroutines, substitutePath)
}

func TestEvaluateCommandRequest(t *testing.T) {
	runTest(t, "testvariables", func(client *daptest.Client, fixture protest.Fixture) {
		runDebugSessionWithBPs(t, client, "launch",
			// Launch
			func() {
				client.LaunchRequest("exec", fixture.Path, !stopOnEntry)
			},
			fixture.Source, []int{}, // Breakpoint set in the program
			[]onBreakpoint{{ // Stop at first breakpoint
				execute: func() {
					checkStop(t, client, 1, "main.foobar", 66)

					// Request help.
					const dlvHelp = `The following commands are available:
    dlv help (alias: h) 	 Prints the help message.
    dlv config 	 Changes configuration parameters.
    dlv sources (alias: s) 	 Print list of source files.

Type 'dlv help' followed by a command for full documentation.
`
					client.EvaluateRequest("dlv help", 1000, "repl")
					got := client.ExpectEvaluateResponse(t)
					checkEval(t, got, dlvHelp, noChildren)

					client.EvaluateRequest("dlv help config", 1000, "repl")
					got = client.ExpectEvaluateResponse(t)
					checkEval(t, got, msgConfig, noChildren)

					// Test config.
					client.EvaluateRequest("dlv config", 1000, "repl")
					client.ExpectErrorResponse(t)

					client.EvaluateRequest("dlv config -list", 1000, "repl")
					got = client.ExpectEvaluateResponse(t)
					checkEval(t, got, formatConfig(50, false, false, "", false, [][2]string{}), noChildren)

					// Read and modify showGlobalVariables.
					client.EvaluateRequest("dlv config -list showGlobalVariables", 1000, "repl")
					got = client.ExpectEvaluateResponse(t)
					checkEval(t, got, "showGlobalVariables\tfalse\n", noChildren)

					client.ScopesRequest(1000)
					scopes := client.ExpectScopesResponse(t)
					if len(scopes.Body.Scopes) > 1 {
						t.Errorf("\ngot  %#v\nwant len(scopes)=1 (Locals)", scopes)
					}
					checkScope(t, scopes, 0, "Locals", -1)

					client.EvaluateRequest("dlv config showGlobalVariables true", 1000, "repl")
					client.ExpectInvalidatedEvent(t)
					got = client.ExpectEvaluateResponse(t)
					checkEval(t, got, "showGlobalVariables\ttrue\n\nUpdated", noChildren)

					client.EvaluateRequest("dlv config -list", 1000, "repl")
					got = client.ExpectEvaluateResponse(t)
					checkEval(t, got, formatConfig(50, true, false, "", false, [][2]string{}), noChildren)

					client.ScopesRequest(1000)
					scopes = client.ExpectScopesResponse(t)
					if len(scopes.Body.Scopes) < 2 {
						t.Errorf("\ngot  %#v\nwant len(scopes)=2 (Locals & Globals)", scopes)
					}
					checkScope(t, scopes, 0, "Locals", -1)
					checkScope(t, scopes, 1, "Globals (package main)", -1)

					// Read and modify substitutePath.
					client.EvaluateRequest("dlv config -list substitutePath", 1000, "repl")
					got = client.ExpectEvaluateResponse(t)
					checkEval(t, got, "substitutePath\t[]\n", noChildren)

					client.EvaluateRequest(fmt.Sprintf("dlv config substitutePath %q %q", "my/client/path", "your/server/path"), 1000, "repl")
					got = client.ExpectEvaluateResponse(t)
					checkEval(t, got, "substitutePath\t[[my/client/path your/server/path]]\n\nUpdated", noChildren)

					client.EvaluateRequest(fmt.Sprintf("dlv config substitutePath %q %q", "my/client/path", "new/your/server/path"), 1000, "repl")
					got = client.ExpectEvaluateResponse(t)
					checkEval(t, got, "substitutePath\t[[my/client/path new/your/server/path]]\n\nUpdated", noChildren)

					client.EvaluateRequest(fmt.Sprintf("dlv config substitutePath %q", "my/client/path"), 1000, "repl")
					got = client.ExpectEvaluateResponse(t)
					checkEval(t, got, "substitutePath\t[]\n\nUpdated", noChildren)

					// Test sources.
					client.EvaluateRequest("dlv sources", 1000, "repl")
					got = client.ExpectEvaluateResponse(t)
					if !strings.Contains(got.Body.Result, fixture.Source) {
						t.Errorf("\ngot: %#v, want sources contains %s", got, fixture.Source)
					}

					client.EvaluateRequest(fmt.Sprintf("dlv sources .*%s", strings.ReplaceAll(filepath.Base(fixture.Source), ".", "\\.")), 1000, "repl")
					got = client.ExpectEvaluateResponse(t)
					if got.Body.Result != fixture.Source {
						t.Errorf("\ngot: %#v, want sources=%q", got, fixture.Source)
					}

					client.EvaluateRequest("dlv sources nonexistentsource", 1000, "repl")
					got = client.ExpectEvaluateResponse(t)
					if got.Body.Result != "" {
						t.Errorf("\ngot: %#v, want sources=\"\"", got)
					}

					// Test bad inputs.
					client.EvaluateRequest("dlv help bad", 1000, "repl")
					client.ExpectErrorResponse(t)

					client.EvaluateRequest("dlv bad", 1000, "repl")
					client.ExpectErrorResponse(t)
				},
				disconnect: true,
			}})
	})
}

// From testvariables2 fixture
const (
	// As defined in the code
	longstr = `"very long string 0123456789a0123456789b0123456789c0123456789d0123456789e0123456789f0123456789g012345678h90123456789i0123456789j0123456789"`
	// Loaded with MaxStringLen=64
	longstrLoaded64   = `"very long string 0123456789a0123456789b0123456789c0123456789d012...+73 more"`
	longstrLoaded64re = `\"very long string 0123456789a0123456789b0123456789c0123456789d012\.\.\.\+73 more\"`
)

// TestVariableValueTruncation tests that in certain cases
// we truncate the loaded variable values to make display more user-friendly.
func TestVariableValueTruncation(t *testing.T) {
	runTest(t, "testvariables2", func(client *daptest.Client, fixture protest.Fixture) {
		runDebugSessionWithBPs(t, client, "launch",
			// Launch
			func() {
				client.LaunchRequest("exec", fixture.Path, !stopOnEntry)
			},
			// Breakpoint set within the program
			fixture.Source, []int{},
			[]onBreakpoint{{
				execute: func() {
					checkStop(t, client, 1, "main.main", -1)

					client.VariablesRequest(localsScope)
					locals := client.ExpectVariablesResponse(t)

					// Compound variable values may be truncated
					m1Full := `map\[string\]main\.astruct \[(\"[A-Za-z]+\": {A: [0-9]+, B: [0-9]+}, )+,\.\.\.\+2 more\]`
					m1Part := `map\[string\]main\.astruct \[(\"[A-Za-z]+\": {A: [0-9]+, B: [0-9]+}, )+.+\.\.\.`

					// In variable responses
					checkVarRegex(t, locals, -1, "m1", "m1", m1Part, `map\[string\]main\.astruct`, hasChildren)

					// In evaluate responses (select contexts only)
					tests := []struct {
						context string
						want    string
					}{
						{"", m1Part},
						{"watch", m1Part},
						{"repl", m1Part},
						{"hover", m1Part},
						{"variables", m1Full}, // used for copy
						{"clipboard", m1Full}, // used for copy
						{"somethingelse", m1Part},
					}
					for _, tc := range tests {
						t.Run(tc.context, func(t *testing.T) {
							client.EvaluateRequest("m1", 0, tc.context)
							checkEvalRegex(t, client.ExpectEvaluateResponse(t), tc.want, hasChildren)
						})
					}

					// Compound map keys may be truncated even further
					// As the keys are always inside of a map container,
					// this applies to variables requests only, not evaluate requests.

					// key - compound, value - scalar (inlined key:value display) => truncate key if too long
					ref := checkVarExact(t, locals, -1, "m5", "m5", "map[main.C]int [{s: "+longstr+"}: 1, ]", "map[main.C]int", hasChildren)
					if ref > 0 {
						client.VariablesRequest(ref)
						// Key format: <truncated>... @<address>
						checkVarRegex(t, client.ExpectVariablesResponse(t), 1, `main\.C {s: "very long string 0123456789.+\.\.\. @ 0x[0-9a-f]+`, `m5\[\(\*\(\*"main\.C"\)\(0x[0-9a-f]+\)\)\]`, "1", `int`, hasChildren)
					}
					// key - scalar, value - scalar (inlined key:value display) => key not truncated
					ref = checkVarExact(t, locals, -1, "m6", "m6", "map[string]int ["+longstr+": 123, ]", "map[string]int", hasChildren)
					if ref > 0 {
						client.VariablesRequest(ref)
						checkVarExact(t, client.ExpectVariablesResponse(t), 1, longstr, `m6[`+longstr+`]`, "123", "string: int", noChildren)
					}
					// key - compound, value - compound (array-like display) => key not truncated
					ref = checkVarExact(t, locals, -1, "m7", "m7", "map[main.C]main.C [{s: "+longstr+"}: {s: \"hello\"}, ]", "map[main.C]main.C", hasChildren)
					if ref > 0 {
						client.VariablesRequest(ref)
						m7 := client.ExpectVariablesResponse(t)
						checkVarRegex(t, m7, 1, "[key 0]", `\(\*\(\*\"main\.C\"\)\(0x[0-9a-f]+\)\)`, `main\.C {s: `+longstr+`}`, `main\.C`, hasChildren)
					}
				},
				disconnect: true,
			}})
	})
}

// TestVariableLoadingOfLongStrings tests that different string loading limits
// apply that depending on the context.
func TestVariableLoadingOfLongStrings(t *testing.T) {
	protest.MustSupportFunctionCalls(t, testBackend)
	runTest(t, "longstrings", func(client *daptest.Client, fixture protest.Fixture) {
		runDebugSessionWithBPs(t, client, "launch",
			// Launch
			func() {
				client.LaunchRequest("exec", fixture.Path, !stopOnEntry)
			},
			// Breakpoint set within the program
			fixture.Source, []int{},
			[]onBreakpoint{{
				execute: func() {
					checkStop(t, client, 1, "main.main", -1)

					client.VariablesRequest(localsScope)
					locals := client.ExpectVariablesResponse(t)

					// Limits vary for evaluate requests with different contexts
					tests := []struct {
						context string
						limit   int
					}{
						{"", DefaultLoadConfig.MaxStringLen},
						{"watch", DefaultLoadConfig.MaxStringLen},
						{"repl", maxSingleStringLen},
						{"hover", maxSingleStringLen},
						{"variables", maxSingleStringLen},
						{"clipboard", maxSingleStringLen},
						{"somethingelse", DefaultLoadConfig.MaxStringLen},
					}
					for _, tc := range tests {
						t.Run(tc.context, func(t *testing.T) {
							// Long string by itself (limits vary)
							client.EvaluateRequest("s4097", 0, tc.context)
							want := fmt.Sprintf(`"x+\.\.\.\+%d more"`, 4097-tc.limit)
							checkEvalRegex(t, client.ExpectEvaluateResponse(t), want, noChildren)

							// Evaluated container variables return values with minimally loaded
							// strings, which are further truncated for displaying, so we
							// can't test for loading limit except in contexts where an untruncated
							// value is returned.
							client.EvaluateRequest("&s4097", 0, tc.context)
							switch tc.context {
							case "variables", "clipboard":
								want = fmt.Sprintf(`\*"x+\.\.\.\+%d more`, 4097-DefaultLoadConfig.MaxStringLen)
							default:
								want = fmt.Sprintf(`\*"x{%d}\.\.\.`, maxVarValueLen-2)
							}
							checkEvalRegex(t, client.ExpectEvaluateResponse(t), want, hasChildren)
						})
					}

					// Long strings returned from calls are subject to a different limit,
					// same limit regardless of context
					for _, context := range []string{"", "watch", "repl", "variables", "hover", "clipboard", "somethingelse"} {
						t.Run(context, func(t *testing.T) {
							client.EvaluateRequest(`call buildString(4097)`, 1000, context)
							want := fmt.Sprintf(`"x+\.\.\.\+%d more"`, 4097-maxStringLenInCallRetVars)
							got := client.ExpectEvaluateResponse(t)
							checkEvalRegex(t, got, want, hasChildren)
						})
					}

					// Variables requests use the most conservative loading limit
					checkVarRegex(t, locals, -1, "s513", "s513", `"x{512}\.\.\.\+1 more"`, "string", noChildren)
					// Container variables are subject to additional stricter value truncation that drops +more part
					checkVarRegex(t, locals, -1, "nested", "nested", `map\[int\]string \[513: \"x+\.\.\.`, "string", hasChildren)
				},
				disconnect: true,
			}})
	})
}

func TestEvaluateCallRequest(t *testing.T) {
	protest.MustSupportFunctionCalls(t, testBackend)
	runTest(t, "fncall", func(client *daptest.Client, fixture protest.Fixture) {
		runDebugSessionWithBPs(t, client, "launch",
			// Launch
			func() {
				client.LaunchRequest("exec", fixture.Path, !stopOnEntry)
			},
			fixture.Source, []int{88},
			[]onBreakpoint{{ // Stop in makeclos()
				execute: func() {
					checkStop(t, client, 1, "main.makeclos", 88)

					// Topmost frame: both types of expressions should work
					client.EvaluateRequest("callstacktrace", 1000, "this context will be ignored")
					client.ExpectEvaluateResponse(t)
					client.EvaluateRequest("call callstacktrace()", 1000, "this context will be ignored")
					client.ExpectEvaluateResponse(t)

					// Next frame: only non-call expressions will work
					client.EvaluateRequest("callstacktrace", 1001, "this context will be ignored")
					client.ExpectEvaluateResponse(t)
					client.EvaluateRequest("call callstacktrace()", 1001, "not watch")
					erres := client.ExpectVisibleErrorResponse(t)
					if !checkErrorMessageFormat(erres.Body.Error, "Unable to evaluate expression: call is only supported with topmost stack frame") {
						t.Errorf("\ngot %#v\nwant Format=\"Unable to evaluate expression: call is only supported with topmost stack frame\"", erres)
					}

					// A call can stop on a breakpoint
					client.EvaluateRequest("call callbreak()", 1000, "not watch")
					s := client.ExpectStoppedEvent(t)
					if s.Body.Reason != "hardcoded breakpoint" {
						t.Errorf("\ngot %#v\nwant Reason=\"hardcoded breakpoint\"", s)
					}
					erres = client.ExpectVisibleErrorResponse(t)
					if !checkErrorMessageFormat(erres.Body.Error, "Unable to evaluate expression: call stopped") {
						t.Errorf("\ngot %#v\nwant Format=\"Unable to evaluate expression: call stopped\"", erres)
					}

					// A call during a call causes an error
					client.EvaluateRequest("call callstacktrace()", 1000, "not watch")
					erres = client.ExpectVisibleErrorResponse(t)
					if !checkErrorMessageFormat(erres.Body.Error, "Unable to evaluate expression: cannot call function while another function call is already in progress") {
						t.Errorf("\ngot %#v\nwant Format=\"Unable to evaluate expression: cannot call function while another function call is already in progress\"", erres)
					}

					// Complete the call and get back to original breakpoint in makeclos()
					client.ContinueRequest(1)
					client.ExpectContinueResponse(t)
					client.ExpectStoppedEvent(t)
					checkStop(t, client, 1, "main.makeclos", 88)

					// Inject a call for the same function that is stopped at breakpoint:
					// it might stop at the exact same breakpoint on the same goroutine,
					// but we should still detect that its an injected call that stopped
					// and not the return to the original point of injection after it
					// completed.
					client.EvaluateRequest("call makeclos(nil)", 1000, "not watch")
					stopped := client.ExpectStoppedEvent(t)
					erres = client.ExpectVisibleErrorResponse(t)
					if !checkErrorMessageFormat(erres.Body.Error, "Unable to evaluate expression: call stopped") {
						t.Errorf("\ngot %#v\nwant Format=\"Unable to evaluate expression: call stopped\"", erres)
					}
					checkStop(t, client, stopped.Body.ThreadId, "main.makeclos", 88)

					// Complete the call and get back to original breakpoint in makeclos()
					client.ContinueRequest(1)
					client.ExpectContinueResponse(t)
					client.ExpectStoppedEvent(t)
					checkStop(t, client, 1, "main.makeclos", 88)
				},
				disconnect: false,
			}, { // Stop at runtime breakpoint
				execute: func() {
					checkStop(t, client, 1, "main.main", -1)

					// No return values
					client.EvaluateRequest("call call0(1, 2)", 1000, "this context will be ignored")
					got := client.ExpectEvaluateResponse(t)
					checkEval(t, got, "", noChildren)
					// One unnamed return value
					client.EvaluateRequest("call call1(one, two)", 1000, "this context will be ignored")
					got = client.ExpectEvaluateResponse(t)
					ref := checkEval(t, got, "3", hasChildren)
					if ref > 0 {
						client.VariablesRequest(ref)
						rv := client.ExpectVariablesResponse(t)
						checkChildren(t, rv, "rv", 1)
						checkVarExact(t, rv, 0, "~r2", "", "3", "int", noChildren)
					}
					// One named return value
					// Panic doesn't panic, but instead returns the error as a named return variable
					client.EvaluateRequest("call callpanic()", 1000, "this context will be ignored")
					got = client.ExpectEvaluateResponse(t)
					ref = checkEval(t, got, `interface {}(string) "callpanic panicked"`, hasChildren)
					if ref > 0 {
						client.VariablesRequest(ref)
						rv := client.ExpectVariablesResponse(t)
						checkChildren(t, rv, "rv", 1)
						ref = checkVarExact(t, rv, 0, "~panic", "", `interface {}(string) "callpanic panicked"`, "interface {}", hasChildren)
						if ref > 0 {
							client.VariablesRequest(ref)
							p := client.ExpectVariablesResponse(t)
							checkChildren(t, p, "~panic", 1)
							checkVarExact(t, p, 0, "data", "", "\"callpanic panicked\"", "string", noChildren)
						}
					}
					// Multiple return values
					client.EvaluateRequest("call call2(one, two)", 1000, "this context will be ignored")
					got = client.ExpectEvaluateResponse(t)
					ref = checkEval(t, got, "1, 2", hasChildren)
					if ref > 0 {
						client.VariablesRequest(ref)
						rvs := client.ExpectVariablesResponse(t)
						checkChildren(t, rvs, "rvs", 2)
						checkVarExact(t, rvs, 0, "~r2", "", "1", "int", noChildren)
						checkVarExact(t, rvs, 1, "~r3", "", "2", "int", noChildren)
					}
					// No frame defaults to top-most frame
					client.EvaluateRequest("call call1(one, two)", 0, "this context will be ignored")
					got = client.ExpectEvaluateResponse(t)
					checkEval(t, got, "3", hasChildren)
					// Extra spaces don't matter
					client.EvaluateRequest(" call  call1(one, one) ", 0, "this context will be ignored")
					got = client.ExpectEvaluateResponse(t)
					checkEval(t, got, "2", hasChildren)
					// Just 'call', even with extra space, is treated as {expression}
					client.EvaluateRequest("call ", 1000, "watch")
					got = client.ExpectEvaluateResponse(t)
					checkEval(t, got, "\"this is a variable named `call`\"", noChildren)

					// Call error
					client.EvaluateRequest("call call1(one)", 1000, "watch")
					erres := client.ExpectInvisibleErrorResponse(t)
					if !checkErrorMessageFormat(erres.Body.Error, "Unable to evaluate expression: not enough arguments") {
						t.Errorf("\ngot %#v\nwant Format=\"Unable to evaluate expression: not enough arguments\"", erres)
					}

					// Assignment - expect no error, but no return value.
					client.EvaluateRequest("call one = two", 1000, "this context will be ignored")
					got = client.ExpectEvaluateResponse(t)
					checkEval(t, got, "", noChildren)
					// Check one=two was applied.
					client.EvaluateRequest("one", 1000, "repl")
					got = client.ExpectEvaluateResponse(t)
					checkEval(t, got, "2", noChildren)

					// Call can exit.
					client.EvaluateRequest("call callexit()", 1000, "this context will be ignored")
					client.ExpectTerminatedEvent(t)
					if res := client.ExpectVisibleErrorResponse(t); res.Body.Error == nil || !strings.Contains(res.Body.Error.Format, "terminated") {
						t.Errorf("\ngot %#v\nwant Format=.*terminated.*", res)
					}
				},
				terminated: true,
				disconnect: true,
			}})
	})
}

func TestNextAndStep(t *testing.T) {
	runTest(t, "testinline", func(client *daptest.Client, fixture protest.Fixture) {
		runDebugSessionWithBPs(t, client, "launch",
			// Launch
			func() {
				client.LaunchRequest("exec", fixture.Path, !stopOnEntry)
			},
			// Set breakpoints
			fixture.Source, []int{11},
			[]onBreakpoint{{ // Stop at line 11
				execute: func() {
					checkStop(t, client, 1, "main.initialize", 11)

					expectStop := func(fun string, line int) {
						t.Helper()
						se := client.ExpectStoppedEvent(t)
						if se.Body.Reason != "step" || se.Body.ThreadId != 1 || !se.Body.AllThreadsStopped {
							t.Errorf("got %#v, want Reason=\"step\", ThreadId=1, AllThreadsStopped=true", se)
						}
						checkStop(t, client, 1, fun, line)
					}

					client.StepOutRequest(1)
					client.ExpectStepOutResponse(t)
					expectStop("main.main", 18)

					client.NextRequest(1)
					client.ExpectNextResponse(t)
					expectStop("main.main", 19)

					client.StepInRequest(1)
					client.ExpectStepInResponse(t)
					expectStop("main.inlineThis", 5)

					client.NextRequest(-1000)
					client.ExpectNextResponse(t)
					if se := client.ExpectStoppedEvent(t); se.Body.Reason != "error" || se.Body.Text != "unknown goroutine -1000" {
						t.Errorf("got %#v, want Reason=\"error\", Text=\"unknown goroutine -1000\"", se)
					}
					checkStop(t, client, 1, "main.inlineThis", 5)
				},
				disconnect: false,
			}})
	})
}

func TestHardCodedBreakpoints(t *testing.T) {
	runTest(t, "consts", func(client *daptest.Client, fixture protest.Fixture) {
		runDebugSessionWithBPs(t, client, "launch",
			// Launch
			func() {
				client.LaunchRequest("exec", fixture.Path, !stopOnEntry)
			},
			fixture.Source, []int{28},
			[]onBreakpoint{{ // Stop at line 28
				execute: func() {
					checkStop(t, client, 1, "main.main", 28)

					client.ContinueRequest(1)
					client.ExpectContinueResponse(t)
					se := client.ExpectStoppedEvent(t)
					if se.Body.ThreadId != 1 || se.Body.Reason != "breakpoint" {
						t.Errorf("\ngot  %#v\nwant ThreadId=1 Reason=\"breakpoint\"", se)
					}
				},
				disconnect: false,
			}})
	})
}

// TestStepInstruction executes to a breakpoint and tests stepping
// a single instruction
func TestStepInstruction(t *testing.T) {
	runTest(t, "testvariables", func(client *daptest.Client, fixture protest.Fixture) {
		runDebugSessionWithBPs(t, client, "launch",
			// Launch
			func() {
				client.LaunchRequest("exec", fixture.Path, !stopOnEntry)
			},
			// Set breakpoints
			fixture.Source, []int{32}, // b main.foobar
			[]onBreakpoint{{
				execute: func() {
					checkStop(t, client, 1, "main.foobar", 32)

					pc, err := getPC(t, client, 1)
					if err != nil {
						t.Fatal(err)
					}

					// The exact instructions may change due to compiler changes,
					// but we want to make sure that all of our instructions are
					// instantiating variables, since these should not include
					// jumps.
					verifyExpectedLocation := func() {
						client.StackTraceRequest(1, 0, 20)
						st := client.ExpectStackTraceResponse(t)
						if len(st.Body.StackFrames) < 1 {
							t.Errorf("\ngot  %#v\nwant len(stackframes) => 1", st)
						} else {
							// There is a hardcoded breakpoint on line 32. All of the
							// steps should be completed before that line.
							if st.Body.StackFrames[0].Line < 32 {
								t.Errorf("\ngot  %#v\nwant Line<32", st)
							}
							if st.Body.StackFrames[0].Name != "main.foobar" {
								t.Errorf("\ngot  %#v\nwant Name=\"main.foobar\"", st)
							}
						}
					}

					// Next instruction.
					client.NextInstructionRequest(1)
					client.ExpectNextResponse(t)
					se := client.ExpectStoppedEvent(t)
					if se.Body.ThreadId != 1 || se.Body.Reason != "step" {
						t.Errorf("\ngot  %#v\nwant ThreadId=1 Reason=\"step\"", se)
					}
					verifyExpectedLocation()
					nextPC, err := getPC(t, client, 1)
					if err != nil {
						t.Fatal(err)
					}
					if nextPC <= pc {
						t.Errorf("got %#x, expected InstructionPointerReference>%#x", nextPC, pc)
					}

					// StepIn instruction.
					pc = nextPC
					client.StepInInstructionRequest(1)
					client.ExpectStepInResponse(t)
					se = client.ExpectStoppedEvent(t)
					if se.Body.ThreadId != 1 || se.Body.Reason != "step" {
						t.Errorf("\ngot  %#v\nwant ThreadId=1 Reason=\"step\"", se)
					}
					verifyExpectedLocation()
					nextPC, err = getPC(t, client, 1)
					if err != nil {
						t.Fatal(err)
					}
					if nextPC <= pc {
						t.Errorf("got %#x, expected InstructionPointerReference>%#x", nextPC, pc)
					}

					// StepOut Instruction.
					pc = nextPC
					client.StepOutInstructionRequest(1)
					client.ExpectStepOutResponse(t)
					se = client.ExpectStoppedEvent(t)
					if se.Body.ThreadId != 1 || se.Body.Reason != "step" {
						t.Errorf("\ngot  %#v\nwant ThreadId=1 Reason=\"step\"", se)
					}
					verifyExpectedLocation()
					nextPC, err = getPC(t, client, 1)
					if err != nil {
						t.Fatal(err)
					}
					if nextPC <= pc {
						t.Errorf("got %#x, expected InstructionPointerReference>%#x", nextPC, pc)
					}
				},
				disconnect: true,
			}})
	})
}

func getPC(t *testing.T, client *daptest.Client, threadId int) (uint64, error) {
	client.StackTraceRequest(threadId, 0, 1)
	st := client.ExpectStackTraceResponse(t)
	if len(st.Body.StackFrames) < 1 {
		t.Fatalf("\ngot  %#v\nwant len(stackframes) => 1", st)
	}
	return strconv.ParseUint(st.Body.StackFrames[0].InstructionPointerReference, 0, 64)
}

// TestNextParked tests that we can switched selected goroutine to a parked one
// and perform next operation on it.
func TestNextParked(t *testing.T) {
	runTest(t, "parallel_next", func(client *daptest.Client, fixture protest.Fixture) {
		runDebugSessionWithBPs(t, client, "launch",
			// Launch
			func() {
				client.LaunchRequest("exec", fixture.Path, !stopOnEntry)
			},
			// Set breakpoints
			fixture.Source, []int{15},
			[]onBreakpoint{{ // Stop at line 15
				execute: func() {
					if parkedGoid := testNextParkedHelper(t, client, fixture); parkedGoid >= 0 {
						client.NextRequest(parkedGoid)
						client.ExpectNextResponse(t)

						se := client.ExpectStoppedEvent(t)
						if se.Body.ThreadId != parkedGoid {
							t.Fatalf("Next did not continue on the newly selected goroutine, expected %d got %d", parkedGoid, se.Body.ThreadId)
						}
					}
				},
				// Let the test harness continue to process termination
				// if it hasn't gotten there already.
				disconnect: false,
			}})
	})
}

// Finds a goroutine other than the selected one that is parked inside of main.sayhi and therefore
// still has a line to execute if resumed with next.
func testNextParkedHelper(t *testing.T, client *daptest.Client, fixture protest.Fixture) int {
	t.Helper()
	// Set a breakpoint at main.sayhi
	client.SetBreakpointsRequest(fixture.Source, []int{8})
	client.ExpectSetBreakpointsResponse(t)

	var parkedGoid = -1
	for parkedGoid < 0 {
		client.ContinueRequest(1)
		client.ExpectContinueResponse(t)
		event := client.ExpectMessage(t)
		switch event.(type) {
		case *dap.StoppedEvent:
			// ok
		case *dap.TerminatedEvent:
			// This is very unlikely to happen. But in theory if all sayhi
			// goroutines are run serially, there will never be a second parked
			// sayhi goroutine when another breaks and we will keep trying
			// until process termination.
			return -1
		}

		se := event.(*dap.StoppedEvent)

		client.ThreadsRequest()
		threads := client.ExpectThreadsResponse(t)

		// Search for a parked goroutine that we know for sure will have to be
		// resumed before the program can exit. This is a parked goroutine that:
		// 1. is executing main.sayhi
		// 2. hasn't called wg.Done yet
		// 3. is not the currently selected goroutine
		for _, g := range threads.Body.Threads {
			if g.Id == se.Body.ThreadId || g.Id == 0 {
				// Skip selected goroutine and goroutine 0
				continue
			}
			client.StackTraceRequest(g.Id, 0, 5)
			frames := client.ExpectStackTraceResponse(t)
			for _, frame := range frames.Body.StackFrames {
				// line 11 is the line where wg.Done is called
				if frame.Name == "main.sayhi" && frame.Line < 11 {
					parkedGoid = g.Id
					break
				}
			}
			if parkedGoid >= 0 {
				break
			}
		}
	}

	// Clear all breakpoints.
	client.SetBreakpointsRequest(fixture.Source, []int{})
	client.ExpectSetBreakpointsResponse(t)
	return parkedGoid
}

// TestStepOutPreservesGoroutine is inspired by proc_test.TestStepOutPreservesGoroutine
// and checks that StepOut preserves the currently selected goroutine.
func TestStepOutPreservesGoroutine(t *testing.T) {
	// Checks that StepOut preserves the currently selected goroutine.
	rand.Seed(time.Now().Unix())
	runTest(t, "issue2113", func(client *daptest.Client, fixture protest.Fixture) {
		runDebugSessionWithBPs(t, client, "launch",
			// Launch
			func() {
				client.LaunchRequest("exec", fixture.Path, !stopOnEntry)
			},
			// Set breakpoints
			fixture.Source, []int{25},
			[]onBreakpoint{{ // Stop at line 25
				execute: func() {
					client.ContinueRequest(1)
					client.ExpectContinueResponse(t)

					// The program contains runtime.Breakpoint()
					se := client.ExpectStoppedEvent(t)

					client.ThreadsRequest()
					gs := client.ExpectThreadsResponse(t)

					candg := []int{}
					bestg := []int{}
					for _, g := range gs.Body.Threads {
						// We do not need to check the thread that the program
						// is currently stopped on.
						if g.Id == se.Body.ThreadId {
							continue
						}

						client.StackTraceRequest(g.Id, 0, 20)
						frames := client.ExpectStackTraceResponse(t)
						for _, frame := range frames.Body.StackFrames {
							if frame.Name == "main.coroutine" {
								candg = append(candg, g.Id)
								if strings.HasPrefix(frames.Body.StackFrames[0].Name, "runtime.") {
									bestg = append(bestg, g.Id)
								}
								break
							}
						}
					}
					var goroutineId int
					if len(bestg) > 0 {
						goroutineId = bestg[rand.Intn(len(bestg))]
						t.Logf("selected goroutine %d (best)\n", goroutineId)
					} else if len(candg) > 0 {
						goroutineId = candg[rand.Intn(len(candg))]
						t.Logf("selected goroutine %d\n", goroutineId)

					}

					if goroutineId != 0 {
						client.StepOutRequest(goroutineId)
						client.ExpectStepOutResponse(t)
					} else {
						client.ContinueRequest(-1)
						client.ExpectContinueResponse(t)
					}

					switch e := client.ExpectMessage(t).(type) {
					case *dap.StoppedEvent:
						if e.Body.ThreadId != goroutineId {
							t.Fatalf("StepOut did not continue on the selected goroutine, expected %d got %d", goroutineId, e.Body.ThreadId)
						}
					case *dap.TerminatedEvent:
						t.Logf("program terminated")
					default:
						t.Fatalf("Unexpected event type: expect stopped or terminated event, got %#v", e)
					}
				},
				disconnect: false,
			}})
	})
}
func checkStopOnNextWhileNextingError(t *testing.T, client *daptest.Client, threadID int) {
	t.Helper()
	oe := client.ExpectOutputEvent(t)
	if oe.Body.Category != "console" || oe.Body.Output != fmt.Sprintf("invalid command: %s\n", BetterNextWhileNextingError) {
		t.Errorf("\ngot  %#v\nwant Category=\"console\" Output=\"invalid command: %s\\n\"", oe, BetterNextWhileNextingError)
	}
	se := client.ExpectStoppedEvent(t)
	if se.Body.ThreadId != threadID || se.Body.Reason != "exception" || se.Body.Description != "invalid command" || se.Body.Text != BetterNextWhileNextingError {
		t.Errorf("\ngot  %#v\nwant ThreadId=%d Reason=\"exception\" Description=\"invalid command\" Text=\"%s\"", se, threadID, BetterNextWhileNextingError)
	}
	client.ExceptionInfoRequest(1)
	eInfo := client.ExpectExceptionInfoResponse(t)
	if eInfo.Body.ExceptionId != "invalid command" || eInfo.Body.Description != BetterNextWhileNextingError {
		t.Errorf("\ngot  %#v\nwant ExceptionId=\"invalid command\" Text=\"%s\"", eInfo, BetterNextWhileNextingError)
	}
}

func TestBadAccess(t *testing.T) {
	if runtime.GOOS != "darwin" || testBackend != "lldb" {
		t.Skip("not applicable")
	}
	runTest(t, "issue2078", func(client *daptest.Client, fixture protest.Fixture) {
		runDebugSessionWithBPs(t, client, "launch",
			// Launch
			func() {
				client.LaunchRequest("exec", fixture.Path, !stopOnEntry)
			},
			// Set breakpoints
			fixture.Source, []int{4},
			[]onBreakpoint{{ // Stop at line 4
				execute: func() {
					checkStop(t, client, 1, "main.main", 4)

					expectStoppedOnError := func(errorPrefix string) {
						t.Helper()
						se := client.ExpectStoppedEvent(t)
						if se.Body.ThreadId != 1 || se.Body.Reason != "exception" || se.Body.Description != "runtime error" || !strings.HasPrefix(se.Body.Text, errorPrefix) {
							t.Errorf("\ngot  %#v\nwant ThreadId=1 Reason=\"exception\" Description=\"runtime error\" Text=\"%s\"", se, errorPrefix)
						}
						client.ExceptionInfoRequest(1)
						eInfo := client.ExpectExceptionInfoResponse(t)
						if eInfo.Body.ExceptionId != "runtime error" || !strings.HasPrefix(eInfo.Body.Description, errorPrefix) {
							t.Errorf("\ngot  %#v\nwant ExceptionId=\"runtime error\" Text=\"%s\"", eInfo, errorPrefix)
						}
					}

					client.ContinueRequest(1)
					client.ExpectContinueResponse(t)
					expectStoppedOnError("invalid memory address or nil pointer dereference")

					client.NextRequest(1)
					client.ExpectNextResponse(t)
					expectStoppedOnError("invalid memory address or nil pointer dereference")

					client.NextRequest(1)
					client.ExpectNextResponse(t)
					checkStopOnNextWhileNextingError(t, client, 1)

					client.StepInRequest(1)
					client.ExpectStepInResponse(t)
					checkStopOnNextWhileNextingError(t, client, 1)

					client.StepOutRequest(1)
					client.ExpectStepOutResponse(t)
					checkStopOnNextWhileNextingError(t, client, 1)
				},
				disconnect: true,
			}})
	})
}

// TestNextWhileNexting is inspired by command_test.TestIssue387 and tests
// that when 'next' is interrupted by a 'breakpoint', calling 'next'
// again will produce an error with a helpful message, and 'continue'
// will resume the program.
func TestNextWhileNexting(t *testing.T) {
	// a breakpoint triggering during a 'next' operation will interrupt 'next''
	// Unlike the test for the terminal package, we cannot be certain
	// of the number of breakpoints we expect to hit, since multiple
	// breakpoints being hit at the same time is not supported in DAP stopped
	// events.
	runTest(t, "issue387", func(client *daptest.Client, fixture protest.Fixture) {
		runDebugSessionWithBPs(t, client, "launch",
			// Launch
			func() {
				client.LaunchRequest("exec", fixture.Path, !stopOnEntry)
			},
			// Set breakpoints
			fixture.Source, []int{15},
			[]onBreakpoint{{ // Stop at line 15
				execute: func() {
					checkStop(t, client, 1, "main.main", 15)

					client.SetBreakpointsRequest(fixture.Source, []int{8})
					client.ExpectSetBreakpointsResponse(t)

					client.ContinueRequest(1)
					client.ExpectContinueResponse(t)

					bpSe := client.ExpectStoppedEvent(t)
					threadID := bpSe.Body.ThreadId
					checkStop(t, client, threadID, "main.dostuff", 8)

					for pos := 9; pos < 11; pos++ {
						client.NextRequest(threadID)
						client.ExpectNextResponse(t)

						stepInProgress := true
						for stepInProgress {
							m := client.ExpectStoppedEvent(t)
							switch m.Body.Reason {
							case "step":
								if !m.Body.AllThreadsStopped {
									t.Errorf("got %#v, want Reason=\"step\", AllThreadsStopped=true", m)
								}
								checkStop(t, client, m.Body.ThreadId, "main.dostuff", pos)
								stepInProgress = false
							case "breakpoint":
								if !m.Body.AllThreadsStopped {
									t.Errorf("got %#v, want Reason=\"breakpoint\", AllThreadsStopped=true", m)
								}

								if stepInProgress {
									// We encountered a breakpoint on a different thread. We should have to resume execution
									// using continue.
									oe := client.ExpectOutputEvent(t)
									if oe.Body.Category != "console" || !strings.Contains(oe.Body.Output, "Step interrupted by a breakpoint.") {
										t.Errorf("\ngot  %#v\nwant Category=\"console\" Output=\"Step interrupted by a breakpoint.\"", oe)
									}
									client.NextRequest(m.Body.ThreadId)
									client.ExpectNextResponse(t)
									checkStopOnNextWhileNextingError(t, client, m.Body.ThreadId)
									// Continue since we have not finished the step request.
									client.ContinueRequest(threadID)
									client.ExpectContinueResponse(t)
								} else {
									checkStop(t, client, m.Body.ThreadId, "main.dostuff", 8)
									// Switch to stepping on this thread instead.
									pos = 8
									threadID = m.Body.ThreadId
								}
							default:
								t.Fatalf("got %#v, want StoppedEvent on step or breakpoint", m)
							}
						}
					}
				},
				disconnect: true,
			}})
	})
}

func TestPanicBreakpointOnContinue(t *testing.T) {
	runTest(t, "panic", func(client *daptest.Client, fixture protest.Fixture) {
		runDebugSessionWithBPs(t, client, "launch",
			// Launch
			func() {
				client.LaunchRequest("exec", fixture.Path, !stopOnEntry)
			},
			// Set breakpoints
			fixture.Source, []int{5},
			[]onBreakpoint{{
				execute: func() {
					checkStop(t, client, 1, "main.main", 5)

					client.ContinueRequest(1)
					client.ExpectContinueResponse(t)

					text := "\"BOOM!\""
					se := client.ExpectStoppedEvent(t)
					if se.Body.ThreadId != 1 || se.Body.Reason != "exception" || se.Body.Description != "panic" || se.Body.Text != text {
						t.Errorf("\ngot  %#v\nwant ThreadId=1 Reason=\"exception\" Description=\"panic\" Text=%q", se, text)
					}

					client.ExceptionInfoRequest(1)
					eInfo := client.ExpectExceptionInfoResponse(t)
					if eInfo.Body.ExceptionId != "panic" || eInfo.Body.Description != text {
						t.Errorf("\ngot  %#v\nwant ExceptionId=\"panic\" Description=%q", eInfo, text)
					}

					client.StackTraceRequest(se.Body.ThreadId, 0, 20)
					st := client.ExpectStackTraceResponse(t)
					for i, frame := range st.Body.StackFrames {
						if strings.HasPrefix(frame.Name, "runtime.") {
							if frame.PresentationHint != "subtle" {
								t.Errorf("\ngot Body.StackFrames[%d]=%#v\nwant Source.PresentationHint=\"subtle\"", i, frame)
							}
						} else if frame.Source != nil && frame.Source.PresentationHint != "" {
							t.Errorf("\ngot Body.StackFrames[%d]=%#v\nwant Source.PresentationHint=\"\"", i, frame)
						}

					}
				},
				disconnect: true,
			}})
	})
}

func TestPanicBreakpointOnNext(t *testing.T) {
	if !goversion.VersionAfterOrEqual(runtime.Version(), 1, 14) {
		// In Go 1.13, 'next' will step into the defer in the runtime
		// main function, instead of the next line in the main program.
		t.SkipNow()
	}

	runTest(t, "panic", func(client *daptest.Client, fixture protest.Fixture) {
		runDebugSessionWithBPs(t, client, "launch",
			// Launch
			func() {
				client.LaunchRequest("exec", fixture.Path, !stopOnEntry)
			},
			// Set breakpoints
			fixture.Source, []int{5},
			[]onBreakpoint{{
				execute: func() {
					checkStop(t, client, 1, "main.main", 5)

					client.NextRequest(1)
					client.ExpectNextResponse(t)

					text := "\"BOOM!\""
					se := client.ExpectStoppedEvent(t)
					if se.Body.ThreadId != 1 || se.Body.Reason != "exception" || se.Body.Description != "panic" || se.Body.Text != text {
						t.Errorf("\ngot  %#v\nwant ThreadId=1 Reason=\"exception\" Description=\"panic\" Text=%q", se, text)
					}

					client.ExceptionInfoRequest(1)
					eInfo := client.ExpectExceptionInfoResponse(t)
					if eInfo.Body.ExceptionId != "panic" || eInfo.Body.Description != text {
						t.Errorf("\ngot  %#v\nwant ExceptionId=\"panic\" Description=%q", eInfo, text)
					}
				},
				disconnect: true,
			}})
	})
}

func TestFatalThrowBreakpoint(t *testing.T) {
	runTest(t, "fatalerror", func(client *daptest.Client, fixture protest.Fixture) {
		runDebugSessionWithBPs(t, client, "launch",
			// Launch
			func() {
				client.LaunchRequest("exec", fixture.Path, !stopOnEntry)
			},
			// Set breakpoints
			fixture.Source, []int{3},
			[]onBreakpoint{{
				execute: func() {
					checkStop(t, client, 1, "main.main", 3)

					client.ContinueRequest(1)
					client.ExpectContinueResponse(t)

					var text string
					// This does not work for Go 1.16.
					ver, _ := goversion.Parse(runtime.Version())
					if ver.Major != 1 || ver.Minor != 16 {
						text = "\"go of nil func value\""
					}

					se := client.ExpectStoppedEvent(t)
					if se.Body.ThreadId != 1 || se.Body.Reason != "exception" || se.Body.Description != "fatal error" || se.Body.Text != text {
						t.Errorf("\ngot  %#v\nwant ThreadId=1 Reason=\"exception\" Description=\"fatal error\" Text=%q", se, text)
					}

					// This does not work for Go 1.16.
					errorPrefix := text
					if errorPrefix == "" {
						errorPrefix = "Throw reason unavailable, see https://github.com/golang/go/issues/46425"
					}
					client.ExceptionInfoRequest(1)
					eInfo := client.ExpectExceptionInfoResponse(t)
					if eInfo.Body.ExceptionId != "fatal error" || !strings.HasPrefix(eInfo.Body.Description, errorPrefix) {
						t.Errorf("\ngot  %#v\nwant ExceptionId=\"runtime error\" Text=%s", eInfo, errorPrefix)
					}

				},
				disconnect: true,
			}})
	})
	runTest(t, "testdeadlock", func(client *daptest.Client, fixture protest.Fixture) {
		runDebugSessionWithBPs(t, client, "launch",
			// Launch
			func() {
				client.LaunchRequest("exec", fixture.Path, !stopOnEntry)
			},
			// Set breakpoints
			fixture.Source, []int{3},
			[]onBreakpoint{{
				execute: func() {
					checkStop(t, client, 1, "main.main", 3)

					client.ContinueRequest(1)
					client.ExpectContinueResponse(t)

					// This does not work for Go 1.16 so skip by detecting versions before or after 1.16.
					var text string
					if !goversion.VersionAfterOrEqual(runtime.Version(), 1, 16) || goversion.VersionAfterOrEqual(runtime.Version(), 1, 17) {
						text = "\"all goroutines are asleep - deadlock!\""
					}
					se := client.ExpectStoppedEvent(t)
					if se.Body.Reason != "exception" || se.Body.Description != "fatal error" || se.Body.Text != text {
						t.Errorf("\ngot  %#v\nwant Reason=\"exception\" Description=\"fatal error\" Text=%q", se, text)
					}

					// TODO(suzmue): Get the exception info for the thread and check the description
					// includes "all goroutines are asleep - deadlock!".
					// Stopped events with no selected goroutines need to be supported to test deadlock.
				},
				disconnect: true,
			}})
	})
}

// checkStop covers the standard sequence of requests issued by
// a client at a breakpoint or another non-terminal stop event.
// The details have been tested by other tests,
// so this is just a sanity check.
// Skips line check if line is -1.
func checkStop(t *testing.T, client *daptest.Client, thread int, fname string, line int) {
	t.Helper()
	client.ThreadsRequest()
	client.ExpectThreadsResponse(t)

	client.CheckStopLocation(t, thread, fname, line)

	client.ScopesRequest(1000)
	client.ExpectScopesResponse(t)

	client.VariablesRequest(localsScope)
	client.ExpectVariablesResponse(t)
}

// onBreakpoint specifies what the test harness should simulate at
// a stopped breakpoint. First execute() is to be called to test
// specified editor-driven or user-driven requests. Then if
// disconnect is true, the test harness will abort the program
// execution. Otherwise, a continue will be issued and the
// program will continue to the next breakpoint or termination.
// If terminated is true, we expect requests at this breakpoint
// to result in termination.
type onBreakpoint struct {
	execute    func()
	disconnect bool
	terminated bool
}

// runDebugSessionWithBPs is a helper for executing the common init and shutdown
// sequences for a program that does not stop on entry
// while specifying breakpoints and unique launch/attach criteria via parameters.
//
//	cmd            - "launch" or "attach"
//	cmdRequest     - a function that sends a launch or attach request,
//	                 so the test author has full control of its arguments.
//	                 Note that he rest of the test sequence assumes that
//	                 stopOnEntry is false.
//	 source        - source file path, needed to set breakpoints, "" if none to be set.
//	 breakpoints   - list of lines, where breakpoints are to be set
//	 onBPs         - list of test sequences to execute at each of the set breakpoints.
func runDebugSessionWithBPs(t *testing.T, client *daptest.Client, cmd string, cmdRequest func(), source string, breakpoints []int, onBPs []onBreakpoint) {
	client.InitializeRequest()
	client.ExpectInitializeResponseAndCapabilities(t)

	cmdRequest()
	client.ExpectInitializedEvent(t)
	if cmd == "launch" {
		client.ExpectLaunchResponse(t)
	} else if cmd == "attach" {
		client.ExpectAttachResponse(t)
	} else {
		panic("expected launch or attach command")
	}

	if source != "" {
		client.SetBreakpointsRequest(source, breakpoints)
		client.ExpectSetBreakpointsResponse(t)
	}

	// Skip no-op setExceptionBreakpoints

	client.ConfigurationDoneRequest()
	client.ExpectConfigurationDoneResponse(t)

	// Program automatically continues to breakpoint or completion

	// TODO(polina): See if we can make this more like withTestProcessArgs in proc_test:
	// a single function pointer gets called here and then if it wants to continue it calls
	// client.ContinueRequest/client.ExpectContinueResponse/client.ExpectStoppedEvent
	// (possibly using a helper function).
	for _, onBP := range onBPs {
		client.ExpectStoppedEvent(t)
		onBP.execute()
		if onBP.disconnect {
			client.DisconnectRequestWithKillOption(true)
			if onBP.terminated {
				client.ExpectOutputEventProcessExitedAnyStatus(t)
				client.ExpectOutputEventDetaching(t)
			} else {
				client.ExpectOutputEventDetachingKill(t)
			}
			client.ExpectDisconnectResponse(t)
			client.ExpectTerminatedEvent(t)
			return
		}
		client.ContinueRequest(1)
		client.ExpectContinueResponse(t)
		// "Continue" is triggered after the response is sent
	}

	if cmd == "launch" { // Let the program run to completion
		client.ExpectTerminatedEvent(t)
	}
	client.DisconnectRequestWithKillOption(true)
	if cmd == "launch" {
		client.ExpectOutputEventProcessExitedAnyStatus(t)
		client.ExpectOutputEventDetaching(t)
	} else if cmd == "attach" {
		client.ExpectOutputEventDetachingKill(t)
	}
	client.ExpectDisconnectResponse(t)
	client.ExpectTerminatedEvent(t)
}

// runDebugSession is a helper for executing the standard init and shutdown
// sequences for a program that does not stop on entry
// while specifying unique launch criteria via parameters.
func runDebugSession(t *testing.T, client *daptest.Client, cmd string, cmdRequest func()) {
	runDebugSessionWithBPs(t, client, cmd, cmdRequest, "", nil, nil)
}

func TestLaunchDebugRequest(t *testing.T) {
	rescueStderr := os.Stderr
	r, w, _ := os.Pipe()
	os.Stderr = w
	done := make(chan struct{})

	var err []byte

	go func() {
		err, _ = ioutil.ReadAll(r)
		t.Log(string(err))
		close(done)
	}()

	tmpBin := "__tmpBin"
	runTest(t, "increment", func(client *daptest.Client, fixture protest.Fixture) {
		// We reuse the harness that builds, but ignore the built binary,
		// only relying on the source to be built in response to LaunchRequest.
		runDebugSession(t, client, "launch", func() {
			client.LaunchRequestWithArgs(map[string]interface{}{
				"mode": "debug", "program": fixture.Source, "output": tmpBin})
		})
	})
	// Wait for the test to finish to capture all stderr
	time.Sleep(100 * time.Millisecond)

	w.Close()
	<-done
	os.Stderr = rescueStderr

	rmErrRe := regexp.MustCompile(`could not remove .*\n`)
	rmErr := rmErrRe.FindString(string(err))
	if rmErr != "" {
		// On Windows, a file in use cannot be removed, resulting in "Access is denied".
		// When the process exits, Delve releases the binary by calling
		// BinaryInfo.Close(), but it appears that it is still in use (by Windows?)
		// shortly after. gobuild.Remove has a delay to address this, but
		// to avoid any test flakiness we guard against this failure here as well.
		if runtime.GOOS != "windows" || !stringContainsCaseInsensitive(rmErr, "Access is denied") {
			t.Fatalf("Binary removal failure:\n%s\n", rmErr)
		}
	} else {
		tmpBin = cleanExeName(tmpBin)
		// We did not get a removal error, but did we even try to remove before exiting?
		// Confirm that the binary did get removed.
		if _, err := os.Stat(tmpBin); err == nil || os.IsExist(err) {
			t.Fatal("Failed to remove temp binary", tmpBin)
		}
	}
}

// TestLaunchRequestDefaults tests defaults for launch attribute that are explicit in other tests.
func TestLaunchRequestDefaults(t *testing.T) {
	runTest(t, "increment", func(client *daptest.Client, fixture protest.Fixture) {
		runDebugSession(t, client, "launch", func() {
			client.LaunchRequestWithArgs(map[string]interface{}{
				"mode": "" /*"debug" by default*/, "program": fixture.Source, "output": "__mybin"})
		})
	})
	runTest(t, "increment", func(client *daptest.Client, fixture protest.Fixture) {
		runDebugSession(t, client, "launch", func() {
			client.LaunchRequestWithArgs(map[string]interface{}{
				/*"mode":"debug" by default*/ "program": fixture.Source, "output": "__mybin"})
		})
	})
	runTest(t, "increment", func(client *daptest.Client, fixture protest.Fixture) {
		runDebugSession(t, client, "launch", func() {
			// Use the temporary output binary.
			client.LaunchRequestWithArgs(map[string]interface{}{
				"mode": "debug", "program": fixture.Source})
		})
	})
}

// TestLaunchRequestOutputPath verifies that relative output binary path
// is mapped to server's, not target's, working directory.
func TestLaunchRequestOutputPath(t *testing.T) {
	runTest(t, "testargs", func(client *daptest.Client, fixture protest.Fixture) {
		inrel := "__somebin"
		wd, _ := os.Getwd()
		outabs := cleanExeName(filepath.Join(wd, inrel))
		runDebugSessionWithBPs(t, client, "launch",
			// Launch
			func() {
				client.LaunchRequestWithArgs(map[string]interface{}{
					"mode": "debug", "program": fixture.Source, "output": inrel,
					"cwd": filepath.Dir(wd)})
			},
			// Set breakpoints
			fixture.Source, []int{12},
			[]onBreakpoint{{
				execute: func() {
					checkStop(t, client, 1, "main.main", 12)
					client.EvaluateRequest("os.Args[0]", 1000, "repl")
					checkEval(t, client.ExpectEvaluateResponse(t), fmt.Sprintf("%q", outabs), noChildren)
				},
				disconnect: true,
			}})
	})
}

func TestExitNonZeroStatus(t *testing.T) {
	runTest(t, "pr1055", func(client *daptest.Client, fixture protest.Fixture) {
		client.InitializeRequest()
		client.ExpectInitializeResponseAndCapabilities(t)

		client.LaunchRequest("exec", fixture.Path, !stopOnEntry)
		client.ExpectInitializedEvent(t)
		client.ExpectLaunchResponse(t)

		client.ConfigurationDoneRequest()
		client.ExpectConfigurationDoneResponse(t)

		client.ExpectTerminatedEvent(t)

		client.DisconnectRequest()
		// Check that the process exit status is 2.
		oep := client.ExpectOutputEventProcessExited(t, 2)
		if oep.Body.Category != "console" {
			t.Errorf("\ngot %#v\nwant Category='console'", oep)
		}
		oed := client.ExpectOutputEventDetaching(t)
		if oed.Body.Category != "console" {
			t.Errorf("\ngot %#v\nwant Category='console'", oed)
		}
		client.ExpectDisconnectResponse(t)
		client.ExpectTerminatedEvent(t)
	})
}

func TestNoDebug_GoodExitStatus(t *testing.T) {
	runTest(t, "increment", func(client *daptest.Client, fixture protest.Fixture) {
		runNoDebugSession(t, client, func() {
			client.LaunchRequestWithArgs(map[string]interface{}{
				"noDebug": true, "mode": "debug", "program": fixture.Source, "output": "__mybin"})
		}, 0)
	})
}

func TestNoDebug_BadExitStatus(t *testing.T) {
	runTest(t, "issue1101", func(client *daptest.Client, fixture protest.Fixture) {
		runNoDebugSession(t, client, func() {
			client.LaunchRequestWithArgs(map[string]interface{}{
				"noDebug": true, "mode": "exec", "program": fixture.Path})
		}, 2)
	})
}

// runNoDebugSession tests the session started with noDebug=true runs
// to completion and logs termination status.
func runNoDebugSession(t *testing.T, client *daptest.Client, launchRequest func(), exitStatus int) {
	client.InitializeRequest()
	client.ExpectInitializeResponseAndCapabilities(t)

	launchRequest()
	// no initialized event.
	// noDebug mode applies only to "launch" requests.
	client.ExpectLaunchResponse(t)

	client.ExpectOutputEventProcessExited(t, exitStatus)
	client.ExpectTerminatedEvent(t)
	client.DisconnectRequestWithKillOption(true)
	client.ExpectDisconnectResponse(t)
	client.ExpectTerminatedEvent(t)
}

func TestNoDebug_AcceptNoRequestsButDisconnect(t *testing.T) {
	runTest(t, "http_server", func(client *daptest.Client, fixture protest.Fixture) {
		client.InitializeRequest()
		client.ExpectInitializeResponseAndCapabilities(t)
		client.LaunchRequestWithArgs(map[string]interface{}{
			"noDebug": true, "mode": "exec", "program": fixture.Path})
		client.ExpectLaunchResponse(t)

		// Anything other than disconnect should get rejected
		var ExpectNoDebugError = func(cmd string) {
			er := client.ExpectErrorResponse(t)
			if !checkErrorMessageFormat(er.Body.Error, fmt.Sprintf("noDebug mode: unable to process '%s' request", cmd)) {
				t.Errorf("\ngot %#v\nwant 'noDebug mode: unable to process '%s' request'", er, cmd)
			}
		}
		client.SetBreakpointsRequest(fixture.Source, []int{8})
		ExpectNoDebugError("setBreakpoints")
		client.SetFunctionBreakpointsRequest(nil)
		ExpectNoDebugError("setFunctionBreakpoints")
		client.PauseRequest(1)
		ExpectNoDebugError("pause")
		client.RestartRequest()
		client.ExpectUnsupportedCommandErrorResponse(t)

		// Disconnect request is ok
		client.DisconnectRequestWithKillOption(true)
		terminated, disconnectResp := false, false
		for {
			m, err := client.ReadMessage()
			if err != nil {
				break
			}
			switch m := m.(type) {
			case *dap.OutputEvent:
				ok := false
				wants := []string{`Terminating process [0-9]+\n`, fmt.Sprintf(daptest.ProcessExited, "(-1|1)")}
				for _, want := range wants {
					if matched, _ := regexp.MatchString(want, m.Body.Output); matched {
						ok = true
						break
					}
				}
				if !ok {
					t.Errorf("\ngot %#v\nwant Output=%q\n", m, wants)
				}
			case *dap.TerminatedEvent:
				terminated = true
			case *dap.DisconnectResponse:
				disconnectResp = true
			default:
				t.Errorf("got unexpected message %#v", m)
			}
		}
		if !terminated {
			t.Errorf("did not get TerminatedEvent")
		}
		if !disconnectResp {
			t.Errorf("did not get DisconnectResponse")
		}
	})
}

func TestLaunchRequestWithRelativeBuildPath(t *testing.T) {
	serverStopped := make(chan struct{})
	client := startDAPServerWithClient(t, false, serverStopped)
	defer client.Close()

	fixdir := protest.FindFixturesDir()
	if filepath.IsAbs(fixdir) {
		t.Fatal("this test requires relative program path")
	}
	program := filepath.Join(protest.FindFixturesDir(), "buildtest")

	// Use different working dir for target than dlv.
	// Program path will be interpreted relative to dlv's.
	dlvwd, _ := os.Getwd()
	runDebugSession(t, client, "launch", func() {
		client.LaunchRequestWithArgs(map[string]interface{}{
			"mode": "debug", "program": program, "cwd": filepath.Dir(dlvwd)})
	})
	<-serverStopped
}

func TestLaunchRequestWithRelativeExecPath(t *testing.T) {
	runTest(t, "increment", func(client *daptest.Client, fixture protest.Fixture) {
		symlink := "./__thisexe"
		err := os.Symlink(fixture.Path, symlink)
		if err != nil {
			if runtime.GOOS == "windows" {
				t.Skip("this test requires symlinks to be enabled and allowed")
			} else {
				t.Fatal("unable to create relative symlink:", err)
			}
		}
		defer os.Remove(symlink)
		runDebugSession(t, client, "launch", func() {
			client.LaunchRequestWithArgs(map[string]interface{}{
				"mode": "exec", "program": symlink})
		})
	})
}

func TestLaunchTestRequest(t *testing.T) {
	orgWD, _ := os.Getwd()
	fixtures := protest.FindFixturesDir() // relative to current working directory.
	absoluteFixturesDir, _ := filepath.Abs(fixtures)
	absolutePkgDir, _ := filepath.Abs(filepath.Join(fixtures, "buildtest"))
	testFile := filepath.Join(absolutePkgDir, "main_test.go")

	for _, tc := range []struct {
		name       string
		dlvWD      string
		launchArgs map[string]interface{}
		wantWD     string
	}{{
		name: "default",
		launchArgs: map[string]interface{}{
			"mode": "test", "program": absolutePkgDir,
		},
		wantWD: absolutePkgDir,
	}, {
		name: "output",
		launchArgs: map[string]interface{}{
			"mode": "test", "program": absolutePkgDir, "output": "test.out",
		},
		wantWD: absolutePkgDir,
	}, {
		name: "dlvCwd",
		launchArgs: map[string]interface{}{
			"mode": "test", "program": absolutePkgDir, "dlvCwd": ".",
		},
		wantWD: absolutePkgDir,
	}, {
		name: "dlvCwd2",
		launchArgs: map[string]interface{}{
			"mode": "test", "program": ".", "dlvCwd": absolutePkgDir,
		},
		wantWD: absolutePkgDir,
	}, {
		name: "cwd",
		launchArgs: map[string]interface{}{
			"mode": "test", "program": absolutePkgDir, "cwd": fixtures, // fixtures is relative to the current working directory.
		},
		wantWD: absoluteFixturesDir,
	}, {
		name:  "dlv runs outside of module",
		dlvWD: os.TempDir(),
		launchArgs: map[string]interface{}{
			"mode": "test", "program": absolutePkgDir, "dlvCwd": absoluteFixturesDir,
		},
		wantWD: absolutePkgDir,
	}, {
		name:  "dlv builds in dlvCwd but runs in cwd",
		dlvWD: fixtures,
		launchArgs: map[string]interface{}{
			"mode": "test", "program": absolutePkgDir, "dlvCwd": absolutePkgDir, "cwd": "..", // relative to dlvCwd.
		},
		wantWD: absoluteFixturesDir,
	}} {
		t.Run(tc.name, func(t *testing.T) {
			// Some test cases with dlvCwd or dlvWD change process working directory.
			defer os.Chdir(orgWD)
			if tc.dlvWD != "" {
				os.Chdir(tc.dlvWD)
				defer os.Chdir(orgWD)
			}
			serverStopped := make(chan struct{})
			client := startDAPServerWithClient(t, false, serverStopped)
			defer client.Close()

			runDebugSessionWithBPs(t, client, "launch",
				func() { // Launch
					client.LaunchRequestWithArgs(tc.launchArgs)
				},
				testFile, []int{14},
				[]onBreakpoint{{
					execute: func() {
						checkStop(t, client, -1, "github.com/go-delve/delve/_fixtures/buildtest.TestCurrentDirectory", 14)
						client.VariablesRequest(1001) // Locals
						locals := client.ExpectVariablesResponse(t)
						checkChildren(t, locals, "Locals", 1)
						for i := range locals.Body.Variables {
							switch locals.Body.Variables[i].Name {
							case "wd": // The test's working directory is the package directory by default.
								checkVarExact(t, locals, i, "wd", "wd", fmt.Sprintf("%q", tc.wantWD), "string", noChildren)
							}
						}
					}}})

			<-serverStopped
		})
	}
}

// Tests that 'args' from LaunchRequest are parsed and passed to the target
// program. The target program exits without an error on success, and
// panics on error, causing an unexpected StoppedEvent instead of
// Terminated Event.
func TestLaunchRequestWithArgs(t *testing.T) {
	runTest(t, "testargs", func(client *daptest.Client, fixture protest.Fixture) {
		runDebugSession(t, client, "launch", func() {
			client.LaunchRequestWithArgs(map[string]interface{}{
				"mode": "exec", "program": fixture.Path,
				"args": []string{"test", "pass flag"}})
		})
	})
}

// Tests that 'buildFlags' from LaunchRequest are parsed and passed to the
// compiler. The target program exits without an error on success, and
// panics on error, causing an unexpected StoppedEvent instead of
// TerminatedEvent.
func TestLaunchRequestWithBuildFlags(t *testing.T) {
	runTest(t, "buildflagtest", func(client *daptest.Client, fixture protest.Fixture) {
		runDebugSession(t, client, "launch", func() {
			// We reuse the harness that builds, but ignore the built binary,
			// only relying on the source to be built in response to LaunchRequest.
			client.LaunchRequestWithArgs(map[string]interface{}{
				"mode": "debug", "program": fixture.Source, "output": "__mybin",
				"buildFlags": "-ldflags '-X main.Hello=World'"})
		})
	})
}

func TestLaunchRequestWithEnv(t *testing.T) {
	// testenv fixture will lookup SOMEVAR with
	//   x, y := os.Lookup("SOMEVAR")
	// before stopping at runtime.Breakpoint.

	type envMap map[string]*string
	strVar := func(s string) *string { return &s }

	fixtures := protest.FindFixturesDir() // relative to current working directory.
	testFile, _ := filepath.Abs(filepath.Join(fixtures, "testenv.go"))
	for _, tc := range []struct {
		name      string
		initEnv   envMap
		launchEnv envMap
		wantX     string
		wantY     bool
	}{
		{
			name:    "no env",
			initEnv: envMap{"SOMEVAR": strVar("baz")},
			wantX:   "baz",
			wantY:   true,
		},
		{
			name:      "overwrite",
			initEnv:   envMap{"SOMEVAR": strVar("baz")},
			launchEnv: envMap{"SOMEVAR": strVar("bar")},
			wantX:     "bar",
			wantY:     true,
		},
		{
			name:      "unset",
			initEnv:   envMap{"SOMEVAR": strVar("baz")},
			launchEnv: envMap{"SOMEVAR": nil},
			wantX:     "",
			wantY:     false,
		},
		{
			name:      "empty value",
			initEnv:   envMap{"SOMEVAR": strVar("baz")},
			launchEnv: envMap{"SOMEVAR": strVar("")},
			wantX:     "",
			wantY:     true,
		},
		{
			name:      "set",
			launchEnv: envMap{"SOMEVAR": strVar("foo")},
			wantX:     "foo",
			wantY:     true,
		},
		{
			name:      "untouched",
			initEnv:   envMap{"SOMEVAR": strVar("baz")},
			launchEnv: envMap{"SOMEVAR2": nil, "SOMEVAR3": strVar("foo")},
			wantX:     "baz",
			wantY:     true,
		},
	} {

		t.Run(tc.name, func(t *testing.T) {
			// cleanup
			defer func() {
				os.Unsetenv("SOMEVAR")
				os.Unsetenv("SOMEVAR2")
				os.Unsetenv("SOMEVAR3")
			}()

			for k, v := range tc.initEnv {
				if v != nil {
					os.Setenv(k, *v)
				}
			}

			serverStopped := make(chan struct{})
			client := startDAPServerWithClient(t, false, serverStopped)
			defer client.Close()

			runDebugSessionWithBPs(t, client, "launch", func() { // launch
				client.LaunchRequestWithArgs(map[string]interface{}{
					"mode":    "debug",
					"program": testFile,
					"env":     tc.launchEnv,
				})
			}, testFile, nil, // runtime.Breakpoint
				[]onBreakpoint{{
					execute: func() {
						client.EvaluateRequest("x", 1000, "whatever")
						gotX := client.ExpectEvaluateResponse(t)
						checkEval(t, gotX, fmt.Sprintf("%q", tc.wantX), false)
						client.EvaluateRequest("y", 1000, "whatever")
						gotY := client.ExpectEvaluateResponse(t)
						checkEval(t, gotY, fmt.Sprintf("%v", tc.wantY), false)
					},
					disconnect: true,
				}})
			<-serverStopped
		})
	}
}

func TestAttachRequest(t *testing.T) {
	if runtime.GOOS == "windows" {
		t.Skip("test skipped on Windows, see https://delve.teamcity.com/project/Delve_windows for details")
	}
	runTest(t, "loopprog", func(client *daptest.Client, fixture protest.Fixture) {
		// Start the program to attach to
		cmd := execFixture(t, fixture)

		runDebugSessionWithBPs(t, client, "attach",
			// Attach
			func() {
				client.AttachRequest(map[string]interface{}{
					/*"mode": "local" by default*/ "processId": cmd.Process.Pid, "stopOnEntry": false})
				client.ExpectCapabilitiesEventSupportTerminateDebuggee(t)
			},
			// Set breakpoints
			fixture.Source, []int{8},
			[]onBreakpoint{{
				// Stop at line 8
				execute: func() {
					checkStop(t, client, 1, "main.loop", 8)
					client.VariablesRequest(localsScope)
					locals := client.ExpectVariablesResponse(t)
					checkChildren(t, locals, "Locals", 1)
					checkVarRegex(t, locals, 0, "i", "i", "[0-9]+", "int", noChildren)
				},
				disconnect: true,
			}})
	})
}

// Since we are in async mode while running, we might receive thee messages after pause request
// in either order.
func expectPauseResponseAndStoppedEvent(t *testing.T, client *daptest.Client) {
	t.Helper()
	for i := 0; i < 2; i++ {
		msg := client.ExpectMessage(t)
		switch m := msg.(type) {
		case *dap.StoppedEvent:
			if m.Body.Reason != "pause" || m.Body.ThreadId != 0 && m.Body.ThreadId != 1 {
				t.Errorf("\ngot %#v\nwant ThreadId=0/1 Reason='pause'", m)
			}
		case *dap.PauseResponse:
		default:
			t.Fatalf("got %#v, want StoppedEvent or PauseResponse", m)
		}
	}
}

func TestPauseAndContinue(t *testing.T) {
	runTest(t, "loopprog", func(client *daptest.Client, fixture protest.Fixture) {
		runDebugSessionWithBPs(t, client, "launch",
			// Launch
			func() {
				client.LaunchRequest("exec", fixture.Path, !stopOnEntry)
			},
			// Set breakpoints
			fixture.Source, []int{6},
			[]onBreakpoint{{
				execute: func() {
					client.CheckStopLocation(t, 1, "main.loop", 6)

					// Continue resumes all goroutines, so thread id is ignored
					client.ContinueRequest(12345)
					client.ExpectContinueResponse(t)

					time.Sleep(time.Second)

					// Halt pauses all goroutines, so thread id is ignored
					client.PauseRequest(56789)
					expectPauseResponseAndStoppedEvent(t, client)

					// Pause will be a no-op at a pause: there will be no additional stopped events
					client.PauseRequest(1)
					client.ExpectPauseResponse(t)
				},
				// The program has an infinite loop, so we must kill it by disconnecting.
				disconnect: true,
			}})
	})
}

func TestUnsupportedCommandResponses(t *testing.T) {
	var got *dap.ErrorResponse
	runTest(t, "increment", func(client *daptest.Client, fixture protest.Fixture) {
		seqCnt := 1
		expectUnsupportedCommand := func(cmd string) {
			t.Helper()
			got = client.ExpectUnsupportedCommandErrorResponse(t)
			if got.RequestSeq != seqCnt || got.Command != cmd {
				t.Errorf("\ngot  %#v\nwant RequestSeq=%d Command=%s", got, seqCnt, cmd)
			}
			seqCnt++
		}

		client.RestartFrameRequest()
		expectUnsupportedCommand("restartFrame")

		client.GotoRequest()
		expectUnsupportedCommand("goto")

		client.SourceRequest()
		expectUnsupportedCommand("source")

		client.TerminateThreadsRequest()
		expectUnsupportedCommand("terminateThreads")

		client.StepInTargetsRequest()
		expectUnsupportedCommand("stepInTargets")

		client.GotoTargetsRequest()
		expectUnsupportedCommand("gotoTargets")

		client.CompletionsRequest()
		expectUnsupportedCommand("completions")

		client.DataBreakpointInfoRequest()
		expectUnsupportedCommand("dataBreakpointInfo")

		client.SetDataBreakpointsRequest()
		expectUnsupportedCommand("setDataBreakpoints")

		client.BreakpointLocationsRequest()
		expectUnsupportedCommand("breakpointLocations")

		client.ModulesRequest()
		expectUnsupportedCommand("modules")

		client.DisconnectRequest()
		client.ExpectDisconnectResponse(t)
	})
}

type helperForSetVariable struct {
	t *testing.T
	c *daptest.Client
}

func (h *helperForSetVariable) expectSetVariable(ref int, name, value string) {
	h.t.Helper()
	h.expectSetVariable0(ref, name, value, false)
}

func (h *helperForSetVariable) failSetVariable(ref int, name, value, wantErrInfo string) {
	h.t.Helper()
	h.failSetVariable0(ref, name, value, wantErrInfo, false)
}

func (h *helperForSetVariable) failSetVariableAndStop(ref int, name, value, wantErrInfo string) {
	h.t.Helper()
	h.failSetVariable0(ref, name, value, wantErrInfo, true)
}

func (h *helperForSetVariable) evaluate(expr, want string, hasRef bool) {
	h.t.Helper()
	h.c.EvaluateRequest(expr, 1000, "whatever")
	got := h.c.ExpectEvaluateResponse(h.t)
	checkEval(h.t, got, want, hasRef)
}

func (h *helperForSetVariable) evaluateRegex(expr, want string, hasRef bool) {
	h.t.Helper()
	h.c.EvaluateRequest(expr, 1000, "whatever")
	got := h.c.ExpectEvaluateResponse(h.t)
	checkEvalRegex(h.t, got, want, hasRef)
}

func (h *helperForSetVariable) expectSetVariable0(ref int, name, value string, wantStop bool) {
	h.t.Helper()

	h.c.SetVariableRequest(ref, name, value)
	if wantStop {
		h.c.ExpectStoppedEvent(h.t)
	}
	if got, want := h.c.ExpectSetVariableResponse(h.t), value; got.Success != true || got.Body.Value != want {
		h.t.Errorf("SetVariableRequest(%v, %v)=%#v, want {Success=true, Body.Value=%q", name, value, got, want)
	}
}

func (h *helperForSetVariable) failSetVariable0(ref int, name, value, wantErrInfo string, wantStop bool) {
	h.t.Helper()

	h.c.SetVariableRequest(ref, name, value)
	if wantStop {
		h.c.ExpectStoppedEvent(h.t)
	}
	resp := h.c.ExpectErrorResponse(h.t)
	if got := resp.Body.Error; !stringContainsCaseInsensitive(got.Format, wantErrInfo) {
		h.t.Errorf("got %#v, want error string containing %v", got, wantErrInfo)
	}
}

func (h *helperForSetVariable) variables(ref int) *dap.VariablesResponse {
	h.t.Helper()
	h.c.VariablesRequest(ref)
	return h.c.ExpectVariablesResponse(h.t)
}

// TestSetVariable tests SetVariable features that do not need function call support.
func TestSetVariable(t *testing.T) {
	runTest(t, "testvariables", func(client *daptest.Client, fixture protest.Fixture) {
		runDebugSessionWithBPs(t, client, "launch",
			func() {
				client.LaunchRequestWithArgs(map[string]interface{}{
					"mode": "exec", "program": fixture.Path, "showGlobalVariables": true,
				})
			},
			fixture.Source, []int{}, // breakpoints are set within the program.
			[]onBreakpoint{{
				execute: func() {
					tester := &helperForSetVariable{t, client}

					startLineno := 66 // after runtime.Breakpoint
					if runtime.GOOS == "windows" && goversion.VersionAfterOrEqual(runtime.Version(), 1, 15) {
						// Go1.15 on windows inserts a NOP after the call to
						// runtime.Breakpoint and marks it same line as the
						// runtime.Breakpoint call, making this flaky, so skip the line check.
						startLineno = -1
					}

					checkStop(t, client, 1, "main.foobar", startLineno)

					// Local variables
					locals := tester.variables(localsScope)

					// Args of foobar(baz string, bar FooBar)
					checkVarExact(t, locals, 1, "bar", "bar", `main.FooBar {Baz: 10, Bur: "lorem"}`, "main.FooBar", hasChildren)
					tester.failSetVariable(localsScope, "bar", `main.FooBar {Baz: 42, Bur: "ipsum"}`, "*ast.CompositeLit not implemented")

					// Nested field.
					barRef := checkVarExact(t, locals, 1, "bar", "bar", `main.FooBar {Baz: 10, Bur: "lorem"}`, "main.FooBar", hasChildren)
					tester.expectSetVariable(barRef, "Baz", "42")
					tester.evaluate("bar", `main.FooBar {Baz: 42, Bur: "lorem"}`, hasChildren)

					tester.failSetVariable(barRef, "Baz", `"string"`, "can not convert")

					// int
					checkVarExact(t, locals, -1, "a2", "a2", "6", "int", noChildren)
					tester.expectSetVariable(localsScope, "a2", "42")
					tester.evaluate("a2", "42", noChildren)

					tester.failSetVariable(localsScope, "a2", "false", "can not convert")

					// float
					checkVarExact(t, locals, -1, "a3", "a3", "7.23", "float64", noChildren)
					tester.expectSetVariable(localsScope, "a3", "-0.1")
					tester.evaluate("a3", "-0.1", noChildren)

					// array of int
					a4Ref := checkVarExact(t, locals, -1, "a4", "a4", "[2]int [1,2]", "[2]int", hasChildren)
					tester.expectSetVariable(a4Ref, "[1]", "-7")
					tester.evaluate("a4", "[2]int [1,-7]", hasChildren)

					tester.failSetVariable(localsScope, "a4", "[2]int{3, 4}", "not implemented")

					// slice of int
					a5Ref := checkVarExact(t, locals, -1, "a5", "a5", "[]int len: 5, cap: 5, [1,2,3,4,5]", "[]int", hasChildren)
					tester.expectSetVariable(a5Ref, "[3]", "100")
					tester.evaluate("a5", "[]int len: 5, cap: 5, [1,2,3,100,5]", hasChildren)

					// composite literal and its nested fields.
					a7Ref := checkVarExact(t, locals, -1, "a7", "a7", `*main.FooBar {Baz: 5, Bur: "strum"}`, "*main.FooBar", hasChildren)
					a7Val := tester.variables(a7Ref)
					a7ValRef := checkVarExact(t, a7Val, -1, "", "(*a7)", `main.FooBar {Baz: 5, Bur: "strum"}`, "main.FooBar", hasChildren)
					tester.expectSetVariable(a7ValRef, "Baz", "7")
					tester.evaluate("(*a7)", `main.FooBar {Baz: 7, Bur: "strum"}`, hasChildren)

					// pointer
					checkVarExact(t, locals, -1, "a9", "a9", `*main.FooBar nil`, "*main.FooBar", noChildren)
					tester.expectSetVariable(localsScope, "a9", "&a6")
					tester.evaluate("a9", `*main.FooBar {Baz: 8, Bur: "word"}`, hasChildren)

					// slice of pointers
					a13Ref := checkVarExact(t, locals, -1, "a13", "a13", `[]*main.FooBar len: 3, cap: 3, [*{Baz: 6, Bur: "f"},*{Baz: 7, Bur: "g"},*{Baz: 8, Bur: "h"}]`, "[]*main.FooBar", hasChildren)
					a13 := tester.variables(a13Ref)
					a13c0Ref := checkVarExact(t, a13, -1, "[0]", "a13[0]", `*main.FooBar {Baz: 6, Bur: "f"}`, "*main.FooBar", hasChildren)
					a13c0 := tester.variables(a13c0Ref)
					a13c0valRef := checkVarExact(t, a13c0, -1, "", "(*a13[0])", `main.FooBar {Baz: 6, Bur: "f"}`, "main.FooBar", hasChildren)
					tester.expectSetVariable(a13c0valRef, "Baz", "777")
					tester.evaluate("a13[0]", `*main.FooBar {Baz: 777, Bur: "f"}`, hasChildren)

					// complex
					tester.evaluate("c64", `(1 + 2i)`, hasChildren)
					tester.expectSetVariable(localsScope, "c64", "(2 + 3i)")
					tester.evaluate("c64", `(2 + 3i)`, hasChildren)
					// note: complex's real, imaginary part can't be directly mutable.

					//
					// Global variables
					//    p1 = 10
					client.VariablesRequest(globalsScope)
					globals := client.ExpectVariablesResponse(t)

					checkVarExact(t, globals, -1, "p1", "main.p1", "10", "int", noChildren)
					tester.expectSetVariable(globalsScope, "p1", "-10")
					tester.evaluate("p1", "-10", noChildren)
					tester.failSetVariable(globalsScope, "p1", "0.1", "can not convert")
				},
				disconnect: true,
			}})
	})

	runTest(t, "testvariables2", func(client *daptest.Client, fixture protest.Fixture) {
		runDebugSessionWithBPs(t, client, "launch",
			func() {
				client.LaunchRequestWithArgs(map[string]interface{}{
					"mode": "exec", "program": fixture.Path, "showGlobalVariables": true,
				})
			},
			fixture.Source, []int{}, // breakpoints are set within the program.
			[]onBreakpoint{{
				execute: func() {
					tester := &helperForSetVariable{t, client}

					checkStop(t, client, 1, "main.main", -1)
					locals := tester.variables(localsScope)

					// channel
					tester.evaluate("chnil", "chan int nil", noChildren)
					tester.expectSetVariable(localsScope, "chnil", "ch1")
					tester.evaluate("chnil", "chan int 4/11", hasChildren)

					// func
					tester.evaluate("fn2", "nil", noChildren)
					tester.expectSetVariable(localsScope, "fn2", "fn1")
					tester.evaluate("fn2", "main.afunc", noChildren)

					// interface
					tester.evaluate("ifacenil", "interface {} nil", noChildren)
					tester.expectSetVariable(localsScope, "ifacenil", "iface1")
					tester.evaluate("ifacenil", "interface {}(*main.astruct) *{A: 1, B: 2}", hasChildren)

					// interface.(data)
					iface1Ref := checkVarExact(t, locals, -1, "iface1", "iface1", "interface {}(*main.astruct) *{A: 1, B: 2}", "interface {}", hasChildren)
					iface1 := tester.variables(iface1Ref)
					iface1DataRef := checkVarExact(t, iface1, -1, "data", "iface1.(data)", "*main.astruct {A: 1, B: 2}", "*main.astruct", hasChildren)
					iface1Data := tester.variables(iface1DataRef)
					iface1DataValueRef := checkVarExact(t, iface1Data, -1, "", "(*iface1.(data))", "main.astruct {A: 1, B: 2}", "main.astruct", hasChildren)
					tester.expectSetVariable(iface1DataValueRef, "A", "2021")
					tester.evaluate("iface1", "interface {}(*main.astruct) *{A: 2021, B: 2}", hasChildren)

					// map: string -> struct
					tester.evaluate(`m1["Malone"]`, "main.astruct {A: 2, B: 3}", hasChildren)
					m1Ref := checkVarRegex(t, locals, -1, "m1", "m1", `.*map\[string\]main\.astruct.*`, `map\[string\]main\.astruct`, hasChildren)
					m1 := tester.variables(m1Ref)
					elem1 := m1.Body.Variables[1]
					tester.expectSetVariable(elem1.VariablesReference, "A", "-9999")
					tester.expectSetVariable(elem1.VariablesReference, "B", "10000")
					tester.evaluate(elem1.EvaluateName, "main.astruct {A: -9999, B: 10000}", hasChildren)

					// map: struct -> int
					m3Ref := checkVarExact(t, locals, -1, "m3", "m3", "map[main.astruct]int [{A: 1, B: 1}: 42, {A: 2, B: 2}: 43, ]", "map[main.astruct]int", hasChildren)
					tester.expectSetVariable(m3Ref, "main.astruct {A: 1, B: 1}", "8888")
					// note: updating keys is possible, but let's not promise anything.
					tester.evaluateRegex("m3", `.*\[\{A: 1, B: 1\}: 8888,.*`, hasChildren)

					// map: struct -> struct
					m4Ref := checkVarRegex(t, locals, -1, "m4", "m4", `map\[main\.astruct]main\.astruct.*\[\{A: 1, B: 1\}: \{A: 11, B: 11\}.*`, `map\[main\.astruct\]main\.astruct`, hasChildren)
					m4 := tester.variables(m4Ref)
					m4Val1Ref := checkVarRegex(t, m4, -1, "[val 0]", `.*0x[0-9a-f]+.*`, `main.astruct.*`, `main\.astruct`, hasChildren)
					tester.expectSetVariable(m4Val1Ref, "A", "-9999")
					tester.evaluateRegex("m4", `.*A: -9999,.*`, hasChildren)

					// unsigned pointer
					checkVarRegex(t, locals, -1, "up1", "up1", `unsafe\.Pointer\(0x[0-9a-f]+\)`, "unsafe.Pointer", noChildren)
					tester.expectSetVariable(localsScope, "up1", "unsafe.Pointer(0x0)")
					tester.evaluate("up1", "unsafe.Pointer(0x0)", noChildren)

					// val := A{val: 1}
					valRef := checkVarExact(t, locals, -1, "val", "val", `main.A {val: 1}`, "main.A", hasChildren)
					tester.expectSetVariable(valRef, "val", "3")
					tester.evaluate("val", `main.A {val: 3}`, hasChildren)
				},
				disconnect: true,
			}})
	})
}

// TestSetVariableWithCall tests SetVariable features that do not depend on function calls support.
func TestSetVariableWithCall(t *testing.T) {
	protest.MustSupportFunctionCalls(t, testBackend)

	runTest(t, "testvariables", func(client *daptest.Client, fixture protest.Fixture) {
		runDebugSessionWithBPs(t, client, "launch",
			func() {
				client.LaunchRequestWithArgs(map[string]interface{}{
					"mode": "exec", "program": fixture.Path, "showGlobalVariables": true,
				})
			},
			fixture.Source, []int{66, 67},
			[]onBreakpoint{{
				execute: func() {
					tester := &helperForSetVariable{t, client}

					startLineno := 66
					if runtime.GOOS == "windows" && goversion.VersionAfterOrEqual(runtime.Version(), 1, 15) {
						// Go1.15 on windows inserts a NOP after the call to
						// runtime.Breakpoint and marks it same line as the
						// runtime.Breakpoint call, making this flaky, so skip the line check.
						startLineno = -1
					}

					checkStop(t, client, 1, "main.foobar", startLineno)

					// Local variables
					locals := tester.variables(localsScope)

					// Args of foobar(baz string, bar FooBar)
					checkVarExact(t, locals, 0, "baz", "baz", `"bazburzum"`, "string", noChildren)
					tester.expectSetVariable(localsScope, "baz", `"BazBurZum"`)
					tester.evaluate("baz", `"BazBurZum"`, noChildren)

					barRef := checkVarExact(t, locals, 1, "bar", "bar", `main.FooBar {Baz: 10, Bur: "lorem"}`, "main.FooBar", hasChildren)
					tester.expectSetVariable(barRef, "Bur", `"ipsum"`)
					tester.evaluate("bar", `main.FooBar {Baz: 10, Bur: "ipsum"}`, hasChildren)

					checkVarExact(t, locals, -1, "a1", "a1", `"foofoofoofoofoofoo"`, "string", noChildren)
					tester.expectSetVariable(localsScope, "a1", `"barbarbar"`)
					tester.evaluate("a1", `"barbarbar"`, noChildren)

					a6Ref := checkVarExact(t, locals, -1, "a6", "a6", `main.FooBar {Baz: 8, Bur: "word"}`, "main.FooBar", hasChildren)
					tester.failSetVariable(a6Ref, "Bur", "false", "can not convert")

					tester.expectSetVariable(a6Ref, "Bur", `"sentence"`)
					tester.evaluate("a6", `main.FooBar {Baz: 8, Bur: "sentence"}`, hasChildren)
				},
			}, {
				// Stop at second breakpoint and set a1.
				execute: func() {
					tester := &helperForSetVariable{t, client}

					checkStop(t, client, 1, "main.barfoo", -1)
					// Test: set string 'a1' in main.barfoo.
					// This shouldn't affect 'a1' in main.foobar - we will check that in the next breakpoint.
					locals := tester.variables(localsScope)
					checkVarExact(t, locals, -1, "a1", "a1", `"bur"`, "string", noChildren)
					tester.expectSetVariable(localsScope, "a1", `"fur"`)
					tester.evaluate("a1", `"fur"`, noChildren)
					// We will check a1 in main.foobar isn't affected from the next breakpoint.

					client.StackTraceRequest(1, 1, 20)
					res := client.ExpectStackTraceResponse(t)
					if len(res.Body.StackFrames) < 1 {
						t.Fatalf("stack trace response = %#v, wanted at least one stack frame", res)
					}
					outerFrame := res.Body.StackFrames[0].Id
					client.EvaluateRequest("a1", outerFrame, "whatever_context")
					evalRes := client.ExpectEvaluateResponse(t)
					checkEval(t, evalRes, `"barbarbar"`, noChildren)
				},
				disconnect: true,
			}})
	})

	runTest(t, "fncall", func(client *daptest.Client, fixture protest.Fixture) {
		runDebugSessionWithBPs(t, client, "launch",
			func() {
				client.LaunchRequestWithArgs(map[string]interface{}{
					"mode": "exec", "program": fixture.Path, "showGlobalVariables": true,
				})
			},
			fixture.Source, []int{}, // breakpoints are set within the program.
			[]onBreakpoint{{
				// Stop at second breakpoint and set a1.
				execute: func() {
					tester := &helperForSetVariable{t, client}

					checkStop(t, client, 1, "main.main", -1)

					_ = tester.variables(localsScope)

					// successful variable set using a function call.
					tester.expectSetVariable(localsScope, "str", `callstacktrace()`)
					tester.evaluateRegex("str", `.*in main.callstacktrace at.*`, noChildren)

					tester.failSetVariableAndStop(localsScope, "str", `callpanic()`, `callpanic panicked`)
					checkStop(t, client, 1, "main.main", -1)

					// breakpoint during a function call.
					tester.failSetVariableAndStop(localsScope, "str", `callbreak()`, "call stopped")

					// TODO(hyangah): continue after this causes runtime error while resuming
					// unfinished injected call.
					//   runtime error: can not convert %!s(<nil>) constant to string
					// This can be reproducible with dlv cli. (`call str = callbreak(); continue`)
				},
				disconnect: true,
			}})
	})
}

func TestOptionalNotYetImplementedResponses(t *testing.T) {
	var got *dap.ErrorResponse
	runTest(t, "increment", func(client *daptest.Client, fixture protest.Fixture) {
		seqCnt := 1
		expectNotYetImplemented := func(cmd string) {
			t.Helper()
			got = client.ExpectNotYetImplementedErrorResponse(t)
			if got.RequestSeq != seqCnt || got.Command != cmd {
				t.Errorf("\ngot  %#v\nwant RequestSeq=%d Command=%s", got, seqCnt, cmd)
			}
			seqCnt++
		}

		client.TerminateRequest()
		expectNotYetImplemented("terminate")

		client.RestartRequest()
		expectNotYetImplemented("restart")

		client.SetExpressionRequest()
		expectNotYetImplemented("setExpression")

		client.LoadedSourcesRequest()
		expectNotYetImplemented("loadedSources")

		client.ReadMemoryRequest()
		expectNotYetImplemented("readMemory")

		client.CancelRequest()
		expectNotYetImplemented("cancel")

		client.DisconnectRequest()
		client.ExpectDisconnectResponse(t)
	})
}

func TestBadLaunchRequests(t *testing.T) {
	runTest(t, "increment", func(client *daptest.Client, fixture protest.Fixture) {
		seqCnt := 1
		checkFailedToLaunch := func(response *dap.ErrorResponse) {
			t.Helper()
			if response.RequestSeq != seqCnt {
				t.Errorf("RequestSeq got %d, want %d", seqCnt, response.RequestSeq)
			}
			if response.Command != "launch" {
				t.Errorf("Command got %q, want \"launch\"", response.Command)
			}
			if response.Message != "Failed to launch" {
				t.Errorf("Message got %q, want \"Failed to launch\"", response.Message)
			}
			if !checkErrorMessageId(response.Body.Error, FailedToLaunch) {
				t.Errorf("Id got %v, want Id=%d", response.Body.Error, FailedToLaunch)
			}
			seqCnt++
		}

		checkFailedToLaunchWithMessage := func(response *dap.ErrorResponse, errmsg string) {
			t.Helper()
			checkFailedToLaunch(response)
			if !checkErrorMessageFormat(response.Body.Error, errmsg) {
				t.Errorf("\ngot  %v\nwant Format=%q", response.Body.Error, errmsg)
			}
		}

		// Test for the DAP-specific detailed error message.
		client.LaunchRequest("exec", "", stopOnEntry)
		checkFailedToLaunchWithMessage(client.ExpectVisibleErrorResponse(t),
			"Failed to launch: The program attribute is missing in debug configuration.")

		// Bad "program"
		client.LaunchRequestWithArgs(map[string]interface{}{"mode": "debug", "program": 12345})
		checkFailedToLaunchWithMessage(client.ExpectVisibleErrorResponse(t),
			"Failed to launch: invalid debug configuration - cannot unmarshal number into \"program\" of type string")

		client.LaunchRequestWithArgs(map[string]interface{}{"mode": "debug", "program": nil})
		checkFailedToLaunchWithMessage(client.ExpectVisibleErrorResponse(t),
			"Failed to launch: The program attribute is missing in debug configuration.")

		client.LaunchRequestWithArgs(map[string]interface{}{"mode": "debug"})
		checkFailedToLaunchWithMessage(client.ExpectVisibleErrorResponse(t),
			"Failed to launch: The program attribute is missing in debug configuration.")

		// Bad "mode"
		client.LaunchRequest("remote", fixture.Path, stopOnEntry)
		checkFailedToLaunchWithMessage(client.ExpectVisibleErrorResponse(t),
			"Failed to launch: invalid debug configuration - unsupported 'mode' attribute \"remote\"")

		client.LaunchRequest("notamode", fixture.Path, stopOnEntry)
		checkFailedToLaunchWithMessage(client.ExpectVisibleErrorResponse(t),
			"Failed to launch: invalid debug configuration - unsupported 'mode' attribute \"notamode\"")

		client.LaunchRequestWithArgs(map[string]interface{}{"mode": 12345, "program": fixture.Path})
		checkFailedToLaunchWithMessage(client.ExpectVisibleErrorResponse(t),
			"Failed to launch: invalid debug configuration - cannot unmarshal number into \"mode\" of type string")

		client.LaunchRequestWithArgs(map[string]interface{}{"mode": ""}) // empty mode defaults to "debug" (not an error)
		checkFailedToLaunchWithMessage(client.ExpectVisibleErrorResponse(t),
			"Failed to launch: The program attribute is missing in debug configuration.")

		client.LaunchRequestWithArgs(map[string]interface{}{}) // missing mode defaults to "debug" (not an error)
		checkFailedToLaunchWithMessage(client.ExpectVisibleErrorResponse(t),
			"Failed to launch: The program attribute is missing in debug configuration.")

		// Bad "args"
		client.LaunchRequestWithArgs(map[string]interface{}{"mode": "exec", "program": fixture.Path, "args": "foobar"})
		checkFailedToLaunchWithMessage(client.ExpectVisibleErrorResponse(t),
			"Failed to launch: invalid debug configuration - cannot unmarshal string into \"args\" of type []string")

		client.LaunchRequestWithArgs(map[string]interface{}{"mode": "exec", "program": fixture.Path, "args": 12345})
		checkFailedToLaunchWithMessage(client.ExpectVisibleErrorResponse(t),
			"Failed to launch: invalid debug configuration - cannot unmarshal number into \"args\" of type []string")

		client.LaunchRequestWithArgs(map[string]interface{}{"mode": "exec", "program": fixture.Path, "args": []int{1, 2}})
		checkFailedToLaunchWithMessage(client.ExpectVisibleErrorResponse(t),
			"Failed to launch: invalid debug configuration - cannot unmarshal number into \"args\" of type string")

		// Bad "buildFlags"
		client.LaunchRequestWithArgs(map[string]interface{}{"mode": "debug", "program": fixture.Source, "buildFlags": 123})
		checkFailedToLaunchWithMessage(client.ExpectVisibleErrorResponse(t),
			"Failed to launch: invalid debug configuration - cannot unmarshal number into \"buildFlags\" of type string")

		// Bad "backend"
		client.LaunchRequestWithArgs(map[string]interface{}{"mode": "debug", "program": fixture.Source, "backend": 123})
		checkFailedToLaunchWithMessage(client.ExpectVisibleErrorResponse(t),
			"Failed to launch: invalid debug configuration - cannot unmarshal number into \"backend\" of type string")

		client.LaunchRequestWithArgs(map[string]interface{}{"mode": "debug", "program": fixture.Source, "backend": "foo"})
		checkFailedToLaunchWithMessage(client.ExpectVisibleErrorResponse(t),
			"Failed to launch: could not launch process: unknown backend \"foo\"")

		// Bad "substitutePath"
		client.LaunchRequestWithArgs(map[string]interface{}{"mode": "debug", "program": fixture.Source, "substitutePath": 123})
		checkFailedToLaunchWithMessage(client.ExpectVisibleErrorResponse(t),
			"Failed to launch: invalid debug configuration - cannot unmarshal number into \"substitutePath\" of type {\"from\":string, \"to\":string}")

		client.LaunchRequestWithArgs(map[string]interface{}{"mode": "debug", "program": fixture.Source, "substitutePath": []interface{}{123}})
		checkFailedToLaunchWithMessage(client.ExpectVisibleErrorResponse(t),
			"Failed to launch: invalid debug configuration - cannot use 123 as 'substitutePath' of type {\"from\":string, \"to\":string}")

		client.LaunchRequestWithArgs(map[string]interface{}{"mode": "debug", "program": fixture.Source, "substitutePath": []interface{}{map[string]interface{}{"to": "path2"}}})
		checkFailedToLaunchWithMessage(client.ExpectVisibleErrorResponse(t),
			"Failed to launch: invalid debug configuration - 'substitutePath' requires both 'from' and 'to' entries")

		client.LaunchRequestWithArgs(map[string]interface{}{"mode": "debug", "program": fixture.Source, "substitutePath": []interface{}{map[string]interface{}{"from": "path1", "to": 123}}})
		checkFailedToLaunchWithMessage(client.ExpectVisibleErrorResponse(t),
			"Failed to launch: invalid debug configuration - cannot use {\"from\":\"path1\",\"to\":123} as 'substitutePath' of type {\"from\":string, \"to\":string}")
		// Bad "cwd"
		client.LaunchRequestWithArgs(map[string]interface{}{"mode": "debug", "program": fixture.Source, "cwd": 123})
		checkFailedToLaunchWithMessage(client.ExpectVisibleErrorResponse(t),
			"Failed to launch: invalid debug configuration - cannot unmarshal number into \"cwd\" of type string")

		// Skip detailed message checks for potentially different OS-specific errors.
		client.LaunchRequest("exec", fixture.Path+"_does_not_exist", stopOnEntry)
		checkFailedToLaunch(client.ExpectVisibleErrorResponse(t)) // No such file or directory

		client.LaunchRequest("debug", fixture.Path+"_does_not_exist", stopOnEntry)
		oe := client.ExpectOutputEvent(t)
		if !strings.HasPrefix(oe.Body.Output, "Build Error: ") || oe.Body.Category != "stderr" {
			t.Errorf("got %#v, want Category=\"stderr\" Output=\"Build Error: ...\"", oe)
		}
		checkFailedToLaunch(client.ExpectInvisibleErrorResponse(t))

		client.LaunchRequestWithArgs(map[string]interface{}{
			"request": "launch",
			/* mode: debug by default*/
			"program":     fixture.Path + "_does_not_exist",
			"stopOnEntry": stopOnEntry,
		})
		oe = client.ExpectOutputEvent(t)
		if !strings.HasPrefix(oe.Body.Output, "Build Error: ") || oe.Body.Category != "stderr" {
			t.Errorf("got %#v, want Category=\"stderr\" Output=\"Build Error: ...\"", oe)
		}
		checkFailedToLaunch(client.ExpectInvisibleErrorResponse(t))

		client.LaunchRequest("exec", fixture.Source, stopOnEntry)
		checkFailedToLaunch(client.ExpectVisibleErrorResponse(t)) // Not an executable

		client.LaunchRequestWithArgs(map[string]interface{}{"mode": "debug", "program": fixture.Source, "buildFlags": "-bad -flags"})
		oe = client.ExpectOutputEvent(t)
		if !strings.HasPrefix(oe.Body.Output, "Build Error: ") || oe.Body.Category != "stderr" {
			t.Errorf("got %#v, want Category=\"stderr\" Output=\"Build Error: ...\"", oe)
		}
		checkFailedToLaunchWithMessage(client.ExpectInvisibleErrorResponse(t), "Failed to launch: Build error: Check the debug console for details.")
		client.LaunchRequestWithArgs(map[string]interface{}{"mode": "debug", "program": fixture.Source, "noDebug": true, "buildFlags": "-bad -flags"})
		oe = client.ExpectOutputEvent(t)
		if !strings.HasPrefix(oe.Body.Output, "Build Error: ") || oe.Body.Category != "stderr" {
			t.Errorf("got %#v, want Category=\"stderr\" Output=\"Build Error: ...\"", oe)
		}
		checkFailedToLaunchWithMessage(client.ExpectInvisibleErrorResponse(t), "Failed to launch: Build error: Check the debug console for details.")

		// Bad "cwd"
		client.LaunchRequestWithArgs(map[string]interface{}{"mode": "debug", "program": fixture.Source, "noDebug": false, "cwd": "dir/invalid"})
		checkFailedToLaunch(client.ExpectVisibleErrorResponse(t)) // invalid directory, the error message is system-dependent.
		client.LaunchRequestWithArgs(map[string]interface{}{"mode": "debug", "program": fixture.Source, "noDebug": true, "cwd": "dir/invalid"})
		checkFailedToLaunch(client.ExpectVisibleErrorResponse(t)) // invalid directory, the error message is system-dependent.

		// Bad "noDebug"
		client.LaunchRequestWithArgs(map[string]interface{}{"mode": "debug", "program": fixture.Source, "noDebug": "true"})
		checkFailedToLaunchWithMessage(client.ExpectVisibleErrorResponse(t), "Failed to launch: invalid debug configuration - cannot unmarshal string into \"noDebug\" of type bool")

		// Bad "replay" parameters
		// These errors come from dap layer
		client.LaunchRequestWithArgs(map[string]interface{}{"mode": "replay", "traceDirPath": ""})
		checkFailedToLaunchWithMessage(client.ExpectVisibleErrorResponse(t),
			"Failed to launch: The 'traceDirPath' attribute is missing in debug configuration.")
		client.LaunchRequestWithArgs(map[string]interface{}{"mode": "replay", "program": fixture.Source, "traceDirPath": ""})
		checkFailedToLaunchWithMessage(client.ExpectVisibleErrorResponse(t),
			"Failed to launch: The 'traceDirPath' attribute is missing in debug configuration.")
		// These errors come from debugger layer
		if _, err := exec.LookPath("rr"); err != nil {
			client.LaunchRequestWithArgs(map[string]interface{}{"mode": "replay", "backend": "ignored", "traceDirPath": ".."})
			checkFailedToLaunchWithMessage(client.ExpectVisibleErrorResponse(t),
				"Failed to launch: backend unavailable")
		}

		// Bad "core" parameters
		// These errors come from dap layer
		client.LaunchRequestWithArgs(map[string]interface{}{"mode": "core", "coreFilePath": ""})
		checkFailedToLaunchWithMessage(client.ExpectVisibleErrorResponse(t),
			"Failed to launch: The program attribute is missing in debug configuration.")
		client.LaunchRequestWithArgs(map[string]interface{}{"mode": "core", "program": fixture.Source, "coreFilePath": ""})
		checkFailedToLaunchWithMessage(client.ExpectVisibleErrorResponse(t),
			"Failed to launch: The 'coreFilePath' attribute is missing in debug configuration.")
		// These errors come from debugger layer
		client.LaunchRequestWithArgs(map[string]interface{}{"mode": "core", "backend": "ignored", "program": fixture.Source, "coreFilePath": fixture.Source})
		checkFailedToLaunchWithMessage(client.ExpectVisibleErrorResponse(t),
			"Failed to launch: unrecognized core format")

		// We failed to launch the program. Make sure shutdown still works.
		client.DisconnectRequest()
		dresp := client.ExpectDisconnectResponse(t)
		if dresp.RequestSeq != seqCnt {
			t.Errorf("got %#v, want RequestSeq=%d", dresp, seqCnt)
		}
	})
}

func TestBadAttachRequest(t *testing.T) {
	runTest(t, "loopprog", func(client *daptest.Client, fixture protest.Fixture) {
		seqCnt := 1
		checkFailedToAttach := func(response *dap.ErrorResponse) {
			t.Helper()
			if response.RequestSeq != seqCnt {
				t.Errorf("RequestSeq got %d, want %d", seqCnt, response.RequestSeq)
			}
			if response.Command != "attach" {
				t.Errorf("Command got %q, want \"attach\"", response.Command)
			}
			if response.Message != "Failed to attach" {
				t.Errorf("Message got %q, want \"Failed to attach\"", response.Message)
			}
			if !checkErrorMessageId(response.Body.Error, FailedToAttach) {
				t.Errorf("Id got %v, want %d", response.Body.Error, FailedToAttach)
			}
			seqCnt++
		}

		checkFailedToAttachWithMessage := func(response *dap.ErrorResponse, errmsg string) {
			t.Helper()
			checkFailedToAttach(response)
			if !checkErrorMessageFormat(response.Body.Error, errmsg) {
				t.Errorf("\ngot  %v\nwant Format=%q", response.Body.Error, errmsg)
			}
		}

		// Bad "mode"
		client.AttachRequest(map[string]interface{}{"mode": "blah blah blah"})
		checkFailedToAttachWithMessage(client.ExpectVisibleErrorResponse(t),
			"Failed to attach: invalid debug configuration - unsupported 'mode' attribute \"blah blah blah\"")

		client.AttachRequest(map[string]interface{}{"mode": 123})
		checkFailedToAttachWithMessage(client.ExpectVisibleErrorResponse(t),
			"Failed to attach: invalid debug configuration - cannot unmarshal number into \"mode\" of type string")

		client.AttachRequest(map[string]interface{}{"mode": ""}) // empty mode defaults to "local" (not an error)
		checkFailedToAttachWithMessage(client.ExpectVisibleErrorResponse(t),
			"Failed to attach: The 'processId' attribute is missing in debug configuration")

		client.AttachRequest(map[string]interface{}{}) // no mode defaults to "local" (not an error)
		checkFailedToAttachWithMessage(client.ExpectVisibleErrorResponse(t),
			"Failed to attach: The 'processId' attribute is missing in debug configuration")

		// Bad "processId"
		client.AttachRequest(map[string]interface{}{"mode": "local"})
		checkFailedToAttachWithMessage(client.ExpectVisibleErrorResponse(t),
			"Failed to attach: The 'processId' attribute is missing in debug configuration")

		client.AttachRequest(map[string]interface{}{"mode": "local", "processId": nil})
		checkFailedToAttachWithMessage(client.ExpectVisibleErrorResponse(t),
			"Failed to attach: The 'processId' attribute is missing in debug configuration")

		client.AttachRequest(map[string]interface{}{"mode": "local", "processId": 0})
		checkFailedToAttachWithMessage(client.ExpectVisibleErrorResponse(t),
			"Failed to attach: The 'processId' attribute is missing in debug configuration")

		client.AttachRequest(map[string]interface{}{"mode": "local", "processId": "1"})
		checkFailedToAttachWithMessage(client.ExpectVisibleErrorResponse(t),
			"Failed to attach: invalid debug configuration - cannot unmarshal string into \"processId\" of type int")

		client.AttachRequest(map[string]interface{}{"mode": "local", "processId": 1})
		// The exact message varies on different systems, so skip that check
		checkFailedToAttach(client.ExpectVisibleErrorResponse(t)) // could not attach to pid 1

		// This will make debugger.(*Debugger) panic, which we will catch as an internal error.
		client.AttachRequest(map[string]interface{}{"mode": "local", "processId": -1})
		er := client.ExpectInvisibleErrorResponse(t)
		if er.RequestSeq != seqCnt {
			t.Errorf("RequestSeq got %d, want %d", seqCnt, er.RequestSeq)
		}
		seqCnt++
		if er.Command != "" {
			t.Errorf("Command got %q, want \"attach\"", er.Command)
		}
		if !checkErrorMessageFormat(er.Body.Error, "Internal Error: runtime error: index out of range [0] with length 0") {
			t.Errorf("Message got %q, want \"Internal Error: runtime error: index out of range [0] with length 0\"", er.Message)
		}
		if !checkErrorMessageId(er.Body.Error, InternalError) {
			t.Errorf("Id got %v, want Id=%d", er.Body.Error, InternalError)
		}

		// Bad "backend"
		client.AttachRequest(map[string]interface{}{"mode": "local", "processId": 1, "backend": 123})
		checkFailedToAttachWithMessage(client.ExpectVisibleErrorResponse(t),
			"Failed to attach: invalid debug configuration - cannot unmarshal number into \"backend\" of type string")

		client.AttachRequest(map[string]interface{}{"mode": "local", "processId": 1, "backend": "foo"})
		checkFailedToAttachWithMessage(client.ExpectVisibleErrorResponse(t),
			"Failed to attach: could not attach to pid 1: unknown backend \"foo\"")

		// We failed to attach to the program. Make sure shutdown still works.
		client.DisconnectRequest()
		dresp := client.ExpectDisconnectResponse(t)
		if dresp.RequestSeq != seqCnt {
			t.Errorf("got %#v, want RequestSeq=%d", dresp, seqCnt)
		}
	})
}

func launchDebuggerWithTargetRunning(t *testing.T, fixture string) (*protest.Fixture, *debugger.Debugger) {
	t.Helper()
	fixbin, dbg := launchDebuggerWithTargetHalted(t, fixture)
	running := make(chan struct{})
	var err error
	go func() {
		t.Helper()
		_, err = dbg.Command(&api.DebuggerCommand{Name: api.Continue}, running)
		select {
		case <-running:
		default:
			close(running)
		}
	}()
	<-running
	if err != nil {
		t.Fatal("failed to continue on launch", err)
	}
	return fixbin, dbg
}

func launchDebuggerWithTargetHalted(t *testing.T, fixture string) (*protest.Fixture, *debugger.Debugger) {
	t.Helper()
	fixbin := protest.BuildFixture(fixture, protest.AllNonOptimized)
	cfg := service.Config{
		ProcessArgs: []string{fixbin.Path},
		Debugger:    debugger.Config{Backend: "default"},
	}
	dbg, err := debugger.New(&cfg.Debugger, cfg.ProcessArgs) // debugger halts process on entry
	if err != nil {
		t.Fatal("failed to start debugger:", err)
	}
	return &fixbin, dbg
}

func attachDebuggerWithTargetHalted(t *testing.T, fixture string) (*exec.Cmd, *debugger.Debugger) {
	t.Helper()
	fixbin := protest.BuildFixture(fixture, protest.AllNonOptimized)
	cmd := execFixture(t, fixbin)
	cfg := service.Config{Debugger: debugger.Config{Backend: "default", AttachPid: cmd.Process.Pid}}
	dbg, err := debugger.New(&cfg.Debugger, nil) // debugger halts process on entry
	if err != nil {
		t.Fatal("failed to start debugger:", err)
	}
	return cmd, dbg
}

// runTestWithDebugger starts the server and sets its debugger, initializes a debug session,
// runs test, then disconnects. Expects no running async handler at the end of test() (either
// process is halted or debug session never launched.)
func runTestWithDebugger(t *testing.T, dbg *debugger.Debugger, test func(c *daptest.Client)) {
	serverStopped := make(chan struct{})
	server, _ := startDAPServer(t, false, serverStopped)
	client := daptest.NewClient(server.listener.Addr().String())
	time.Sleep(100 * time.Millisecond) // Give time for connection to be set as dap.Session
	server.sessionMu.Lock()
	if server.session == nil {
		t.Fatal("DAP session is not ready")
	}
	// Mock dap.NewSession arguments, so
	// this dap.Server can be used as a proxy for
	// rpccommon.Server running dap.Session.
	server.session.config.Debugger.AttachPid = dbg.AttachPid()
	server.session.debugger = dbg
	server.sessionMu.Unlock()
	defer client.Close()
	client.InitializeRequest()
	client.ExpectInitializeResponseAndCapabilities(t)

	test(client)

	client.DisconnectRequest()
	if dbg.AttachPid() == 0 { // launched target
		client.ExpectOutputEventDetachingKill(t)
	} else { // attached to target
		client.ExpectOutputEventDetachingNoKill(t)
	}
	client.ExpectDisconnectResponse(t)
	client.ExpectTerminatedEvent(t)

	<-serverStopped
}

func TestAttachRemoteToDlvLaunchHaltedStopOnEntry(t *testing.T) {
	// Halted + stop on entry
	_, dbg := launchDebuggerWithTargetHalted(t, "increment")
	runTestWithDebugger(t, dbg, func(client *daptest.Client) {
		client.AttachRequest(map[string]interface{}{"mode": "remote", "stopOnEntry": true})
		client.ExpectInitializedEvent(t)
		client.ExpectAttachResponse(t)
		client.ConfigurationDoneRequest()
		client.ExpectStoppedEvent(t)
		client.ExpectConfigurationDoneResponse(t)
	})
}

func TestAttachRemoteToDlvAttachHaltedStopOnEntry(t *testing.T) {
	cmd, dbg := attachDebuggerWithTargetHalted(t, "http_server")
	runTestWithDebugger(t, dbg, func(client *daptest.Client) {
		client.AttachRequest(map[string]interface{}{"mode": "remote", "stopOnEntry": true})
		client.ExpectCapabilitiesEventSupportTerminateDebuggee(t)
		client.ExpectInitializedEvent(t)
		client.ExpectAttachResponse(t)
		client.ConfigurationDoneRequest()
		client.ExpectStoppedEvent(t)
		client.ExpectConfigurationDoneResponse(t)
	})
	cmd.Process.Kill()
}

func TestAttachRemoteToHaltedTargetContinueOnEntry(t *testing.T) {
	// Halted + continue on entry
	_, dbg := launchDebuggerWithTargetHalted(t, "http_server")
	runTestWithDebugger(t, dbg, func(client *daptest.Client) {
		client.AttachRequest(map[string]interface{}{"mode": "remote", "stopOnEntry": false})
		client.ExpectInitializedEvent(t)
		client.ExpectAttachResponse(t)
		client.ConfigurationDoneRequest()
		client.ExpectConfigurationDoneResponse(t)
		// Continuing
		time.Sleep(time.Second)
		// Halt to make the disconnect sequence more predictable.
		client.PauseRequest(1)
		expectPauseResponseAndStoppedEvent(t, client)
	})
}

func TestAttachRemoteToRunningTargetStopOnEntry(t *testing.T) {
	fixture, dbg := launchDebuggerWithTargetRunning(t, "loopprog")
	runTestWithDebugger(t, dbg, func(client *daptest.Client) {
		client.AttachRequest(map[string]interface{}{"mode": "remote", "stopOnEntry": true})
		client.ExpectInitializedEvent(t)
		client.ExpectAttachResponse(t)
		// Target is halted here
		client.SetBreakpointsRequest(fixture.Source, []int{8})
		expectSetBreakpointsResponse(t, client, []Breakpoint{{8, fixture.Source, true, ""}})
		client.ConfigurationDoneRequest()
		client.ExpectStoppedEvent(t)
		client.ExpectConfigurationDoneResponse(t)
		client.ContinueRequest(1)
		client.ExpectContinueResponse(t)
		client.ExpectStoppedEvent(t)
		checkStop(t, client, 1, "main.loop", 8)
	})
}

func TestAttachRemoteToRunningTargetContinueOnEntry(t *testing.T) {
	fixture, dbg := launchDebuggerWithTargetRunning(t, "loopprog")
	runTestWithDebugger(t, dbg, func(client *daptest.Client) {
		client.AttachRequest(map[string]interface{}{"mode": "remote", "stopOnEntry": false})
		client.ExpectInitializedEvent(t)
		client.ExpectAttachResponse(t)
		// Target is halted here
		client.SetBreakpointsRequest(fixture.Source, []int{8})
		expectSetBreakpointsResponse(t, client, []Breakpoint{{8, fixture.Source, true, ""}})
		client.ConfigurationDoneRequest()
		// Target is restarted here
		client.ExpectConfigurationDoneResponse(t)
		client.ExpectStoppedEvent(t)
		checkStop(t, client, 1, "main.loop", 8)
	})
}

// MultiClientCloseServerMock mocks the rpccommon.Server using a dap.Server to exercise
// the shutdown logic in dap.Session where it does NOT take down the server on close
// in multi-client mode. (The dap mode of the rpccommon.Server is tested in dlv_test).
// The dap.Server is a single-use server. Once its one and only session is closed,
// the server and the target must be taken down manually for the test not to leak.
type MultiClientCloseServerMock struct {
	impl      *Server
	debugger  *debugger.Debugger
	forceStop chan struct{}
	stopped   chan struct{}
}

func NewMultiClientCloseServerMock(t *testing.T, fixture string) *MultiClientCloseServerMock {
	var s MultiClientCloseServerMock
	s.stopped = make(chan struct{})
	s.impl, s.forceStop = startDAPServer(t, false, s.stopped)
	_, s.debugger = launchDebuggerWithTargetHalted(t, "http_server")
	return &s
}

func (s *MultiClientCloseServerMock) acceptNewClient(t *testing.T) *daptest.Client {
	client := daptest.NewClient(s.impl.listener.Addr().String())
	time.Sleep(100 * time.Millisecond) // Give time for connection to be set as dap.Session
	s.impl.sessionMu.Lock()
	if s.impl.session == nil {
		t.Fatal("dap session is not ready")
	}
	// A dap.Server doesn't support accept-multiclient, but we can use this
	// hack to test the inner connection logic that is used by a server that does.
	s.impl.session.config.AcceptMulti = true
	s.impl.session.debugger = s.debugger
	s.impl.sessionMu.Unlock()
	return client
}

func (s *MultiClientCloseServerMock) stop(t *testing.T) {
	close(s.forceStop)
	// If the server doesn't have an active session,
	// closing it would leak the debugger with the target because
	// they are part of dap.Session.
	// We must take it down manually as if we are in rpccommon::ServerImpl::Stop.
	if s.debugger.IsRunning() {
		s.debugger.Command(&api.DebuggerCommand{Name: api.Halt}, nil)
	}
	s.debugger.Detach(true)
}

func (s *MultiClientCloseServerMock) verifyStopped(t *testing.T) {
	if state, err := s.debugger.State(true /*nowait*/); err != proc.ErrProcessDetached && !processExited(state, err) {
		t.Errorf("target leak")
	}
	verifyServerStopped(t, s.impl)
}

// TestAttachRemoteMultiClientDisconnect tests that remote attach doesn't take down
// the server in multi-client mode unless terminateDebuggee is explicitly set.
func TestAttachRemoteMultiClientDisconnect(t *testing.T) {
	closingClientSessionOnly := fmt.Sprintf(daptest.ClosingClient, "halted")
	detachingAndTerminating := "Detaching and terminating target process"
	tests := []struct {
		name              string
		disconnectRequest func(client *daptest.Client)
		expect            string
	}{
		{"default", func(c *daptest.Client) { c.DisconnectRequest() }, closingClientSessionOnly},
		{"terminate=true", func(c *daptest.Client) { c.DisconnectRequestWithKillOption(true) }, detachingAndTerminating},
		{"terminate=false", func(c *daptest.Client) { c.DisconnectRequestWithKillOption(false) }, closingClientSessionOnly},
	}
	for _, tc := range tests {
		t.Run(tc.name, func(t *testing.T) {
			server := NewMultiClientCloseServerMock(t, "increment")
			client := server.acceptNewClient(t)
			defer client.Close()

			client.InitializeRequest()
			client.ExpectInitializeResponseAndCapabilities(t)

			client.AttachRequest(map[string]interface{}{"mode": "remote", "stopOnEntry": true})
			client.ExpectCapabilitiesEventSupportTerminateDebuggee(t)
			client.ExpectInitializedEvent(t)
			client.ExpectAttachResponse(t)
			client.ConfigurationDoneRequest()
			client.ExpectStoppedEvent(t)
			client.ExpectConfigurationDoneResponse(t)

			tc.disconnectRequest(client)
			e := client.ExpectOutputEvent(t)
			if matched, _ := regexp.MatchString(tc.expect, e.Body.Output); !matched {
				t.Errorf("\ngot %#v\nwant Output=%q", e, tc.expect)
			}
			client.ExpectDisconnectResponse(t)
			client.ExpectTerminatedEvent(t)
			time.Sleep(10 * time.Millisecond) // give time for things to shut down

			if tc.expect == closingClientSessionOnly {
				// At this point a multi-client server is still running. but session should be done.
				verifySessionStopped(t, server.impl.session)
				// Verify target's running state.
				if server.debugger.IsRunning() {
					t.Errorf("\ngot running=true, want false")
				}
				server.stop(t)
			}
			<-server.stopped
			server.verifyStopped(t)
		})
	}
}

func TestLaunchAttachErrorWhenDebugInProgress(t *testing.T) {
	tests := []struct {
		name string
		dbg  func() *debugger.Debugger
	}{
		{"halted", func() *debugger.Debugger { _, dbg := launchDebuggerWithTargetHalted(t, "increment"); return dbg }},
		{"running", func() *debugger.Debugger { _, dbg := launchDebuggerWithTargetRunning(t, "loopprog"); return dbg }},
	}
	for _, tc := range tests {
		t.Run(tc.name, func(t *testing.T) {
			runTestWithDebugger(t, tc.dbg(), func(client *daptest.Client) {
				client.EvaluateRequest("1==1", 0 /*no frame specified*/, "repl")
				if tc.name == "running" {
					client.ExpectInvisibleErrorResponse(t)
				} else {
					client.ExpectEvaluateResponse(t)
				}

				// Both launch and attach requests should go through for additional error checking
				client.AttachRequest(map[string]interface{}{"mode": "local", "processId": 100})
				er := client.ExpectVisibleErrorResponse(t)
				msgRe := regexp.MustCompile("Failed to attach: debug session already in progress at [0-9]+:[0-9]+ - use remote mode to connect to a server with an active debug session")
				if er.Body.Error == nil || er.Body.Error.Id != FailedToAttach || msgRe.MatchString(er.Body.Error.Format) {
					t.Errorf("got %#v, want Id=%d Format=%q", er.Body.Error, FailedToAttach, msgRe)
				}
				tests := []string{"debug", "test", "exec", "replay", "core"}
				for _, mode := range tests {
					t.Run(mode, func(t *testing.T) {
						client.LaunchRequestWithArgs(map[string]interface{}{"mode": mode})
						er := client.ExpectVisibleErrorResponse(t)
						msgRe := regexp.MustCompile("Failed to launch: debug session already in progress at [0-9]+:[0-9]+ - use remote attach mode to connect to a server with an active debug session")
						if er.Body.Error == nil || er.Body.Error.Id != FailedToLaunch || msgRe.MatchString(er.Body.Error.Format) {
							t.Errorf("got %#v, want Id=%d Format=%q", er.Body.Error, FailedToLaunch, msgRe)
						}
					})
				}
			})
		})
	}
}

func TestBadInitializeRequest(t *testing.T) {
	runInitializeTest := func(args dap.InitializeRequestArguments, err string) {
		t.Helper()
		// Only one initialize request is allowed, so use a new server
		// for each test.
		serverStopped := make(chan struct{})
		client := startDAPServerWithClient(t, false, serverStopped)
		defer client.Close()

		client.InitializeRequestWithArgs(args)
		response := client.ExpectErrorResponse(t)
		if response.Command != "initialize" {
			t.Errorf("Command got %q, want \"launch\"", response.Command)
		}
		if response.Message != "Failed to initialize" {
			t.Errorf("Message got %q, want \"Failed to launch\"", response.Message)
		}
		if !checkErrorMessageId(response.Body.Error, FailedToInitialize) {
			t.Errorf("Id got %v, want Id=%d", response.Body.Error, FailedToInitialize)
		}
		if !checkErrorMessageFormat(response.Body.Error, err) {
			t.Errorf("\ngot  %q\nwant %q", response.Body.Error.Format, err)
		}

		client.DisconnectRequest()
		client.ExpectDisconnectResponse(t)
		<-serverStopped
	}

	// Bad path format.
	runInitializeTest(dap.InitializeRequestArguments{
		AdapterID:       "go",
		PathFormat:      "url", // unsupported 'pathFormat'
		LinesStartAt1:   true,
		ColumnsStartAt1: true,
		Locale:          "en-us",
	},
		"Failed to initialize: Unsupported 'pathFormat' value 'url'.",
	)

	// LinesStartAt1 must be true.
	runInitializeTest(dap.InitializeRequestArguments{
		AdapterID:       "go",
		PathFormat:      "path",
		LinesStartAt1:   false, // only 1-based line numbers are supported
		ColumnsStartAt1: true,
		Locale:          "en-us",
	},
		"Failed to initialize: Only 1-based line numbers are supported.",
	)

	// ColumnsStartAt1 must be true.
	runInitializeTest(dap.InitializeRequestArguments{
		AdapterID:       "go",
		PathFormat:      "path",
		LinesStartAt1:   true,
		ColumnsStartAt1: false, // only 1-based column numbers are supported
		Locale:          "en-us",
	},
		"Failed to initialize: Only 1-based column numbers are supported.",
	)
}

func TestBadlyFormattedMessageToServer(t *testing.T) {
	runTest(t, "increment", func(client *daptest.Client, fixture protest.Fixture) {
		// Send a badly formatted message to the server, and expect it to close the
		// connection.
		client.BadRequest()
		time.Sleep(100 * time.Millisecond)

		_, err := client.ReadMessage()

		if err != io.EOF {
			t.Errorf("got err=%v, want io.EOF", err)
		}
	})
	runTest(t, "increment", func(client *daptest.Client, fixture protest.Fixture) {
		// Send an unknown request message to the server, and expect it to send
		// an error response.
		client.UnknownRequest()
		err := client.ExpectErrorResponse(t)
		if !checkErrorMessageFormat(err.Body.Error, "Internal Error: Request command 'unknown' is not supported (seq: 1)") || err.RequestSeq != 1 {
			t.Errorf("got %v, want  RequestSeq=1 Error=\"Internal Error: Request command 'unknown' is not supported (seq: 1)\"", err)
		}

		// Make sure that the unknown request did not kill the server.
		client.InitializeRequest()
		client.ExpectInitializeResponse(t)

		client.DisconnectRequest()
		client.ExpectDisconnectResponse(t)
	})
}

func TestParseLogPoint(t *testing.T) {
	tests := []struct {
		name           string
		msg            string
		wantTracepoint bool
		wantFormat     string
		wantArgs       []string
		wantErr        bool
	}{
		// Test simple log messages.
		{name: "simple string", msg: "hello, world!", wantTracepoint: true, wantFormat: "hello, world!"},
		{name: "empty string", msg: "", wantTracepoint: false, wantErr: false},
		// Test parse eval expressions.
		{
			name:           "simple eval",
			msg:            "{x}",
			wantTracepoint: true,
			wantFormat:     "%s",
			wantArgs:       []string{"x"},
		},
		{
			name:           "type cast",
			msg:            "hello {string(x)}",
			wantTracepoint: true,
			wantFormat:     "hello %s",
			wantArgs:       []string{"string(x)"},
		},
		{
			name:           "multiple eval",
			msg:            "{x} {y} {z}",
			wantTracepoint: true,
			wantFormat:     "%s %s %s",
			wantArgs:       []string{"x", "y", "z"},
		},
		{
			name:           "eval expressions contain braces",
			msg:            "{interface{}(x)} {myType{y}} {[]myType{{z}}}",
			wantTracepoint: true,
			wantFormat:     "%s %s %s",
			wantArgs:       []string{"interface{}(x)", "myType{y}", "[]myType{{z}}"},
		},
		// Test parse errors.
		{name: "empty evaluation", msg: "{}", wantErr: true},
		{name: "empty space evaluation", msg: "{   \n}", wantErr: true},
		{name: "open brace missing closed", msg: "{", wantErr: true},
		{name: "closed brace missing open", msg: "}", wantErr: true},
		{name: "open brace in expression", msg: `{m["{"]}`, wantErr: true},
		{name: "closed brace in expression", msg: `{m["}"]}`, wantErr: true},
	}
	for _, tt := range tests {
		t.Run(tt.name, func(t *testing.T) {
			gotTracepoint, gotLogMessage, err := parseLogPoint(tt.msg)
			if gotTracepoint != tt.wantTracepoint {
				t.Errorf("parseLogPoint() tracepoint = %v, wantTracepoint %v", gotTracepoint, tt.wantTracepoint)
				return
			}
			if (err != nil) != tt.wantErr {
				t.Errorf("parseLogPoint() error = %v, wantErr %v", err, tt.wantErr)
				return
			}
			if !tt.wantTracepoint {
				return
			}
			if gotLogMessage == nil {
				t.Errorf("parseLogPoint() gotLogMessage = nil, want log message")
				return
			}
			if gotLogMessage.format != tt.wantFormat {
				t.Errorf("parseLogPoint() gotFormat = %v, want %v", gotLogMessage.format, tt.wantFormat)
			}
			if !reflect.DeepEqual(gotLogMessage.args, tt.wantArgs) {
				t.Errorf("parseLogPoint() gotArgs = %v, want %v", gotLogMessage.args, tt.wantArgs)
			}
		})
	}
}

func TestDisassemble(t *testing.T) {
	runTest(t, "increment", func(client *daptest.Client, fixture protest.Fixture) {
		runDebugSessionWithBPs(t, client, "launch",
			// Launch
			func() {
				client.LaunchRequest("exec", fixture.Path, !stopOnEntry)
			},
			// Set breakpoints
			fixture.Source, []int{17},
			[]onBreakpoint{{
				// Stop at line 17
				execute: func() {
					checkStop(t, client, 1, "main.main", 17)

					client.StackTraceRequest(1, 0, 1)
					st := client.ExpectStackTraceResponse(t)
					if len(st.Body.StackFrames) < 1 {
						t.Fatalf("\ngot  %#v\nwant len(stackframes) => 1", st)
					}
					// Request the single instruction that the program is stopped at.
					pc := st.Body.StackFrames[0].InstructionPointerReference
					client.DisassembleRequest(pc, 0, 1)
					dr := client.ExpectDisassembleResponse(t)
					if len(dr.Body.Instructions) != 1 {
						t.Errorf("\ngot %#v\nwant len(instructions) = 1", dr)
					} else if dr.Body.Instructions[0].Address != pc {
						t.Errorf("\ngot %#v\nwant instructions[0].Address = %s", dr, pc)
					}

					// Request the instruction that the program is stopped at, and the two
					// surrounding it.
					client.DisassembleRequest(pc, -1, 3)
					dr = client.ExpectDisassembleResponse(t)
					if len(dr.Body.Instructions) != 3 {
						t.Errorf("\ngot %#v\nwant len(instructions) = 3", dr)
					} else if dr.Body.Instructions[1].Address != pc {
						t.Errorf("\ngot %#v\nwant instructions[1].Address = %s", dr, pc)
					}

					// Request zero instructions.
					client.DisassembleRequest(pc, 0, 0)
					dr = client.ExpectDisassembleResponse(t)
					if len(dr.Body.Instructions) != 0 {
						t.Errorf("\ngot %#v\nwant len(instructions) = 0", dr)
					}

					// Request invalid instructions.
					var checkInvalidInstruction = func(instructions []dap.DisassembledInstruction, count int, address uint64) {
						if len(instructions) != count {
							t.Errorf("\ngot %#v\nwant len(instructions) = %d", dr, count)
						}
						for i, got := range instructions {
							if got.Instruction != invalidInstruction.Instruction {
								t.Errorf("\ngot [%d].Instruction=%q\nwant = %#v", i, got.Instruction, invalidInstruction.Address)
							}
							addr, err := strconv.ParseUint(got.Address, 0, 64)
							if err != nil {
								t.Error(err)
								continue
							}
							if addr != address {
								t.Errorf("\ngot [%d].Address=%s\nwant = %#x", i, got.Address, address)
							}
						}
					}
					client.DisassembleRequest("0x0", 0, 10)
					checkInvalidInstruction(client.ExpectDisassembleResponse(t).Body.Instructions, 10, 0)

					client.DisassembleRequest(fmt.Sprintf("%#x", uint64(math.MaxUint64)), 0, 10)
					checkInvalidInstruction(client.ExpectDisassembleResponse(t).Body.Instructions, 10, uint64(math.MaxUint64))

					// Bad request, not a number.
					client.DisassembleRequest("hello, world!", 0, 1)
					client.ExpectErrorResponse(t)

					// Bad request, not an address in program.
					client.DisassembleRequest("0x5", 0, 100)
					client.ExpectErrorResponse(t)
				},
				disconnect: true,
			}},
		)
	})
}

func TestAlignPCs(t *testing.T) {
	NUM_FUNCS := 10
	// Create fake functions to test align PCs.
	funcs := make([]proc.Function, NUM_FUNCS)
	for i := 0; i < len(funcs); i++ {
		funcs[i] = proc.Function{
			Entry: uint64(100 + i*10),
			End:   uint64(100 + i*10 + 5),
		}
	}
	bi := &proc.BinaryInfo{
		Functions: funcs,
	}
	type args struct {
		start uint64
		end   uint64
	}
	tests := []struct {
		name      string
		args      args
		wantStart uint64
		wantEnd   uint64
	}{
		{
			name: "out of bounds",
			args: args{
				start: funcs[0].Entry - 5,
				end:   funcs[NUM_FUNCS-1].End + 5,
			},
			wantStart: funcs[0].Entry,         // start of first function
			wantEnd:   funcs[NUM_FUNCS-1].End, // end of last function
		},
		{
			name: "same function",
			args: args{
				start: funcs[1].Entry + 1,
				end:   funcs[1].Entry + 2,
			},
			wantStart: funcs[1].Entry, // start of containing function
			wantEnd:   funcs[1].End,   // end of containing function
		},
		{
			name: "between functions",
			args: args{
				start: funcs[1].End + 1,
				end:   funcs[1].End + 2,
			},
			wantStart: funcs[1].Entry, // start of function before
			wantEnd:   funcs[2].Entry, // start of function after
		},
		{
			name: "start of function",
			args: args{
				start: funcs[2].Entry,
				end:   funcs[5].Entry,
			},
			wantStart: funcs[2].Entry, // start of current function
			wantEnd:   funcs[5].End,   // end of current function
		},
		{
			name: "end of function",
			args: args{
				start: funcs[4].End,
				end:   funcs[8].End,
			},
			wantStart: funcs[4].Entry, // start of current function
			wantEnd:   funcs[9].Entry, // start of next function
		},
	}
	for _, tt := range tests {
		t.Run(tt.name, func(t *testing.T) {
			gotStart, gotEnd := alignPCs(bi, tt.args.start, tt.args.end)
			if gotStart != tt.wantStart {
				t.Errorf("alignPCs() got start = %v, want %v", gotStart, tt.wantStart)
			}
			if gotEnd != tt.wantEnd {
				t.Errorf("alignPCs() got end = %v, want %v", gotEnd, tt.wantEnd)
			}
		})
	}
}

func TestFindInstructions(t *testing.T) {
	numInstructions := 100
	startPC := 0x1000
	procInstructions := make([]proc.AsmInstruction, numInstructions)
	for i := 0; i < len(procInstructions); i++ {
		procInstructions[i] = proc.AsmInstruction{
			Loc: proc.Location{
				PC: uint64(startPC + 2*i),
			},
		}
	}
	type args struct {
		addr   uint64
		offset int
		count  int
	}
	tests := []struct {
		name             string
		args             args
		wantInstructions []proc.AsmInstruction
		wantOffset       int
		wantErr          bool
	}{
		{
			name: "request all",
			args: args{
				addr:   uint64(startPC),
				offset: 0,
				count:  100,
			},
			wantInstructions: procInstructions,
			wantOffset:       0,
			wantErr:          false,
		},
		{
			name: "request all (with offset)",
			args: args{
				addr:   uint64(startPC + numInstructions), // the instruction addr at numInstructions/2
				offset: -numInstructions / 2,
				count:  numInstructions,
			},
			wantInstructions: procInstructions,
			wantOffset:       0,
			wantErr:          false,
		},
		{
			name: "request half (with offset)",
			args: args{
				addr:   uint64(startPC),
				offset: 0,
				count:  numInstructions / 2,
			},
			wantInstructions: procInstructions[:numInstructions/2],
			wantOffset:       0,
			wantErr:          false,
		},
		{
			name: "request half (with offset)",
			args: args{
				addr:   uint64(startPC),
				offset: numInstructions / 2,
				count:  numInstructions / 2,
			},
			wantInstructions: procInstructions[numInstructions/2:],
			wantOffset:       0,
			wantErr:          false,
		},
		{
			name: "request too many",
			args: args{
				addr:   uint64(startPC),
				offset: 0,
				count:  numInstructions * 2,
			},
			wantInstructions: procInstructions,
			wantOffset:       0,
			wantErr:          false,
		},
		{
			name: "request too many with offset",
			args: args{
				addr:   uint64(startPC),
				offset: -numInstructions,
				count:  numInstructions * 2,
			},
			wantInstructions: procInstructions,
			wantOffset:       numInstructions,
			wantErr:          false,
		},
		{
			name: "request out of bounds",
			args: args{
				addr:   uint64(startPC),
				offset: -numInstructions,
				count:  numInstructions,
			},
			wantInstructions: []proc.AsmInstruction{},
			wantOffset:       0,
			wantErr:          false,
		},
		{
			name: "request out of bounds",
			args: args{
				addr:   uint64(uint64(startPC + 2*(numInstructions-1))),
				offset: 1,
				count:  numInstructions,
			},
			wantInstructions: []proc.AsmInstruction{},
			wantOffset:       0,
			wantErr:          false,
		},
		{
			name: "addr out of bounds (low)",
			args: args{
				addr:   0,
				offset: 0,
				count:  100,
			},
			wantInstructions: nil,
			wantOffset:       -1,
			wantErr:          true,
		},
		{
			name: "addr out of bounds (high)",
			args: args{
				addr:   uint64(startPC + 2*(numInstructions+1)),
				offset: -10,
				count:  20,
			},
			wantInstructions: nil,
			wantOffset:       -1,
			wantErr:          true,
		},
		{
			name: "addr not aligned",
			args: args{
				addr:   uint64(startPC + 1),
				offset: 0,
				count:  20,
			},
			wantInstructions: nil,
			wantOffset:       -1,
			wantErr:          true,
		},
	}
	for _, tt := range tests {
		t.Run(tt.name, func(t *testing.T) {
			gotInstructions, gotOffset, err := findInstructions(procInstructions, tt.args.addr, tt.args.offset, tt.args.count)
			if (err != nil) != tt.wantErr {
				t.Errorf("findInstructions() error = %v, wantErr %v", err, tt.wantErr)
				return
			}
			if !reflect.DeepEqual(gotInstructions, tt.wantInstructions) {
				t.Errorf("findInstructions() got instructions = %v, want %v", gotInstructions, tt.wantInstructions)
			}
			if gotOffset != tt.wantOffset {
				t.Errorf("findInstructions() got offset = %v, want %v", gotOffset, tt.wantOffset)
			}
		})
	}
}

func TestDisassembleCgo(t *testing.T) {
	// Test that disassembling a program containing cgo code does not create problems.
	// See issue #3040
	runTestBuildFlags(t, "cgodisass", func(client *daptest.Client, fixture protest.Fixture) {
		runDebugSessionWithBPs(t, client, "launch",
			// Launch
			func() {
				client.LaunchRequest("exec", fixture.Path, !stopOnEntry)
			},
			// Set breakpoints
			fixture.Source, []int{11},
			[]onBreakpoint{{
				execute: func() {
					checkStop(t, client, 1, "main.main", 11)

					client.StackTraceRequest(1, 0, 1)
					st := client.ExpectStackTraceResponse(t)
					if len(st.Body.StackFrames) < 1 {
						t.Fatalf("\ngot  %#v\nwant len(stackframes) => 1", st)
					}

					// Request the single instruction that the program is stopped at.
					pc := st.Body.StackFrames[0].InstructionPointerReference

					client.DisassembleRequest(pc, -200, 400)
					client.ExpectDisassembleResponse(t)
				},
				disconnect: true,
			}},
		)
	},
		protest.AllNonOptimized, true)
}

<<<<<<< HEAD
func TestRedirect(t *testing.T) {
	runTest(t, "out_redirect", func(client *daptest.Client, fixture protest.Fixture) {
		// 1 >> initialize, << initialize
		client.InitializeRequest()
		initResp := client.ExpectInitializeResponseAndCapabilities(t)
		if initResp.Seq != 0 || initResp.RequestSeq != 1 {
			t.Errorf("\ngot %#v\nwant Seq=0, RequestSeq=1", initResp)
		}

		// 2 >> launch, << initialized, << launch
		client.LaunchRequestWithArgs(map[string]interface{}{
			"request":    "launch",
			"mode":       "debug",
			"program":    fixture.Source,
			"outputMode": "remote",
		})
		initEvent := client.ExpectInitializedEvent(t)
		if initEvent.Seq != 0 {
			t.Errorf("\ngot %#v\nwant Seq=0", initEvent)
		}
		launchResp := client.ExpectLaunchResponse(t)
		if launchResp.Seq != 0 || launchResp.RequestSeq != 2 {
			t.Errorf("\ngot %#v\nwant Seq=0, RequestSeq=2", launchResp)
		}

		// 5 >> configurationDone, << stopped, << configurationDone
		client.ConfigurationDoneRequest()

		cdResp := client.ExpectConfigurationDoneResponse(t)
		if cdResp.Seq != 0 || cdResp.RequestSeq != 3 {
			t.Errorf("\ngot %#v\nwant Seq=0, RequestSeq=5", cdResp)
		}

		// 6 << output, << terminated
		var (
			stdout = bytes.NewBufferString("")
			stderr = bytes.NewBufferString("")
		)

	terminatedPoint:
		for {
			message := client.ExpectMessage(t)
			switch m := message.(type) {
			case *dap.OutputEvent:
				switch m.Body.Category {
				case "stdout":
					stdout.WriteString(m.Body.Output)
				case "stderr":
					stderr.WriteString(m.Body.Output)
				default:
					t.Errorf("\ngot %#v\nwant Category='stdout' or 'stderr'", m)
				}
			case *dap.TerminatedEvent:
				break terminatedPoint
			default:
				t.Errorf("\n got %#v, want *dap.OutputEvent or *dap.TerminateResponse", m)
			}
		}

		var (
			expectStdout = "hello world!\nhello world!"
			expectStderr = "hello world!\nhello world! error!"
		)

		// check output
		if expectStdout != stdout.String() {
			t.Errorf("\n got stdout: len:%d\n%s\nwant: len:%d\n%s", stdout.Len(), stdout.String(), len(expectStdout), string(expectStdout))
		}

		if expectStderr != stderr.String() {
			t.Errorf("\n got stderr: len:%d \n%s\nwant: len:%d\n%s", stderr.Len(), stderr.String(), len(expectStderr), string(expectStderr))
		}

		// 7 >> disconnect, << disconnect
		client.DisconnectRequest()
		oep := client.ExpectOutputEventProcessExited(t, 0)
		if oep.Seq != 0 || oep.Body.Category != "console" {
			t.Errorf("\ngot %#v\nwant Seq=0 Category='console'", oep)
		}
		oed := client.ExpectOutputEventDetaching(t)
		if oed.Seq != 0 || oed.Body.Category != "console" {
			t.Errorf("\ngot %#v\nwant Seq=0 Category='console'", oed)
		}
		dResp := client.ExpectDisconnectResponse(t)
		if dResp.Seq != 0 || dResp.RequestSeq != 4 {
			t.Errorf("\ngot %#v\nwant Seq=0, RequestSeq=43", dResp)
		}
		client.ExpectTerminatedEvent(t)
	})
=======
// Helper functions for checking ErrorMessage field values.

func checkErrorMessageId(er *dap.ErrorMessage, id int) bool {
	return er != nil && er.Id == id
}

func checkErrorMessageFormat(er *dap.ErrorMessage, fmt string) bool {
	return er != nil && er.Format == fmt
>>>>>>> 7d8f4767
}<|MERGE_RESOLUTION|>--- conflicted
+++ resolved
@@ -7367,7 +7367,7 @@
 		protest.AllNonOptimized, true)
 }
 
-<<<<<<< HEAD
+
 func TestRedirect(t *testing.T) {
 	runTest(t, "out_redirect", func(client *daptest.Client, fixture protest.Fixture) {
 		// 1 >> initialize, << initialize
@@ -7457,7 +7457,8 @@
 		}
 		client.ExpectTerminatedEvent(t)
 	})
-=======
+}
+
 // Helper functions for checking ErrorMessage field values.
 
 func checkErrorMessageId(er *dap.ErrorMessage, id int) bool {
@@ -7466,5 +7467,4 @@
 
 func checkErrorMessageFormat(er *dap.ErrorMessage, fmt string) bool {
 	return er != nil && er.Format == fmt
->>>>>>> 7d8f4767
 }