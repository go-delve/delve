--- conflicted
+++ resolved
@@ -4124,9 +4124,8 @@
 	})
 }
 
-<<<<<<< HEAD
 // TestLaunchRequestOutputPath verifies that relative output binary path
-// is mapped to server's, not taget's, working directory.
+// is mapped to server's, not target's, working directory.
 func TestLaunchRequestOutputPath(t *testing.T) {
 	runTest(t, "testargs", func(client *daptest.Client, fixture protest.Fixture) {
 		inrel := "__somebin"
@@ -4152,10 +4151,7 @@
 	})
 }
 
-func TestLaunchRequestNoDebug_GoodStatus(t *testing.T) {
-=======
 func TestNoDebug_GoodExitStatus(t *testing.T) {
->>>>>>> 694b45c8
 	runTest(t, "increment", func(client *daptest.Client, fixture protest.Fixture) {
 		runNoDebugSession(t, client, func() {
 			client.LaunchRequestWithArgs(map[string]interface{}{
