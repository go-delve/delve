--- conflicted
+++ resolved
@@ -2546,7 +2546,6 @@
 
 					expectStoppedOnError := func(errorPrefix string) {
 						t.Helper()
-<<<<<<< HEAD
 						se := client.ExpectStoppedEvent(t)
 						if se.Body.ThreadId != 1 || se.Body.Reason != "exception" || se.Body.Description != "Paused on runtime error" || !strings.HasPrefix(se.Body.Text, errorPrefix) {
 							t.Errorf("\ngot  %#v\nwant ThreadId=1 Reason=\"exception\" Description=\"Paused on runtime error\" Text=\"%s\"", se, errorPrefix)
@@ -2557,16 +2556,6 @@
 							t.Errorf("\ngot  %#v\nwant ExceptionId=\"runtime error\" Text=\"%s\"", eInfo, errorPrefix)
 						}
 
-=======
-						oe := client.ExpectOutputEvent(t)
-						if oe.Body.Category != "stderr" || !strings.HasPrefix(oe.Body.Output, "ERROR: "+errorPrefix) {
-							t.Errorf("\ngot  %#v\nwant Category=\"stderr\" Output=\"%s ...\"", oe, errorPrefix)
-						}
-						se := client.ExpectStoppedEvent(t)
-						if se.Body.ThreadId != 1 || se.Body.Reason != "runtime error" || !strings.HasPrefix(se.Body.Text, errorPrefix) {
-							t.Errorf("\ngot  %#v\nwant ThreadId=1 Reason=\"runtime error\" Text=\"%s\"", se, errorPrefix)
-						}
->>>>>>> 58762685
 					}
 
 					client.ContinueRequest(1)
