package dap

import (
	"bufio"
	"flag"
	"fmt"
	"io"
	"io/ioutil"
	"math/rand"
	"net"
	"os"
	"os/exec"
	"path/filepath"
	"regexp"
	"runtime"
	"strings"
	"testing"
	"time"

	"github.com/go-delve/delve/pkg/goversion"
	"github.com/go-delve/delve/pkg/logflags"
	protest "github.com/go-delve/delve/pkg/proc/test"
	"github.com/go-delve/delve/service"
	"github.com/go-delve/delve/service/dap/daptest"
	"github.com/go-delve/delve/service/debugger"
	"github.com/google/go-dap"
)

const stopOnEntry bool = true
const hasChildren bool = true
const noChildren bool = false

var testBackend string

func TestMain(m *testing.M) {
	logOutputVal := ""
	if _, isTeamCityTest := os.LookupEnv("TEAMCITY_VERSION"); isTeamCityTest {
		logOutputVal = "debugger,dap"
	}
	var logOutput string
	flag.StringVar(&logOutput, "log-output", logOutputVal, "configures log output")
	flag.Parse()
	logflags.Setup(logOutput != "", logOutput, "")
	protest.DefaultTestBackend(&testBackend)
	os.Exit(protest.RunTestsWithFixtures(m))
}

// name is for _fixtures/<name>.go
func runTest(t *testing.T, name string, test func(c *daptest.Client, f protest.Fixture)) {
	runTestBuildFlags(t, name, test, protest.AllNonOptimized)
}

// name is for _fixtures/<name>.go
func runTestBuildFlags(t *testing.T, name string, test func(c *daptest.Client, f protest.Fixture), buildFlags protest.BuildFlags) {
	fixture := protest.BuildFixture(name, buildFlags)

	// Start the DAP server.
	client := startDapServer(t)
	// client.Close will close the client connectinon, which will cause a connection error
	// on the server side and signal disconnect to unblock Stop() above.
	defer client.Close()

	test(client, fixture)
}

func startDapServer(t *testing.T) *daptest.Client {
	// Start the DAP server.
	listener, err := net.Listen("tcp", ":0")
	if err != nil {
		t.Fatal(err)
	}
	disconnectChan := make(chan struct{})
	server := NewServer(&service.Config{
		Listener:       listener,
		DisconnectChan: disconnectChan,
		Debugger: debugger.Config{
			Backend: "default",
		},
	})
	server.Run()
	// Give server time to start listening for clients
	time.Sleep(100 * time.Millisecond)

	// Run a goroutine that stops the server when disconnectChan is signaled.
	// This helps us test that certain events cause the server to stop as
	// expected.
	go func() {
		<-disconnectChan
		server.Stop()
	}()

	client := daptest.NewClient(listener.Addr().String())
	return client
}

// TestLaunchStopOnEntry emulates the message exchange that can be observed with
// VS Code for the most basic launch debug session with "stopOnEntry" enabled:
// - User selects "Start Debugging":  1 >> initialize
//                                 :  1 << initialize
//                                 :  2 >> launch
//                                 :    << initialized event
//                                 :  2 << launch
//                                 :  3 >> setBreakpoints (empty)
//                                 :  3 << setBreakpoints
//                                 :  4 >> setExceptionBreakpoints (empty)
//                                 :  4 << setExceptionBreakpoints
//                                 :  5 >> configurationDone
// - Program stops upon launching  :    << stopped event
//                                 :  5 << configurationDone
//                                 :  6 >> threads
//                                 :  6 << threads (Dummy)
//                                 :  7 >> threads
//                                 :  7 << threads (Dummy)
//                                 :  8 >> stackTrace
//                                 :  8 << error (Unable to produce stack trace)
//                                 :  9 >> stackTrace
//                                 :  9 << error (Unable to produce stack trace)
// - User evaluates bad expression : 10 >> evaluate
//                                 : 10 << error (unable to find function context)
// - User evaluates good expression: 11 >> evaluate
//                                 : 11 << evaluate
// - User selects "Continue"       : 12 >> continue
//                                 : 12 << continue
// - Program runs to completion    :    << terminated event
//                                 : 13 >> disconnect
//                                 :    << output event (Process exited)
//                                 :    << output event (Detaching)
//                                 : 13 << disconnect
// This test exhaustively tests Seq and RequestSeq on all messages from the
// server. Other tests do not necessarily need to repeat all these checks.
func TestLaunchStopOnEntry(t *testing.T) {
	runTest(t, "increment", func(client *daptest.Client, fixture protest.Fixture) {
		// 1 >> initialize, << initialize
		client.InitializeRequest()
		initResp := client.ExpectInitializeResponseAndCapabilities(t)
		if initResp.Seq != 0 || initResp.RequestSeq != 1 {
			t.Errorf("\ngot %#v\nwant Seq=0, RequestSeq=1", initResp)
		}

		// 2 >> launch, << initialized, << launch
		client.LaunchRequest("exec", fixture.Path, stopOnEntry)
		initEvent := client.ExpectInitializedEvent(t)
		if initEvent.Seq != 0 {
			t.Errorf("\ngot %#v\nwant Seq=0", initEvent)
		}
		launchResp := client.ExpectLaunchResponse(t)
		if launchResp.Seq != 0 || launchResp.RequestSeq != 2 {
			t.Errorf("\ngot %#v\nwant Seq=0, RequestSeq=2", launchResp)
		}

		// 3 >> setBreakpoints, << setBreakpoints
		client.SetBreakpointsRequest(fixture.Source, nil)
		sbpResp := client.ExpectSetBreakpointsResponse(t)
		if sbpResp.Seq != 0 || sbpResp.RequestSeq != 3 || len(sbpResp.Body.Breakpoints) != 0 {
			t.Errorf("\ngot %#v\nwant Seq=0, RequestSeq=3, len(Breakpoints)=0", sbpResp)
		}

		// 4 >> setExceptionBreakpoints, << setExceptionBreakpoints
		client.SetExceptionBreakpointsRequest()
		sebpResp := client.ExpectSetExceptionBreakpointsResponse(t)
		if sebpResp.Seq != 0 || sebpResp.RequestSeq != 4 {
			t.Errorf("\ngot %#v\nwant Seq=0, RequestSeq=4", sebpResp)
		}

		// 5 >> configurationDone, << stopped, << configurationDone
		client.ConfigurationDoneRequest()
		stopEvent := client.ExpectStoppedEvent(t)
		if stopEvent.Seq != 0 ||
			stopEvent.Body.Reason != "entry" ||
			stopEvent.Body.ThreadId != 1 ||
			!stopEvent.Body.AllThreadsStopped {
			t.Errorf("\ngot %#v\nwant Seq=0, Body={Reason=\"entry\", ThreadId=1, AllThreadsStopped=true}", stopEvent)
		}
		cdResp := client.ExpectConfigurationDoneResponse(t)
		if cdResp.Seq != 0 || cdResp.RequestSeq != 5 {
			t.Errorf("\ngot %#v\nwant Seq=0, RequestSeq=5", cdResp)
		}

		// 6 >> threads, << threads
		client.ThreadsRequest()
		tResp := client.ExpectThreadsResponse(t)
		if tResp.Seq != 0 || tResp.RequestSeq != 6 || len(tResp.Body.Threads) != 1 {
			t.Errorf("\ngot %#v\nwant Seq=0, RequestSeq=6 len(Threads)=1", tResp)
		}
		if tResp.Body.Threads[0].Id != 1 || tResp.Body.Threads[0].Name != "Dummy" {
			t.Errorf("\ngot %#v\nwant Id=1, Name=\"Dummy\"", tResp)
		}

		// 7 >> threads, << threads
		client.ThreadsRequest()
		tResp = client.ExpectThreadsResponse(t)
		if tResp.Seq != 0 || tResp.RequestSeq != 7 || len(tResp.Body.Threads) != 1 {
			t.Errorf("\ngot %#v\nwant Seq=0, RequestSeq=7 len(Threads)=1", tResp)
		}

		// 8 >> stackTrace, << error
		client.StackTraceRequest(1, 0, 20)
		stResp := client.ExpectInvisibleErrorResponse(t)
		if stResp.Seq != 0 || stResp.RequestSeq != 8 || stResp.Body.Error.Format != "Unable to produce stack trace: unknown goroutine 1" {
			t.Errorf("\ngot %#v\nwant Seq=0, RequestSeq=8 Format=\"Unable to produce stack trace: unknown goroutine 1\"", stResp)
		}

		// 9 >> stackTrace, << error
		client.StackTraceRequest(1, 0, 20)
		stResp = client.ExpectInvisibleErrorResponse(t)
		if stResp.Seq != 0 || stResp.RequestSeq != 9 || stResp.Body.Error.Id != 2004 {
			t.Errorf("\ngot %#v\nwant Seq=0, RequestSeq=9 Id=2004", stResp)
		}

		// 10 >> evaluate, << error
		client.EvaluateRequest("foo", 0 /*no frame specified*/, "repl")
		erResp := client.ExpectInvisibleErrorResponse(t)
		if erResp.Seq != 0 || erResp.RequestSeq != 10 || erResp.Body.Error.Id != 2009 {
			t.Errorf("\ngot %#v\nwant Seq=0, RequestSeq=10 Id=2009", erResp)
		}

		// 11 >> evaluate, << evaluate
		client.EvaluateRequest("1+1", 0 /*no frame specified*/, "repl")
		evResp := client.ExpectEvaluateResponse(t)
		if evResp.Seq != 0 || evResp.RequestSeq != 11 || evResp.Body.Result != "2" {
			t.Errorf("\ngot %#v\nwant Seq=0, RequestSeq=10 Result=2", evResp)
		}

		// 12 >> continue, << continue, << terminated
		client.ContinueRequest(1)
		contResp := client.ExpectContinueResponse(t)
		if contResp.Seq != 0 || contResp.RequestSeq != 12 || !contResp.Body.AllThreadsContinued {
			t.Errorf("\ngot %#v\nwant Seq=0, RequestSeq=12 Body.AllThreadsContinued=true", contResp)
		}
		termEvent := client.ExpectTerminatedEvent(t)
		if termEvent.Seq != 0 {
			t.Errorf("\ngot %#v\nwant Seq=0", termEvent)
		}

		// 13 >> disconnect, << disconnect
		client.DisconnectRequest()
		oep := client.ExpectOutputEventProcessExited(t, 0)
		if oep.Seq != 0 || oep.Body.Category != "console" {
			t.Errorf("\ngot %#v\nwant Seq=0 Category='console'", oep)
		}
		oed := client.ExpectOutputEventDetaching(t)
		if oed.Seq != 0 || oed.Body.Category != "console" {
			t.Errorf("\ngot %#v\nwant Seq=0 Category='console'", oed)
		}
		dResp := client.ExpectDisconnectResponse(t)
		if dResp.Seq != 0 || dResp.RequestSeq != 13 {
			t.Errorf("\ngot %#v\nwant Seq=0, RequestSeq=13", dResp)
		}
	})
}

// TestAttachStopOnEntry is like TestLaunchStopOnEntry, but with attach request.
func TestAttachStopOnEntry(t *testing.T) {
	if runtime.GOOS == "freebsd" {
		t.SkipNow()
	}
	runTest(t, "loopprog", func(client *daptest.Client, fixture protest.Fixture) {
		// Start the program to attach to
		cmd := exec.Command(fixture.Path)
		stdout, err := cmd.StdoutPipe()
		if err != nil {
			t.Fatal(err)
		}
		cmd.Stderr = os.Stderr
		if err := cmd.Start(); err != nil {
			t.Fatal(err)
		}
		// Wait for output.
		// This will give the target process time to initialize the runtime before we attach,
		// so we can rely on having goroutines when they are requested on attach.
		scanOut := bufio.NewScanner(stdout)
		scanOut.Scan()
		if scanOut.Text() != "past main" {
			t.Errorf("expected loopprog.go to output \"past main\"")
		}

		// 1 >> initialize, << initialize
		client.InitializeRequest()
		initResp := client.ExpectInitializeResponseAndCapabilities(t)
		if initResp.Seq != 0 || initResp.RequestSeq != 1 {
			t.Errorf("\ngot %#v\nwant Seq=0, RequestSeq=1", initResp)
		}

		// 2 >> attach, << initialized, << attach
		client.AttachRequest(
			map[string]interface{}{"mode": "local", "processId": cmd.Process.Pid, "stopOnEntry": true})
		initEvent := client.ExpectInitializedEvent(t)
		if initEvent.Seq != 0 {
			t.Errorf("\ngot %#v\nwant Seq=0", initEvent)
		}
		attachResp := client.ExpectAttachResponse(t)
		if attachResp.Seq != 0 || attachResp.RequestSeq != 2 {
			t.Errorf("\ngot %#v\nwant Seq=0, RequestSeq=2", attachResp)
		}

		// 3 >> setBreakpoints, << setBreakpoints
		client.SetBreakpointsRequest(fixture.Source, nil)
		sbpResp := client.ExpectSetBreakpointsResponse(t)
		if sbpResp.Seq != 0 || sbpResp.RequestSeq != 3 || len(sbpResp.Body.Breakpoints) != 0 {
			t.Errorf("\ngot %#v\nwant Seq=0, RequestSeq=3, len(Breakpoints)=0", sbpResp)
		}

		// 4 >> setExceptionBreakpoints, << setExceptionBreakpoints
		client.SetExceptionBreakpointsRequest()
		sebpResp := client.ExpectSetExceptionBreakpointsResponse(t)
		if sebpResp.Seq != 0 || sebpResp.RequestSeq != 4 {
			t.Errorf("\ngot %#v\nwant Seq=0, RequestSeq=4", sebpResp)
		}

		// 5 >> configurationDone, << stopped, << configurationDone
		client.ConfigurationDoneRequest()
		stopEvent := client.ExpectStoppedEvent(t)
		if stopEvent.Seq != 0 ||
			stopEvent.Body.Reason != "entry" ||
			stopEvent.Body.ThreadId != 1 ||
			!stopEvent.Body.AllThreadsStopped {
			t.Errorf("\ngot %#v\nwant Seq=0, Body={Reason=\"entry\", ThreadId=1, AllThreadsStopped=true}", stopEvent)
		}
		cdResp := client.ExpectConfigurationDoneResponse(t)
		if cdResp.Seq != 0 || cdResp.RequestSeq != 5 {
			t.Errorf("\ngot %#v\nwant Seq=0, RequestSeq=5", cdResp)
		}

		// 6 >> threads, << threads
		client.ThreadsRequest()
		tResp := client.ExpectThreadsResponse(t)
		// Expect main goroutine plus runtime at this point.
		if tResp.Seq != 0 || tResp.RequestSeq != 6 || len(tResp.Body.Threads) < 2 {
			t.Errorf("\ngot %#v\nwant Seq=0, RequestSeq=6 len(Threads)>1", tResp)
		}

		// 7 >> threads, << threads
		client.ThreadsRequest()
		client.ExpectThreadsResponse(t)

		// 8 >> stackTrace, << response
		client.StackTraceRequest(1, 0, 20)
		client.ExpectStackTraceResponse(t)

		// 9 >> stackTrace, << response
		client.StackTraceRequest(1, 0, 20)
		client.ExpectStackTraceResponse(t)

		// 10 >> evaluate, << error
		client.EvaluateRequest("foo", 0 /*no frame specified*/, "repl")
		erResp := client.ExpectInvisibleErrorResponse(t)
		if erResp.Seq != 0 || erResp.RequestSeq != 10 || erResp.Body.Error.Id != 2009 {
			t.Errorf("\ngot %#v\nwant Seq=0, RequestSeq=10 Id=2009", erResp)
		}

		// 11 >> evaluate, << evaluate
		client.EvaluateRequest("1+1", 0 /*no frame specified*/, "repl")
		evResp := client.ExpectEvaluateResponse(t)
		if evResp.Seq != 0 || evResp.RequestSeq != 11 || evResp.Body.Result != "2" {
			t.Errorf("\ngot %#v\nwant Seq=0, RequestSeq=10 Result=2", evResp)
		}

		// 12 >> continue, << continue
		client.ContinueRequest(1)
		cResp := client.ExpectContinueResponse(t)
		if cResp.Seq != 0 || cResp.RequestSeq != 12 {
			t.Errorf("\ngot %#v\nwant Seq=0, RequestSeq=12", cResp)
		}

		// TODO(polina): once https://github.com/go-delve/delve/issues/2259 is
		// fixed, test with kill=false.

		// 13 >> disconnect, << disconnect
		client.DisconnectRequestWithKillOption(true)

<<<<<<< HEAD
		// Disconnect consists of Halt + Detach.
		// Several scenarios are somehow possible:
		// even though the program has an infininte loop,
		// it apears that a halt can cause the process to exit.
		msg := client.ExpectMessage(t)
		switch m := msg.(type) { // Halt will interrupt continue with a stop or exit
		case *dap.StoppedEvent:
			if m.Seq != 0 || m.Body.Reason != "pause" {
				t.Errorf("\ngot %#v\nwant Seq=0 Reason='pause'", m)
			}
			oed := client.ExpectOutputEventDetachingKill(t)
			if oed.Seq != 0 || oed.Body.Category != "console" {
				t.Errorf("\ngot %#v\nwant Seq=0 Category='console'", oed)
			}
		case *dap.OutputEvent:
			matched, _ := regexp.MatchString(`Process \d+ has exited with status 0`, m.Body.Output)
			if m.Seq != 0 || m.Body.Category != "console" || !matched {
				t.Errorf("\ngot %#v\nwant Seq=0 Category = 'console' Output='Process ... has exited with status 0'", m)
			}
			client.ExpectTerminatedEvent(t)
			if m.Seq != 0 {
				t.Errorf("\ngot %#v\nwant Seq=0", m)
			}
			oep := client.ExpectOutputEventProcessExited(t, 0)
			if oep.Seq != 0 || oep.Body.Category != "console" {
				t.Errorf("\ngot %#v\nwant Seq=0 Category='console'", oep)
			}
			oed := client.ExpectOutputEventDetaching(t)
			if oed.Seq != 0 || oed.Body.Category != "console" {
				t.Errorf("\ngot %#v\nwant Seq=0 Category='console'", oed)
			}
		case *dap.TerminatedEvent:
			if m.Seq != 0 {
				t.Errorf("\ngot %#v\nwant Seq=0", m)
			}
			oep := client.ExpectOutputEvent(t)
			if oep.Seq != 0 || oep.Body.Category != "console" {
				t.Errorf("\ngot %#v\nwant Seq=0 Category='console'", oep)
			}
			if !strings.Contains(oep.Body.Output, "no such process") && !strings.Contains(oep.Body.Output, "has exited with status") {
				t.Errorf("\ngot %#v\nwant Output='no such process' or 'Process ... has exited with status'", oep)
			}
			oed := client.ExpectOutputEventDetaching(t)
			if oed.Seq != 0 || oed.Body.Category != "console" {
				t.Errorf("\ngot %#v\nwant Seq=0 Category='console'", oed)
			}
		default:
			t.Fatalf("got %#v, want StoppedEvent or TerminatedEvent or OutputEvent+TerminatedEvent", m)
		}
		msg = client.ExpectMessage(t)
		switch m := msg.(type) { // Detach might encounter no running process
		case *dap.ErrorResponse:
			details := "Error while disconnecting: no such process"
			if m.Seq != 0 || m.RequestSeq != 13 || m.Command != "disconnect" || m.Body.Error.Format != details {
				t.Errorf("\ngot %#v\nwant Seq=0, RequestSeq=13 Error=%q", m, details)
			}
		case *dap.DisconnectResponse:
			if m.Seq != 0 || m.RequestSeq != 13 {
				t.Errorf("\ngot %#v\nwant Seq=0, RequestSeq=13", m)
			}
		default:
			t.Fatalf("got %#v, want ErrorResponse or DisconnectResponse", m)

=======
		msg := expectMessageFilterStopped(t, client)
		if _, ok := msg.(*dap.OutputEvent); !ok {
			// want detach kill output message
			t.Errorf("got %#v, want *dap.OutputEvent", msg)
		}
		msg = expectMessageFilterStopped(t, client)
		if _, ok := msg.(*dap.DisconnectResponse); !ok {
			t.Errorf("got %#v, want *dap.DisconnectResponse", msg)
>>>>>>> 1d6fc373
		}
		// If this call to KeepAlive isn't here there's a chance that stdout will
		// be garbage collected (since it is no longer alive long before this
		// point), when that happens, on unix-like OSes, the read end of the pipe
		// will be closed by the finalizer and the target process will die by
		// SIGPIPE, which the rest of this test does not expect.
		runtime.KeepAlive(stdout)
	})
}

// Like the test above, except the program is configured to continue on entry.
func TestContinueOnEntry(t *testing.T) {
	runTest(t, "increment", func(client *daptest.Client, fixture protest.Fixture) {
		// 1 >> initialize, << initialize
		client.InitializeRequest()
		client.ExpectInitializeResponseAndCapabilities(t)

		// 2 >> launch, << initialized, << launch
		client.LaunchRequest("exec", fixture.Path, !stopOnEntry)
		client.ExpectInitializedEvent(t)
		client.ExpectLaunchResponse(t)

		// 3 >> setBreakpoints, << setBreakpoints
		client.SetBreakpointsRequest(fixture.Source, nil)
		client.ExpectSetBreakpointsResponse(t)

		// 4 >> setExceptionBreakpoints, << setExceptionBreakpoints
		client.SetExceptionBreakpointsRequest()
		client.ExpectSetExceptionBreakpointsResponse(t)

		// 5 >> configurationDone, << configurationDone
		client.ConfigurationDoneRequest()
		client.ExpectConfigurationDoneResponse(t)
		// "Continue" happens behind the scenes on another goroutine

		// 6 >> threads, << threads
		client.ThreadsRequest()
		// Since we are in async mode while running, we might receive messages in either order.
		for i := 0; i < 2; i++ {
			msg := client.ExpectMessage(t)
			switch m := msg.(type) {
			case *dap.ThreadsResponse:
				if m.Seq != 0 || m.RequestSeq != 6 {
					t.Errorf("\ngot %#v\nwant Seq=0, RequestSeq=6", m)
				}
				// Single current thread is sent when the program is running
				// because DAP spec expects at least one thread.
				// Also accept empty already-terminated response.
				if len(m.Body.Threads) != 0 && (len(m.Body.Threads) != 1 || m.Body.Threads[0].Id != -1 || m.Body.Threads[0].Name != "Current") {
					t.Errorf("\ngot  %#v\nwant Id=-1, Name=\"Current\" or empty", m.Body.Threads)
				}
			case *dap.TerminatedEvent:
			default:
				t.Fatalf("got %#v, want ThreadsResponse or TerminatedEvent", m)
			}
		}

		// It is possible for the program to terminate before the initial
		// threads request is processed. And in that case, the
		// response can be empty
		// 7 >> threads, << threads
		client.ThreadsRequest()
		tResp := client.ExpectThreadsResponse(t)
		if tResp.Seq != 0 || tResp.RequestSeq != 7 || len(tResp.Body.Threads) != 0 {
			t.Errorf("\ngot %#v\nwant Seq=0, RequestSeq=7 len(Threads)=0", tResp)
		}

		// 8 >> disconnect, << disconnect
		client.DisconnectRequest()
		client.ExpectOutputEventProcessExited(t, 0)
		client.ExpectOutputEventDetaching(t)
		dResp := client.ExpectDisconnectResponse(t)
		if dResp.Seq != 0 || dResp.RequestSeq != 8 {
			t.Errorf("\ngot %#v\nwant Seq=0, RequestSeq=8", dResp)
		}
	})
}

// TestPreSetBreakpoint corresponds to a debug session that is configured to
// continue on entry with a pre-set breakpoint.
func TestPreSetBreakpoint(t *testing.T) {
	runTest(t, "increment", func(client *daptest.Client, fixture protest.Fixture) {
		client.InitializeRequest()
		client.ExpectInitializeResponseAndCapabilities(t)

		client.LaunchRequest("exec", fixture.Path, !stopOnEntry)
		client.ExpectInitializedEvent(t)
		client.ExpectLaunchResponse(t)

		client.SetBreakpointsRequest(fixture.Source, []int{8})
		sResp := client.ExpectSetBreakpointsResponse(t)
		if len(sResp.Body.Breakpoints) != 1 {
			t.Errorf("got %#v, want len(Breakpoints)=1", sResp)
		}
		bkpt0 := sResp.Body.Breakpoints[0]
		if !bkpt0.Verified || bkpt0.Line != 8 || bkpt0.Id != 1 || bkpt0.Source.Name != filepath.Base(fixture.Source) || bkpt0.Source.Path != fixture.Source {
			t.Errorf("got breakpoints[0] = %#v, want Verified=true, Line=8, Id=1, Path=%q", bkpt0, fixture.Source)
		}

		client.SetExceptionBreakpointsRequest()
		client.ExpectSetExceptionBreakpointsResponse(t)

		client.ConfigurationDoneRequest()
		client.ExpectConfigurationDoneResponse(t)
		// This triggers "continue" on a separate goroutine

		client.ThreadsRequest()
		// Since we are in async mode while running, we might receive messages in either order.
		for i := 0; i < 2; i++ {
			msg := client.ExpectMessage(t)
			switch m := msg.(type) {
			case *dap.ThreadsResponse:
				// If the thread request arrived while the program was running, we expect to get the dummy response
				// with a single goroutine "Current".
				// If the thread request arrived after the stop, we should get the goroutine stopped at main.Increment.
				if (len(m.Body.Threads) != 1 || m.Body.Threads[0].Id != -1 || m.Body.Threads[0].Name != "Current") &&
					(len(m.Body.Threads) < 1 || m.Body.Threads[0].Id != 1 || !strings.HasPrefix(m.Body.Threads[0].Name, "* [Go 1] main.Increment")) {
					t.Errorf("\ngot  %#v\nwant Id=-1, Name=\"Current\" or Id=1, Name=\"* [Go 1] main.Increment ...\"", m.Body.Threads)
				}
			case *dap.StoppedEvent:
				if m.Body.Reason != "breakpoint" || m.Body.ThreadId != 1 || !m.Body.AllThreadsStopped {
					t.Errorf("got %#v, want Body={Reason=\"breakpoint\", ThreadId=1, AllThreadsStopped=true}", m)
				}
			default:
				t.Fatalf("got %#v, want ThreadsResponse or StoppedEvent", m)
			}
		}

		// Threads-StackTrace-Scopes-Variables request waterfall is
		// triggered on stop event.
		client.ThreadsRequest()
		tResp := client.ExpectThreadsResponse(t)
		if len(tResp.Body.Threads) < 2 { // 1 main + runtime
			t.Errorf("\ngot  %#v\nwant len(Threads)>1", tResp.Body.Threads)
		}
		reMain, _ := regexp.Compile(`\* \[Go 1\] main.Increment \(Thread [0-9]+\)`)
		wantMain := dap.Thread{Id: 1, Name: "* [Go 1] main.Increment (Thread ...)"}
		wantRuntime := dap.Thread{Id: 2, Name: "[Go 2] runtime.gopark"}
		for _, got := range tResp.Body.Threads {
			if got.Id != 1 && !reMain.MatchString(got.Name) && !strings.Contains(got.Name, "runtime") {
				t.Errorf("\ngot  %#v\nwant []dap.Thread{%#v, %#v, ...}", tResp.Body.Threads, wantMain, wantRuntime)
			}
		}

		client.StackTraceRequest(1, 0, 20)
		stResp := client.ExpectStackTraceResponse(t)

		if stResp.Body.TotalFrames != 6 {
			t.Errorf("\ngot %#v\nwant TotalFrames=6", stResp.Body.TotalFrames)
		}
		if len(stResp.Body.StackFrames) != 6 {
			t.Errorf("\ngot %#v\nwant len(StackFrames)=6", stResp.Body.StackFrames)
		} else {
			expectFrame := func(got dap.StackFrame, id int, name string, sourceName string, line int) {
				t.Helper()
				if got.Id != id || got.Name != name {
					t.Errorf("\ngot  %#v\nwant Id=%d Name=%s", got, id, name)
				}
				if (sourceName != "" && got.Source.Name != sourceName) || (line > 0 && got.Line != line) {
					t.Errorf("\ngot  %#v\nwant Source.Name=%s Line=%d", got, sourceName, line)
				}
			}
			expectFrame(stResp.Body.StackFrames[0], 1000, "main.Increment", "increment.go", 8)
			expectFrame(stResp.Body.StackFrames[1], 1001, "main.Increment", "increment.go", 11)
			expectFrame(stResp.Body.StackFrames[2], 1002, "main.Increment", "increment.go", 11)
			expectFrame(stResp.Body.StackFrames[3], 1003, "main.main", "increment.go", 17)
			expectFrame(stResp.Body.StackFrames[4], 1004, "runtime.main", "proc.go", -1)
			expectFrame(stResp.Body.StackFrames[5], 1005, "runtime.goexit", "", -1)
		}

		client.ScopesRequest(1000)
		scopes := client.ExpectScopesResponse(t)
		if len(scopes.Body.Scopes) > 2 {
			t.Errorf("\ngot  %#v\nwant len(Scopes)=2 (Arguments & Locals)", scopes)
		}
		expectScope(t, scopes, 0, "Arguments", 1000)
		expectScope(t, scopes, 1, "Locals", 1001)

		client.VariablesRequest(1000) // Arguments
		args := client.ExpectVariablesResponse(t)
		expectChildren(t, args, "Arguments", 2)
		expectVarExact(t, args, 0, "y", "y", "0", "uint", noChildren)
		expectVarExact(t, args, 1, "~r1", "", "0", "uint", noChildren)

		client.VariablesRequest(1001) // Locals
		locals := client.ExpectVariablesResponse(t)
		expectChildren(t, locals, "Locals", 0)

		client.ContinueRequest(1)
		ctResp := client.ExpectContinueResponse(t)
		if !ctResp.Body.AllThreadsContinued {
			t.Errorf("\ngot  %#v\nwant AllThreadsContinued=true", ctResp.Body)
		}
		// "Continue" is triggered after the response is sent

		client.ExpectTerminatedEvent(t)

		// Pause request after termination should result in an error.
		// But in certain cases this request actually succeeds.
		client.PauseRequest(1)
		switch r := client.ExpectMessage(t).(type) {
		case *dap.ErrorResponse:
			if r.Message != "Unable to halt execution" {
				t.Errorf("\ngot  %#v\nwant Message='Unable to halt execution'", r)
			}
		case *dap.PauseResponse:
		default:
			t.Fatalf("Unexpected response type: expect error or pause, got %#v", r)
		}

		client.DisconnectRequest()
		client.ExpectOutputEventProcessExited(t, 0)
		client.ExpectOutputEventDetaching(t)
		client.ExpectDisconnectResponse(t)
	})
}

// expectStackFrames is a helper for verifying the values within StackTraceResponse.
//     wantStartName - name of the first returned frame (ignored if "")
//     wantStartLine - file line of the first returned frame (ignored if <0).
//     wantStartID - id of the first frame returned (ignored if wantFrames is 0).
//     wantFrames - number of frames returned (length of StackTraceResponse.Body.StackFrames array).
//     wantTotalFrames - total number of stack frames available (StackTraceResponse.Body.TotalFrames).
func expectStackFrames(t *testing.T, got *dap.StackTraceResponse,
	wantStartName string, wantStartLine, wantStartID, wantFrames, wantTotalFrames int) {
	t.Helper()
	expectStackFramesNamed("", t, got, wantStartName, wantStartLine, wantStartID, wantFrames, wantTotalFrames)
}

func expectStackFramesNamed(testName string, t *testing.T, got *dap.StackTraceResponse,
	wantStartName string, wantStartLine, wantStartID, wantFrames, wantTotalFrames int) {
	t.Helper()
	if got.Body.TotalFrames != wantTotalFrames {
		t.Errorf("%s\ngot  %#v\nwant TotalFrames=%d", testName, got.Body.TotalFrames, wantTotalFrames)
	}
	if len(got.Body.StackFrames) != wantFrames {
		t.Errorf("%s\ngot  len(StackFrames)=%d\nwant %d", testName, len(got.Body.StackFrames), wantFrames)
	} else {
		// Verify that frame ids are consecutive numbers starting at wantStartID
		for i := 0; i < wantFrames; i++ {
			if got.Body.StackFrames[i].Id != wantStartID+i {
				t.Errorf("%s\ngot  %#v\nwant Id=%d", testName, got.Body.StackFrames[i], wantStartID+i)
			}
		}
		// Verify the name and line corresponding to the first returned frame (if any).
		// This is useful when the first frame is the frame corresponding to the breakpoint at
		// a predefined line. Line values < 0 are a signal to skip the check (which can be useful
		// for frames in the third-party code, where we do not control the lines).
		if wantFrames > 0 && wantStartLine > 0 && got.Body.StackFrames[0].Line != wantStartLine {
			t.Errorf("%s\ngot  Line=%d\nwant %d", testName, got.Body.StackFrames[0].Line, wantStartLine)
		}
		if wantFrames > 0 && wantStartName != "" && got.Body.StackFrames[0].Name != wantStartName {
			t.Errorf("%s\ngot  Name=%s\nwant %s", testName, got.Body.StackFrames[0].Name, wantStartName)
		}
	}
}

// expectScope is a helper for verifying the values within a ScopesResponse.
//     i - index of the scope within ScopesRespose.Body.Scopes array
//     name - name of the scope
//     varRef - reference to retrieve variables of this scope
func expectScope(t *testing.T, got *dap.ScopesResponse, i int, name string, varRef int) {
	t.Helper()
	if len(got.Body.Scopes) <= i {
		t.Errorf("\ngot  %d\nwant len(Scopes)>%d", len(got.Body.Scopes), i)
	}
	goti := got.Body.Scopes[i]
	if goti.Name != name || goti.VariablesReference != varRef || goti.Expensive {
		t.Errorf("\ngot  %#v\nwant Name=%q VariablesReference=%d Expensive=false", goti, name, varRef)
	}
}

// expectChildren is a helper for verifying the number of variables within a VariablesResponse.
//      parentName - pseudoname of the enclosing variable or scope (used for error message only)
//      numChildren - number of variables/fields/elements of this variable
func expectChildren(t *testing.T, got *dap.VariablesResponse, parentName string, numChildren int) {
	t.Helper()
	if len(got.Body.Variables) != numChildren {
		t.Errorf("\ngot  len(%s)=%d (children=%#v)\nwant len=%d", parentName, len(got.Body.Variables), got.Body.Variables, numChildren)
	}
}

// expectVar is a helper for verifying the values within a VariablesResponse.
//     i - index of the variable within VariablesRespose.Body.Variables array (-1 will search all vars for a match)
//     name - name of the variable
//     evalName - fully qualified variable name or alternative expression to load this variable
//     value - the value of the variable
//     useExactMatch - true if name, evalName and value are to be compared to exactly, false if to be used as regex
//     hasRef - true if the variable should have children and therefore a non-0 variable reference
//     ref - reference to retrieve children of this variable (0 if none)
func expectVar(t *testing.T, got *dap.VariablesResponse, i int, name, evalName, value, typ string, useExactMatch, hasRef bool) (ref int) {
	t.Helper()
	if len(got.Body.Variables) <= i {
		t.Errorf("\ngot  len=%d (children=%#v)\nwant len>%d", len(got.Body.Variables), got.Body.Variables, i)
		return
	}
	if i < 0 {
		for vi, v := range got.Body.Variables {
			if v.Name == name {
				i = vi
				break
			}
		}
	}
	if i < 0 {
		t.Errorf("\ngot  %#v\nwant Variables[i].Name=%q", got, name)
		return 0
	}

	goti := got.Body.Variables[i]
	matchedName := false
	if useExactMatch {
		matchedName = (goti.Name == name)
	} else {
		matchedName, _ = regexp.MatchString(name, goti.Name)
	}
	if !matchedName || (goti.VariablesReference > 0) != hasRef {
		t.Errorf("\ngot  %#v\nwant Name=%q hasRef=%t", goti, name, hasRef)
	}
	matchedEvalName := false
	if useExactMatch {
		matchedEvalName = (goti.EvaluateName == evalName)
	} else {
		matchedEvalName, _ = regexp.MatchString(evalName, goti.EvaluateName)
	}
	if !matchedEvalName {
		t.Errorf("\ngot  %q\nwant EvaluateName=%q", goti.EvaluateName, evalName)
	}
	matchedValue := false
	if useExactMatch {
		matchedValue = (goti.Value == value)
	} else {
		matchedValue, _ = regexp.MatchString(value, goti.Value)
	}
	if !matchedValue {
		t.Errorf("\ngot  %s=%q\nwant %q", name, goti.Value, value)
	}
	matchedType := false
	if useExactMatch {
		matchedType = (goti.Type == typ)
	} else {
		matchedType, _ = regexp.MatchString(typ, goti.Type)
	}
	if !matchedType {
		t.Errorf("\ngot  %s=%q\nwant %q", name, goti.Type, typ)
	}
	return goti.VariablesReference
}

// expectVarExact is a helper like expectVar that matches value exactly.
func expectVarExact(t *testing.T, got *dap.VariablesResponse, i int, name, evalName, value, typ string, hasRef bool) (ref int) {
	t.Helper()
	return expectVar(t, got, i, name, evalName, value, typ, true, hasRef)
}

// expectVarRegex is a helper like expectVar that treats value, evalName or name as a regex.
func expectVarRegex(t *testing.T, got *dap.VariablesResponse, i int, name, evalName, value, typ string, hasRef bool) (ref int) {
	t.Helper()
	return expectVar(t, got, i, name, evalName, value, typ, false, hasRef)
}

func expectMessageFilterStopped(t *testing.T, client *daptest.Client) dap.Message {
	msg := client.ExpectMessage(t)
	if _, isStopped := msg.(*dap.StoppedEvent); isStopped {
		msg = client.ExpectMessage(t)
	}
	return msg
}

// validateEvaluateName issues an evaluate request with evaluateName of a variable and
// confirms that it succeeds and returns the same variable record as the original.
func validateEvaluateName(t *testing.T, client *daptest.Client, got *dap.VariablesResponse, i int) {
	t.Helper()
	original := got.Body.Variables[i]
	client.EvaluateRequest(original.EvaluateName, 1000, "this context will be ignored")
	validated := client.ExpectEvaluateResponse(t)
	if original.VariablesReference == 0 && validated.Body.VariablesReference != 0 ||
		original.VariablesReference != 0 && validated.Body.VariablesReference == 0 {
		t.Errorf("\ngot  varref=%d\nwant %d", validated.Body.VariablesReference, original.VariablesReference)
	}
	// The variable might not be fully loaded, and when we reload it with an expression
	// more of the subvalues might be revealed, so we must match the loaded prefix only.
	if strings.Contains(original.Value, "...") {
		origLoaded := strings.Split(original.Value, "...")[0]
		if !strings.HasPrefix(validated.Body.Result, origLoaded) {
			t.Errorf("\ngot  value=%q\nwant %q", validated.Body.Result, original.Value)
		}
	} else if original.Value != validated.Body.Result {
		t.Errorf("\ngot  value=%q\nwant %q", validated.Body.Result, original.Value)
	}
}

// TestStackTraceRequest executes to a breakpoint and tests different
// good and bad configurations of 'stackTrace' requests.
func TestStackTraceRequest(t *testing.T) {
	runTest(t, "increment", func(client *daptest.Client, fixture protest.Fixture) {
		var stResp *dap.StackTraceResponse
		runDebugSessionWithBPs(t, client, "launch",
			// Launch
			func() {
				client.LaunchRequest("exec", fixture.Path, !stopOnEntry)
			},
			// Set breakpoints
			fixture.Source, []int{8, 18},
			[]onBreakpoint{{
				// Stop at line 8
				execute: func() {
					// Even though the stack frames do not change,
					// repeated requests at the same breakpoint
					// would assign next block of unique ids to them each time.
					const NumFrames = 6
					reqIndex := -1
					frameID := func(frameIndex int) int {
						reqIndex++
						return startHandle + NumFrames*reqIndex + frameIndex
					}

					tests := map[string]struct {
						startFrame          int
						levels              int
						wantStartName       string
						wantStartLine       int
						wantStartFrame      int
						wantFramesReturned  int
						wantFramesAvailable int
					}{
						"all frame levels from 0 to NumFrames":    {0, NumFrames, "main.Increment", 8, 0, NumFrames, NumFrames},
						"subset of frames from 1 to -1":           {1, NumFrames - 1, "main.Increment", 11, 1, NumFrames - 1, NumFrames},
						"load stack in pages: first half":         {0, NumFrames / 2, "main.Increment", 8, 0, NumFrames / 2, NumFrames},
						"load stack in pages: second half":        {NumFrames / 2, NumFrames, "main.main", 17, NumFrames / 2, NumFrames / 2, NumFrames},
						"zero levels means all levels":            {0, 0, "main.Increment", 8, 0, NumFrames, NumFrames},
						"zero levels means all remaining levels":  {NumFrames / 2, 0, "main.main", 17, NumFrames / 2, NumFrames / 2, NumFrames},
						"negative levels treated as 0 (all)":      {0, -10, "main.Increment", 8, 0, NumFrames, NumFrames},
						"OOB levels is capped at available len":   {0, NumFrames + 1, "main.Increment", 8, 0, NumFrames, NumFrames},
						"OOB levels is capped at available len 1": {1, NumFrames + 1, "main.Increment", 11, 1, NumFrames - 1, NumFrames},
						"negative startFrame treated as 0":        {-10, 0, "main.Increment", 8, 0, NumFrames, NumFrames},
						"OOB startFrame returns empty trace":      {NumFrames, 0, "main.Increment", -1, -1, 0, NumFrames},
					}
					for name, tc := range tests {
						client.StackTraceRequest(1, tc.startFrame, tc.levels)
						stResp = client.ExpectStackTraceResponse(t)
						expectStackFramesNamed(name, t, stResp,
							tc.wantStartName, tc.wantStartLine, frameID(tc.wantStartFrame), tc.wantFramesReturned, tc.wantFramesAvailable)
					}
				},
				disconnect: false,
			}, {
				// Stop at line 18
				execute: func() {
					// Frame ids get reset at each breakpoint.
					client.StackTraceRequest(1, 0, 0)
					stResp = client.ExpectStackTraceResponse(t)
					expectStackFrames(t, stResp, "main.main", 18, startHandle, 3, 3)
				},
				disconnect: false,
			}})
	})
}

// TestScopesAndVariablesRequests executes to a breakpoint and tests different
// configurations of 'scopes' and 'variables' requests.
func TestScopesAndVariablesRequests(t *testing.T) {
	runTest(t, "testvariables", func(client *daptest.Client, fixture protest.Fixture) {
		runDebugSessionWithBPs(t, client, "launch",
			// Launch
			func() {
				client.LaunchRequestWithArgs(map[string]interface{}{
					"mode": "exec", "program": fixture.Path, "showGlobalVariables": true,
				})
			},
			// Breakpoints are set within the program
			fixture.Source, []int{},
			[]onBreakpoint{{
				// Stop at first breakpoint
				execute: func() {
					client.StackTraceRequest(1, 0, 20)
					stack := client.ExpectStackTraceResponse(t)

					startLineno := 66
					if runtime.GOOS == "windows" && goversion.VersionAfterOrEqual(runtime.Version(), 1, 15) {
						// Go1.15 on windows inserts a NOP after the call to
						// runtime.Breakpoint and marks it same line as the
						// runtime.Breakpoint call, making this flaky, so skip the line check.
						startLineno = -1
					}

					expectStackFrames(t, stack, "main.foobar", startLineno, 1000, 4, 4)

					client.ScopesRequest(1000)
					scopes := client.ExpectScopesResponse(t)
					expectScope(t, scopes, 0, "Arguments", 1000)
					expectScope(t, scopes, 1, "Locals", 1001)
					expectScope(t, scopes, 2, "Globals (package main)", 1002)

					// Arguments

					client.VariablesRequest(1000)
					args := client.ExpectVariablesResponse(t)
					expectChildren(t, args, "Arguments", 2)
					expectVarExact(t, args, 0, "baz", "baz", `"bazburzum"`, "string", noChildren)
					ref := expectVarExact(t, args, 1, "bar", "bar", `main.FooBar {Baz: 10, Bur: "lorem"}`, "main.FooBar", hasChildren)
					if ref > 0 {
						client.VariablesRequest(ref)
						bar := client.ExpectVariablesResponse(t)
						expectChildren(t, bar, "bar", 2)
						expectVarExact(t, bar, 0, "Baz", "bar.Baz", "10", "int", noChildren)
						expectVarExact(t, bar, 1, "Bur", "bar.Bur", `"lorem"`, "string", noChildren)
						validateEvaluateName(t, client, bar, 0)
						validateEvaluateName(t, client, bar, 1)
					}

					// Globals

					client.VariablesRequest(1002)
					globals := client.ExpectVariablesResponse(t)
					expectVarExact(t, globals, 0, "p1", "main.p1", "10", "int", noChildren)

					// Locals

					client.VariablesRequest(1001)
					locals := client.ExpectVariablesResponse(t)
					expectChildren(t, locals, "Locals", 31)

					// reflect.Kind == Bool
					expectVarExact(t, locals, -1, "b1", "b1", "true", "bool", noChildren)
					expectVarExact(t, locals, -1, "b2", "b2", "false", "bool", noChildren)
					// reflect.Kind == Int
					expectVarExact(t, locals, -1, "a2", "a2", "6", "int", noChildren)
					expectVarExact(t, locals, -1, "neg", "neg", "-1", "int", noChildren)
					// reflect.Kind == Int8
					expectVarExact(t, locals, -1, "i8", "i8", "1", "int8", noChildren)
					// reflect.Kind == Int16 - see testvariables2
					// reflect.Kind == Int32 - see testvariables2
					// reflect.Kind == Int64 - see testvariables2
					// reflect.Kind == Uint
					// reflect.Kind == Uint8
					expectVarExact(t, locals, -1, "u8", "u8", "255", "uint8", noChildren)
					// reflect.Kind == Uint16
					expectVarExact(t, locals, -1, "u16", "u16", "65535", "uint16", noChildren)
					// reflect.Kind == Uint32
					expectVarExact(t, locals, -1, "u32", "u32", "4294967295", "uint32", noChildren)
					// reflect.Kind == Uint64
					expectVarExact(t, locals, -1, "u64", "u64", "18446744073709551615", "uint64", noChildren)
					// reflect.Kind == Uintptr
					expectVarExact(t, locals, -1, "up", "up", "5", "uintptr", noChildren)
					// reflect.Kind == Float32
					expectVarExact(t, locals, -1, "f32", "f32", "1.2", "float32", noChildren)
					// reflect.Kind == Float64
					expectVarExact(t, locals, -1, "a3", "a3", "7.23", "float64", noChildren)
					// reflect.Kind == Complex64
					ref = expectVarExact(t, locals, -1, "c64", "c64", "(1 + 2i)", "complex64", hasChildren)
					if ref > 0 {
						client.VariablesRequest(ref)
						c64 := client.ExpectVariablesResponse(t)
						expectChildren(t, c64, "c64", 2)
						expectVarExact(t, c64, 0, "real", "", "1", "float32", noChildren)
						expectVarExact(t, c64, 1, "imaginary", "", "2", "float32", noChildren)
					}
					// reflect.Kind == Complex128
					ref = expectVarExact(t, locals, -1, "c128", "c128", "(2 + 3i)", "complex128", hasChildren)
					if ref > 0 {
						client.VariablesRequest(ref)
						c128 := client.ExpectVariablesResponse(t)
						expectChildren(t, c128, "c128", 2)
						expectVarExact(t, c128, 0, "real", "", "2", "float64", noChildren)
						expectVarExact(t, c128, 1, "imaginary", "", "3", "float64", noChildren)
					}
					// reflect.Kind == Array
					ref = expectVarExact(t, locals, -1, "a4", "a4", "[2]int [1,2]", "[2]int", hasChildren)
					if ref > 0 {
						client.VariablesRequest(ref)
						a4 := client.ExpectVariablesResponse(t)
						expectChildren(t, a4, "a4", 2)
						expectVarExact(t, a4, 0, "[0]", "a4[0]", "1", "int", noChildren)
						expectVarExact(t, a4, 1, "[1]", "a4[1]", "2", "int", noChildren)
					}
					ref = expectVarExact(t, locals, -1, "a11", "a11", `[3]main.FooBar [{Baz: 1, Bur: "a"},{Baz: 2, Bur: "b"},{Baz: 3, Bur: "c"}]`, "[3]main.FooBar", hasChildren)
					if ref > 0 {
						client.VariablesRequest(ref)
						a11 := client.ExpectVariablesResponse(t)
						expectChildren(t, a11, "a11", 3)
						expectVarExact(t, a11, 0, "[0]", "a11[0]", `main.FooBar {Baz: 1, Bur: "a"}`, "main.FooBar", hasChildren)
						ref = expectVarExact(t, a11, 1, "[1]", "a11[1]", `main.FooBar {Baz: 2, Bur: "b"}`, "main.FooBar", hasChildren)
						if ref > 0 {
							client.VariablesRequest(ref)
							a11_1 := client.ExpectVariablesResponse(t)
							expectChildren(t, a11_1, "a11[1]", 2)
							expectVarExact(t, a11_1, 0, "Baz", "a11[1].Baz", "2", "int", noChildren)
							expectVarExact(t, a11_1, 1, "Bur", "a11[1].Bur", `"b"`, "string", noChildren)
							validateEvaluateName(t, client, a11_1, 0)
							validateEvaluateName(t, client, a11_1, 1)
						}
						expectVarExact(t, a11, 2, "[2]", "a11[2]", `main.FooBar {Baz: 3, Bur: "c"}`, "main.FooBar", hasChildren)
					}

					// reflect.Kind == Chan - see testvariables2
					// reflect.Kind == Func - see testvariables2
					// reflect.Kind == Interface - see testvariables2
					// reflect.Kind == Map - see testvariables2
					// reflect.Kind == Ptr
					ref = expectVarExact(t, locals, -1, "a7", "a7", `*main.FooBar {Baz: 5, Bur: "strum"}`, "*main.FooBar", hasChildren)
					if ref > 0 {
						client.VariablesRequest(ref)
						a7 := client.ExpectVariablesResponse(t)
						expectChildren(t, a7, "a7", 1)
						ref = expectVarExact(t, a7, 0, "", "(*a7)", `main.FooBar {Baz: 5, Bur: "strum"}`, "main.FooBar", hasChildren)
						if ref > 0 {
							client.VariablesRequest(ref)
							a7val := client.ExpectVariablesResponse(t)
							expectChildren(t, a7val, "*a7", 2)
							expectVarExact(t, a7val, 0, "Baz", "(*a7).Baz", "5", "int", noChildren)
							expectVarExact(t, a7val, 1, "Bur", "(*a7).Bur", `"strum"`, "string", noChildren)
							validateEvaluateName(t, client, a7val, 0)
							validateEvaluateName(t, client, a7val, 1)
						}
					}
					// TODO(polina): how to test for "nil" (without type) and "void"?
					expectVarExact(t, locals, -1, "a9", "a9", "*main.FooBar nil", "*main.FooBar", noChildren)
					// reflect.Kind == Slice
					ref = expectVarExact(t, locals, -1, "a5", "a5", "[]int len: 5, cap: 5, [1,2,3,4,5]", "[]int", hasChildren)
					if ref > 0 {
						client.VariablesRequest(ref)
						a5 := client.ExpectVariablesResponse(t)
						expectChildren(t, a5, "a5", 5)
						expectVarExact(t, a5, 0, "[0]", "a5[0]", "1", "int", noChildren)
						expectVarExact(t, a5, 4, "[4]", "a5[4]", "5", "int", noChildren)
						validateEvaluateName(t, client, a5, 0)
						validateEvaluateName(t, client, a5, 1)
					}
					ref = expectVarExact(t, locals, -1, "a12", "a12", `[]main.FooBar len: 2, cap: 2, [{Baz: 4, Bur: "d"},{Baz: 5, Bur: "e"}]`, "[]main.FooBar", hasChildren)
					if ref > 0 {
						client.VariablesRequest(ref)
						a12 := client.ExpectVariablesResponse(t)
						expectChildren(t, a12, "a12", 2)
						expectVarExact(t, a12, 0, "[0]", "a12[0]", `main.FooBar {Baz: 4, Bur: "d"}`, "main.FooBar", hasChildren)
						ref = expectVarExact(t, a12, 1, "[1]", "a12[1]", `main.FooBar {Baz: 5, Bur: "e"}`, "main.FooBar", hasChildren)
						if ref > 0 {
							client.VariablesRequest(ref)
							a12_1 := client.ExpectVariablesResponse(t)
							expectChildren(t, a12_1, "a12[1]", 2)
							expectVarExact(t, a12_1, 0, "Baz", "a12[1].Baz", "5", "int", noChildren)
							expectVarExact(t, a12_1, 1, "Bur", "a12[1].Bur", `"e"`, "string", noChildren)
							validateEvaluateName(t, client, a12_1, 0)
							validateEvaluateName(t, client, a12_1, 1)
						}
					}
					ref = expectVarExact(t, locals, -1, "a13", "a13", `[]*main.FooBar len: 3, cap: 3, [*{Baz: 6, Bur: "f"},*{Baz: 7, Bur: "g"},*{Baz: 8, Bur: "h"}]`, "[]*main.FooBar", hasChildren)
					if ref > 0 {
						client.VariablesRequest(ref)
						a13 := client.ExpectVariablesResponse(t)
						expectChildren(t, a13, "a13", 3)
						expectVarExact(t, a13, 0, "[0]", "a13[0]", `*main.FooBar {Baz: 6, Bur: "f"}`, "*main.FooBar", hasChildren)
						expectVarExact(t, a13, 1, "[1]", "a13[1]", `*main.FooBar {Baz: 7, Bur: "g"}`, "*main.FooBar", hasChildren)
						ref = expectVarExact(t, a13, 2, "[2]", "a13[2]", `*main.FooBar {Baz: 8, Bur: "h"}`, "*main.FooBar", hasChildren)
						if ref > 0 {
							client.VariablesRequest(ref)
							a13_2 := client.ExpectVariablesResponse(t)
							expectChildren(t, a13_2, "a13[2]", 1)
							ref = expectVarExact(t, a13_2, 0, "", "(*a13[2])", `main.FooBar {Baz: 8, Bur: "h"}`, "main.FooBar", hasChildren)
							validateEvaluateName(t, client, a13_2, 0)
							if ref > 0 {
								client.VariablesRequest(ref)
								val := client.ExpectVariablesResponse(t)
								expectChildren(t, val, "*a13[2]", 2)
								expectVarExact(t, val, 0, "Baz", "(*a13[2]).Baz", "8", "int", noChildren)
								expectVarExact(t, val, 1, "Bur", "(*a13[2]).Bur", `"h"`, "string", noChildren)
								validateEvaluateName(t, client, val, 0)
								validateEvaluateName(t, client, val, 1)
							}
						}
					}
					// reflect.Kind == String
					expectVarExact(t, locals, -1, "a1", "a1", `"foofoofoofoofoofoo"`, "string", noChildren)
					expectVarExact(t, locals, -1, "a10", "a10", `"ofo"`, "string", noChildren)
					// reflect.Kind == Struct
					ref = expectVarExact(t, locals, -1, "a6", "a6", `main.FooBar {Baz: 8, Bur: "word"}`, "main.FooBar", hasChildren)
					if ref > 0 {
						client.VariablesRequest(ref)
						a6 := client.ExpectVariablesResponse(t)
						expectChildren(t, a6, "a6", 2)
						expectVarExact(t, a6, 0, "Baz", "a6.Baz", "8", "int", noChildren)
						expectVarExact(t, a6, 1, "Bur", "a6.Bur", `"word"`, "string", noChildren)
					}
					ref = expectVarExact(t, locals, -1, "a8", "a8", `main.FooBar2 {Bur: 10, Baz: "feh"}`, "main.FooBar2", hasChildren)
					if ref > 0 {
						client.VariablesRequest(ref)
						a8 := client.ExpectVariablesResponse(t)
						expectChildren(t, a8, "a8", 2)
						expectVarExact(t, a8, 0, "Bur", "a8.Bur", "10", "int", noChildren)
						expectVarExact(t, a8, 1, "Baz", "a8.Baz", `"feh"`, "string", noChildren)
					}
					// reflect.Kind == UnsafePointer - see testvariables2
				},
				disconnect: false,
			}, {
				// Stop at second breakpoint
				execute: func() {
					// Frame ids get reset at each breakpoint.
					client.StackTraceRequest(1, 0, 20)
					stack := client.ExpectStackTraceResponse(t)
					expectStackFrames(t, stack, "main.barfoo", 27, 1000, 5, 5)

					client.ScopesRequest(1000)
					scopes := client.ExpectScopesResponse(t)
					expectScope(t, scopes, 0, "Arguments", 1000)
					expectScope(t, scopes, 1, "Locals", 1001)
					expectScope(t, scopes, 2, "Globals (package main)", 1002)

					client.ScopesRequest(1111)
					erres := client.ExpectInvisibleErrorResponse(t)
					if erres.Body.Error.Format != "Unable to list locals: unknown frame id 1111" {
						t.Errorf("\ngot %#v\nwant Format=\"Unable to list locals: unknown frame id 1111\"", erres)
					}

					client.VariablesRequest(1000) // Arguments
					args := client.ExpectVariablesResponse(t)
					expectChildren(t, args, "Arguments", 0)

					client.VariablesRequest(1001) // Locals
					locals := client.ExpectVariablesResponse(t)
					expectChildren(t, locals, "Locals", 1)
					expectVarExact(t, locals, -1, "a1", "a1", `"bur"`, "string", noChildren)

					client.VariablesRequest(1002) // Globals
					globals := client.ExpectVariablesResponse(t)
					expectVarExact(t, globals, 0, "p1", "main.p1", "10", "int", noChildren)

					client.VariablesRequest(7777)
					erres = client.ExpectInvisibleErrorResponse(t)
					if erres.Body.Error.Format != "Unable to lookup variable: unknown reference 7777" {
						t.Errorf("\ngot %#v\nwant Format=\"Unable to lookup variable: unknown reference 7777\"", erres)
					}
				},
				disconnect: false,
			}})
	})
}

// TestScopesAndVariablesRequests2 executes to a breakpoint and tests different
// configurations of 'scopes' and 'variables' requests.
func TestScopesAndVariablesRequests2(t *testing.T) {
	runTest(t, "testvariables2", func(client *daptest.Client, fixture protest.Fixture) {
		runDebugSessionWithBPs(t, client, "launch",
			// Launch
			func() {
				client.LaunchRequest("exec", fixture.Path, !stopOnEntry)
			},
			// Breakpoints are set within the program
			fixture.Source, []int{},
			[]onBreakpoint{{
				execute: func() {
					client.StackTraceRequest(1, 0, 20)
					stack := client.ExpectStackTraceResponse(t)
					expectStackFrames(t, stack, "main.main", -1, 1000, 3, 3)

					client.ScopesRequest(1000)
					scopes := client.ExpectScopesResponse(t)
					expectScope(t, scopes, 0, "Arguments", 1000)
					expectScope(t, scopes, 1, "Locals", 1001)
				},
				disconnect: false,
			}, {
				execute: func() {
					client.StackTraceRequest(1, 0, 20)
					stack := client.ExpectStackTraceResponse(t)
					expectStackFrames(t, stack, "main.main", -1, 1000, 3, 3)

					client.ScopesRequest(1000)
					scopes := client.ExpectScopesResponse(t)
					if len(scopes.Body.Scopes) > 2 {
						t.Errorf("\ngot  %#v\nwant len(scopes)=2 (Argumes & Locals)", scopes)
					}
					expectScope(t, scopes, 0, "Arguments", 1000)
					expectScope(t, scopes, 1, "Locals", 1001)

					// Arguments

					client.VariablesRequest(1000)
					args := client.ExpectVariablesResponse(t)
					expectChildren(t, args, "Arguments", 0)

					// Locals

					client.VariablesRequest(1001)
					locals := client.ExpectVariablesResponse(t)

					// reflect.Kind == Bool - see testvariables
					// reflect.Kind == Int - see testvariables
					// reflect.Kind == Int8
					expectVarExact(t, locals, -1, "ni8", "ni8", "-5", "int8", noChildren)
					// reflect.Kind == Int16
					expectVarExact(t, locals, -1, "ni16", "ni16", "-5", "int16", noChildren)
					// reflect.Kind == Int32
					expectVarExact(t, locals, -1, "ni32", "ni32", "-5", "int32", noChildren)
					// reflect.Kind == Int64
					expectVarExact(t, locals, -1, "ni64", "ni64", "-5", "int64", noChildren)
					// reflect.Kind == Uint
					// reflect.Kind == Uint8 - see testvariables
					// reflect.Kind == Uint16 - see testvariables
					// reflect.Kind == Uint32 - see testvariables
					// reflect.Kind == Uint64 - see testvariables
					// reflect.Kind == Uintptr - see testvariables
					// reflect.Kind == Float32 - see testvariables
					// reflect.Kind == Float64
					expectVarExact(t, locals, -1, "pinf", "pinf", "+Inf", "float64", noChildren)
					expectVarExact(t, locals, -1, "ninf", "ninf", "-Inf", "float64", noChildren)
					expectVarExact(t, locals, -1, "nan", "nan", "NaN", "float64", noChildren)
					// reflect.Kind == Complex64 - see testvariables
					// reflect.Kind == Complex128 - see testvariables
					// reflect.Kind == Array
					expectVarExact(t, locals, -1, "a0", "a0", "[0]int []", "[0]int", noChildren)
					// reflect.Kind == Chan
					ref := expectVarExact(t, locals, -1, "ch1", "ch1", "chan int 4/11", "chan int", hasChildren)
					if ref > 0 {
						client.VariablesRequest(ref)
						ch1 := client.ExpectVariablesResponse(t)
						expectChildren(t, ch1, "ch1", 11)
						expectVarExact(t, ch1, 0, "qcount", "ch1.qcount", "4", "uint", noChildren)
						expectVarRegex(t, ch1, 10, "lock", "ch1.lock", `runtime\.mutex {.*key: 0.*}`, `runtime\.mutex`, hasChildren)
						validateEvaluateName(t, client, ch1, 0)
						validateEvaluateName(t, client, ch1, 10)
					}
					expectVarExact(t, locals, -1, "chnil", "chnil", "chan int nil", "chan int", noChildren)
					// reflect.Kind == Func
					expectVarExact(t, locals, -1, "fn1", "fn1", "main.afunc", "main.functype", noChildren)
					expectVarExact(t, locals, -1, "fn2", "fn2", "nil", "main.functype", noChildren)
					// reflect.Kind == Interface
					expectVarExact(t, locals, -1, "ifacenil", "ifacenil", "interface {} nil", "interface {}", noChildren)
					ref = expectVarExact(t, locals, -1, "iface2", "iface2", "interface {}(string) \"test\"", "interface {}", hasChildren)
					if ref > 0 {
						client.VariablesRequest(ref)
						iface2 := client.ExpectVariablesResponse(t)
						expectChildren(t, iface2, "iface2", 1)
						expectVarExact(t, iface2, 0, "data", "iface2.(data)", `"test"`, "string", noChildren)
						validateEvaluateName(t, client, iface2, 0)
					}
					ref = expectVarExact(t, locals, -1, "iface4", "iface4", "interface {}([]go/constant.Value) [4]", "interface {}", hasChildren)
					if ref > 0 {
						client.VariablesRequest(ref)
						iface4 := client.ExpectVariablesResponse(t)
						expectChildren(t, iface4, "iface4", 1)
						ref = expectVarExact(t, iface4, 0, "data", "iface4.(data)", "[]go/constant.Value len: 1, cap: 1, [4]", "[]go/constant.Value", hasChildren)
						if ref > 0 {
							client.VariablesRequest(ref)
							iface4data := client.ExpectVariablesResponse(t)
							expectChildren(t, iface4data, "iface4.data", 1)
							ref = expectVarExact(t, iface4data, 0, "[0]", "iface4.(data)[0]", "go/constant.Value(go/constant.int64Val) 4", "go/constant.Value", hasChildren)
							if ref > 0 {
								client.VariablesRequest(ref)
								iface4data0 := client.ExpectVariablesResponse(t)
								expectChildren(t, iface4data0, "iface4.data[0]", 1)
								expectVarExact(t, iface4data0, 0, "data", "iface4.(data)[0].(data)", "4", "go/constant.int64Val", noChildren)
								validateEvaluateName(t, client, iface4data0, 0)
							}
						}
					}
					expectVarExact(t, locals, -1, "errnil", "errnil", "error nil", "error", noChildren)
					ref = expectVarExact(t, locals, -1, "err1", "err1", "error(*main.astruct) *{A: 1, B: 2}", "error", hasChildren)
					if ref > 0 {
						client.VariablesRequest(ref)
						err1 := client.ExpectVariablesResponse(t)
						expectChildren(t, err1, "err1", 1)
						expectVarExact(t, err1, 0, "data", "err1.(data)", "*main.astruct {A: 1, B: 2}", "*main.astruct", hasChildren)
						validateEvaluateName(t, client, err1, 0)
					}
					ref = expectVarExact(t, locals, -1, "ptrinf", "ptrinf", "*interface {}(**interface {}) **...", "*interface {}", hasChildren)
					if ref > 0 {
						client.VariablesRequest(ref)
						ptrinf_val := client.ExpectVariablesResponse(t)
						expectChildren(t, ptrinf_val, "*ptrinf", 1)
						ref = expectVarExact(t, ptrinf_val, 0, "", "(*ptrinf)", "interface {}(**interface {}) **...", "interface {}", hasChildren)
						if ref > 0 {
							client.VariablesRequest(ref)
							ptrinf_val_data := client.ExpectVariablesResponse(t)
							expectChildren(t, ptrinf_val_data, "(*ptrinf).data", 1)
							expectVarExact(t, ptrinf_val_data, 0, "data", "(*ptrinf).(data)", "**interface {}(**interface {}) ...", "**interface {}", hasChildren)
							validateEvaluateName(t, client, ptrinf_val_data, 0)
						}
					}
					// reflect.Kind == Map
					expectVarExact(t, locals, -1, "mnil", "mnil", "map[string]main.astruct nil", "map[string]main.astruct", noChildren)
					// key - scalar, value - compound
					ref = expectVarExact(t, locals, -1, "m2", "m2", "map[int]*main.astruct [1: *{A: 10, B: 11}, ]", "map[int]*main.astruct", hasChildren)
					if ref > 0 {
						client.VariablesRequest(ref)
						m2 := client.ExpectVariablesResponse(t)
						expectChildren(t, m2, "m2", 1) // each key-value represented by a single child
						ref = expectVarExact(t, m2, 0, "1", "m2[1]", "*main.astruct {A: 10, B: 11}", "int: *main.astruct", hasChildren)
						if ref > 0 {
							client.VariablesRequest(ref)
							m2kv1 := client.ExpectVariablesResponse(t)
							expectChildren(t, m2kv1, "m2[1]", 1)
							ref = expectVarExact(t, m2kv1, 0, "", "(*m2[1])", "main.astruct {A: 10, B: 11}", "main.astruct", hasChildren)
							if ref > 0 {
								client.VariablesRequest(ref)
								m2kv1deref := client.ExpectVariablesResponse(t)
								expectChildren(t, m2kv1deref, "*m2[1]", 2)
								expectVarExact(t, m2kv1deref, 0, "A", "(*m2[1]).A", "10", "int", noChildren)
								expectVarExact(t, m2kv1deref, 1, "B", "(*m2[1]).B", "11", "int", noChildren)
								validateEvaluateName(t, client, m2kv1deref, 0)
								validateEvaluateName(t, client, m2kv1deref, 1)
							}
						}
					}
					// key - compound, value - scalar
					ref = expectVarExact(t, locals, -1, "m3", "m3", "map[main.astruct]int [{A: 1, B: 1}: 42, {A: 2, B: 2}: 43, ]", "map[main.astruct]int", hasChildren)
					if ref > 0 {
						client.VariablesRequest(ref)
						m3 := client.ExpectVariablesResponse(t)
						expectChildren(t, m3, "m3", 2) // each key-value represented by a single child
						ref = expectVarRegex(t, m3, 0, `main\.astruct {A: 1, B: 1}`, `m3\[\(\*\(\*"main.astruct"\)\(0x[0-9a-f]+\)\)\]`, "42", "int", hasChildren)
						if ref > 0 {
							client.VariablesRequest(ref)
							m3kv0 := client.ExpectVariablesResponse(t)
							expectChildren(t, m3kv0, "m3[0]", 2)
							expectVarRegex(t, m3kv0, 0, "A", `\(*\(*"main\.astruct"\)\(0x[0-9a-f]+\)\)\.A`, "1", "int", noChildren)
							validateEvaluateName(t, client, m3kv0, 0)
						}
						ref = expectVarRegex(t, m3, 1, `main\.astruct {A: 2, B: 2}`, `m3\[\(\*\(\*"main.astruct"\)\(0x[0-9a-f]+\)\)\]`, "43", "", hasChildren)
						if ref > 0 { // inspect another key from another key-value child
							client.VariablesRequest(ref)
							m3kv1 := client.ExpectVariablesResponse(t)
							expectChildren(t, m3kv1, "m3[1]", 2)
							expectVarRegex(t, m3kv1, 1, "B", `\(*\(*"main\.astruct"\)\(0x[0-9a-f]+\)\)\.B`, "2", "int", noChildren)
							validateEvaluateName(t, client, m3kv1, 1)
						}
					}
					// key - compound + truncated, value - scalar
					ref = expectVarExact(t, locals, -1, "m5", "m5", `map[main.C]int [{s: "very long string 0123456789a0123456789b0123456789c0123456789d012...+73 more"}: 1, ]`, "map[main.C]int", hasChildren)
					if ref > 0 {
						client.VariablesRequest(ref)
						m5 := client.ExpectVariablesResponse(t)
						expectChildren(t, m5, "m5", 1)
						expectVarRegex(t, m5, 0, `main\.C {s: "very long string 0123456789a0123456789b0123456789c01\.\.\. @ 0x[0-9a-f]+`, `m5\[\(\*\(\*"main\.C"\)\(0x[0-9a-f]+\)\)\]`, "1", `int`, hasChildren)
					}
					// key - compound, value - compound
					ref = expectVarExact(t, locals, -1, "m4", "m4", "map[main.astruct]main.astruct [{A: 1, B: 1}: {A: 11, B: 11}, {A: 2, B: 2}: {A: 22, B: 22}, ]", "map[main.astruct]main.astruct", hasChildren)
					if ref > 0 {
						client.VariablesRequest(ref)
						m4 := client.ExpectVariablesResponse(t)
						expectChildren(t, m4, "m4", 4) // each key and value represented by a child, so double the key-value count
						expectVarRegex(t, m4, 0, `\[key 0\]`, `\(\*\(\*"main\.astruct"\)\(0x[0-9a-f]+\)\)`, `main\.astruct {A: 1, B: 1}`, `main\.astruct`, hasChildren)
						expectVarRegex(t, m4, 1, `\[val 0\]`, `m4\[\(\*\(\*"main\.astruct"\)\(0x[0-9a-f]+\)\)\]`, `main\.astruct {A: 11, B: 11}`, `main\.astruct`, hasChildren)
						ref = expectVarRegex(t, m4, 2, `\[key 1\]`, `\(\*\(\*"main\.astruct"\)\(0x[0-9a-f]+\)\)`, `main\.astruct {A: 2, B: 2}`, `main\.astruct`, hasChildren)
						if ref > 0 {
							client.VariablesRequest(ref)
							m4Key1 := client.ExpectVariablesResponse(t)
							expectChildren(t, m4Key1, "m4Key1", 2)
							expectVarRegex(t, m4Key1, 0, "A", `\(\*\(\*"main\.astruct"\)\(0x[0-9a-f]+\)\)\.A`, "2", "int", noChildren)
							expectVarRegex(t, m4Key1, 1, "B", `\(\*\(\*"main\.astruct"\)\(0x[0-9a-f]+\)\)\.B`, "2", "int", noChildren)
							validateEvaluateName(t, client, m4Key1, 0)
							validateEvaluateName(t, client, m4Key1, 1)
						}
						ref = expectVarRegex(t, m4, 3, `\[val 1\]`, `m4\[\(\*\(\*"main\.astruct"\)\(0x[0-9a-f]+\)\)\]`, `main\.astruct {A: 22, B: 22}`, "main.astruct", hasChildren)
						if ref > 0 {
							client.VariablesRequest(ref)
							m4Val1 := client.ExpectVariablesResponse(t)
							expectChildren(t, m4Val1, "m4Val1", 2)
							expectVarRegex(t, m4Val1, 0, "A", `m4\[\(\*\(\*"main\.astruct"\)\(0x[0-9a-f]+\)\)\]\.A`, "22", "int", noChildren)
							expectVarRegex(t, m4Val1, 1, "B", `m4\[\(\*\(\*"main\.astruct"\)\(0x[0-9a-f]+\)\)\]\.B`, "22", "int", noChildren)
							validateEvaluateName(t, client, m4Val1, 0)
							validateEvaluateName(t, client, m4Val1, 1)
						}
					}
					expectVarExact(t, locals, -1, "emptymap", "emptymap", "map[string]string []", "map[string]string", noChildren)
					// reflect.Kind == Ptr
					ref = expectVarExact(t, locals, -1, "pp1", "pp1", "**1", "**int", hasChildren)
					if ref > 0 {
						client.VariablesRequest(ref)
						pp1val := client.ExpectVariablesResponse(t)
						expectChildren(t, pp1val, "*pp1", 1)
						ref = expectVarExact(t, pp1val, 0, "", "(*pp1)", "*1", "*int", hasChildren)
						if ref > 0 {
							client.VariablesRequest(ref)
							pp1valval := client.ExpectVariablesResponse(t)
							expectChildren(t, pp1valval, "*(*pp1)", 1)
							expectVarExact(t, pp1valval, 0, "", "(*(*pp1))", "1", "int", noChildren)
							validateEvaluateName(t, client, pp1valval, 0)
						}
					}
					// reflect.Kind == Slice
					ref = expectVarExact(t, locals, -1, "zsslice", "zsslice", "[]struct {} len: 3, cap: 3, [{},{},{}]", "[]struct {}", hasChildren)
					if ref > 0 {
						client.VariablesRequest(ref)
						zsslice := client.ExpectVariablesResponse(t)
						expectChildren(t, zsslice, "zsslice", 3)
						expectVarExact(t, zsslice, 2, "[2]", "zsslice[2]", "struct {} {}", "struct {}", noChildren)
						validateEvaluateName(t, client, zsslice, 2)
					}
					expectVarExact(t, locals, -1, "emptyslice", "emptyslice", "[]string len: 0, cap: 0, []", "[]string", noChildren)
					expectVarExact(t, locals, -1, "nilslice", "nilslice", "[]int len: 0, cap: 0, nil", "[]int", noChildren)
					// reflect.Kind == String
					expectVarExact(t, locals, -1, "longstr", "longstr", `"very long string 0123456789a0123456789b0123456789c0123456789d012...+73 more"`, "string", noChildren)
					// reflect.Kind == Struct
					expectVarExact(t, locals, -1, "zsvar", "zsvar", "struct {} {}", "struct {}", noChildren)
					// reflect.Kind == UnsafePointer
					// TODO(polina): how do I test for unsafe.Pointer(nil)?
					expectVarRegex(t, locals, -1, "upnil", "upnil", `unsafe\.Pointer\(0x0\)`, "int", noChildren)
					expectVarRegex(t, locals, -1, "up1", "up1", `unsafe\.Pointer\(0x[0-9a-f]+\)`, "int", noChildren)

					// Test unreadable variable
					ref = expectVarRegex(t, locals, -1, "unread", "unread", `\*\(unreadable .+\)`, "int", hasChildren)
					if ref > 0 {
						client.VariablesRequest(ref)
						val := client.ExpectVariablesResponse(t)
						expectChildren(t, val, "*unread", 1)
						expectVarRegex(t, val, 0, "^$", `\(\*unread\)`, `\(unreadable .+\)`, "int", noChildren)
						validateEvaluateName(t, client, val, 0)
					}
				},
				disconnect: true,
			}})
	})
}

// TestScopesRequestsOptimized executes to a breakpoint and tests different
// that the names of the "Locals" and "Arguments" scopes are correctly annotated with
// a warning about debugging an optimized function.
func TestScopesRequestsOptimized(t *testing.T) {
	runTestBuildFlags(t, "testvariables", func(client *daptest.Client, fixture protest.Fixture) {
		runDebugSessionWithBPs(t, client, "launch",
			// Launch
			func() {
				client.LaunchRequestWithArgs(map[string]interface{}{
					"mode": "exec", "program": fixture.Path, "showGlobalVariables": true,
				})
			},
			// Breakpoints are set within the program
			fixture.Source, []int{},
			[]onBreakpoint{{
				// Stop at first breakpoint
				execute: func() {
					client.StackTraceRequest(1, 0, 20)
					stack := client.ExpectStackTraceResponse(t)

					startLineno := 66
					if runtime.GOOS == "windows" && goversion.VersionAfterOrEqual(runtime.Version(), 1, 15) {
						// Go1.15 on windows inserts a NOP after the call to
						// runtime.Breakpoint and marks it same line as the
						// runtime.Breakpoint call, making this flaky, so skip the line check.
						startLineno = -1
					}

					expectStackFrames(t, stack, "main.foobar", startLineno, 1000, 4, 4)

					client.ScopesRequest(1000)
					scopes := client.ExpectScopesResponse(t)
					expectScope(t, scopes, 0, "Arguments (warning: optimized function)", 1000)
					expectScope(t, scopes, 1, "Locals (warning: optimized function)", 1001)
					expectScope(t, scopes, 2, "Globals (package main)", 1002)
				},
				disconnect: false,
			}, {
				// Stop at second breakpoint
				execute: func() {
					// Frame ids get reset at each breakpoint.
					client.StackTraceRequest(1, 0, 20)
					stack := client.ExpectStackTraceResponse(t)
					expectStackFrames(t, stack, "main.barfoo", 27, 1000, 5, 5)

					client.ScopesRequest(1000)
					scopes := client.ExpectScopesResponse(t)
					expectScope(t, scopes, 0, "Arguments (warning: optimized function)", 1000)
					expectScope(t, scopes, 1, "Locals (warning: optimized function)", 1001)
					expectScope(t, scopes, 2, "Globals (package main)", 1002)
				},
				disconnect: false,
			}})
	},
		protest.EnableOptimization)
}

// TestVariablesLoading exposes test cases where variables might be partially or
// fully unloaded.
func TestVariablesLoading(t *testing.T) {
	runTest(t, "testvariables2", func(client *daptest.Client, fixture protest.Fixture) {
		runDebugSessionWithBPs(t, client, "launch",
			// Launch
			func() {
				client.LaunchRequest("exec", fixture.Path, !stopOnEntry)
			},
			// Breakpoints are set within the program
			fixture.Source, []int{},
			[]onBreakpoint{{
				execute:    func() {},
				disconnect: false,
			}, {
				execute: func() {
					// Change default config values to trigger certain unloaded corner cases
					DefaultLoadConfig.MaxStructFields = 5
					defer func() { DefaultLoadConfig.MaxStructFields = -1 }()

					client.StackTraceRequest(1, 0, 0)
					client.ExpectStackTraceResponse(t)

					client.ScopesRequest(1000)
					client.ExpectScopesResponse(t)

					client.VariablesRequest(1001) // Locals
					locals := client.ExpectVariablesResponse(t)

					// String partially missing based on LoadConfig.MaxStringLen
					expectVarExact(t, locals, -1, "longstr", "longstr", "\"very long string 0123456789a0123456789b0123456789c0123456789d012...+73 more\"", "string", noChildren)

					// Array partially missing based on LoadConfig.MaxArrayValues
					ref := expectVarExact(t, locals, -1, "longarr", "longarr", "(loaded 64/100) [100]int [0,0,0,0,0,0,0,0,0,0,0,0,0,0,0,0,0,0,0,0,0,0,0,0,0,0,0,0,0,0,0,0,0,0,0,0,0,0,0,0,0,0,0,0,0,0,0,0,0,0,0,0,0,0,0,0,0,0,0,0,0,0,0,0,...+36 more]", "[100]int", hasChildren)
					if ref > 0 {
						client.VariablesRequest(ref)
						longarr := client.ExpectVariablesResponse(t)
						expectChildren(t, longarr, "longarr", 64)
					}

					// Slice partially missing based on LoadConfig.MaxArrayValues
					ref = expectVarExact(t, locals, -1, "longslice", "longslice", "(loaded 64/100) []int len: 100, cap: 100, [0,0,0,0,0,0,0,0,0,0,0,0,0,0,0,0,0,0,0,0,0,0,0,0,0,0,0,0,0,0,0,0,0,0,0,0,0,0,0,0,0,0,0,0,0,0,0,0,0,0,0,0,0,0,0,0,0,0,0,0,0,0,0,0,...+36 more]", "[]int", hasChildren)
					if ref > 0 {
						client.VariablesRequest(ref)
						longarr := client.ExpectVariablesResponse(t)
						expectChildren(t, longarr, "longslice", 64)
					}

					// Map partially missing based on LoadConfig.MaxArrayValues
					ref = expectVarRegex(t, locals, -1, "m1", "m1", `\(loaded 64/66\) map\[string\]main\.astruct \[.+\.\.\.\+2 more\]`, `map\[string\]main\.astruct`, hasChildren)
					if ref > 0 {
						client.VariablesRequest(ref)
						m1 := client.ExpectVariablesResponse(t)
						expectChildren(t, m1, "m1", 64)
					}

					// Struct partially missing based on LoadConfig.MaxStructFields
					ref = expectVarExact(t, locals, -1, "sd", "sd", "(loaded 5/6) main.D {u1: 0, u2: 0, u3: 0, u4: 0, u5: 0,...+1 more}", "main.D", hasChildren)
					if ref > 0 {
						client.VariablesRequest(ref)
						sd := client.ExpectVariablesResponse(t)
						expectChildren(t, sd, "sd", 5)
					}

					// Fully missing struct auto-loaded when reaching LoadConfig.MaxVariableRecurse (also tests evaluateName corner case)
					ref = expectVarRegex(t, locals, -1, "c1", "c1", `main\.cstruct {pb: \*main\.bstruct {a: \(\*main\.astruct\)\(0x[0-9a-f]+\)}, sa: []\*main\.astruct len: 3, cap: 3, [\*\(\*main\.astruct\)\(0x[0-9a-f]+\),\*\(\*main\.astruct\)\(0x[0-9a-f]+\),\*\(\*main.astruct\)\(0x[0-9a-f]+\)]}`, `main\.cstruct`, hasChildren)
					if ref > 0 {
						client.VariablesRequest(ref)
						c1 := client.ExpectVariablesResponse(t)
						expectChildren(t, c1, "c1", 2)
						ref = expectVarRegex(t, c1, 1, "sa", `c1\.sa`, `\[\]\*main\.astruct len: 3, cap: 3, \[\*\(\*main\.astruct\)\(0x[0-9a-f]+\),\*\(\*main\.astruct\)\(0x[0-9a-f]+\),\*\(\*main\.astruct\)\(0x[0-9a-f]+\)\]`, `\[\]\*main\.astruct`, hasChildren)
						if ref > 0 {
							client.VariablesRequest(ref)
							c1sa := client.ExpectVariablesResponse(t)
							expectChildren(t, c1sa, "c1.sa", 3)
							ref = expectVarRegex(t, c1sa, 0, `\[0\]`, `c1\.sa\[0\]`, `\*\(\*main\.astruct\)\(0x[0-9a-f]+\)`, `\*main\.astruct`, hasChildren)
							if ref > 0 {
								// Auto-loading of fully missing struc children happens here
								client.VariablesRequest(ref)
								c1sa0 := client.ExpectVariablesResponse(t)
								expectChildren(t, c1sa0, "c1.sa[0]", 1)
								// TODO(polina): there should be children here once we support auto loading
								expectVarExact(t, c1sa0, 0, "", "(*c1.sa[0])", "main.astruct {A: 1, B: 2}", "main.astruct", hasChildren)
							}
						}
					}

					// Fully missing struct auto-loaded when hitting LoadConfig.MaxVariableRecurse (also tests evaluteName corner case)
					ref = expectVarRegex(t, locals, -1, "aas", "aas", `\[\]main\.a len: 1, cap: 1, \[{aas: \[\]main\.a len: 1, cap: 1, \[\(\*main\.a\)\(0x[0-9a-f]+\)\]}\]`, `\[\]main\.a`, hasChildren)
					if ref > 0 {
						client.VariablesRequest(ref)
						aas := client.ExpectVariablesResponse(t)
						expectChildren(t, aas, "aas", 1)
						ref = expectVarRegex(t, aas, 0, "[0]", `aas\[0\]`, `main\.a {aas: \[\]main.a len: 1, cap: 1, \[\(\*main\.a\)\(0x[0-9a-f]+\)\]}`, `main\.a`, hasChildren)
						if ref > 0 {
							client.VariablesRequest(ref)
							aas0 := client.ExpectVariablesResponse(t)
							expectChildren(t, aas0, "aas[0]", 1)
							ref = expectVarRegex(t, aas0, 0, "aas", `aas\[0\]\.aas`, `\[\]main\.a len: 1, cap: 1, \[\(\*main\.a\)\(0x[0-9a-f]+\)\]`, `\[\]main\.a`, hasChildren)
							if ref > 0 {
								// Auto-loading of fully missing struct children happens here
								client.VariablesRequest(ref)
								aas0aas := client.ExpectVariablesResponse(t)
								expectChildren(t, aas0aas, "aas[0].aas", 1)
								// TODO(polina): there should be a child here once we support auto loading - test for "aas[0].aas[0].aas"
								ref = expectVarRegex(t, aas0aas, 0, "[0]", `aas\[0\]\.aas\[0\]`, `main\.a {aas: \[\]main\.a len: 1, cap: 1, \[\(\*main\.a\)\(0x[0-9a-f]+\)\]}`, "main.a", hasChildren)
								if ref > 0 {
									client.VariablesRequest(ref)
									aas0aas0 := client.ExpectVariablesResponse(t)
									expectChildren(t, aas0aas, "aas[0].aas[0]", 1)
									expectVarRegex(t, aas0aas0, 0, "aas", `aas\[0\]\.aas\[0\]\.aas`, `\[\]main\.a len: 1, cap: 1, \[\(\*main\.a\)\(0x[0-9a-f]+\)\]`, `\[\]main\.a`, hasChildren)
								}
							}
						}
					}

					// Fully missing map auto-loaded when hitting LoadConfig.MaxVariableRecurse (also tests evaluateName corner case)
					ref = expectVarExact(t, locals, -1, "tm", "tm", "main.truncatedMap {v: []map[string]main.astruct len: 1, cap: 1, [[...]]}", "main.truncatedMap", hasChildren)
					if ref > 0 {
						client.VariablesRequest(ref)
						tm := client.ExpectVariablesResponse(t)
						expectChildren(t, tm, "tm", 1)
						ref = expectVarExact(t, tm, 0, "v", "tm.v", "[]map[string]main.astruct len: 1, cap: 1, [[...]]", "[]map[string]main.astruct", hasChildren)
						if ref > 0 {
							// Auto-loading of fully missing map chidlren happens here, but they get trancated at MaxArrayValuess
							client.VariablesRequest(ref)
							tmV := client.ExpectVariablesResponse(t)
							expectChildren(t, tmV, "tm.v", 1)
							ref = expectVarRegex(t, tmV, 0, `\[0\]`, `tm\.v\[0\]`, `map\[string\]main\.astruct \[.+\.\.\.\+2 more\]`, `map\[string\]main\.astruct`, hasChildren)
							if ref > 0 {
								client.VariablesRequest(ref)
								tmV0 := client.ExpectVariablesResponse(t)
								expectChildren(t, tmV0, "tm.v[0]", 64)
							}
						}
					}

					// Auto-loading works with call return variables as well
					protest.MustSupportFunctionCalls(t, testBackend)
					client.EvaluateRequest("call rettm()", 1000, "repl")
					got := client.ExpectEvaluateResponse(t)
					ref = expectEval(t, got, "main.truncatedMap {v: []map[string]main.astruct len: 1, cap: 1, [[...]]}", hasChildren)
					if ref > 0 {
						client.VariablesRequest(ref)
						rv := client.ExpectVariablesResponse(t)
						expectChildren(t, rv, "rv", 1)
						ref = expectVarExact(t, rv, 0, "~r0", "", "main.truncatedMap {v: []map[string]main.astruct len: 1, cap: 1, [[...]]}", "main.truncatedMap", hasChildren)
						if ref > 0 {
							client.VariablesRequest(ref)
							tm := client.ExpectVariablesResponse(t)
							expectChildren(t, tm, "tm", 1)
							ref = expectVarExact(t, tm, 0, "v", "", "[]map[string]main.astruct len: 1, cap: 1, [[...]]", "[]map[string]main.astruct", hasChildren)
							if ref > 0 {
								// Auto-loading of fully missing map chidlren happens here, but they get trancated at MaxArrayValuess
								client.VariablesRequest(ref)
								tmV := client.ExpectVariablesResponse(t)
								expectChildren(t, tmV, "tm.v", 1)
								// TODO(polina): this evaluate name is not usable - it should be empty
								ref = expectVarRegex(t, tmV, 0, `\[0\]`, `\[0\]`, `map\[string\]main\.astruct \[.+\.\.\.\+2 more\]`, `map\[string\]main\.astruct`, hasChildren)
								if ref > 0 {
									client.VariablesRequest(ref)
									tmV0 := client.ExpectVariablesResponse(t)
									expectChildren(t, tmV0, "tm.v[0]", 64)
								}
							}
						}
					}

					// TODO(polina): need fully missing array/slice test case

					// Zero slices, structs and maps are not treated as fully missing
					// See zsvar, zsslice,, emptyslice, emptymap, a0
				},
				disconnect: true,
			}})
	})
	runTest(t, "testvariables", func(client *daptest.Client, fixture protest.Fixture) {
		runDebugSessionWithBPs(t, client, "launch",
			// Launch
			func() {
				client.LaunchRequest("exec", fixture.Path, !stopOnEntry)
			},
			// Breakpoints are set within the program
			fixture.Source, []int{},
			[]onBreakpoint{{
				execute: func() {
					DefaultLoadConfig.FollowPointers = false
					defer func() { DefaultLoadConfig.FollowPointers = true }()

					client.StackTraceRequest(1, 0, 0)
					client.ExpectStackTraceResponse(t)

					var loadvars = func(frame int) {
						client.ScopesRequest(frame)
						scopes := client.ExpectScopesResponse(t)
						localsRef := 0
						for _, s := range scopes.Body.Scopes {
							if s.Name == "Locals" {
								localsRef = s.VariablesReference
							}
						}

						client.VariablesRequest(localsRef)
						locals := client.ExpectVariablesResponse(t)

						// Interface auto-loaded when hitting LoadConfig.MaxVariableRecurse=1

						ref := expectVarRegex(t, locals, -1, "ni", "ni", `\[\]interface {} len: 1, cap: 1, \[\[\]interface {} len: 1, cap: 1, \[\*\(\*interface {}\)\(0x[0-9a-f]+\)\]\]`, `\[\]interface {}`, hasChildren)
						if ref > 0 {
							client.VariablesRequest(ref)
							ni := client.ExpectVariablesResponse(t)
							ref = expectVarRegex(t, ni, 0, `\[0\]`, `ni\[0\]`, `interface \{\}\(\[\]interface \{\}\) \[\*\(\*interface \{\}\)\(0x[0-9a-f]+\)\]`, "interface {}", hasChildren)
							if ref > 0 {
								client.VariablesRequest(ref)
								niI1 := client.ExpectVariablesResponse(t)
								ref = expectVarRegex(t, niI1, 0, "data", `ni\[0\]\.\(data\)`, `\[\]interface {} len: 1, cap: 1, \[\*\(\*interface {}\)\(0x[0-9a-f]+\)`, `\[\]interface {}`, hasChildren)
								if ref > 0 {
									// Auto-loading happens here
									client.VariablesRequest(ref)
									niI1Data := client.ExpectVariablesResponse(t)
									ref = expectVarExact(t, niI1Data, 0, "[0]", "ni[0].(data)[0]", "interface {}(int) 123", "interface {}", hasChildren)
									if ref > 0 {
										client.VariablesRequest(ref)
										niI1DataI2 := client.ExpectVariablesResponse(t)
										expectVarExact(t, niI1DataI2, 0, "data", "ni[0].(data)[0].(data)", "123", "int", noChildren)
									}
								}
							}
						}

						// Pointer values loaded even with LoadConfig.FollowPointers=false
						expectVarExact(t, locals, -1, "a7", "a7", "*main.FooBar {Baz: 5, Bur: \"strum\"}", "*main.FooBar", hasChildren)

						// Auto-loading works on results of evaluate expressions as well
						client.EvaluateRequest("a7", frame, "repl")
						expectEval(t, client.ExpectEvaluateResponse(t), "*main.FooBar {Baz: 5, Bur: \"strum\"}", hasChildren)

						client.EvaluateRequest("&a7", frame, "repl")
						pa7 := client.ExpectEvaluateResponse(t)
						ref = expectEvalRegex(t, pa7, `\*\(\*main\.FooBar\)\(0x[0-9a-f]+\)`, hasChildren)
						if ref > 0 {
							client.VariablesRequest(ref)
							a7 := client.ExpectVariablesResponse(t)
							expectVarExact(t, a7, 0, "a7", "(*(&a7))", "*main.FooBar {Baz: 5, Bur: \"strum\"}", "*main.FooBar", hasChildren)
						}
					}

					// Frame-independent loading expressions allow us to auto-load
					// variables in any frame, not just topmost.
					loadvars(1000 /*first topmost frame*/)
					// step into another function
					client.StepInRequest(1)
					client.ExpectStepInResponse(t)
					client.ExpectContinuedEvent(t)
					client.ExpectStoppedEvent(t)
					handleStop(t, client, 1, "main.barfoo", 24)
					loadvars(1001 /*second frame here is same as topmost above*/)
				},
				disconnect: true,
			}})
	})
}

// TestGlobalScopeAndVariables launches the program with showGlobalVariables
// arg set, executes to a breakpoint in the main package and tests that global
// package main variables got loaded. It then steps into a function
// in another package and tests that globals scope got updated to those vars.
func TestGlobalScopeAndVariables(t *testing.T) {
	runTest(t, "consts", func(client *daptest.Client, fixture protest.Fixture) {
		runDebugSessionWithBPs(t, client, "launch",
			// Launch
			func() {
				client.LaunchRequestWithArgs(map[string]interface{}{
					"mode": "exec", "program": fixture.Path, "showGlobalVariables": true,
				})
			},
			// Breakpoints are set within the program
			fixture.Source, []int{},
			[]onBreakpoint{{
				// Stop at line 36
				execute: func() {
					client.StackTraceRequest(1, 0, 20)
					stack := client.ExpectStackTraceResponse(t)
					expectStackFrames(t, stack, "main.main", 36, 1000, 3, 3)

					client.ScopesRequest(1000)
					scopes := client.ExpectScopesResponse(t)
					expectScope(t, scopes, 0, "Arguments", 1000)
					expectScope(t, scopes, 1, "Locals", 1001)
					expectScope(t, scopes, 2, "Globals (package main)", 1002)

					client.VariablesRequest(1002)
					client.ExpectVariablesResponse(t)
					// The program has no user-defined globals.
					// Depending on the Go version, there might
					// be some runtime globals (e.g. main..inittask)
					// so testing for the total number is too fragile.

					// Step into pkg.AnotherMethod()
					client.StepInRequest(1)
					client.ExpectStepInResponse(t)
					client.ExpectContinuedEvent(t)
					client.ExpectStoppedEvent(t)

					client.StackTraceRequest(1, 0, 20)
					stack = client.ExpectStackTraceResponse(t)
					expectStackFrames(t, stack, "", 13, 1000, 4, 4)

					client.ScopesRequest(1000)
					scopes = client.ExpectScopesResponse(t)
					expectScope(t, scopes, 0, "Arguments", 1000)
					expectScope(t, scopes, 1, "Locals", 1001)
					expectScope(t, scopes, 2, "Globals (package github.com/go-delve/delve/_fixtures/internal/dir0/pkg)", 1002)

					client.VariablesRequest(1002)
					globals := client.ExpectVariablesResponse(t)
					expectChildren(t, globals, "Globals", 1)
					ref := expectVarExact(t, globals, 0, "SomeVar", "github.com/go-delve/delve/_fixtures/internal/dir0/pkg.SomeVar", "github.com/go-delve/delve/_fixtures/internal/dir0/pkg.SomeType {X: 0}", "github.com/go-delve/delve/_fixtures/internal/dir0/pkg.SomeType", hasChildren)

					if ref > 0 {
						client.VariablesRequest(ref)
						somevar := client.ExpectVariablesResponse(t)
						expectChildren(t, somevar, "SomeVar", 1)
						// TODO(polina): unlike main.p, this prefix won't work
						expectVarExact(t, somevar, 0, "X", "github.com/go-delve/delve/_fixtures/internal/dir0/pkg.SomeVar.X", "0", "float64", noChildren)
					}
				},
				disconnect: false,
			}})
	})
}

// TestShadowedVariables executes to a breakpoint and checks the shadowed
// variable is named correctly.
func TestShadowedVariables(t *testing.T) {
	runTest(t, "testshadow", func(client *daptest.Client, fixture protest.Fixture) {
		runDebugSessionWithBPs(t, client, "launch",
			// Launch
			func() {
				client.LaunchRequestWithArgs(map[string]interface{}{
					"mode": "exec", "program": fixture.Path, "showGlobalVariables": true,
				})
			},
			// Breakpoints are set within the program
			fixture.Source, []int{},
			[]onBreakpoint{{
				// Stop at line 13
				execute: func() {
					client.StackTraceRequest(1, 0, 20)
					stack := client.ExpectStackTraceResponse(t)
					expectStackFrames(t, stack, "main.main", 13, 1000, 3, 3)

					client.ScopesRequest(1000)
					scopes := client.ExpectScopesResponse(t)
					expectScope(t, scopes, 0, "Arguments", 1000)
					expectScope(t, scopes, 1, "Locals", 1001)
					expectScope(t, scopes, 2, "Globals (package main)", 1002)

					client.VariablesRequest(1001)
					locals := client.ExpectVariablesResponse(t)

					expectVarExact(t, locals, 0, "(a)", "a", "0", "int", !hasChildren)
					expectVarExact(t, locals, 1, "a", "a", "1", "int", !hasChildren)

					// Check that the non-shadowed of "a" is returned from evaluate request.
					validateEvaluateName(t, client, locals, 1)
				},
				disconnect: false,
			}})
	})
}

// Tests that 'stackTraceDepth' from LaunchRequest is parsed and passed to
// stacktrace requests handlers.
func TestLaunchRequestWithStackTraceDepth(t *testing.T) {
	runTest(t, "increment", func(client *daptest.Client, fixture protest.Fixture) {
		var stResp *dap.StackTraceResponse
		runDebugSessionWithBPs(t, client, "launch",
			// Launch
			func() {
				client.LaunchRequestWithArgs(map[string]interface{}{
					"mode": "exec", "program": fixture.Path, "stackTraceDepth": 1,
				})
			},
			// Set breakpoints
			fixture.Source, []int{8},
			[]onBreakpoint{{ // Stop at line 8
				execute: func() {
					client.StackTraceRequest(1, 0, 0)
					stResp = client.ExpectStackTraceResponse(t)
					expectStackFrames(t, stResp, "main.Increment", 8, 1000, 2 /*returned*/, 2 /*available*/)
				},
				disconnect: false,
			}})
	})
}

type Breakpoint struct {
	line      int
	path      string
	verified  bool
	msgPrefix string
}

func expectSetBreakpointsResponse(t *testing.T, client *daptest.Client, bps []Breakpoint) {
	t.Helper()
	checkSetBreakpointsResponse(t, client, bps, client.ExpectSetBreakpointsResponse(t))
}

func checkSetBreakpointsResponse(t *testing.T, client *daptest.Client, bps []Breakpoint, got *dap.SetBreakpointsResponse) {
	t.Helper()
	checkBreakpoints(t, client, bps, got.Body.Breakpoints)
}

func checkBreakpoints(t *testing.T, client *daptest.Client, bps []Breakpoint, breakpoints []dap.Breakpoint) {
	t.Helper()
	if len(breakpoints) != len(bps) {
		t.Errorf("got %#v,\nwant len(Breakpoints)=%d", breakpoints, len(bps))
		return
	}
	for i, bp := range breakpoints {
		if bp.Line != bps[i].line || bp.Verified != bps[i].verified || bp.Source.Path != bps[i].path ||
			!strings.HasPrefix(bp.Message, bps[i].msgPrefix) {
			t.Errorf("got breakpoints[%d] = %#v, \nwant %#v", i, bp, bps[i])
		}
	}
}

// TestSetBreakpoint executes to a breakpoint and tests different
// configurations of setBreakpoint requests.
func TestSetBreakpoint(t *testing.T) {
	runTest(t, "loopprog", func(client *daptest.Client, fixture protest.Fixture) {
		runDebugSessionWithBPs(t, client, "launch",
			// Launch
			func() {
				client.LaunchRequest("exec", fixture.Path, !stopOnEntry)
			},
			// Set breakpoints
			fixture.Source, []int{16}, // b main.main
			[]onBreakpoint{{
				execute: func() {
					handleStop(t, client, 1, "main.main", 16)

					// Set two breakpoints at the next two lines in main
					client.SetBreakpointsRequest(fixture.Source, []int{17, 18})
					expectSetBreakpointsResponse(t, client, []Breakpoint{{17, fixture.Source, true, ""}, {18, fixture.Source, true, ""}})

					// Clear 17, reset 18
					client.SetBreakpointsRequest(fixture.Source, []int{18})
					expectSetBreakpointsResponse(t, client, []Breakpoint{{18, fixture.Source, true, ""}})

					// Skip 17, continue to 18
					client.ContinueRequest(1)
					client.ExpectContinueResponse(t)
					client.ExpectStoppedEvent(t)
					handleStop(t, client, 1, "main.main", 18)

					// Set another breakpoint inside the loop in loop(), twice to trigger error
					client.SetBreakpointsRequest(fixture.Source, []int{8, 8})
					expectSetBreakpointsResponse(t, client, []Breakpoint{{8, fixture.Source, true, ""}, {8, "", false, "Breakpoint exists"}})

					// Continue into the loop
					client.ContinueRequest(1)
					client.ExpectContinueResponse(t)
					client.ExpectStoppedEvent(t)
					handleStop(t, client, 1, "main.loop", 8)
					client.VariablesRequest(1001) // Locals
					locals := client.ExpectVariablesResponse(t)
					expectVarExact(t, locals, 0, "i", "i", "0", "int", noChildren) // i == 0

					// Edit the breakpoint to add a condition
					client.SetConditionalBreakpointsRequest(fixture.Source, []int{8}, map[int]string{8: "i == 3"})
					expectSetBreakpointsResponse(t, client, []Breakpoint{{8, fixture.Source, true, ""}})

					// Continue until condition is hit
					client.ContinueRequest(1)
					client.ExpectContinueResponse(t)
					client.ExpectStoppedEvent(t)
					handleStop(t, client, 1, "main.loop", 8)
					client.VariablesRequest(1001) // Locals
					locals = client.ExpectVariablesResponse(t)
					expectVarExact(t, locals, 0, "i", "i", "3", "int", noChildren) // i == 3

					// Edit the breakpoint to remove a condition
					client.SetConditionalBreakpointsRequest(fixture.Source, []int{8}, map[int]string{8: ""})
					expectSetBreakpointsResponse(t, client, []Breakpoint{{8, fixture.Source, true, ""}})

					// Continue for one more loop iteration
					client.ContinueRequest(1)
					client.ExpectContinueResponse(t)
					client.ExpectStoppedEvent(t)
					handleStop(t, client, 1, "main.loop", 8)
					client.VariablesRequest(1001) // Locals
					locals = client.ExpectVariablesResponse(t)
					expectVarExact(t, locals, 0, "i", "i", "4", "int", noChildren) // i == 4

					// Set at a line without a statement
					client.SetBreakpointsRequest(fixture.Source, []int{1000})
					expectSetBreakpointsResponse(t, client, []Breakpoint{{1000, "", false, "could not find statement"}}) // all cleared, none set
				},
				// The program has an infinite loop, so we must kill it by disconnecting.
				disconnect: true,
			}})
	})
}

// TestSetFunctionBreakpoints is inspired by service/test.TestClientServer_FindLocations.
func TestSetFunctionBreakpoints(t *testing.T) {
	runTest(t, "locationsprog", func(client *daptest.Client, fixture protest.Fixture) {
		runDebugSessionWithBPs(t, client, "launch",
			// Launch
			func() {
				client.LaunchRequest("exec", fixture.Path, !stopOnEntry)
			},
			// Set breakpoints
			fixture.Source, []int{30}, // b main.main
			[]onBreakpoint{{
				execute: func() {
					handleStop(t, client, 1, "main.main", 30)

					type Breakpoint struct {
						line       int
						sourceName string
						verified   bool
						errMsg     string
					}
					expectSetFunctionBreakpointsResponse := func(bps []Breakpoint) {
						t.Helper()
						got := client.ExpectSetFunctionBreakpointsResponse(t)
						if len(got.Body.Breakpoints) != len(bps) {
							t.Errorf("got %#v,\nwant len(Breakpoints)=%d", got, len(bps))
							return
						}
						for i, bp := range got.Body.Breakpoints {
							if bps[i].line < 0 {
								if bp.Verified != bps[i].verified || !strings.Contains(bp.Message, bps[i].errMsg) {
									t.Errorf("got breakpoints[%d] = %#v, \nwant %#v", i, bp, bps[i])
								}
								continue
							}
							// Some function breakpoints may be in packages that have been imported and we do not control, so
							// we do not always want to check breakpoint lines.
							if (bps[i].line >= 0 && bp.Line != bps[i].line) || bp.Verified != bps[i].verified || bp.Source.Name != bps[i].sourceName {
								t.Errorf("got breakpoints[%d] = %#v, \nwant %#v", i, bp, bps[i])
							}
						}
					}

					client.SetFunctionBreakpointsRequest([]dap.FunctionBreakpoint{
						{Name: "anotherFunction"},
					})
					expectSetFunctionBreakpointsResponse([]Breakpoint{{26, filepath.Base(fixture.Source), true, ""}})

					client.SetFunctionBreakpointsRequest([]dap.FunctionBreakpoint{
						{Name: "main.anotherFunction"},
					})
					expectSetFunctionBreakpointsResponse([]Breakpoint{{26, filepath.Base(fixture.Source), true, ""}})

					client.SetFunctionBreakpointsRequest([]dap.FunctionBreakpoint{
						{Name: "SomeType.String"},
					})
					expectSetFunctionBreakpointsResponse([]Breakpoint{{14, filepath.Base(fixture.Source), true, ""}})

					client.SetFunctionBreakpointsRequest([]dap.FunctionBreakpoint{
						{Name: "(*SomeType).String"},
					})
					expectSetFunctionBreakpointsResponse([]Breakpoint{{14, filepath.Base(fixture.Source), true, ""}})

					client.SetFunctionBreakpointsRequest([]dap.FunctionBreakpoint{
						{Name: "main.SomeType.String"},
					})
					expectSetFunctionBreakpointsResponse([]Breakpoint{{14, filepath.Base(fixture.Source), true, ""}})

					client.SetFunctionBreakpointsRequest([]dap.FunctionBreakpoint{
						{Name: "main.(*SomeType).String"},
					})
					expectSetFunctionBreakpointsResponse([]Breakpoint{{14, filepath.Base(fixture.Source), true, ""}})

					// Test line offsets
					client.SetFunctionBreakpointsRequest([]dap.FunctionBreakpoint{
						{Name: "main.anotherFunction:1"},
					})
					expectSetFunctionBreakpointsResponse([]Breakpoint{{27, filepath.Base(fixture.Source), true, ""}})

					// Test function names in imported package.
					// Issue #275
					client.SetFunctionBreakpointsRequest([]dap.FunctionBreakpoint{
						{Name: "io/ioutil.ReadFile"},
					})
					expectSetFunctionBreakpointsResponse([]Breakpoint{{-1, "ioutil.go", true, ""}})

					// Issue #296
					client.SetFunctionBreakpointsRequest([]dap.FunctionBreakpoint{
						{Name: "/io/ioutil.ReadFile"},
					})
					expectSetFunctionBreakpointsResponse([]Breakpoint{{-1, "ioutil.go", true, ""}})
					client.SetFunctionBreakpointsRequest([]dap.FunctionBreakpoint{
						{Name: "ioutil.ReadFile"},
					})
					expectSetFunctionBreakpointsResponse([]Breakpoint{{-1, "ioutil.go", true, ""}})

					// Function Breakpoint name also accepts breakpoints that are specified as file:line.
					// TODO(suzmue): We could return an error, but it probably is not necessary since breakpoints,
					// and function breakpoints come in with different requests.
					client.SetFunctionBreakpointsRequest([]dap.FunctionBreakpoint{
						{Name: fmt.Sprintf("%s:14", fixture.Source)},
					})
					expectSetFunctionBreakpointsResponse([]Breakpoint{{14, filepath.Base(fixture.Source), true, ""}})
					client.SetFunctionBreakpointsRequest([]dap.FunctionBreakpoint{
						{Name: fmt.Sprintf("%s:14", filepath.Base(fixture.Source))},
					})
					expectSetFunctionBreakpointsResponse([]Breakpoint{{14, filepath.Base(fixture.Source), true, ""}})

					// Expect error for ambiguous function name.
					client.SetFunctionBreakpointsRequest([]dap.FunctionBreakpoint{
						{Name: "String"},
					})
					expectSetFunctionBreakpointsResponse([]Breakpoint{{-1, "", false, "Location \"String\" ambiguous"}})

					client.SetFunctionBreakpointsRequest([]dap.FunctionBreakpoint{
						{Name: "main.String"},
					})
					expectSetFunctionBreakpointsResponse([]Breakpoint{{-1, "", false, "Location \"main.String\" ambiguous"}})

					// Expect error for function that does not exist.
					client.SetFunctionBreakpointsRequest([]dap.FunctionBreakpoint{
						{Name: "fakeFunction"},
					})
					expectSetFunctionBreakpointsResponse([]Breakpoint{{-1, "", false, "location \"fakeFunction\" not found"}})

					// Expect error for negative line number.
					client.SetFunctionBreakpointsRequest([]dap.FunctionBreakpoint{
						{Name: "main.anotherFunction:-1"},
					})
					expectSetFunctionBreakpointsResponse([]Breakpoint{{-1, "", false, "line offset negative or not a number"}})

					// Expect error when function name is regex.
					client.SetFunctionBreakpointsRequest([]dap.FunctionBreakpoint{
						{Name: `/^.*String.*$/`},
					})
					expectSetFunctionBreakpointsResponse([]Breakpoint{{-1, "", false, "breakpoint name \"/^.*String.*$/\" could not be parsed as a function"}})

					// Expect error when function name is an offset.
					client.SetFunctionBreakpointsRequest([]dap.FunctionBreakpoint{
						{Name: "+1"},
					})
					expectSetFunctionBreakpointsResponse([]Breakpoint{{-1, filepath.Base(fixture.Source), false, "breakpoint name \"+1\" could not be parsed as a function"}})

					// Expect error when function name is a line number.
					client.SetFunctionBreakpointsRequest([]dap.FunctionBreakpoint{
						{Name: "14"},
					})
					expectSetFunctionBreakpointsResponse([]Breakpoint{{-1, filepath.Base(fixture.Source), false, "breakpoint name \"14\" could not be parsed as a function"}})

					// Expect error when function name is an address.
					client.SetFunctionBreakpointsRequest([]dap.FunctionBreakpoint{
						{Name: "*b"},
					})
					expectSetFunctionBreakpointsResponse([]Breakpoint{{-1, filepath.Base(fixture.Source), false, "breakpoint name \"*b\" could not be parsed as a function"}})

					// Expect error when function name is a relative path.
					client.SetFunctionBreakpointsRequest([]dap.FunctionBreakpoint{
						{Name: fmt.Sprintf(".%s%s:14", string(filepath.Separator), filepath.Base(fixture.Source))},
					})
					// This relative path could also be caught by the parser, so we should not match the error message.
					expectSetFunctionBreakpointsResponse([]Breakpoint{{-1, filepath.Base(fixture.Source), false, ""}})
					client.SetFunctionBreakpointsRequest([]dap.FunctionBreakpoint{
						{Name: fmt.Sprintf("..%s%s:14", string(filepath.Separator), filepath.Base(fixture.Source))},
					})
					// This relative path could also be caught by the parser, so we should not match the error message.
					expectSetFunctionBreakpointsResponse([]Breakpoint{{-1, filepath.Base(fixture.Source), false, ""}})

					// Test multiple function breakpoints.
					client.SetFunctionBreakpointsRequest([]dap.FunctionBreakpoint{
						{Name: "SomeType.String"}, {Name: "anotherFunction"},
					})
					expectSetFunctionBreakpointsResponse([]Breakpoint{{14, filepath.Base(fixture.Source), true, ""}, {26, filepath.Base(fixture.Source), true, ""}})

					// Test multiple breakpoints to the same location.
					client.SetFunctionBreakpointsRequest([]dap.FunctionBreakpoint{
						{Name: "SomeType.String"}, {Name: "(*SomeType).String"},
					})
					expectSetFunctionBreakpointsResponse([]Breakpoint{{14, filepath.Base(fixture.Source), true, ""}, {-1, "", false, "Breakpoint exists"}})

					// Set two breakpoints at SomeType.String and SomeType.SomeFunction.
					client.SetFunctionBreakpointsRequest([]dap.FunctionBreakpoint{
						{Name: "SomeType.String"}, {Name: "SomeType.SomeFunction"},
					})
					expectSetFunctionBreakpointsResponse([]Breakpoint{{14, filepath.Base(fixture.Source), true, ""}, {22, filepath.Base(fixture.Source), true, ""}})

					// Clear SomeType.String, reset SomeType.SomeFunction (SomeType.String is called before SomeType.SomeFunction).
					client.SetFunctionBreakpointsRequest([]dap.FunctionBreakpoint{
						{Name: "SomeType.SomeFunction"},
					})
					expectSetFunctionBreakpointsResponse([]Breakpoint{{22, filepath.Base(fixture.Source), true, ""}})

					// Expect the next breakpoint to be at SomeType.SomeFunction.
					client.ContinueRequest(1)
					client.ExpectContinueResponse(t)

					if se := client.ExpectStoppedEvent(t); se.Body.Reason != "function breakpoint" || se.Body.ThreadId != 1 {
						t.Errorf("got %#v, want Reason=\"function breakpoint\", ThreadId=1", se)
					}
					handleStop(t, client, 1, "main.(*SomeType).SomeFunction", 22)

					// Set a breakpoint at the next line in the program.
					client.SetBreakpointsRequest(fixture.Source, []int{23})
					got := client.ExpectSetBreakpointsResponse(t)
					if len(got.Body.Breakpoints) != 1 {
						t.Errorf("got %#v,\nwant len(Breakpoints)=%d", got, 1)
						return
					}
					bp := got.Body.Breakpoints[0]
					if bp.Line != 23 || bp.Verified != true || bp.Source.Path != fixture.Source {
						t.Errorf("got breakpoints[0] = %#v, \nwant Line=23 Verified=true Source.Path=%q", bp, fixture.Source)
					}

					// Set a function breakpoint, this should not clear the breakpoint that was set in the previous setBreakpoints request.
					client.SetFunctionBreakpointsRequest([]dap.FunctionBreakpoint{
						{Name: "anotherFunction"},
					})
					expectSetFunctionBreakpointsResponse([]Breakpoint{{26, filepath.Base(fixture.Source), true, ""}})

					// Expect the next breakpoint to be at line 23.
					client.ContinueRequest(1)
					client.ExpectContinueResponse(t)

					if se := client.ExpectStoppedEvent(t); se.Body.Reason != "breakpoint" || se.Body.ThreadId != 1 {
						t.Errorf("got %#v, want Reason=\"breakpoint\", ThreadId=1", se)
					}
					handleStop(t, client, 1, "main.(*SomeType).SomeFunction", 23)

					// Set a breakpoint, this should not clear the breakpoint that was set in the previous setFunctionBreakpoints request.
					client.SetBreakpointsRequest(fixture.Source, []int{37})
					got = client.ExpectSetBreakpointsResponse(t)
					if len(got.Body.Breakpoints) != 1 {
						t.Errorf("got %#v,\nwant len(Breakpoints)=%d", got, 1)
						return
					}
					bp = got.Body.Breakpoints[0]
					if bp.Line != 37 || bp.Verified != true || bp.Source.Path != fixture.Source {
						t.Errorf("got breakpoints[0] = %#v, \nwant Line=23 Verified=true Source.Path=%q", bp, fixture.Source)
					}

					// Expect the next breakpoint to be at line anotherFunction.
					client.ContinueRequest(1)
					client.ExpectContinueResponse(t)

					if se := client.ExpectStoppedEvent(t); se.Body.Reason != "function breakpoint" || se.Body.ThreadId != 1 {
						t.Errorf("got %#v, want Reason=\"function breakpoint\", ThreadId=1", se)
					}
					handleStop(t, client, 1, "main.anotherFunction", 26)

				},
				disconnect: true,
			}})
	})
}

func expectSetBreakpointsResponseAndStoppedEvent(t *testing.T, client *daptest.Client) (se *dap.StoppedEvent, br *dap.SetBreakpointsResponse) {
	for i := 0; i < 2; i++ {
		switch m := client.ExpectMessage(t).(type) {
		case *dap.StoppedEvent:
			se = m
		case *dap.SetBreakpointsResponse:
			br = m
		default:
			t.Fatalf("Unexpected message type: expect StoppedEvent or SetBreakpointsResponse, got %#v", m)
		}
	}
	if se == nil || br == nil {
		t.Fatal("Expected StoppedEvent and SetBreakpointsResponse")
	}
	return se, br
}

func expectSetFunctionBreakpointsResponseAndStoppedEvent(t *testing.T, client *daptest.Client) (se *dap.StoppedEvent, br *dap.SetFunctionBreakpointsResponse) {
	for i := 0; i < 2; i++ {
		switch m := client.ExpectMessage(t).(type) {
		case *dap.StoppedEvent:
			se = m
		case *dap.SetFunctionBreakpointsResponse:
			br = m
		default:
			t.Fatalf("Unexpected message type: expect StoppedEvent or SetFunctionBreakpointsResponse, got %#v", m)
		}
	}
	if se == nil || br == nil {
		t.Fatal("Expected StoppedEvent and SetFunctionBreakpointsResponse")
	}
	return se, br
}

func TestSetBreakpointWhileRunning(t *testing.T) {
	runTest(t, "integrationprog", func(client *daptest.Client, fixture protest.Fixture) {
		runDebugSessionWithBPs(t, client, "launch",
			// Launch
			func() {
				client.LaunchRequest("exec", fixture.Path, !stopOnEntry)
			},
			// Set breakpoints
			fixture.Source, []int{16},
			[]onBreakpoint{{
				execute: func() {
					// The program loops 3 times over lines 14-15-8-9-10-16
					handleStop(t, client, 1, "main.main", 16) // Line that sleeps for 1 second

					// We can set breakpoints while nexting
					client.NextRequest(1)
					client.ExpectNextResponse(t)
					client.ExpectContinuedEvent(t)
					client.SetBreakpointsRequest(fixture.Source, []int{15}) // [16,] => [15,]
					se, br := expectSetBreakpointsResponseAndStoppedEvent(t, client)
					if se.Body.Reason != "pause" || !se.Body.AllThreadsStopped || se.Body.ThreadId != 0 && se.Body.ThreadId != 1 {
						t.Errorf("\ngot  %#v\nwant Reason='pause' AllThreadsStopped=true ThreadId=0/1", se)
					}
					checkSetBreakpointsResponse(t, client, []Breakpoint{{15, fixture.Source, true, ""}}, br)
					// Halt cancelled next, so if we continue we will not stop at line 14.
					client.ContinueRequest(1)
					client.ExpectContinueResponse(t)
					se = client.ExpectStoppedEvent(t)
					if se.Body.Reason != "breakpoint" || !se.Body.AllThreadsStopped || se.Body.ThreadId != 1 {
						t.Errorf("\ngot  %#v\nwant Reason='breakpoint' AllThreadsStopped=true ThreadId=1", se)
					}
					handleStop(t, client, 1, "main.main", 15)

					// We can set breakpoints while continuing
					client.ContinueRequest(1)
					client.ExpectContinueResponse(t)
					client.SetBreakpointsRequest(fixture.Source, []int{9}) // [15,] => [9,]
					se, br = expectSetBreakpointsResponseAndStoppedEvent(t, client)
					if se.Body.Reason != "pause" || !se.Body.AllThreadsStopped || se.Body.ThreadId != 0 && se.Body.ThreadId != 1 {
						t.Errorf("\ngot  %#v\nwant Reason='pause' AllThreadsStopped=true ThreadId=0/1", se)
					}
					checkSetBreakpointsResponse(t, client, []Breakpoint{{9, fixture.Source, true, ""}}, br)
					client.ContinueRequest(1)
					client.ExpectContinueResponse(t)
					se = client.ExpectStoppedEvent(t)
					if se.Body.Reason != "breakpoint" || !se.Body.AllThreadsStopped || se.Body.ThreadId != 1 {
						t.Errorf("\ngot  %#v\nwant Reason='breakpoint' AllThreadsStopped=true ThreadId=1", se)
					}
					handleStop(t, client, 1, "main.sayhi", 9)

				},
				disconnect: true,
			}})
	})
}

func TestSetFunctionBreakpointWhileRunning(t *testing.T) {
	runTest(t, "integrationprog", func(client *daptest.Client, fixture protest.Fixture) {
		runDebugSessionWithBPs(t, client, "launch",
			// Launch
			func() {
				client.LaunchRequest("exec", fixture.Path, !stopOnEntry)
			},
			// Set breakpoints
			fixture.Source, []int{16},
			[]onBreakpoint{{
				execute: func() {
					// The program loops 3 times over lines 14-15-8-9-10-16
					handleStop(t, client, 1, "main.main", 16) // Line that sleeps for 1 second

					// We can set breakpoints while nexting
					client.NextRequest(1)
					client.ExpectNextResponse(t)
					client.ExpectContinuedEvent(t)
					client.SetFunctionBreakpointsRequest([]dap.FunctionBreakpoint{{Name: "main.sayhi"}}) // [16,] => [16, 8]
					se, br := expectSetFunctionBreakpointsResponseAndStoppedEvent(t, client)
					if se.Body.Reason != "pause" || !se.Body.AllThreadsStopped || se.Body.ThreadId != 0 && se.Body.ThreadId != 1 {
						t.Errorf("\ngot  %#v\nwant Reason='pause' AllThreadsStopped=true ThreadId=0/1", se)
					}
					checkBreakpoints(t, client, []Breakpoint{{8, fixture.Source, true, ""}}, br.Body.Breakpoints)

					client.SetBreakpointsRequest(fixture.Source, []int{}) // [16,8] => [8]
					expectSetBreakpointsResponse(t, client, []Breakpoint{})

					// Halt cancelled next, so if we continue we will not stop at line 14.
					client.ContinueRequest(1)
					client.ExpectContinueResponse(t)
					se = client.ExpectStoppedEvent(t)
					if se.Body.Reason != "function breakpoint" || !se.Body.AllThreadsStopped || se.Body.ThreadId != 1 {
						t.Errorf("\ngot  %#v\nwant Reason='breakpoint' AllThreadsStopped=true ThreadId=1", se)
					}
					handleStop(t, client, 1, "main.sayhi", 8)

					// We can set breakpoints while continuing
					client.ContinueRequest(1)
					client.ExpectContinueResponse(t)
					client.SetFunctionBreakpointsRequest([]dap.FunctionBreakpoint{}) // [8,] => []
					se, br = expectSetFunctionBreakpointsResponseAndStoppedEvent(t, client)
					if se.Body.Reason != "pause" || !se.Body.AllThreadsStopped || se.Body.ThreadId != 0 && se.Body.ThreadId != 1 {
						t.Errorf("\ngot  %#v\nwant Reason='pause' AllThreadsStopped=true ThreadId=0/1", se)
					}
					checkBreakpoints(t, client, []Breakpoint{}, br.Body.Breakpoints)
					if se.Body.Reason != "pause" || !se.Body.AllThreadsStopped || se.Body.ThreadId != 0 && se.Body.ThreadId != 1 {
						t.Errorf("\ngot  %#v\nwant Reason='pause' AllThreadsStopped=true ThreadId=0/1", se)
					}
					checkBreakpoints(t, client, []Breakpoint{}, br.Body.Breakpoints)

					client.SetBreakpointsRequest(fixture.Source, []int{16}) // [] => [16]
					expectSetBreakpointsResponse(t, client, []Breakpoint{{16, fixture.Source, true, ""}})

					client.ContinueRequest(1)
					client.ExpectContinueResponse(t)
					se = client.ExpectStoppedEvent(t)
					if se.Body.Reason != "breakpoint" || !se.Body.AllThreadsStopped || se.Body.ThreadId != 1 {
						t.Errorf("\ngot  %#v\nwant Reason='breakpoint' AllThreadsStopped=true ThreadId=1", se)
					}
					handleStop(t, client, 1, "main.main", 16)

				},
				disconnect: true,
			}})
	})
}

// TestLaunchSubstitutePath sets a breakpoint using a path
// that does not exist and expects the substitutePath attribute
// in the launch configuration to take care of the mapping.
func TestLaunchSubstitutePath(t *testing.T) {
	runTest(t, "loopprog", func(client *daptest.Client, fixture protest.Fixture) {
		substitutePathTestHelper(t, fixture, client, "launch", map[string]interface{}{"mode": "exec", "program": fixture.Path})
	})
}

// TestAttachSubstitutePath sets a breakpoint using a path
// that does not exist and expects the substitutePath attribute
// in the launch configuration to take care of the mapping.
func TestAttachSubstitutePath(t *testing.T) {
	if runtime.GOOS == "freebsd" {
		t.SkipNow()
	}
	if runtime.GOOS == "windows" {
		t.Skip("test skipped on windows, see https://delve.beta.teamcity.com/project/Delve_windows for details")
	}
	runTest(t, "loopprog", func(client *daptest.Client, fixture protest.Fixture) {
		cmd := execFixture(t, fixture)

		substitutePathTestHelper(t, fixture, client, "attach", map[string]interface{}{"mode": "local", "processId": cmd.Process.Pid})
	})
}

func substitutePathTestHelper(t *testing.T, fixture protest.Fixture, client *daptest.Client, request string, launchAttachConfig map[string]interface{}) {
	t.Helper()
	nonexistentDir := filepath.Join(string(filepath.Separator), "path", "that", "does", "not", "exist")
	if runtime.GOOS == "windows" {
		nonexistentDir = "C:" + nonexistentDir
	}

	launchAttachConfig["stopOnEntry"] = false
	// The rules in 'substitutePath' will be applied as follows:
	// - mapping paths from client to server:
	//		The first rule["from"] to match a prefix of 'path' will be applied:
	//			strings.Replace(path, rule["from"], rule["to"], 1)
	// - mapping paths from server to client:
	//		The first rule["to"] to match a prefix of 'path' will be applied:
	//			strings.Replace(path, rule["to"], rule["from"], 1)
	launchAttachConfig["substitutePath"] = []map[string]string{
		{"from": nonexistentDir, "to": filepath.Dir(fixture.Source)},
		// Since the path mappings are ordered, when converting from client path to
		// server path, this mapping will not apply, because nonexistentDir appears in
		// an earlier rule.
		{"from": nonexistentDir, "to": "this_is_a_bad_path"},
		// Since the path mappings are ordered, when converting from server path to
		// client path, this mapping will not apply, because filepath.Dir(fixture.Source)
		// appears in an earlier rule.
		{"from": "this_is_a_bad_path", "to": filepath.Dir(fixture.Source)},
	}

	runDebugSessionWithBPs(t, client, request,
		func() {
			switch request {
			case "attach":
				client.AttachRequest(launchAttachConfig)
			case "launch":
				client.LaunchRequestWithArgs(launchAttachConfig)
			default:
				t.Fatalf("invalid request: %s", request)
			}
		},
		// Set breakpoints
		filepath.Join(nonexistentDir, "loopprog.go"), []int{8},
		[]onBreakpoint{{

			execute: func() {
				handleStop(t, client, 1, "main.loop", 8)
			},
			disconnect: true,
		}})
}

// execFixture runs the binary fixture.Path and hooks up stdout and stderr
// to os.Stdout and os.Stderr.
func execFixture(t *testing.T, fixture protest.Fixture) *exec.Cmd {
	t.Helper()
	// TODO(polina): do I need to sanity check testBackend and runtime.GOOS?
	cmd := exec.Command(fixture.Path)
	cmd.Stdout = os.Stdout
	cmd.Stderr = os.Stderr
	if err := cmd.Start(); err != nil {
		t.Fatal(err)
	}
	return cmd
}

// TestWorkingDir executes to a breakpoint and tests that the specified
// working directory is the one used to run the program.
func TestWorkingDir(t *testing.T) {
	runTest(t, "workdir", func(client *daptest.Client, fixture protest.Fixture) {
		wd := os.TempDir()
		// For Darwin `os.TempDir()` returns `/tmp` which is symlink to `/private/tmp`.
		if runtime.GOOS == "darwin" {
			wd = "/private/tmp"
		}
		runDebugSessionWithBPs(t, client, "launch",
			// Launch
			func() {
				client.LaunchRequestWithArgs(map[string]interface{}{
					"mode":        "exec",
					"program":     fixture.Path,
					"stopOnEntry": false,
					"cwd":         wd,
				})
			},
			// Set breakpoints
			fixture.Source, []int{10}, // b main.main
			[]onBreakpoint{{
				execute: func() {
					handleStop(t, client, 1, "main.main", 10)
					client.VariablesRequest(1001) // Locals
					locals := client.ExpectVariablesResponse(t)
					expectChildren(t, locals, "Locals", 2)
					expectVarExact(t, locals, 0, "pwd", "pwd", fmt.Sprintf("%q", wd), "string", noChildren)
					expectVarExact(t, locals, 1, "err", "err", "error nil", "error", noChildren)

				},
				disconnect: false,
			}})
	})
}

// expectEval is a helper for verifying the values within an EvaluateResponse.
//     value - the value of the evaluated expression
//     hasRef - true if the evaluated expression should have children and therefore a non-0 variable reference
//     ref - reference to retrieve children of this evaluated expression (0 if none)
func expectEval(t *testing.T, got *dap.EvaluateResponse, value string, hasRef bool) (ref int) {
	t.Helper()
	if got.Body.Result != value || (got.Body.VariablesReference > 0) != hasRef {
		t.Errorf("\ngot  %#v\nwant Result=%q hasRef=%t", got, value, hasRef)
	}
	return got.Body.VariablesReference
}

func expectEvalRegex(t *testing.T, got *dap.EvaluateResponse, valueRegex string, hasRef bool) (ref int) {
	t.Helper()
	matched, _ := regexp.MatchString(valueRegex, got.Body.Result)
	if !matched || (got.Body.VariablesReference > 0) != hasRef {
		t.Errorf("\ngot  %#v\nwant Result=%q hasRef=%t", got, valueRegex, hasRef)
	}
	return got.Body.VariablesReference
}

func TestEvaluateRequest(t *testing.T) {
	runTest(t, "testvariables", func(client *daptest.Client, fixture protest.Fixture) {
		runDebugSessionWithBPs(t, client, "launch",
			// Launch
			func() {
				client.LaunchRequest("exec", fixture.Path, !stopOnEntry)
			},
			fixture.Source, []int{}, // Breakpoint set in the program
			[]onBreakpoint{{ // Stop at first breakpoint
				execute: func() {
					handleStop(t, client, 1, "main.foobar", 66)

					// Variable lookup
					client.EvaluateRequest("a2", 1000, "this context will be ignored")
					got := client.ExpectEvaluateResponse(t)
					expectEval(t, got, "6", noChildren)

					client.EvaluateRequest("a5", 1000, "this context will be ignored")
					got = client.ExpectEvaluateResponse(t)
					ref := expectEval(t, got, "[]int len: 5, cap: 5, [1,2,3,4,5]", hasChildren)
					if ref > 0 {
						client.VariablesRequest(ref)
						a5 := client.ExpectVariablesResponse(t)
						expectChildren(t, a5, "a5", 5)
						expectVarExact(t, a5, 0, "[0]", "(a5)[0]", "1", "int", noChildren)
						expectVarExact(t, a5, 4, "[4]", "(a5)[4]", "5", "int", noChildren)
						validateEvaluateName(t, client, a5, 0)
						validateEvaluateName(t, client, a5, 4)
					}

					// Variable lookup that's not fully loaded
					client.EvaluateRequest("ba", 1000, "this context will be ignored")
					got = client.ExpectEvaluateResponse(t)
					expectEval(t, got, "(loaded 64/200) []int len: 200, cap: 200, [0,0,0,0,0,0,0,0,0,0,0,0,0,0,0,0,0,0,0,0,0,0,0,0,0,0,0,0,0,0,0,0,0,0,0,0,0,0,0,0,0,0,0,0,0,0,0,0,0,0,0,0,0,0,0,0,0,0,0,0,0,0,0,0,...+136 more]", hasChildren)

					// All (binary and unary) on basic types except <-, ++ and --
					client.EvaluateRequest("1+1", 1000, "this context will be ignored")
					got = client.ExpectEvaluateResponse(t)
					expectEval(t, got, "2", noChildren)

					// Comparison operators on any type
					client.EvaluateRequest("1<2", 1000, "this context will be ignored")
					got = client.ExpectEvaluateResponse(t)
					expectEval(t, got, "true", noChildren)

					// Type casts between numeric types
					client.EvaluateRequest("int(2.3)", 1000, "this context will be ignored")
					got = client.ExpectEvaluateResponse(t)
					expectEval(t, got, "2", noChildren)

					// Type casts of integer constants into any pointer type and vice versa
					client.EvaluateRequest("(*int)(2)", 1000, "this context will be ignored")
					got = client.ExpectEvaluateResponse(t)
					ref = expectEvalRegex(t, got, `\*\(unreadable .+\)`, hasChildren)
					if ref > 0 {
						client.VariablesRequest(ref)
						val := client.ExpectVariablesResponse(t)
						expectChildren(t, val, "*(*int)(2)", 1)
						expectVarRegex(t, val, 0, "^$", `\(\*\(\(\*int\)\(2\)\)\)`, `\(unreadable .+\)`, "int", noChildren)
						validateEvaluateName(t, client, val, 0)
					}

					// Type casts between string, []byte and []rune
					client.EvaluateRequest("[]byte(\"ABC€\")", 1000, "this context will be ignored")
					got = client.ExpectEvaluateResponse(t)
					expectEval(t, got, "[]uint8 len: 6, cap: 6, [65,66,67,226,130,172]", noChildren)

					// Struct member access (i.e. somevar.memberfield)
					client.EvaluateRequest("ms.Nest.Level", 1000, "this context will be ignored")
					got = client.ExpectEvaluateResponse(t)
					expectEval(t, got, "1", noChildren)

					// Slicing and indexing operators on arrays, slices and strings
					client.EvaluateRequest("a5[4]", 1000, "this context will be ignored")
					got = client.ExpectEvaluateResponse(t)
					expectEval(t, got, "5", noChildren)

					// Map access
					client.EvaluateRequest("mp[1]", 1000, "this context will be ignored")
					got = client.ExpectEvaluateResponse(t)
					ref = expectEval(t, got, "interface {}(int) 42", hasChildren)
					if ref > 0 {
						client.VariablesRequest(ref)
						expr := client.ExpectVariablesResponse(t)
						expectChildren(t, expr, "mp[1]", 1)
						expectVarExact(t, expr, 0, "data", "(mp[1]).(data)", "42", "int", noChildren)
						validateEvaluateName(t, client, expr, 0)
					}

					// Pointer dereference
					client.EvaluateRequest("*ms.Nest", 1000, "this context will be ignored")
					got = client.ExpectEvaluateResponse(t)
					ref = expectEvalRegex(t, got, `main\.Nest {Level: 1, Nest: \*main.Nest {Level: 2, Nest: \*\(\*main\.Nest\)\(0x[0-9a-f]+\)}}`, hasChildren)
					if ref > 0 {
						client.VariablesRequest(ref)
						expr := client.ExpectVariablesResponse(t)
						expectChildren(t, expr, "*ms.Nest", 2)
						expectVarExact(t, expr, 0, "Level", "(*ms.Nest).Level", "1", "int", noChildren)
						validateEvaluateName(t, client, expr, 0)
					}

					// Calls to builtin functions: cap, len, complex, imag and real
					client.EvaluateRequest("len(a5)", 1000, "this context will be ignored")
					got = client.ExpectEvaluateResponse(t)
					expectEval(t, got, "5", noChildren)

					// Type assertion on interface variables (i.e. somevar.(concretetype))
					client.EvaluateRequest("mp[1].(int)", 1000, "this context will be ignored")
					got = client.ExpectEvaluateResponse(t)
					expectEval(t, got, "42", noChildren)
				},
				disconnect: false,
			}, { // Stop at second breakpoint
				execute: func() {
					handleStop(t, client, 1, "main.barfoo", 27)

					// Top-most frame
					client.EvaluateRequest("a1", 1000, "this context will be ignored")
					got := client.ExpectEvaluateResponse(t)
					expectEval(t, got, "\"bur\"", noChildren)
					// No frame defaults to top-most frame
					client.EvaluateRequest("a1", 0, "this context will be ignored")
					got = client.ExpectEvaluateResponse(t)
					expectEval(t, got, "\"bur\"", noChildren)
					// Next frame
					client.EvaluateRequest("a1", 1001, "this context will be ignored")
					got = client.ExpectEvaluateResponse(t)
					expectEval(t, got, "\"foofoofoofoofoofoo\"", noChildren)
					// Next frame
					client.EvaluateRequest("a1", 1002, "any context but watch")
					erres := client.ExpectVisibleErrorResponse(t)
					if erres.Body.Error.Format != "Unable to evaluate expression: could not find symbol value for a1" {
						t.Errorf("\ngot %#v\nwant Format=\"Unable to evaluate expression: could not find symbol value for a1\"", erres)
					}
					client.EvaluateRequest("a1", 1002, "watch")
					erres = client.ExpectInvisibleErrorResponse(t)
					if erres.Body.Error.Format != "Unable to evaluate expression: could not find symbol value for a1" {
						t.Errorf("\ngot %#v\nwant Format=\"Unable to evaluate expression: could not find symbol value for a1\"", erres)
					}
					client.EvaluateRequest("a1", 1002, "repl")
					erres = client.ExpectInvisibleErrorResponse(t)
					if erres.Body.Error.Format != "Unable to evaluate expression: could not find symbol value for a1" {
						t.Errorf("\ngot %#v\nwant Format=\"Unable to evaluate expression: could not find symbol value for a1\"", erres)
					}
					client.EvaluateRequest("a1", 1002, "hover")
					erres = client.ExpectInvisibleErrorResponse(t)
					if erres.Body.Error.Format != "Unable to evaluate expression: could not find symbol value for a1" {
						t.Errorf("\ngot %#v\nwant Format=\"Unable to evaluate expression: could not find symbol value for a1\"", erres)
					}
				},
				disconnect: false,
			}})
	})
}

func TestEvaluateRequestLongStr(t *testing.T) {
	runTest(t, "testvariables2", func(client *daptest.Client, fixture protest.Fixture) {
		runDebugSessionWithBPs(t, client, "launch",
			// Launch
			func() {
				client.LaunchRequest("exec", fixture.Path, !stopOnEntry)
			},
			// Breakpoints are set within the program
			fixture.Source, []int{},
			[]onBreakpoint{{
				execute: func() {

					longstr := `"very long string 0123456789a0123456789b0123456789c0123456789d0123456789e0123456789f0123456789g012345678h90123456789i0123456789j0123456789"`
					longstrTruncated := `"very long string 0123456789a0123456789b0123456789c0123456789d012...+73 more"`

					handleStop(t, client, 1, "main.main", -1)

					client.VariablesRequest(1001) // Locals
					locals := client.ExpectVariablesResponse(t)

					// reflect.Kind == String, load with longer load limit if evaluated in repl/variables context.
					for _, evalContext := range []string{"", "watch", "repl", "variables", "somethingelse"} {
						t.Run(evalContext, func(t *testing.T) {
							// long string
							client.EvaluateRequest("longstr", 0, evalContext)
							got := client.ExpectEvaluateResponse(t)
							want := longstrTruncated
							if evalContext == "repl" || evalContext == "variables" {
								want = longstr
							}
							expectEval(t, got, want, false)

							// long string as a struct field
							client.EvaluateRequest("(m6).s", 0, evalContext)
							got2 := client.ExpectEvaluateResponse(t)
							expectEval(t, got2, want, false)

							// variables are not affected.
							expectVarExact(t, locals, -1, "longstr", "longstr", longstrTruncated, "string", noChildren)
							expectVarExact(t, locals, -1, "m6", "m6", `main.C {s: `+longstrTruncated+`}`, "main.C", hasChildren)
						})
					}

				},
				disconnect: true,
			}})
	})
}

func TestEvaluateCallRequest(t *testing.T) {
	protest.MustSupportFunctionCalls(t, testBackend)
	runTest(t, "fncall", func(client *daptest.Client, fixture protest.Fixture) {
		runDebugSessionWithBPs(t, client, "launch",
			// Launch
			func() {
				client.LaunchRequest("exec", fixture.Path, !stopOnEntry)
			},
			fixture.Source, []int{88},
			[]onBreakpoint{{ // Stop in makeclos()
				execute: func() {
					handleStop(t, client, 1, "main.makeclos", 88)

					// Topmost frame: both types of expressions should work
					client.EvaluateRequest("callstacktrace", 1000, "this context will be ignored")
					client.ExpectEvaluateResponse(t)
					client.EvaluateRequest("call callstacktrace()", 1000, "this context will be ignored")
					client.ExpectEvaluateResponse(t)

					// Next frame: only non-call expressions will work
					client.EvaluateRequest("callstacktrace", 1001, "this context will be ignored")
					client.ExpectEvaluateResponse(t)
					client.EvaluateRequest("call callstacktrace()", 1001, "not watch")
					erres := client.ExpectVisibleErrorResponse(t)
					if erres.Body.Error.Format != "Unable to evaluate expression: call is only supported with topmost stack frame" {
						t.Errorf("\ngot %#v\nwant Format=\"Unable to evaluate expression: call is only supported with topmost stack frame\"", erres)
					}

					// A call can stop on a breakpoint
					client.EvaluateRequest("call callbreak()", 1000, "not watch")
					s := client.ExpectStoppedEvent(t)
					if s.Body.Reason != "hardcoded breakpoint" {
						t.Errorf("\ngot %#v\nwant Reason=\"hardcoded breakpoint\"", s)
					}
					erres = client.ExpectVisibleErrorResponse(t)
					if erres.Body.Error.Format != "Unable to evaluate expression: call stopped" {
						t.Errorf("\ngot %#v\nwant Format=\"Unable to evaluate expression: call stopped\"", erres)
					}

					// A call during a call causes an error
					client.EvaluateRequest("call callstacktrace()", 1000, "not watch")
					erres = client.ExpectVisibleErrorResponse(t)
					if erres.Body.Error.Format != "Unable to evaluate expression: cannot call function while another function call is already in progress" {
						t.Errorf("\ngot %#v\nwant Format=\"Unable to evaluate expression: cannot call function while another function call is already in progress\"", erres)
					}

					// Complete the call and get back to original breakpoint in makeclos()
					client.ContinueRequest(1)
					client.ExpectContinueResponse(t)
					client.ExpectStoppedEvent(t)
					handleStop(t, client, 1, "main.makeclos", 88)

					// Inject a call for the same function that is stopped at breakpoint:
					// it might stop at the exact same breakpoint on the same goroutine,
					// but we should still detect that its an injected call that stopped
					// and not the return to the original point of injection after it
					// completed.
					client.EvaluateRequest("call makeclos(nil)", 1000, "not watch")
					stopped := client.ExpectStoppedEvent(t)
					erres = client.ExpectVisibleErrorResponse(t)
					if erres.Body.Error.Format != "Unable to evaluate expression: call stopped" {
						t.Errorf("\ngot %#v\nwant Format=\"Unable to evaluate expression: call stopped\"", erres)
					}
					handleStop(t, client, stopped.Body.ThreadId, "main.makeclos", 88)

					// Complete the call and get back to original breakpoint in makeclos()
					client.ContinueRequest(1)
					client.ExpectContinueResponse(t)
					client.ExpectStoppedEvent(t)
					handleStop(t, client, 1, "main.makeclos", 88)
				},
				disconnect: false,
			}, { // Stop at runtime breakpoint
				execute: func() {
					handleStop(t, client, 1, "main.main", 197)

					// No return values
					client.EvaluateRequest("call call0(1, 2)", 1000, "this context will be ignored")
					got := client.ExpectEvaluateResponse(t)
					expectEval(t, got, "", noChildren)
					// One unnamed return value
					client.EvaluateRequest("call call1(one, two)", 1000, "this context will be ignored")
					got = client.ExpectEvaluateResponse(t)
					ref := expectEval(t, got, "3", hasChildren)
					if ref > 0 {
						client.VariablesRequest(ref)
						rv := client.ExpectVariablesResponse(t)
						expectChildren(t, rv, "rv", 1)
						expectVarExact(t, rv, 0, "~r2", "", "3", "int", noChildren)
					}
					// One named return value
					// Panic doesn't panic, but instead returns the error as a named return variable
					client.EvaluateRequest("call callpanic()", 1000, "this context will be ignored")
					got = client.ExpectEvaluateResponse(t)
					ref = expectEval(t, got, `interface {}(string) "callpanic panicked"`, hasChildren)
					if ref > 0 {
						client.VariablesRequest(ref)
						rv := client.ExpectVariablesResponse(t)
						expectChildren(t, rv, "rv", 1)
						ref = expectVarExact(t, rv, 0, "~panic", "", `interface {}(string) "callpanic panicked"`, "interface {}", hasChildren)
						if ref > 0 {
							client.VariablesRequest(ref)
							p := client.ExpectVariablesResponse(t)
							expectChildren(t, p, "~panic", 1)
							expectVarExact(t, p, 0, "data", "", "\"callpanic panicked\"", "string", noChildren)
						}
					}
					// Multiple return values
					client.EvaluateRequest("call call2(one, two)", 1000, "this context will be ignored")
					got = client.ExpectEvaluateResponse(t)
					ref = expectEval(t, got, "1, 2", hasChildren)
					if ref > 0 {
						client.VariablesRequest(ref)
						rvs := client.ExpectVariablesResponse(t)
						expectChildren(t, rvs, "rvs", 2)
						expectVarExact(t, rvs, 0, "~r2", "", "1", "int", noChildren)
						expectVarExact(t, rvs, 1, "~r3", "", "2", "int", noChildren)
					}
					// No frame defaults to top-most frame
					client.EvaluateRequest("call call1(one, two)", 0, "this context will be ignored")
					got = client.ExpectEvaluateResponse(t)
					expectEval(t, got, "3", hasChildren)
					// Extra spaces don't matter
					client.EvaluateRequest(" call  call1(one, one) ", 0, "this context will be ignored")
					got = client.ExpectEvaluateResponse(t)
					expectEval(t, got, "2", hasChildren)
					// Just 'call', even with extra space, is treated as {expression}
					client.EvaluateRequest("call ", 1000, "watch")
					got = client.ExpectEvaluateResponse(t)
					expectEval(t, got, "\"this is a variable named `call`\"", noChildren)
					// Long string as a return value
					client.EvaluateRequest(`call stringsJoin(longstrs, ",")`, 1000, "variables") // full string
					got = client.ExpectEvaluateResponse(t)
					expectEval(t, got, `"very long string 0123456789a0123456789b0123456789c0123456789d0123456789e0123456789f0123456789g012345678h90123456789i0123456789j0123456789"`, hasChildren)
					client.EvaluateRequest(`call stringsJoin(longstrs, ",")`, 1000, "watch") // full string
					got = client.ExpectEvaluateResponse(t)
					expectEval(t, got, `"very long string 0123456789a0123456789b0123456789c0123456789d0123456789e0123456789f0123456789g012345678h90123456789i0123456789j0123456789"`, hasChildren)

					// Call error
					client.EvaluateRequest("call call1(one)", 1000, "watch")
					erres := client.ExpectInvisibleErrorResponse(t)
					if erres.Body.Error.Format != "Unable to evaluate expression: not enough arguments" {
						t.Errorf("\ngot %#v\nwant Format=\"Unable to evaluate expression: not enough arguments\"", erres)
					}

					// Assignment - expect no error, but no return value.
					client.EvaluateRequest("call one = two", 1000, "this context will be ignored")
					got = client.ExpectEvaluateResponse(t)
					expectEval(t, got, "", noChildren)
					// Check one=two was applied.
					client.EvaluateRequest("one", 1000, "repl")
					got = client.ExpectEvaluateResponse(t)
					expectEval(t, got, "2", noChildren)

					// Call can exit.
					client.EvaluateRequest("call callexit()", 1000, "this context will be ignored")
					client.ExpectTerminatedEvent(t)
					if res := client.ExpectVisibleErrorResponse(t); !strings.Contains(res.Body.Error.Format, "terminated") {
						t.Errorf("\ngot %#v\nwant Format=.*terminated.*", res)
					}
				},
				terminated: true,
				disconnect: true,
			}})
	})
}

func TestNextAndStep(t *testing.T) {
	runTest(t, "testinline", func(client *daptest.Client, fixture protest.Fixture) {
		runDebugSessionWithBPs(t, client, "launch",
			// Launch
			func() {
				client.LaunchRequest("exec", fixture.Path, !stopOnEntry)
			},
			// Set breakpoints
			fixture.Source, []int{11},
			[]onBreakpoint{{ // Stop at line 11
				execute: func() {
					handleStop(t, client, 1, "main.initialize", 11)

					expectStop := func(fun string, line int) {
						t.Helper()
						se := client.ExpectStoppedEvent(t)
						if se.Body.Reason != "step" || se.Body.ThreadId != 1 || !se.Body.AllThreadsStopped {
							t.Errorf("got %#v, want Reason=\"step\", ThreadId=1, AllThreadsStopped=true", se)
						}
						handleStop(t, client, 1, fun, line)
					}

					client.StepOutRequest(1)
					client.ExpectStepOutResponse(t)
					client.ExpectContinuedEvent(t)
					expectStop("main.main", 18)

					client.NextRequest(1)
					client.ExpectNextResponse(t)
					client.ExpectContinuedEvent(t)
					expectStop("main.main", 19)

					client.StepInRequest(1)
					client.ExpectStepInResponse(t)
					client.ExpectContinuedEvent(t)
					expectStop("main.inlineThis", 5)

					client.NextRequest(-1000)
					client.ExpectNextResponse(t)
					client.ExpectContinuedEvent(t)
					if se := client.ExpectStoppedEvent(t); se.Body.Reason != "error" || se.Body.Text != "unknown goroutine -1000" {
						t.Errorf("got %#v, want Reason=\"error\", Text=\"unknown goroutine -1000\"", se)
					}
					handleStop(t, client, 1, "main.inlineThis", 5)
				},
				disconnect: false,
			}})
	})
}

func TestNextParked(t *testing.T) {
	if runtime.GOOS == "freebsd" {
		t.SkipNow()
	}
	runTest(t, "parallel_next", func(client *daptest.Client, fixture protest.Fixture) {
		runDebugSessionWithBPs(t, client, "launch",
			// Launch
			func() {
				client.LaunchRequest("exec", fixture.Path, !stopOnEntry)
			},
			// Set breakpoints
			fixture.Source, []int{15},
			[]onBreakpoint{{ // Stop at line 15
				execute: func() {
					goroutineId := testStepParkedHelper(t, client, fixture)

					client.NextRequest(goroutineId)
					client.ExpectNextResponse(t)
					client.ExpectContinuedEvent(t)

					se := client.ExpectStoppedEvent(t)
					if se.Body.ThreadId != goroutineId {
						t.Fatalf("Next did not continue on the selected goroutine, expected %d got %d", goroutineId, se.Body.ThreadId)
					}
				},
				disconnect: false,
			}})
	})
}

func TestStepInParked(t *testing.T) {
	if runtime.GOOS == "freebsd" {
		t.SkipNow()
	}
	runTest(t, "parallel_next", func(client *daptest.Client, fixture protest.Fixture) {
		runDebugSessionWithBPs(t, client, "launch",
			// Launch
			func() {
				client.LaunchRequest("exec", fixture.Path, !stopOnEntry)
			},
			// Set breakpoints
			fixture.Source, []int{15},
			[]onBreakpoint{{ // Stop at line 15
				execute: func() {
					goroutineId := testStepParkedHelper(t, client, fixture)

					client.StepInRequest(goroutineId)
					client.ExpectStepInResponse(t)
					client.ExpectContinuedEvent(t)

					se := client.ExpectStoppedEvent(t)
					if se.Body.ThreadId != goroutineId {
						t.Fatalf("StepIn did not continue on the selected goroutine, expected %d got %d", goroutineId, se.Body.ThreadId)
					}
				},
				disconnect: false,
			}})
	})
}

func testStepParkedHelper(t *testing.T, client *daptest.Client, fixture protest.Fixture) int {
	t.Helper()
	// Set a breakpoint at main.sayHi
	client.SetBreakpointsRequest(fixture.Source, []int{8})
	client.ExpectSetBreakpointsResponse(t)

	var goroutineId = -1
	for goroutineId < 0 {
		client.ContinueRequest(1)
		client.ExpectContinueResponse(t)

		se := client.ExpectStoppedEvent(t)

		client.ThreadsRequest()
		threads := client.ExpectThreadsResponse(t)

		// Search for a parked goroutine that we know for sure will have to be
		// resumed before the program can exit. This is a parked goroutine that:
		// 1. is executing main.sayhi
		// 2. hasn't called wg.Done yet
		// 3. is not the currently selected goroutine
		for _, g := range threads.Body.Threads {
			// We do not need to check the thread that the program
			// is currently stopped on.
			if g.Id == se.Body.ThreadId {
				continue
			}
			client.StackTraceRequest(g.Id, 0, 5)
			frames := client.ExpectStackTraceResponse(t)
			for _, frame := range frames.Body.StackFrames {
				// line 11 is the line where wg.Done is called
				if frame.Name == "main.sayhi" && frame.Line < 11 {
					goroutineId = g.Id
					break
				}
			}
			if goroutineId >= 0 {
				break
			}
		}
	}

	// Clear all breakpoints.
	client.SetBreakpointsRequest(fixture.Source, []int{})
	client.ExpectSetBreakpointsResponse(t)

	return goroutineId
}

// TestStepOutPreservesGoroutine is inspired by proc_test.TestStepOutPreservesGoroutine
// and checks that StepOut preserves the currently selected goroutine.
func TestStepOutPreservesGoroutine(t *testing.T) {
	// Checks that StepOut preserves the currently selected goroutine.
	if runtime.GOOS == "freebsd" {
		t.SkipNow()
	}
	rand.Seed(time.Now().Unix())
	runTest(t, "issue2113", func(client *daptest.Client, fixture protest.Fixture) {
		runDebugSessionWithBPs(t, client, "launch",
			// Launch
			func() {
				client.LaunchRequest("exec", fixture.Path, !stopOnEntry)
			},
			// Set breakpoints
			fixture.Source, []int{25},
			[]onBreakpoint{{ // Stop at line 25
				execute: func() {
					client.ContinueRequest(1)
					client.ExpectContinueResponse(t)

					// The program contains runtime.Breakpoint()
					se := client.ExpectStoppedEvent(t)

					client.ThreadsRequest()
					gs := client.ExpectThreadsResponse(t)

					candg := []int{}
					bestg := []int{}
					for _, g := range gs.Body.Threads {
						// We do not need to check the thread that the program
						// is currently stopped on.
						if g.Id == se.Body.ThreadId {
							continue
						}

						client.StackTraceRequest(g.Id, 0, 20)
						frames := client.ExpectStackTraceResponse(t)
						for _, frame := range frames.Body.StackFrames {
							if frame.Name == "main.coroutine" {
								candg = append(candg, g.Id)
								if strings.HasPrefix(frames.Body.StackFrames[0].Name, "runtime.") {
									bestg = append(bestg, g.Id)
								}
								break
							}
						}
					}
					var goroutineId int
					if len(bestg) > 0 {
						goroutineId = bestg[rand.Intn(len(bestg))]
						t.Logf("selected goroutine %d (best)\n", goroutineId)
					} else {
						goroutineId = candg[rand.Intn(len(candg))]
						t.Logf("selected goroutine %d\n", goroutineId)

					}
					client.StepOutRequest(goroutineId)
					client.ExpectStepOutResponse(t)
					client.ExpectContinuedEvent(t)

					switch e := client.ExpectMessage(t).(type) {
					case *dap.StoppedEvent:
						if e.Body.ThreadId != goroutineId {
							t.Fatalf("StepOut did not continue on the selected goroutine, expected %d got %d", goroutineId, e.Body.ThreadId)
						}
					case *dap.TerminatedEvent:
						t.Logf("program terminated")
					default:
						t.Fatalf("Unexpected event type: expect stopped or terminated event, got %#v", e)
					}
				},
				disconnect: false,
			}})
	})
}

func TestBadAccess(t *testing.T) {
	if runtime.GOOS != "darwin" || testBackend != "lldb" {
		t.Skip("not applicable")
	}
	runTest(t, "issue2078", func(client *daptest.Client, fixture protest.Fixture) {
		runDebugSessionWithBPs(t, client, "launch",
			// Launch
			func() {
				client.LaunchRequest("exec", fixture.Path, !stopOnEntry)
			},
			// Set breakpoints
			fixture.Source, []int{4},
			[]onBreakpoint{{ // Stop at line 4
				execute: func() {
					handleStop(t, client, 1, "main.main", 4)

					expectStoppedOnError := func(errorPrefix string) {
						t.Helper()
						se := client.ExpectStoppedEvent(t)
						if se.Body.ThreadId != 1 || se.Body.Reason != "exception" || se.Body.Description != "Paused on runtime error" || !strings.HasPrefix(se.Body.Text, errorPrefix) {
							t.Errorf("\ngot  %#v\nwant ThreadId=1 Reason=\"exception\" Description=\"Paused on runtime error\" Text=\"%s\"", se, errorPrefix)
						}
						client.ExceptionInfoRequest(1)
						eInfo := client.ExpectExceptionInfoResponse(t)
						if eInfo.Body.ExceptionId != "runtime error" || !strings.HasPrefix(eInfo.Body.Description, errorPrefix) {
							t.Errorf("\ngot  %#v\nwant ExceptionId=\"runtime error\" Text=\"%s\"", eInfo, errorPrefix)
						}

					}

					client.ContinueRequest(1)
					client.ExpectContinueResponse(t)
					expectStoppedOnError("invalid memory address or nil pointer dereference")

					client.NextRequest(1)
					client.ExpectNextResponse(t)
					client.ExpectContinuedEvent(t)
					expectStoppedOnError("invalid memory address or nil pointer dereference")

					client.NextRequest(1)
					client.ExpectNextResponse(t)
					client.ExpectContinuedEvent(t)
					expectStoppedOnError("next while nexting")

					client.StepInRequest(1)
					client.ExpectStepInResponse(t)
					client.ExpectContinuedEvent(t)
					expectStoppedOnError("next while nexting")

					client.StepOutRequest(1)
					client.ExpectStepOutResponse(t)
					client.ExpectContinuedEvent(t)
					expectStoppedOnError("next while nexting")
				},
				disconnect: true,
			}})
	})
}

func TestPanicBreakpointOnContinue(t *testing.T) {
	runTest(t, "panic", func(client *daptest.Client, fixture protest.Fixture) {
		runDebugSessionWithBPs(t, client, "launch",
			// Launch
			func() {
				client.LaunchRequest("exec", fixture.Path, !stopOnEntry)
			},
			// Set breakpoints
			fixture.Source, []int{5},
			[]onBreakpoint{{
				execute: func() {
					handleStop(t, client, 1, "main.main", 5)

					client.ContinueRequest(1)
					client.ExpectContinueResponse(t)

					se := client.ExpectStoppedEvent(t)
					if se.Body.ThreadId != 1 || se.Body.Reason != "exception" || se.Body.Description != "Paused on panic" {
						t.Errorf("\ngot  %#v\nwant ThreadId=1 Reason=\"exception\" Description=\"Paused on panic\"", se)
					}

					client.ExceptionInfoRequest(1)
					eInfo := client.ExpectExceptionInfoResponse(t)
					if eInfo.Body.ExceptionId != "panic" || eInfo.Body.Description != "\"BOOM!\"" {
						t.Errorf("\ngot  %#v\nwant ExceptionId=\"panic\" Description=\"\"BOOM!\"\"", eInfo)
					}
				},
				disconnect: true,
			}})
	})
}

func TestPanicBreakpointOnNext(t *testing.T) {
	if !goversion.VersionAfterOrEqual(runtime.Version(), 1, 14) {
		// In Go 1.13, 'next' will step into the defer in the runtime
		// main function, instead of the next line in the main program.
		t.SkipNow()
	}

	runTest(t, "panic", func(client *daptest.Client, fixture protest.Fixture) {
		runDebugSessionWithBPs(t, client, "launch",
			// Launch
			func() {
				client.LaunchRequest("exec", fixture.Path, !stopOnEntry)
			},
			// Set breakpoints
			fixture.Source, []int{5},
			[]onBreakpoint{{
				execute: func() {
					handleStop(t, client, 1, "main.main", 5)

					client.NextRequest(1)
					client.ExpectNextResponse(t)
					client.ExpectContinuedEvent(t)

					se := client.ExpectStoppedEvent(t)
					if se.Body.ThreadId != 1 || se.Body.Reason != "exception" || se.Body.Description != "Paused on panic" {
						t.Errorf("\ngot  %#v\nwant ThreadId=1 Reason=\"exception\" Description=\"Paused on panic\"", se)
					}

					client.ExceptionInfoRequest(1)
					eInfo := client.ExpectExceptionInfoResponse(t)
					if eInfo.Body.ExceptionId != "panic" || eInfo.Body.Description != "\"BOOM!\"" {
						t.Errorf("\ngot  %#v\nwant ExceptionId=\"panic\" Description=\"\"BOOM!\"\"", eInfo)
					}
				},
				disconnect: true,
			}})
	})
}

func TestFatalThrowBreakpoint(t *testing.T) {
	runTest(t, "testdeadlock", func(client *daptest.Client, fixture protest.Fixture) {
		runDebugSessionWithBPs(t, client, "launch",
			// Launch
			func() {
				client.LaunchRequest("exec", fixture.Path, !stopOnEntry)
			},
			// Set breakpoints
			fixture.Source, []int{3},
			[]onBreakpoint{{
				execute: func() {
					handleStop(t, client, 1, "main.main", 3)

					client.ContinueRequest(1)
					client.ExpectContinueResponse(t)

					se := client.ExpectStoppedEvent(t)
					if se.Body.Reason != "exception" || se.Body.Description != "Paused on fatal error" {
						t.Errorf("\ngot  %#v\nwant Reason=\"exception\" Description=\"Paused on fatal error\"", se)
					}
				},
				disconnect: true,
			}})
	})
}

func verifyStopLocation(t *testing.T, client *daptest.Client, thread int, name string, line int) {
	t.Helper()

	client.StackTraceRequest(thread, 0, 20)
	st := client.ExpectStackTraceResponse(t)
	if len(st.Body.StackFrames) < 1 {
		t.Errorf("\ngot  %#v\nwant len(stackframes) => 1", st)
	} else {
		if line != -1 && st.Body.StackFrames[0].Line != line {
			t.Errorf("\ngot  %#v\nwant Line=%d", st, line)
		}
		if st.Body.StackFrames[0].Name != name {
			t.Errorf("\ngot  %#v\nwant Name=%q", st, name)
		}
	}
}

// handleStop covers the standard sequence of requests issued by
// a client at a breakpoint or another non-terminal stop event.
// The details have been tested by other tests,
// so this is just a sanity check.
// Skips line check if line is -1.
func handleStop(t *testing.T, client *daptest.Client, thread int, name string, line int) {
	t.Helper()
	client.ThreadsRequest()
	client.ExpectThreadsResponse(t)

	verifyStopLocation(t, client, thread, name, line)

	client.ScopesRequest(1000)
	client.ExpectScopesResponse(t)

	client.VariablesRequest(1000) // Arguments
	client.ExpectVariablesResponse(t)
	client.VariablesRequest(1001) // Locals
	client.ExpectVariablesResponse(t)
}

// onBreakpoint specifies what the test harness should simulate at
// a stopped breakpoint. First execute() is to be called to test
// specified editor-driven or user-driven requests. Then if
// disconnect is true, the test harness will abort the program
// execution. Otherwise, a continue will be issued and the
// program will continue to the next breakpoint or termination.
// If terminated is true, we expect requests at this breakpoint
// to result in termination.
type onBreakpoint struct {
	execute    func()
	disconnect bool
	terminated bool
}

// runDebugSessionWithBPs is a helper for executing the common init and shutdown
// sequences for a program that does not stop on entry
// while specifying breakpoints and unique launch/attach criteria via parameters.
//    cmd            - "launch" or "attach"
//    cmdRequest     - a function that sends a launch or attach request,
//                     so the test author has full control of its arguments.
//                     Note that he rest of the test sequence assumes that
//                     stopOnEntry is false.
//     breakpoints   - list of lines, where breakpoints are to be set
//     onBreakpoints - list of test sequences to execute at each of the set breakpoints.
func runDebugSessionWithBPs(t *testing.T, client *daptest.Client, cmd string, cmdRequest func(), source string, breakpoints []int, onBPs []onBreakpoint) {
	client.InitializeRequest()
	client.ExpectInitializeResponseAndCapabilities(t)

	cmdRequest()
	client.ExpectInitializedEvent(t)
	if cmd == "launch" {
		client.ExpectLaunchResponse(t)
	} else if cmd == "attach" {
		client.ExpectAttachResponse(t)
	} else {
		panic("expected launch or attach command")
	}

	client.SetBreakpointsRequest(source, breakpoints)
	client.ExpectSetBreakpointsResponse(t)

	// Skip no-op setExceptionBreakpoints

	client.ConfigurationDoneRequest()
	client.ExpectConfigurationDoneResponse(t)

	// Program automatically continues to breakpoint or completion

	// TODO(polina): See if we can make this more like withTestProcessArgs in proc_test:
	// a single function pointer gets called here and then if it wants to continue it calls
	// client.ContinueRequest/client.ExpectContinueResponse/client.ExpectStoppedEvent
	// (possibly using a helper function).
	for _, onBP := range onBPs {
		client.ExpectStoppedEvent(t)
		onBP.execute()
		if onBP.disconnect {
			client.DisconnectRequestWithKillOption(true)
			if onBP.terminated {
				client.ExpectOutputEventProcessExited(t, 0)
				client.ExpectOutputEventDetaching(t)
			} else {
				client.ExpectOutputEventDetachingKill(t)
			}
			client.ExpectDisconnectResponse(t)
			return
		}
		client.ContinueRequest(1)
		client.ExpectContinueResponse(t)
		// "Continue" is triggered after the response is sent
	}

	if cmd == "launch" { // Let the program run to completion
		client.ExpectTerminatedEvent(t)
	}
	client.DisconnectRequestWithKillOption(true)
	if cmd == "launch" {
		client.ExpectOutputEventProcessExited(t, 0)
		client.ExpectOutputEventDetaching(t)
	} else if cmd == "attach" {
		client.ExpectOutputEventDetachingKill(t)
	}
	client.ExpectDisconnectResponse(t)
}

// runDebugSession is a helper for executing the standard init and shutdown
// sequences for a program that does not stop on entry
// while specifying unique launch criteria via parameters.
func runDebugSession(t *testing.T, client *daptest.Client, cmd string, cmdRequest func(), source string) {
	runDebugSessionWithBPs(t, client, cmd, cmdRequest, source, nil, nil)
}

func TestLaunchDebugRequest(t *testing.T) {
	rescueStderr := os.Stderr
	r, w, _ := os.Pipe()
	os.Stderr = w

	tmpBin := "__tmpBin"
	runTest(t, "increment", func(client *daptest.Client, fixture protest.Fixture) {
		// We reuse the harness that builds, but ignore the built binary,
		// only relying on the source to be built in response to LaunchRequest.
		runDebugSession(t, client, "launch", func() {
			wd, _ := os.Getwd()
			client.LaunchRequestWithArgs(map[string]interface{}{
				"mode": "debug", "program": fixture.Source, "output": filepath.Join(wd, tmpBin)})
		}, fixture.Source)
	})
	// Wait for the test to finish to capture all stderr
	time.Sleep(100 * time.Millisecond)

	w.Close()
	err, _ := ioutil.ReadAll(r)
	t.Log(string(err))
	os.Stderr = rescueStderr

	rmErrRe, _ := regexp.Compile(`could not remove .*\n`)
	rmErr := rmErrRe.FindString(string(err))
	if rmErr != "" {
		// On Windows, a file in use cannot be removed, resulting in "Access is denied".
		// When the process exits, Delve releases the binary by calling
		// BinaryInfo.Close(), but it appears that it is still in use (by Windows?)
		// shortly after. gobuild.Remove has a delay to address this, but
		// to avoid any test flakiness we guard against this failure here as well.
		if runtime.GOOS != "windows" || !strings.Contains(rmErr, "Access is denied") {
			t.Fatalf("Binary removal failure:\n%s\n", rmErr)
		}
	} else {
		// We did not get a removal error, but did we even try to remove before exiting?
		// Confirm that the binary did get removed.
		if _, err := os.Stat(tmpBin); err == nil || os.IsExist(err) {
			t.Fatal("Failed to remove temp binary", tmpBin)
		}
	}
}

// TestLaunchRequestDefaults tests defaults for launch attribute that are explicit in other tests.
func TestLaunchRequestDefaults(t *testing.T) {
	runTest(t, "increment", func(client *daptest.Client, fixture protest.Fixture) {
		runDebugSession(t, client, "launch", func() {
			client.LaunchRequestWithArgs(map[string]interface{}{
				"mode": "" /*"debug" by default*/, "program": fixture.Source, "output": "__mybin"})
		}, fixture.Source)
	})
	runTest(t, "increment", func(client *daptest.Client, fixture protest.Fixture) {
		runDebugSession(t, client, "launch", func() {
			// Use the default output directory.
			client.LaunchRequestWithArgs(map[string]interface{}{
				/*"mode":"debug" by default*/ "program": fixture.Source, "output": "__mybin"})
		}, fixture.Source)
	})
	runTest(t, "increment", func(client *daptest.Client, fixture protest.Fixture) {
		runDebugSession(t, client, "launch", func() {
			// Use the default output directory.
			client.LaunchRequestWithArgs(map[string]interface{}{
				"mode": "debug", "program": fixture.Source})
			// writes to default output dir __debug_bin
		}, fixture.Source)
	})

	// if noDebug is not a bool, behave as if it is the default value (false).
	runTest(t, "increment", func(client *daptest.Client, fixture protest.Fixture) {
		runDebugSession(t, client, "launch", func() {
			client.LaunchRequestWithArgs(map[string]interface{}{
				"mode": "debug", "program": fixture.Source, "noDebug": "true"})
		}, fixture.Source)
	})
}

func TestLaunchRequestNoDebug_GoodStatus(t *testing.T) {
	runTest(t, "increment", func(client *daptest.Client, fixture protest.Fixture) {
		runNoDebugDebugSession(t, client, func() {
			client.LaunchRequestWithArgs(map[string]interface{}{
				"noDebug": true,
				"mode":    "debug",
				"program": fixture.Source,
				"output":  cleanExeName("__mybin")})
		}, fixture.Source, []int{8}, 0)
	})
}

func TestLaunchRequestNoDebug_BadStatus(t *testing.T) {
	runTest(t, "issue1101", func(client *daptest.Client, fixture protest.Fixture) {
		runNoDebugDebugSession(t, client, func() {
			client.LaunchRequestWithArgs(map[string]interface{}{
				"noDebug": true,
				"mode":    "debug",
				"program": fixture.Source,
				"output":  cleanExeName("__mybin")})
		}, fixture.Source, []int{8}, 2)
	})
}

// runNoDebugDebugSession tests the session started with noDebug=true runs uninterrupted
// even when breakpoint is set.
func runNoDebugDebugSession(t *testing.T, client *daptest.Client, cmdRequest func(), source string, breakpoints []int, status int) {
	client.InitializeRequest()
	client.ExpectInitializeResponseAndCapabilities(t)

	cmdRequest()
	// no initialized event.
	// noDebug mode applies only to "launch" requests.
	client.ExpectLaunchResponse(t)

	client.ExpectOutputEventProcessExited(t, status)
	client.ExpectTerminatedEvent(t)
	client.DisconnectRequestWithKillOption(true)
	client.ExpectDisconnectResponse(t)
}

func TestLaunchTestRequest(t *testing.T) {
	runTest(t, "increment", func(client *daptest.Client, fixture protest.Fixture) {
		runDebugSession(t, client, "launch", func() {
			// We reuse the harness that builds, but ignore the built binary,
			// only relying on the source to be built in response to LaunchRequest.
			fixtures := protest.FindFixturesDir()
			testdir, _ := filepath.Abs(filepath.Join(fixtures, "buildtest"))
			client.LaunchRequestWithArgs(map[string]interface{}{
				"mode": "test", "program": testdir, "output": "__mytestdir"})
		}, fixture.Source)
	})
}

// Tests that 'args' from LaunchRequest are parsed and passed to the target
// program. The target program exits without an error on success, and
// panics on error, causing an unexpected StoppedEvent instead of
// Terminated Event.
func TestLaunchRequestWithArgs(t *testing.T) {
	runTest(t, "testargs", func(client *daptest.Client, fixture protest.Fixture) {
		runDebugSession(t, client, "launch", func() {
			client.LaunchRequestWithArgs(map[string]interface{}{
				"mode": "exec", "program": fixture.Path,
				"args": []string{"test", "pass flag"}})
		}, fixture.Source)
	})
}

// Tests that 'buildFlags' from LaunchRequest are parsed and passed to the
// compiler. The target program exits without an error on success, and
// panics on error, causing an unexpected StoppedEvent instead of
// TerminatedEvent.
func TestLaunchRequestWithBuildFlags(t *testing.T) {
	runTest(t, "buildflagtest", func(client *daptest.Client, fixture protest.Fixture) {
		runDebugSession(t, client, "launch", func() {
			// We reuse the harness that builds, but ignore the built binary,
			// only relying on the source to be built in response to LaunchRequest.
			client.LaunchRequestWithArgs(map[string]interface{}{
				"mode": "debug", "program": fixture.Source, "output": "__mybin",
				"buildFlags": "-ldflags '-X main.Hello=World'"})
		}, fixture.Source)
	})
}

func TestAttachRequest(t *testing.T) {
	if runtime.GOOS == "freebsd" {
		t.SkipNow()
	}
	if runtime.GOOS == "windows" {
		t.Skip("test skipped on windows, see https://delve.beta.teamcity.com/project/Delve_windows for details")
	}
	runTest(t, "loopprog", func(client *daptest.Client, fixture protest.Fixture) {
		// Start the program to attach to
		cmd := execFixture(t, fixture)

		runDebugSessionWithBPs(t, client, "attach",
			// Attach
			func() {
				client.AttachRequest(map[string]interface{}{
					/*"mode": "local" by default*/ "processId": cmd.Process.Pid, "stopOnEntry": false})
			},
			// Set breakpoints
			fixture.Source, []int{8},
			[]onBreakpoint{{
				// Stop at line 8
				execute: func() {
					handleStop(t, client, 1, "main.loop", 8)
					client.VariablesRequest(1001) // Locals
					locals := client.ExpectVariablesResponse(t)
					expectChildren(t, locals, "Locals", 1)
					expectVarRegex(t, locals, 0, "i", "i", "[0-9]+", "int", noChildren)
				},
				disconnect: true,
			}})
	})
}

func TestPauseAndContinue(t *testing.T) {
	runTest(t, "loopprog", func(client *daptest.Client, fixture protest.Fixture) {
		runDebugSessionWithBPs(t, client, "launch",
			// Launch
			func() {
				client.LaunchRequest("exec", fixture.Path, !stopOnEntry)
			},
			// Set breakpoints
			fixture.Source, []int{6},
			[]onBreakpoint{{
				execute: func() {
					verifyStopLocation(t, client, 1, "main.loop", 6)

					// Continue resumes all goroutines, so thread id is ignored
					client.ContinueRequest(12345)
					client.ExpectContinueResponse(t)

					time.Sleep(time.Second)

					// Halt pauses all goroutines, so thread id is ignored
					client.PauseRequest(56789)
					// Since we are in async mode while running, we might receive next two messages in either order.
					for i := 0; i < 2; i++ {
						msg := client.ExpectMessage(t)
						switch m := msg.(type) {
						case *dap.StoppedEvent:
							if m.Body.Reason != "pause" || m.Body.ThreadId != 0 && m.Body.ThreadId != 1 {
								t.Errorf("\ngot %#v\nwant ThreadId=0/1 Reason='pause'", m)
							}
						case *dap.PauseResponse:
						default:
							t.Fatalf("got %#v, want StoppedEvent or PauseResponse", m)
						}
					}

					// Pause will be a no-op at a pause: there will be no additional stopped events
					client.PauseRequest(1)
					client.ExpectPauseResponse(t)
				},
				// The program has an infinite loop, so we must kill it by disconnecting.
				disconnect: true,
			}})
	})
}

func TestUnupportedCommandResponses(t *testing.T) {
	var got *dap.ErrorResponse
	runTest(t, "increment", func(client *daptest.Client, fixture protest.Fixture) {
		seqCnt := 1
		expectUnsupportedCommand := func(cmd string) {
			t.Helper()
			got = client.ExpectUnsupportedCommandErrorResponse(t)
			if got.RequestSeq != seqCnt || got.Command != cmd {
				t.Errorf("\ngot  %#v\nwant RequestSeq=%d Command=%s", got, seqCnt, cmd)
			}
			seqCnt++
		}

		client.RestartFrameRequest()
		expectUnsupportedCommand("restartFrame")

		client.GotoRequest()
		expectUnsupportedCommand("goto")

		client.SourceRequest()
		expectUnsupportedCommand("source")

		client.TerminateThreadsRequest()
		expectUnsupportedCommand("terminateThreads")

		client.StepInTargetsRequest()
		expectUnsupportedCommand("stepInTargets")

		client.GotoTargetsRequest()
		expectUnsupportedCommand("gotoTargets")

		client.CompletionsRequest()
		expectUnsupportedCommand("completions")

		client.DataBreakpointInfoRequest()
		expectUnsupportedCommand("dataBreakpointInfo")

		client.SetDataBreakpointsRequest()
		expectUnsupportedCommand("setDataBreakpoints")

		client.BreakpointLocationsRequest()
		expectUnsupportedCommand("breakpointLocations")

		client.ModulesRequest()
		expectUnsupportedCommand("modules")
	})
}

type helperForSetVariable struct {
	t *testing.T
	c *daptest.Client
}

func (h *helperForSetVariable) expectSetVariableAndStop(ref int, name, value string) {
	h.t.Helper()
	h.expectSetVariable0(ref, name, value, true)
}
func (h *helperForSetVariable) expectSetVariable(ref int, name, value string) {
	h.t.Helper()
	h.expectSetVariable0(ref, name, value, false)
}

func (h *helperForSetVariable) failSetVariable(ref int, name, value, wantErrInfo string) {
	h.t.Helper()
	h.failSetVariable0(ref, name, value, wantErrInfo, false)
}

func (h *helperForSetVariable) failSetVariableAndStop(ref int, name, value, wantErrInfo string) {
	h.t.Helper()
	h.failSetVariable0(ref, name, value, wantErrInfo, true)
}

func (h *helperForSetVariable) evaluate(expr, want string, hasRef bool) {
	h.t.Helper()
	h.c.EvaluateRequest(expr, 1000, "whatever")
	got := h.c.ExpectEvaluateResponse(h.t)
	expectEval(h.t, got, want, hasRef)
}

func (h *helperForSetVariable) evaluateRegex(expr, want string, hasRef bool) {
	h.t.Helper()
	h.c.EvaluateRequest(expr, 1000, "whatever")
	got := h.c.ExpectEvaluateResponse(h.t)
	expectEvalRegex(h.t, got, want, hasRef)
}

func (h *helperForSetVariable) expectSetVariable0(ref int, name, value string, wantStop bool) {
	h.t.Helper()

	h.c.SetVariableRequest(ref, name, value)
	if wantStop {
		h.c.ExpectStoppedEvent(h.t)
	}
	if got, want := h.c.ExpectSetVariableResponse(h.t), value; got.Success != true || got.Body.Value != want {
		h.t.Errorf("SetVariableRequest(%v, %v)=%#v, want {Success=true, Body.Value=%q", name, value, got, want)
	}
}

func (h *helperForSetVariable) failSetVariable0(ref int, name, value, wantErrInfo string, wantStop bool) {
	h.t.Helper()

	h.c.SetVariableRequest(ref, name, value)
	if wantStop {
		h.c.ExpectStoppedEvent(h.t)
	}
	resp := h.c.ExpectErrorResponse(h.t)
	if got := resp.Body.Error.Format; !strings.Contains(got, wantErrInfo) {
		h.t.Errorf("got %#v, want error string containing %v", got, wantErrInfo)
	}
}

func (h *helperForSetVariable) variables(ref int) *dap.VariablesResponse {
	h.t.Helper()
	h.c.VariablesRequest(ref)
	return h.c.ExpectVariablesResponse(h.t)
}

// TestSetVariable tests SetVariable features that do not need function call support.
func TestSetVariable(t *testing.T) {
	runTest(t, "testvariables", func(client *daptest.Client, fixture protest.Fixture) {
		runDebugSessionWithBPs(t, client, "launch",
			func() {
				client.LaunchRequestWithArgs(map[string]interface{}{
					"mode": "exec", "program": fixture.Path, "showGlobalVariables": true,
				})
			},
			fixture.Source, []int{}, // breakpoints are set within the program.
			[]onBreakpoint{{
				execute: func() {
					tester := &helperForSetVariable{t, client}

					startLineno := 66 // after runtime.Breakpoint
					if runtime.GOOS == "windows" && goversion.VersionAfterOrEqual(runtime.Version(), 1, 15) {
						// Go1.15 on windows inserts a NOP after the call to
						// runtime.Breakpoint and marks it same line as the
						// runtime.Breakpoint call, making this flaky, so skip the line check.
						startLineno = -1
					}

					handleStop(t, client, 1, "main.foobar", startLineno)

					// Args of foobar(baz string, bar FooBar)
					args := tester.variables(1000)

					expectVarExact(t, args, 1, "bar", "bar", `main.FooBar {Baz: 10, Bur: "lorem"}`, "main.FooBar", hasChildren)
					tester.failSetVariable(1000, "bar", `main.FooBar {Baz: 42, Bur: "ipsum"}`, "*ast.CompositeLit not implemented")

					// Nested field.
					barRef := expectVarExact(t, args, 1, "bar", "bar", `main.FooBar {Baz: 10, Bur: "lorem"}`, "main.FooBar", hasChildren)
					tester.expectSetVariable(barRef, "Baz", "42")
					tester.evaluate("bar", `main.FooBar {Baz: 42, Bur: "lorem"}`, hasChildren)

					tester.failSetVariable(barRef, "Baz", `"string"`, "can not convert")

					// Local variables
					locals := tester.variables(1001)

					// int
					expectVarExact(t, locals, -1, "a2", "a2", "6", "int", noChildren)
					tester.expectSetVariable(1001, "a2", "42")
					tester.evaluate("a2", "42", noChildren)

					tester.failSetVariable(1001, "a2", "false", "can not convert")

					// float
					expectVarExact(t, locals, -1, "a3", "a3", "7.23", "float64", noChildren)
					tester.expectSetVariable(1001, "a3", "-0.1")
					tester.evaluate("a3", "-0.1", noChildren)

					// array of int
					a4Ref := expectVarExact(t, locals, -1, "a4", "a4", "[2]int [1,2]", "[2]int", hasChildren)
					tester.expectSetVariable(a4Ref, "[1]", "-7")
					tester.evaluate("a4", "[2]int [1,-7]", hasChildren)

					tester.failSetVariable(1001, "a4", "[2]int{3, 4}", "not implemented")

					// slice of int
					a5Ref := expectVarExact(t, locals, -1, "a5", "a5", "[]int len: 5, cap: 5, [1,2,3,4,5]", "[]int", hasChildren)
					tester.expectSetVariable(a5Ref, "[3]", "100")
					tester.evaluate("a5", "[]int len: 5, cap: 5, [1,2,3,100,5]", hasChildren)

					// composite literal and its nested fields.
					a7Ref := expectVarExact(t, locals, -1, "a7", "a7", `*main.FooBar {Baz: 5, Bur: "strum"}`, "*main.FooBar", hasChildren)
					a7Val := tester.variables(a7Ref)
					a7ValRef := expectVarExact(t, a7Val, -1, "", "(*a7)", `main.FooBar {Baz: 5, Bur: "strum"}`, "main.FooBar", hasChildren)
					tester.expectSetVariable(a7ValRef, "Baz", "7")
					tester.evaluate("(*a7)", `main.FooBar {Baz: 7, Bur: "strum"}`, hasChildren)

					// pointer
					expectVarExact(t, locals, -1, "a9", "a9", `*main.FooBar nil`, "*main.FooBar", noChildren)
					tester.expectSetVariable(1001, "a9", "&a6")
					tester.evaluate("a9", `*main.FooBar {Baz: 8, Bur: "word"}`, hasChildren)

					// slice of pointers
					a13Ref := expectVarExact(t, locals, -1, "a13", "a13", `[]*main.FooBar len: 3, cap: 3, [*{Baz: 6, Bur: "f"},*{Baz: 7, Bur: "g"},*{Baz: 8, Bur: "h"}]`, "[]*main.FooBar", hasChildren)
					a13 := tester.variables(a13Ref)
					a13c0Ref := expectVarExact(t, a13, -1, "[0]", "a13[0]", `*main.FooBar {Baz: 6, Bur: "f"}`, "*main.FooBar", hasChildren)
					a13c0 := tester.variables(a13c0Ref)
					a13c0valRef := expectVarExact(t, a13c0, -1, "", "(*a13[0])", `main.FooBar {Baz: 6, Bur: "f"}`, "main.FooBar", hasChildren)
					tester.expectSetVariable(a13c0valRef, "Baz", "777")
					tester.evaluate("a13[0]", `*main.FooBar {Baz: 777, Bur: "f"}`, hasChildren)

					// complex
					tester.evaluate("c64", `(1 + 2i)`, hasChildren)
					tester.expectSetVariable(1001, "c64", "(2 + 3i)")
					tester.evaluate("c64", `(2 + 3i)`, hasChildren)
					// note: complex's real, imaginary part can't be directly mutable.

					//
					// Global variables
					//    p1 = 10
					client.VariablesRequest(1002)
					globals := client.ExpectVariablesResponse(t)

					expectVarExact(t, globals, -1, "p1", "main.p1", "10", "int", noChildren)
					tester.expectSetVariable(1002, "p1", "-10")
					tester.evaluate("p1", "-10", noChildren)
					tester.failSetVariable(1002, "p1", "0.1", "can not convert")
				},
				disconnect: true,
			}})
	})

	runTest(t, "testvariables2", func(client *daptest.Client, fixture protest.Fixture) {
		runDebugSessionWithBPs(t, client, "launch",
			func() {
				client.LaunchRequestWithArgs(map[string]interface{}{
					"mode": "exec", "program": fixture.Path, "showGlobalVariables": true,
				})
			},
			fixture.Source, []int{}, // breakpoints are set within the program.
			[]onBreakpoint{{
				execute: func() {
					tester := &helperForSetVariable{t, client}

					startLineno := 358 // after runtime.Breakpoint
					if runtime.GOOS == "windows" && goversion.VersionAfterOrEqual(runtime.Version(), 1, 15) {
						startLineno = -1
					}

					handleStop(t, client, 1, "main.main", startLineno)
					locals := tester.variables(1001)

					// channel
					tester.evaluate("chnil", "chan int nil", noChildren)
					tester.expectSetVariable(1001, "chnil", "ch1")
					tester.evaluate("chnil", "chan int 4/11", hasChildren)

					// func
					tester.evaluate("fn2", "nil", noChildren)
					tester.expectSetVariable(1001, "fn2", "fn1")
					tester.evaluate("fn2", "main.afunc", noChildren)

					// interface
					tester.evaluate("ifacenil", "interface {} nil", noChildren)
					tester.expectSetVariable(1001, "ifacenil", "iface1")
					tester.evaluate("ifacenil", "interface {}(*main.astruct) *{A: 1, B: 2}", hasChildren)

					// interface.(data)
					iface1Ref := expectVarExact(t, locals, -1, "iface1", "iface1", "interface {}(*main.astruct) *{A: 1, B: 2}", "interface {}", hasChildren)
					iface1 := tester.variables(iface1Ref)
					iface1DataRef := expectVarExact(t, iface1, -1, "data", "iface1.(data)", "*main.astruct {A: 1, B: 2}", "*main.astruct", hasChildren)
					iface1Data := tester.variables(iface1DataRef)
					iface1DataValueRef := expectVarExact(t, iface1Data, -1, "", "(*iface1.(data))", "main.astruct {A: 1, B: 2}", "main.astruct", hasChildren)
					tester.expectSetVariable(iface1DataValueRef, "A", "2021")
					tester.evaluate("iface1", "interface {}(*main.astruct) *{A: 2021, B: 2}", hasChildren)

					// map: string -> struct
					tester.evaluate(`m1["Malone"]`, "main.astruct {A: 2, B: 3}", hasChildren)
					m1Ref := expectVarRegex(t, locals, -1, "m1", "m1", `.*map\[string\]main\.astruct.*`, `map\[string\]main\.astruct`, hasChildren)
					m1 := tester.variables(m1Ref)
					elem1 := m1.Body.Variables[0]
					tester.expectSetVariable(elem1.VariablesReference, "A", "-9999")
					tester.expectSetVariable(elem1.VariablesReference, "B", "10000")
					tester.evaluate(elem1.EvaluateName, "main.astruct {A: -9999, B: 10000}", hasChildren)

					// map: struct -> int
					m3Ref := expectVarExact(t, locals, -1, "m3", "m3", "map[main.astruct]int [{A: 1, B: 1}: 42, {A: 2, B: 2}: 43, ]", "map[main.astruct]int", hasChildren)
					tester.expectSetVariable(m3Ref, "main.astruct {A: 1, B: 1}", "8888")
					// note: updating keys is possible, but let's not promise anything.
					tester.evaluateRegex("m3", `.*\[\{A: 1, B: 1\}: 8888,.*`, hasChildren)

					// map: struct -> struct
					m4Ref := expectVarRegex(t, locals, -1, "m4", "m4", `map\[main\.astruct]main\.astruct.*\[\{A: 1, B: 1\}: \{A: 11, B: 11\}.*`, `map\[main\.astruct\]main\.astruct`, hasChildren)
					m4 := tester.variables(m4Ref)
					m4Val1Ref := expectVarRegex(t, m4, -1, "[val 0]", `.*0x[0-9a-f]+.*`, `main.astruct.*`, `main\.astruct`, hasChildren)
					tester.expectSetVariable(m4Val1Ref, "A", "-9999")
					tester.evaluateRegex("m4", `.*A: -9999,.*`, hasChildren)

					// unsigned pointer
					expectVarRegex(t, locals, -1, "up1", "up1", `unsafe\.Pointer\(0x[0-9a-f]+\)`, "unsafe.Pointer", noChildren)
					tester.expectSetVariable(1001, "up1", "unsafe.Pointer(0x0)")
					tester.evaluate("up1", "unsafe.Pointer(0x0)", noChildren)

					// val := A{val: 1}
					valRef := expectVarExact(t, locals, -1, "val", "val", `main.A {val: 1}`, "main.A", hasChildren)
					tester.expectSetVariable(valRef, "val", "3")
					tester.evaluate("val", `main.A {val: 3}`, hasChildren)
				},
				disconnect: true,
			}})
	})
}

// TestSetVariableWithCall tests SetVariable features that do not depend on function calls support.
func TestSetVariableWithCall(t *testing.T) {
	protest.MustSupportFunctionCalls(t, testBackend)

	runTest(t, "testvariables", func(client *daptest.Client, fixture protest.Fixture) {
		runDebugSessionWithBPs(t, client, "launch",
			func() {
				client.LaunchRequestWithArgs(map[string]interface{}{
					"mode": "exec", "program": fixture.Path, "showGlobalVariables": true,
				})
			},
			fixture.Source, []int{66, 67},
			[]onBreakpoint{{
				execute: func() {
					tester := &helperForSetVariable{t, client}

					startLineno := 66
					if runtime.GOOS == "windows" && goversion.VersionAfterOrEqual(runtime.Version(), 1, 15) {
						// Go1.15 on windows inserts a NOP after the call to
						// runtime.Breakpoint and marks it same line as the
						// runtime.Breakpoint call, making this flaky, so skip the line check.
						startLineno = -1
					}

					handleStop(t, client, 1, "main.foobar", startLineno)

					// Args of foobar(baz string, bar FooBar)
					args := tester.variables(1000)

					expectVarExact(t, args, 0, "baz", "baz", `"bazburzum"`, "string", noChildren)
					tester.expectSetVariable(1000, "baz", `"BazBurZum"`)
					tester.evaluate("baz", `"BazBurZum"`, noChildren)

					args = tester.variables(1000)
					barRef := expectVarExact(t, args, 1, "bar", "bar", `main.FooBar {Baz: 10, Bur: "lorem"}`, "main.FooBar", hasChildren)
					tester.expectSetVariable(barRef, "Bur", `"ipsum"`)
					tester.evaluate("bar", `main.FooBar {Baz: 10, Bur: "ipsum"}`, hasChildren)

					// Local variables
					locals := tester.variables(1001)

					expectVarExact(t, locals, -1, "a1", "a1", `"foofoofoofoofoofoo"`, "string", noChildren)
					tester.expectSetVariable(1001, "a1", `"barbarbar"`)
					tester.evaluate("a1", `"barbarbar"`, noChildren)

					a6Ref := expectVarExact(t, locals, -1, "a6", "a6", `main.FooBar {Baz: 8, Bur: "word"}`, "main.FooBar", hasChildren)
					tester.failSetVariable(a6Ref, "Bur", "false", "can not convert")

					tester.expectSetVariable(a6Ref, "Bur", `"sentence"`)
					tester.evaluate("a6", `main.FooBar {Baz: 8, Bur: "sentence"}`, hasChildren)
				},
			}, {
				// Stop at second breakpoint and set a1.
				execute: func() {
					tester := &helperForSetVariable{t, client}

					handleStop(t, client, 1, "main.barfoo", -1)
					// Test: set string 'a1' in main.barfoo.
					// This shouldn't affect 'a1' in main.foobar - we will check that in the next breakpoint.
					locals := tester.variables(1001)
					expectVarExact(t, locals, -1, "a1", "a1", `"bur"`, "string", noChildren)
					tester.expectSetVariable(1001, "a1", `"fur"`)
					tester.evaluate("a1", `"fur"`, noChildren)
					// We will check a1 in main.foobar isn't affected from the next breakpoint.

					client.StackTraceRequest(1, 1, 20)
					res := client.ExpectStackTraceResponse(t)
					if len(res.Body.StackFrames) < 1 {
						t.Fatalf("stack trace response = %#v, wanted at least one stack frame", res)
					}
					outerFrame := res.Body.StackFrames[0].Id
					client.EvaluateRequest("a1", outerFrame, "whatever_context")
					evalRes := client.ExpectEvaluateResponse(t)
					expectEval(t, evalRes, `"barbarbar"`, noChildren)
				},
				disconnect: true,
			}})
	})

	runTest(t, "fncall", func(client *daptest.Client, fixture protest.Fixture) {
		runDebugSessionWithBPs(t, client, "launch",
			func() {
				client.LaunchRequestWithArgs(map[string]interface{}{
					"mode": "exec", "program": fixture.Path, "showGlobalVariables": true,
				})
			},
			fixture.Source, []int{}, // breakpoints are set within the program.
			[]onBreakpoint{{
				// Stop at second breakpoint and set a1.
				execute: func() {
					tester := &helperForSetVariable{t, client}

					handleStop(t, client, 1, "main.main", 197)

					_ = tester.variables(1001)

					// successful variable set using a function call.
					tester.expectSetVariable(1001, "str", `callstacktrace()`)
					tester.evaluateRegex("str", `.*in main.callstacktrace at.*`, noChildren)

					tester.failSetVariableAndStop(1001, "str", `callpanic()`, `callpanic panicked`)
					handleStop(t, client, 1, "main.main", 197)

					// breakpoint during a function call.
					tester.failSetVariableAndStop(1001, "str", `callbreak()`, "call stopped")

					// TODO(hyangah): continue after this causes runtime error while resuming
					// unfinished injected call.
					//   runtime error: can not convert %!s(<nil>) constant to string
					// This can be reproducible with dlv cli. (`call str = callbreak(); continue`)
				},
				disconnect: true,
			}})
	})
}

func TestOptionalNotYetImplementedResponses(t *testing.T) {
	var got *dap.ErrorResponse
	runTest(t, "increment", func(client *daptest.Client, fixture protest.Fixture) {
		seqCnt := 1
		expectNotYetImplemented := func(cmd string) {
			t.Helper()
			got = client.ExpectNotYetImplementedErrorResponse(t)
			if got.RequestSeq != seqCnt || got.Command != cmd {
				t.Errorf("\ngot  %#v\nwant RequestSeq=%d Command=%s", got, seqCnt, cmd)
			}
			seqCnt++
		}

		client.TerminateRequest()
		expectNotYetImplemented("terminate")

		client.RestartRequest()
		expectNotYetImplemented("restart")

		client.StepBackRequest()
		expectNotYetImplemented("stepBack")

		client.ReverseContinueRequest()
		expectNotYetImplemented("reverseContinue")

		client.SetExpressionRequest()
		expectNotYetImplemented("setExpression")

		client.LoadedSourcesRequest()
		expectNotYetImplemented("loadedSources")

		client.ReadMemoryRequest()
		expectNotYetImplemented("readMemory")

		client.DisassembleRequest()
		expectNotYetImplemented("disassemble")

		client.CancelRequest()
		expectNotYetImplemented("cancel")
	})
}

func TestBadLaunchRequests(t *testing.T) {
	runTest(t, "increment", func(client *daptest.Client, fixture protest.Fixture) {
		seqCnt := 1
		expectFailedToLaunch := func(response *dap.ErrorResponse) {
			t.Helper()
			if response.RequestSeq != seqCnt {
				t.Errorf("RequestSeq got %d, want %d", seqCnt, response.RequestSeq)
			}
			if response.Command != "launch" {
				t.Errorf("Command got %q, want \"launch\"", response.Command)
			}
			if response.Message != "Failed to launch" {
				t.Errorf("Message got %q, want \"Failed to launch\"", response.Message)
			}
			if response.Body.Error.Id != 3000 {
				t.Errorf("Id got %d, want 3000", response.Body.Error.Id)
			}
			seqCnt++
		}

		expectFailedToLaunchWithMessage := func(response *dap.ErrorResponse, errmsg string) {
			t.Helper()
			expectFailedToLaunch(response)
			if response.Body.Error.Format != errmsg {
				t.Errorf("\ngot  %q\nwant %q", response.Body.Error.Format, errmsg)
			}
		}

		// Test for the DAP-specific detailed error message.
		client.LaunchRequest("exec", "", stopOnEntry)
		expectFailedToLaunchWithMessage(client.ExpectInvisibleErrorResponse(t),
			"Failed to launch: The program attribute is missing in debug configuration.")

		// Bad "program"
		client.LaunchRequestWithArgs(map[string]interface{}{"mode": "debug", "program": 12345})
		expectFailedToLaunchWithMessage(client.ExpectInvisibleErrorResponse(t),
			"Failed to launch: The program attribute is missing in debug configuration.")

		client.LaunchRequestWithArgs(map[string]interface{}{"mode": "debug", "program": nil})
		expectFailedToLaunchWithMessage(client.ExpectInvisibleErrorResponse(t),
			"Failed to launch: The program attribute is missing in debug configuration.")

		client.LaunchRequestWithArgs(map[string]interface{}{"mode": "debug"})
		expectFailedToLaunchWithMessage(client.ExpectInvisibleErrorResponse(t),
			"Failed to launch: The program attribute is missing in debug configuration.")

		// Bad "mode"
		client.LaunchRequest("remote", fixture.Path, stopOnEntry)
		expectFailedToLaunchWithMessage(client.ExpectInvisibleErrorResponse(t),
			"Failed to launch: Unsupported 'mode' value \"remote\" in debug configuration.")

		client.LaunchRequest("notamode", fixture.Path, stopOnEntry)
		expectFailedToLaunchWithMessage(client.ExpectInvisibleErrorResponse(t),
			"Failed to launch: Unsupported 'mode' value \"notamode\" in debug configuration.")

		client.LaunchRequestWithArgs(map[string]interface{}{"mode": 12345, "program": fixture.Path})
		expectFailedToLaunchWithMessage(client.ExpectInvisibleErrorResponse(t),
			"Failed to launch: Unsupported 'mode' value %!q(float64=12345) in debug configuration.")

		client.LaunchRequestWithArgs(map[string]interface{}{"mode": ""}) // empty mode defaults to "debug" (not an error)
		expectFailedToLaunchWithMessage(client.ExpectInvisibleErrorResponse(t),
			"Failed to launch: The program attribute is missing in debug configuration.")

		client.LaunchRequestWithArgs(map[string]interface{}{}) // missing mode defaults to "debug" (not an error)
		expectFailedToLaunchWithMessage(client.ExpectInvisibleErrorResponse(t),
			"Failed to launch: The program attribute is missing in debug configuration.")

		// Bad "args"
		client.LaunchRequestWithArgs(map[string]interface{}{"mode": "exec", "program": fixture.Path, "args": nil})
		expectFailedToLaunchWithMessage(client.ExpectInvisibleErrorResponse(t),
			"Failed to launch: 'args' attribute '<nil>' in debug configuration is not an array.")

		client.LaunchRequestWithArgs(map[string]interface{}{"mode": "exec", "program": fixture.Path, "args": 12345})
		expectFailedToLaunchWithMessage(client.ExpectInvisibleErrorResponse(t),
			"Failed to launch: 'args' attribute '12345' in debug configuration is not an array.")

		client.LaunchRequestWithArgs(map[string]interface{}{"mode": "exec", "program": fixture.Path, "args": []int{1, 2}})
		expectFailedToLaunchWithMessage(client.ExpectInvisibleErrorResponse(t),
			"Failed to launch: value '1' in 'args' attribute in debug configuration is not a string.")

		// Bad "buildFlags"
		client.LaunchRequestWithArgs(map[string]interface{}{"mode": "debug", "program": fixture.Source, "buildFlags": 123})
		expectFailedToLaunchWithMessage(client.ExpectInvisibleErrorResponse(t),
			"Failed to launch: 'buildFlags' attribute '123' in debug configuration is not a string.")

		client.LaunchRequestWithArgs(map[string]interface{}{"mode": "debug", "program": fixture.Source, "substitutePath": 123})
		expectFailedToLaunchWithMessage(client.ExpectInvisibleErrorResponse(t),
			"Failed to launch: 'substitutePath' attribute '123' in debug configuration is not a []{'from': string, 'to': string}")

		client.LaunchRequestWithArgs(map[string]interface{}{"mode": "debug", "program": fixture.Source, "substitutePath": []interface{}{123}})
		expectFailedToLaunchWithMessage(client.ExpectInvisibleErrorResponse(t),
			"Failed to launch: 'substitutePath' attribute '[123]' in debug configuration is not a []{'from': string, 'to': string}")

		client.LaunchRequestWithArgs(map[string]interface{}{"mode": "debug", "program": fixture.Source, "substitutePath": []interface{}{map[string]interface{}{"to": "path2"}}})
		expectFailedToLaunchWithMessage(client.ExpectInvisibleErrorResponse(t),
			"Failed to launch: 'substitutePath' attribute '[map[to:path2]]' in debug configuration is not a []{'from': string, 'to': string}")

		client.LaunchRequestWithArgs(map[string]interface{}{"mode": "debug", "program": fixture.Source, "substitutePath": []interface{}{map[string]interface{}{"from": "path1", "to": 123}}})
		expectFailedToLaunchWithMessage(client.ExpectInvisibleErrorResponse(t),
			"Failed to launch: 'substitutePath' attribute '[map[from:path1 to:123]]' in debug configuration is not a []{'from': string, 'to': string}")
		client.LaunchRequestWithArgs(map[string]interface{}{"mode": "debug", "program": fixture.Source, "cwd": 123})
		expectFailedToLaunchWithMessage(client.ExpectErrorResponse(t),
			"Failed to launch: 'cwd' attribute '123' in debug configuration is not a string.")

		// Skip detailed message checks for potentially different OS-specific errors.
		client.LaunchRequest("exec", fixture.Path+"_does_not_exist", stopOnEntry)
		expectFailedToLaunch(client.ExpectInvisibleErrorResponse(t)) // No such file or directory

		client.LaunchRequest("debug", fixture.Path+"_does_not_exist", stopOnEntry)
		oe := client.ExpectOutputEvent(t)
		if !strings.HasPrefix(oe.Body.Output, "Build Error: ") || oe.Body.Category != "stderr" {
			t.Errorf("got %#v, want Category=\"stderr\" Output=\"Build Error: ...\"", oe)
		}
		expectFailedToLaunch(client.ExpectInvisibleErrorResponse(t))

		client.LaunchRequest("" /*debug by default*/, fixture.Path+"_does_not_exist", stopOnEntry)
		oe = client.ExpectOutputEvent(t)
		if !strings.HasPrefix(oe.Body.Output, "Build Error: ") || oe.Body.Category != "stderr" {
			t.Errorf("got %#v, want Category=\"stderr\" Output=\"Build Error: ...\"", oe)
		}
		expectFailedToLaunch(client.ExpectInvisibleErrorResponse(t))

		client.LaunchRequest("exec", fixture.Source, stopOnEntry)
		expectFailedToLaunch(client.ExpectInvisibleErrorResponse(t)) // Not an executable

		client.LaunchRequestWithArgs(map[string]interface{}{"mode": "debug", "program": fixture.Source, "buildFlags": "-bad -flags"})
		oe = client.ExpectOutputEvent(t)
		if !strings.HasPrefix(oe.Body.Output, "Build Error: ") || oe.Body.Category != "stderr" {
			t.Errorf("got %#v, want Category=\"stderr\" Output=\"Build Error: ...\"", oe)
		}
		expectFailedToLaunchWithMessage(client.ExpectInvisibleErrorResponse(t), "Failed to launch: Build error: Check the debug console for details.")
		client.LaunchRequestWithArgs(map[string]interface{}{"mode": "debug", "program": fixture.Source, "noDebug": true, "buildFlags": "-bad -flags"})
		oe = client.ExpectOutputEvent(t)
		if !strings.HasPrefix(oe.Body.Output, "Build Error: ") || oe.Body.Category != "stderr" {
			t.Errorf("got %#v, want Category=\"stderr\" Output=\"Build Error: ...\"", oe)
		}
		expectFailedToLaunchWithMessage(client.ExpectInvisibleErrorResponse(t), "Failed to launch: Build error: Check the debug console for details.")

		// Bad "wd".
		client.LaunchRequestWithArgs(map[string]interface{}{"mode": "debug", "program": fixture.Source, "noDebug": false, "cwd": "dir/invalid"})
		expectFailedToLaunch(client.ExpectErrorResponse(t)) // invalid directory, the error message is system-dependent.
		client.LaunchRequestWithArgs(map[string]interface{}{"mode": "debug", "program": fixture.Source, "noDebug": true, "cwd": "dir/invalid"})
		expectFailedToLaunch(client.ExpectErrorResponse(t)) // invalid directory, the error message is system-dependent.

		// We failed to launch the program. Make sure shutdown still works.
		client.DisconnectRequest()
		dresp := client.ExpectDisconnectResponse(t)
		if dresp.RequestSeq != seqCnt {
			t.Errorf("got %#v, want RequestSeq=%d", dresp, seqCnt)
		}
	})
}

func TestBadAttachRequest(t *testing.T) {
	runTest(t, "loopprog", func(client *daptest.Client, fixture protest.Fixture) {
		seqCnt := 1
		expectFailedToAttach := func(response *dap.ErrorResponse) {
			t.Helper()
			if response.RequestSeq != seqCnt {
				t.Errorf("RequestSeq got %d, want %d", seqCnt, response.RequestSeq)
			}
			if response.Command != "attach" {
				t.Errorf("Command got %q, want \"attach\"", response.Command)
			}
			if response.Message != "Failed to attach" {
				t.Errorf("Message got %q, want \"Failed to attach\"", response.Message)
			}
			if response.Body.Error.Id != 3001 {
				t.Errorf("Id got %d, want 3001", response.Body.Error.Id)
			}
			seqCnt++
		}

		expectFailedToAttachWithMessage := func(response *dap.ErrorResponse, errmsg string) {
			t.Helper()
			expectFailedToAttach(response)
			if response.Body.Error.Format != errmsg {
				t.Errorf("\ngot  %q\nwant %q", response.Body.Error.Format, errmsg)
			}
		}

		// Bad "mode"
		client.AttachRequest(map[string]interface{}{"mode": "remote"})
		expectFailedToAttachWithMessage(client.ExpectInvisibleErrorResponse(t),
			"Failed to attach: Unsupported 'mode' value \"remote\" in debug configuration")

		client.AttachRequest(map[string]interface{}{"mode": "blah blah blah"})
		expectFailedToAttachWithMessage(client.ExpectInvisibleErrorResponse(t),
			"Failed to attach: Unsupported 'mode' value \"blah blah blah\" in debug configuration")

		client.AttachRequest(map[string]interface{}{"mode": 123})
		expectFailedToAttachWithMessage(client.ExpectInvisibleErrorResponse(t),
			"Failed to attach: Unsupported 'mode' value %!q(float64=123) in debug configuration")

		client.AttachRequest(map[string]interface{}{"mode": ""}) // empty mode defaults to "local" (not an error)
		expectFailedToAttachWithMessage(client.ExpectInvisibleErrorResponse(t),
			"Failed to attach: The 'processId' attribute is missing in debug configuration")

		client.AttachRequest(map[string]interface{}{}) // no mode defaults to "local" (not an error)
		expectFailedToAttachWithMessage(client.ExpectInvisibleErrorResponse(t),
			"Failed to attach: The 'processId' attribute is missing in debug configuration")

		// Bad "processId"
		client.AttachRequest(map[string]interface{}{"mode": "local"})
		expectFailedToAttachWithMessage(client.ExpectInvisibleErrorResponse(t),
			"Failed to attach: The 'processId' attribute is missing in debug configuration")

		client.AttachRequest(map[string]interface{}{"mode": "local", "processId": nil})
		expectFailedToAttachWithMessage(client.ExpectInvisibleErrorResponse(t),
			"Failed to attach: The 'processId' attribute is missing in debug configuration")

		client.AttachRequest(map[string]interface{}{"mode": "local", "processId": 0})
		expectFailedToAttachWithMessage(client.ExpectInvisibleErrorResponse(t),
			"Failed to attach: The 'processId' attribute is missing in debug configuration")

		client.AttachRequest(map[string]interface{}{"mode": "local", "processId": "1"})
		expectFailedToAttachWithMessage(client.ExpectInvisibleErrorResponse(t),
			"Failed to attach: The 'processId' attribute is missing in debug configuration")

		client.AttachRequest(map[string]interface{}{"mode": "local", "processId": 1})
		// The exact message varies on different systems, so skip that check
		expectFailedToAttach(client.ExpectInvisibleErrorResponse(t)) // could not attach to pid 1

		// This will make debugger.(*Debugger) panic, which we will catch as an internal error.
		client.AttachRequest(map[string]interface{}{"mode": "local", "processId": -1})
		er := client.ExpectInvisibleErrorResponse(t)
		if er.RequestSeq != seqCnt {
			t.Errorf("RequestSeq got %d, want %d", seqCnt, er.RequestSeq)
		}
		seqCnt++
		if er.Command != "" {
			t.Errorf("Command got %q, want \"attach\"", er.Command)
		}
		if er.Body.Error.Format != "Internal Error: runtime error: index out of range [0] with length 0" {
			t.Errorf("Message got %q, want \"Internal Error: runtime error: index out of range [0] with length 0\"", er.Message)
		}
		if er.Body.Error.Id != 8888 {
			t.Errorf("Id got %d, want 8888", er.Body.Error.Id)
		}

		// We failed to launch the program. Make sure shutdown still works.
		client.DisconnectRequest()
		dresp := client.ExpectDisconnectResponse(t)
		if dresp.RequestSeq != seqCnt {
			t.Errorf("got %#v, want RequestSeq=%d", dresp, seqCnt)
		}
	})
}

func TestBadInitializeRequest(t *testing.T) {
	runInitializeTest := func(args dap.InitializeRequestArguments, err string) {
		t.Helper()
		// Only one initialize request is allowed, so use a new server
		// for each test.
		client := startDapServer(t)
		// client.Close will close the client connectinon, which will cause a connection error
		// on the server side and signal disconnect to unblock Stop() above.
		defer client.Close()

		client.InitializeRequestWithArgs(args)
		response := client.ExpectErrorResponse(t)
		if response.Command != "initialize" {
			t.Errorf("Command got %q, want \"launch\"", response.Command)
		}
		if response.Message != "Failed to initialize" {
			t.Errorf("Message got %q, want \"Failed to launch\"", response.Message)
		}
		if response.Body.Error.Id != 3002 {
			t.Errorf("Id got %d, want 3002", response.Body.Error.Id)
		}
		if response.Body.Error.Format != err {
			t.Errorf("\ngot  %q\nwant %q", response.Body.Error.Format, err)
		}
	}

	// Bad path format.
	runInitializeTest(dap.InitializeRequestArguments{
		AdapterID:       "go",
		PathFormat:      "url", // unsupported 'pathFormat'
		LinesStartAt1:   true,
		ColumnsStartAt1: true,
		Locale:          "en-us",
	},
		"Failed to initialize: Unsupported 'pathFormat' value 'url'.",
	)

	// LinesStartAt1 must be true.
	runInitializeTest(dap.InitializeRequestArguments{
		AdapterID:       "go",
		PathFormat:      "path",
		LinesStartAt1:   false, // only 1-based line numbers are supported
		ColumnsStartAt1: true,
		Locale:          "en-us",
	},
		"Failed to initialize: Only 1-based line numbers are supported.",
	)

	// ColumnsStartAt1 must be true.
	runInitializeTest(dap.InitializeRequestArguments{
		AdapterID:       "go",
		PathFormat:      "path",
		LinesStartAt1:   true,
		ColumnsStartAt1: false, // only 1-based column numbers are supported
		Locale:          "en-us",
	},
		"Failed to initialize: Only 1-based column numbers are supported.",
	)
}

func TestBadlyFormattedMessageToServer(t *testing.T) {
	runTest(t, "increment", func(client *daptest.Client, fixture protest.Fixture) {
		// Send a badly formatted message to the server, and expect it to close the
		// connection.
		client.UnknownRequest()
		time.Sleep(100 * time.Millisecond)

		_, err := client.ReadMessage()

		if err != io.EOF {
			t.Errorf("got err=%v, want io.EOF", err)
		}
	})
}<|MERGE_RESOLUTION|>--- conflicted
+++ resolved
@@ -368,71 +368,11 @@
 		// 13 >> disconnect, << disconnect
 		client.DisconnectRequestWithKillOption(true)
 
-<<<<<<< HEAD
 		// Disconnect consists of Halt + Detach.
-		// Several scenarios are somehow possible:
-		// even though the program has an infininte loop,
-		// it apears that a halt can cause the process to exit.
-		msg := client.ExpectMessage(t)
-		switch m := msg.(type) { // Halt will interrupt continue with a stop or exit
-		case *dap.StoppedEvent:
-			if m.Seq != 0 || m.Body.Reason != "pause" {
-				t.Errorf("\ngot %#v\nwant Seq=0 Reason='pause'", m)
-			}
-			oed := client.ExpectOutputEventDetachingKill(t)
-			if oed.Seq != 0 || oed.Body.Category != "console" {
-				t.Errorf("\ngot %#v\nwant Seq=0 Category='console'", oed)
-			}
-		case *dap.OutputEvent:
-			matched, _ := regexp.MatchString(`Process \d+ has exited with status 0`, m.Body.Output)
-			if m.Seq != 0 || m.Body.Category != "console" || !matched {
-				t.Errorf("\ngot %#v\nwant Seq=0 Category = 'console' Output='Process ... has exited with status 0'", m)
-			}
-			client.ExpectTerminatedEvent(t)
-			if m.Seq != 0 {
-				t.Errorf("\ngot %#v\nwant Seq=0", m)
-			}
-			oep := client.ExpectOutputEventProcessExited(t, 0)
-			if oep.Seq != 0 || oep.Body.Category != "console" {
-				t.Errorf("\ngot %#v\nwant Seq=0 Category='console'", oep)
-			}
-			oed := client.ExpectOutputEventDetaching(t)
-			if oed.Seq != 0 || oed.Body.Category != "console" {
-				t.Errorf("\ngot %#v\nwant Seq=0 Category='console'", oed)
-			}
-		case *dap.TerminatedEvent:
-			if m.Seq != 0 {
-				t.Errorf("\ngot %#v\nwant Seq=0", m)
-			}
-			oep := client.ExpectOutputEvent(t)
-			if oep.Seq != 0 || oep.Body.Category != "console" {
-				t.Errorf("\ngot %#v\nwant Seq=0 Category='console'", oep)
-			}
-			if !strings.Contains(oep.Body.Output, "no such process") && !strings.Contains(oep.Body.Output, "has exited with status") {
-				t.Errorf("\ngot %#v\nwant Output='no such process' or 'Process ... has exited with status'", oep)
-			}
-			oed := client.ExpectOutputEventDetaching(t)
-			if oed.Seq != 0 || oed.Body.Category != "console" {
-				t.Errorf("\ngot %#v\nwant Seq=0 Category='console'", oed)
-			}
-		default:
-			t.Fatalf("got %#v, want StoppedEvent or TerminatedEvent or OutputEvent+TerminatedEvent", m)
-		}
-		msg = client.ExpectMessage(t)
-		switch m := msg.(type) { // Detach might encounter no running process
-		case *dap.ErrorResponse:
-			details := "Error while disconnecting: no such process"
-			if m.Seq != 0 || m.RequestSeq != 13 || m.Command != "disconnect" || m.Body.Error.Format != details {
-				t.Errorf("\ngot %#v\nwant Seq=0, RequestSeq=13 Error=%q", m, details)
-			}
-		case *dap.DisconnectResponse:
-			if m.Seq != 0 || m.RequestSeq != 13 {
-				t.Errorf("\ngot %#v\nwant Seq=0, RequestSeq=13", m)
-			}
-		default:
-			t.Fatalf("got %#v, want ErrorResponse or DisconnectResponse", m)
-
-=======
+		// Halt interrupts command in progress, which triggers
+		// a stopped event in parallel with the disconnect
+		// sequence. It might arrive before or during the sequence
+		// or never if the server exits before it is sent.
 		msg := expectMessageFilterStopped(t, client)
 		if _, ok := msg.(*dap.OutputEvent); !ok {
 			// want detach kill output message
@@ -441,7 +381,6 @@
 		msg = expectMessageFilterStopped(t, client)
 		if _, ok := msg.(*dap.DisconnectResponse); !ok {
 			t.Errorf("got %#v, want *dap.DisconnectResponse", msg)
->>>>>>> 1d6fc373
 		}
 		// If this call to KeepAlive isn't here there's a chance that stdout will
 		// be garbage collected (since it is no longer alive long before this
